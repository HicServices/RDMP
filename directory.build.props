--- conflicted
+++ resolved
@@ -1,11 +1,7 @@
-<Project>
+#<Project>
   <PropertyGroup>
     <LangVersion>11.0</LangVersion>
-<<<<<<< HEAD
-    <Version>8.1.4</Version>
-=======
     <Version>8.2.0</Version>
->>>>>>> b4beb28c
 		<ManagePackageVersionsCentrally>true</ManagePackageVersionsCentrally>
   </PropertyGroup>
 </Project>