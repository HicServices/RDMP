--- conflicted
+++ resolved
@@ -18,13 +18,8 @@
             <dependency id="CommandLineParser" version="2.8.0" />
             <dependency id="SSH.NET" version="2020.0.1" />
             <dependency id="HIC.FAnsiSql" version="1.0.6" />
-<<<<<<< HEAD
-            <dependency id="NLog" version="4.7.7" />
             <dependency id="HIC.BadMedicine" version="1.0.0" />
-=======
             <dependency id="NLog" version="4.7.8" />
-            <dependency id="HIC.BadMedicine" version="0.1.6" />
->>>>>>> 8542244b
             <dependency id="ExcelNumberFormat" version="1.1.0" />
             <dependency id="NPOI" version="2.4.1" />
             <dependency id="System.Runtime.Loader" version="4.3.0" />
