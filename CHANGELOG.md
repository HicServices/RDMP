--- conflicted
+++ resolved
@@ -7,11 +7,8 @@
 ## [8.4.0] - Unreleased
 
 - Add Ordering to Filters
-<<<<<<< HEAD
 - Fix Delta Load off by one issue
-=======
 - Update Migration strategy to account for all Primary Keys when moving from staging -> live
->>>>>>> 65c2f424
 
 ## [8.3.1] - 2024-10-22
 
