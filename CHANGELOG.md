--- conflicted
+++ resolved
@@ -8,16 +8,10 @@
 
 ...
 
-<<<<<<< HEAD
-### Added
-
+### Added
+
+- Added 'RAWTableToLoad' dropdown property to RemoteTableAttacher to prevent mispellings when typing table names - [#1134](https://github.com/HicServices/RDMP/issues/1134)
 - Added optional argument to 'ExecuteCommandConfirmLogs' that requires rows were loaded by the DLE to pass
-=======
-
-### Added
-
-- Added 'RAWTableToLoad' dropdown property to RemoteTableAttacher to prevent mispellings when typing table names - [#1134](https://github.com/HicServices/RDMP/issues/1134)
->>>>>>> 98236ab7
 
 ### Fixed
 
