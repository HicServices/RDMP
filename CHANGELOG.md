--- conflicted
+++ resolved
@@ -6,16 +6,14 @@
 
 ## [Unreleased]
 
-<<<<<<< HEAD
 ### Added
 
 - Console gui context menu now shows compatible commands from plugins
-=======
+
 ### Changed
 
 - When syncing table columns with the database, the full column (including table name) is displayed in the proposed fix (previously only the column name was displayed).
 - Bump Terminal.Gui from 1.2.1 to 1.3.1
->>>>>>> b22fa01c
 
 ## [7.0.1] - 2021-10-27
 
