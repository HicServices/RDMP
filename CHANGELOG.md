
# Changelog
All notable changes to this project will be documented in this file.

The format is based on [Keep a Changelog](https://keepachangelog.com/en/1.0.0/),
and this project adheres to [Semantic Versioning](https://semver.org/spec/v2.0.0.html).

<<<<<<< HEAD
## [8.4.0] - Unreleased

- Add Ordering to Filters
- [MSSQL ONLY] Add ability to perform Regex redactions on data loads and existing catalogues
=======
## [Unreleased]

- Build on and target .Net 9 rather than 8
## [8.4.2] - 2024-12-18

- Fix issue with MEF constructing Remote Table Attachers

## [8.4.1] - 2024-12-10

- Improve Overview Model Generation Speed
- Add Remote Table Without DB Creation Attacher

## [8.4.0] - 2024-12-02

- Add Ordering to Filters
- [MSSQL ONLY] Add ability to perform Regex redactions on data loads and existing catalogues
- Add overview page for Catalogues
>>>>>>> 188afdb9
- Add RAW Table Date Column Override for Delta Loads
- Fix Delta Load off by one issue
- Update Migration strategy to account for all Primary Keys when moving from staging -> live
- Fix UI issue with viewing cross-database SQL results
<<<<<<< HEAD
=======
- Add UI Steps to deprecate old cohorts when importing a cohort
- Add instance setting to enable and disable Yes/No to all
>>>>>>> 188afdb9

## [8.3.1] - 2024-10-22

- Improve Performance of regenerating problems with child providers
- Update UI Tab opening Logic
- Add Filter to Left-Hand Tree View

## [8.3.0] - 2024-09-23

- Add New Find & Replace, currently available via User Settings
- Add instance setting to prompt for cohort versioning when comitting
- Improve Cohort Versioning Interface
- Re-Instantiate connection to FTP server on FTP Downloader cleanup
- Add AWS S3 Bucket Release component for flat files
- Add UI linkage for projects and cohort builder configurations
- Add ability to chain data loads
- Allow for date variables to be used in MDF attacher overwrites
- Add ability to allow data loads to import columns with reserved prefixes
- Add goto for Cohort Identification Configuration from External Cohort

## [8.2.3] - 2024-08-05

- Fix issue with SFTP downloader timeouts

## [8.2.2] - 2024-08-01
 
- Add DQE PostLoad runner
- Misc improvements to the DQE
- Fix Project Creation UI issue
- Fix issue with whitespace confusing encryption key paths
- Add Refresh button to UI panels
- Add "View Parent Tree" functionality
- Add ability to add description to new cohort versions
- Add functionality to revert to historical cohort version
- Fix issue with YAML mode object load ordering

## [8.2.1] - 2024-07-18

- Add Release status options to the ticketing system
- Improve Interface for Lookup table generation
- Improve read/write access to plugin files for linux systems
- Add directory validity checking to data loads
- Open plugin files read-only to avoid permissions errors on Linux
- Improve PK mapping for ExtractionIdentifiers when extracting data
- Fix issue with default instance button not launching instance

## [8.2.0] - 2024-07-09

## Changed

- Add Key-Value store for instance settings
- Allow for Re-extractions of projects to a database, see [ExecuteFullExtractionToDatabaseMSSql](Documentation\DataExtractions\ExecuteFullExtractionToDatabaseMSSql.md)
- Add ability to use .rdmp plugin files
- Add the ability to store versions of cohort configurations, see [Cohort Versioning](Documentation\Cohorts\CohortVersioning.md)
- Add ability to restrict GROUPBY clause in cohort aggregate builder
- When cloning an ExtractionConfiguration with a deprecated catalogue, the GUI will ask if you want to replace the deprecated catalogue with the known replacement
- Add ability to customise LoadMetdata Folder Location. See [LoadMetadata](Documentation\DataLoadEngine\LoadMetadata.md)
- Add ability to point a catalogue to a new data source [Documentation](./Documentation/Catalogues/UpdateCatalogueDataLocation.md)
- Allow DQE graphs to be scrollable and scalable
- Allow for partial refreshes of time-based DQE charts
- Fix issue when creating PostgreSQL Logging Server

## [8.1.7] - 2024-06-17

## Changed

- Add ability to update an extraction's cohort from the command line using `SetExtractionConfigurationCohort ExtractionConfiguration:{id} ExtractableCohort:{id}`
- Fix issue with non-default named PostgreSQL Table Info not being checkable
- Improve default timeouts on database lookups
- Implement keepalive and liveness checks for FTP, SFTP fetches before deletion attempt

## [8.1.6] - 2024-05-27

## Changed

- Improve error messages for Multi-ExtractionIdentifier extractions
- Add prompt to rename container when adding a cohort filter
- Allow for column selection when using the RemoteTableAttacher
- Fix to remove stack trace button from non error popups
- Add ability to set Extraction Category as "Not Extractable"
- Replace BadMedicine v1.2.1 with SynthEHR v2.0.0
- Fix issue with RDMP being slow to load when having numerous Load Metadatas
- Fix issue creating logging databases on PostgreSQL servers

## [8.1.5] - 2024-04-03

## Changed

- Migrate from .net7 to .net8
- Add timeout override to remote table selectors
- Extractions now remember the last used pipeline
- Allow for custom .bak file physical locations during data loads
- Add ability to have multiple data loads for a single catalogue
- Allow for Project Specific Catalogues to have multiple extraction identifiers
- Fix issue with notification popups being inaccessable when RDMP is minimised
- Allow for Catalogues with Non-Core extraction categories to be made Project specific
- Bump coverlet.collector from 6.0.0 to 6.0.1
- Bump svenstaro/upload-release-action from 2.7.0 to 2.9.0 
- Bump Autoupdater.NET.Official from 1.8.4 to 1.8.5 
- Bump CsvHelper from 30.0.1 to 31.0.0
- Bump SSH.NET from 2023.0.1 to 2024.0.0 
- Bump SixLabors.ImageSharp.Drawing from 2.1.0 to 2.1.1 
- Bump MongoDB.Driver from 2.23.1 to 2.24.0
- Bump NUnit from 4.0.1 to 4.1.0 
- Bump FluentFTP from 49.0.1 to 49.0.2 
- Bump YamlDotNet from 15.1.1 to 15.1.2
- Bump SixLabors.ImageSharp from 3.1.2 to 3.1.3
- Bump SixLabors.ImageSharp.Drawing from 2.1.1 to 2.1.2
- Bump HIC.BadMedicine from 1.1.2 to 1.2.0 
- Bump coverlet.collector from 6.0.1 to 6.0.2 
- Bump HIC.FansiSql from 3.2.1 to 3.2.2
- Bump NUnit.Analyzers from 4.0.1 to 4.1.0 
- Bump Terminal.Gui from 1.15.1 to 1.16.0 
- Bump HIC.BadMedicine from 1.2.0 to 1.2.1 
- Bump NPOI from 2.6.2 to 2.7.0 

## [8.1.4] - 2024-02-19

## Changed

- Add ability to use Extraction Category with Project Specific Catalogues
- Allow arbitrary MDF files from foreign file systems to work with the MDF Attacher, see [MDFAttacher](Documentation\DataLoadEngine\MDFAttacher.md)
- Update Excel Attacher to read data from arbitrary start points within sheets
- Add Time based filtering of remote table and database attachers

## [8.1.3] - 2024-01-15

### Changed

- Fixed Upgrade path issue for RDMP version 8.0.X
- Fix excessive selection on local file storage settings
- Fix to SMTP Data Load module crashing

## [8.1.2] - 2024-01-09

### Changed

- Add command to dump current platform DB to directory
- Reorder Process Task Enum order to restore old cached process tasks
- Add quickstart instructions
- Add ability to configure and use local file system storage in windows GUI
- Truncate ProgressLog messages that would exceed database varchar limit

## [8.1.1] - 2023-12-01

### Changed

- Improved file transfer (FTP/SFTP/FTPS) support
- Improved Plugin Bundling
- Add ability to bundle UI notifications from plugin pipeline components
- Add ability to use .bak files as data load

## [8.1.0] - 2023-09-19

### Changed

- Refactor build process
- Update Scintilla
- Add LibArchive.Net 0.1.3 for archive reading support
- Batching of progress log writing to improve performance
- Add Begin/End flags for DataTable loads to improve performance of large writes
- Removable default logging server
- Increase Progress Log timeout to account for long db lock queue
- Allow users to clear all settings
- Plugin updates are now installed in the correct place
- Move Terminal.Gui to Core rather than duplicating in both CLI and GUI
- Remove Moq Library in favour of NSubstitute
- Add max message length check when logging notifications to prevent erroneous DB write attempts

## [8.0.7] - 2022-11-22

### Changed

- Substantial new documentation and updates
- Bump System.Threading.AccessControl from 6.0.0 to 7.0.0
- Bump System.Security.Permissions from 6.0.0 to 7.0.0
- Bump Microsoft.NET.Test.Sdk from 17.3.2 to 17.4.0
- Bump System.DirectoryServices.Protocols from 6.0.1 to 7.0.0
- Bump NUnit3TestAdapter from 4.3.0 to 4.3.1
- Bump HIC.BadMedicine from 1.1.1 to 1.1.2
- Bump CsvHelper from 30.0.0 to 30.0.1


## [8.0.6] - 2022-11-08

### Added

- Documentation for custom metadata reports

### Fixed

- Fixed bug selecting metadata report to run on all [Catalogue] in a folder

## [8.0.5] - 2022-11-04

### Fixed

- Fixed right clicking in empty space of a collection not passing correct object to UI Plugins
- Fixed console gui check/execute on engines (DQE, DLE etc) not working with YamlRepository backends [#1468](https://github.com/HicServices/RDMP/issues/1468)
- Fixed bug where some DbDataReader instances were not properly disposed [#1476](https://github.com/HicServices/RDMP/issues/1476)

## [8.0.4] - 2022-10-24

### Added

- Added IgnoreMissingTables setting for [RemoteDatabaseAttacher] which allows you to load only the tables that exist on the remote (and in the load)
- Add overrides for mdf/ldf local paths to MDFAttacher
- Added 'Persistent RAW' setting for [LoadMetadata]

### Fixed

- Fixed capitalization and database type differences resulting in missing tree entries of TableInfos

## [8.0.3] - 2022-10-04

### Fixed

- Fixed `ViewLogs` command not working properly on command line when passed an [ExternalDatabaseServer](logging server) [#1447](https://github.com/HicServices/RDMP/issues/1447)
- Fixed bulk import (existing) tables breaking in some corner cases (e.g. when there are broken [Catalogue] from a previous import)
- Fixed YamlRepository not implementing Release Logs API member
- Fixed issues with YamlRepository loosing stored [DataAccessCredentials] passwords
- Fixed `--help` on command line showing help text twice

## [8.0.2] - 2022-10-03

### Fixed

- Rolled back from broken Terminal.Gui 1.8.2 dependency (breaks Console Sql Editor) - see [#1448](https://github.com/HicServices/RDMP/pull/1448)

## [8.0.1] - 2022-09-30

### Fixed

- Fixed Saved Cohort Save button not enabling when updating server/database or credentials [#1259](https://github.com/HicServices/RDMP/issues/1259)
- Fixed not being able to clear properties on PipelineComponents when Type is an Array of database objects [#1420](https://github.com/HicServices/RDMP/issues/1420)
- Fixed bug with Commit system not refreshing after delete
- Fixed bug with Commit system when working with Plugins that have custom repositories
- Fix deleting ExternalDatabaseServer with YamlRepository not clearing default (e.g. deleting default logging server)
- Fixed stale references in YamlRepository breaking on startup (ServerDefaults.yaml and CredentialsDictionary.yaml) 
- Fixed empty yaml files causing errors (e.g. deleting contents of ServerDefaults.yaml)
- Fixed string encryption on [ExternalDatabaseServer] objects created with YamlRepository


### Added

- Added command line switch `--skip-patching` to prevent running patches and launch the application as normal (can help debugging patch issues) [#1392](https://github.com/HicServices/RDMP/issues/1392)
- Added 'open file' to Console SQL Editor for easier running of .sql files [#1438](https://github.com/HicServices/RDMP/issues/1438)

## [8.0.0] - 2022-09-27

**Contains database patch to add support for Commit system and expanded Folder support**

### Fixed

- Added better error message when there are problems with naming etc of a new cohort being committed [#1408](https://github.com/HicServices/RDMP/issues/1408)
- Fixed null references when Exceptions are surfaced before main UI has loaded
- Fixed a null reference trying to save [TableInfo] objects in application after setting the `Database` field to null.
- Fixed `ViewLogs` command not working from Console Gui

### Added

- Added `SetDefault` command for changing default logging/dqe etc servers from command line
- Added yes/no popup for 'partial matches' when Guessing [CatalogueItem] to [ColumnInfo] mappings (e.g. when remapping metadata layer to a new underlying table) [#1400](https://github.com/HicServices/RDMP/issues/1400)
- Added UI support for changing `UseAliasInsteadOfTransformInGroupByAggregateGraphs` user setting [#1393](https://github.com/HicServices/RDMP/issues/1393)
- Added `DoNotUseHashJoinsForCatalogues` to `ExecuteDatasetExtractionSource` [PipelineComponent] [#1403](https://github.com/HicServices/RDMP/issues/1403)
- Iteratve extractions ([ExtractionProgress]) now have more warnings during checking [#1395](https://github.com/HicServices/RDMP/issues/1395) _(All errors can be suppressed in UserSettings)_
  - Attempting to release a dataset before all batches have been extracted now results in R015
  - If a batch resume is being performed and the previous extraction audit does not contain the same cohort you will get error R017
  - If a batch resume is being performed but no audit can be found then you get error R016


## [7.0.20] - 2022-09-08

### Fixed

- Fixed null reference introduced after new Bitmap dependency refactoring [#1398](https://github.com/HicServices/RDMP/issues/1398)


## [7.0.19] - 2022-09-05

### Fixed

- Fixed a bug inserting into old logging databases


## [7.0.18] - 2022-08-30

### Added
- Added 'Set Description' command to [AggregateConfiguration] context menu
- Template cohort builder aggregates can be dragged onto extraction datasets to import the container tree [#1307](https://github.com/HicServices/RDMP/issues/1307)
- Having a JoinInfo between 2 columns that have different collations is now flagged by ProblemProvider [#1288](https://github.com/HicServices/RDMP/issues/1288)
- Added command `SetExtractionPrimaryKeys` for controlling which columns (if any) will make the primary key when extracting to database [#1335](https://github.com/HicServices/RDMP/issues/1335)
- Added ability to pop out tooltips/problems into modal popup [#1334](https://github.com/HicServices/RDMP/issues/1334)

### Changed
- The 'Core' folder in extraction execution user interface is no longer disabled when empty [#1377](https://github.com/HicServices/RDMP/issues/1377)
- Datasets in extraction UI are no longer expanded by default (i.e. to show Supporting Documents/Sql) [#1264](https://github.com/HicServices/RDMP/issues/1264)
- Removed restriction preventing [Lookup] requiring all foreign key columns being from the same table [#1331](https://github.com/HicServices/RDMP/issues/1307)
- If there are multiple IsPrimaryExtractionTable involved in a query then the one with the IsExtractionIdentifier column (if any) will be picked (previously QueryBuildingException was thrown) [#1365](https://github.com/HicServices/RDMP/issues/1365)

### Fixed

- Running RDMP cli without supplying repository connection details (and after deleting `Databases.yaml`) now results in a specific error message instead of null reference [#1346]https://github.com/HicServices/RDMP/issues/1346
- Fixed Pipeline components who run in threaded but call UI methods resulting in unstable UI components [#1357](https://github.com/HicServices/RDMP/issues/1357)
- Fixed deleting an [ExtractionConfiguration] with Selective Refresh enabled not removing it from UI [#1375](https://github.com/HicServices/RDMP/issues/1375)
- YamlRepository now saves LoadModuleAssembly binary content as a `.nupkg` file instead of string yaml [#1351](https://github.com/HicServices/RDMP/issues/1351)
- Fixed Console Gui activator 'Select File' dialog having a confusing title of "Directory" [#1282](https://github.com/HicServices/RDMP/issues/1282)


## [7.0.17] - 2022-08-01

### Added

- Icons in 'edit extraction columns' window now shows IsExtractionIdentifier and Extraction Primary Key status [#1312](https://github.com/HicServices/RDMP/issues/1312).

### Fixed

- Fixed Release not working from CLI (Bug introduced in 7.0.16)
- Fixed some old legacy plugins breaking startup if installed

## [7.0.16] - 2022-07-25

- Bugfix release due to build issues in releasing 7.0.15
- Bump YamlDotNet from 11.2.1 to 12.0.0

## [7.0.15] - 2022-07-22

### Added

- Added checkbox for show/hide ProjectSpecific Catalogue columns in extraction configuration UI [#1265](https://github.com/HicServices/RDMP/issues/1265)
- Integration tests and example scripts that can be run using RDMP command line `-f` option
- The `Set` command no longer cares about property capitalization
- Command line engines (e.g. `dle`) now optionally support specifying objects in command notation e.g. `-l "LoadMetadata:Load*Frank"` instead of `-l 1232`

### Fixed

- Fixed multiple calls to Refresh in DataExportPropertyManager causing Exception in extraction checks [#1274](https://github.com/HicServices/RDMP/issues/1274)
- Fixed issues with Advanced column reorder dialog [#1273](https://github.com/HicServices/RDMP/issues/1273)
  - Row size no longer cuts off bottom pixels of column name(s)
  - Multi delete is now supported
  - Pasted column name(s) with spaces e.g. `[my cool col]` now work
- Fixed null reference in extraction checks when extracting a dataset where the original [ExtractionInformation] has been deleted [#1253](https://github.com/HicServices/RDMP/issues/1253)
- Added an error provider message for when too many characters are entered in UIs with databindings [#1268](https://github.com/HicServices/RDMP/issues/1268).
- Fixed running on command line with `-f somefile.yaml` being considered 'interactive' (i.e. RDMP would pause to ask you questions like 'are you sure?')
- Fixed issue where DataTableUploadDestination pipeline component would refuse to load tables (e.g. from CSV) where the column has a full stop in it (e.g. `"mycol."`) [1269](https://github.com/HicServices/RDMP/issues/1269)

## [7.0.14] - 2022-06-27

### Added

- Added 'Run Detached' (run task in subprocess).  Uses [ConsoleControl](https://github.com/dwmkerr/consolecontrol).
- Added toFile option to all CLI 'View Data' commands
- When calling commands on the RDMP command line the 'cmd' verb is now optional e.g. you can now enter just `./rdmp list Catalogue`
- Added `-q` option to suppress console logging.  Allows better piping of commands e.g. to file etc
- ProblemProvider can now detect unquoted dates in parameter values [#1197](https://github.com/HicServices/RDMP/issues/1197)
- Added a `NLog.template.config` file to releases for easily enabling diagnostics logging to disk (NLog logging is still disabled by default for the windows client)
- Performance metrics (refresh time, menu building times) are now passed to NLog logging when enabled in windows client [#1227](https://github.com/HicServices/RDMP/issues/1227)
- Plugin UploadFileUseCase pipeline components can now declare `IPipelineRequirement<IBasicActivateItems>`
- Added ability to link deprecated objects to a new version [#949](https://github.com/HicServices/RDMP/issues/949)
- Deprecate command now supports deprecating multiple objects at once on CLI
- Made "Could not reach cohort..." warning suppressible [#1243](https://github.com/HicServices/RDMP/issues/1243)
- SetUserSetting now works for error codes e.g. `SetUserSetting R011 Success` [#1242](https://github.com/HicServices/RDMP/issues/1242)
- Describe command now shows syntaxes that should be used to satisfy parameters on command line
- Made 'Failed to execute Top 1' error when checking a dataset extraction a user configurable error (i.e. user can now set that to ignore)
- Added a warning for when columns in an [ExtractionConfiguration] are 'text' or 'ntext' [#1255](https://github.com/HicServices/RDMP/issues/1255)

### Changed

- The following console commands have been removed and __are instead now supported with `ViewData` command directly__ e.g. `./rdmp ViewData Catalogue:1`
  - ViewCatalogueData
  - ViewCohortIdentificationConfiguration
  - ViewCohortSample
  - ViewSample
- Removed the DescribeCommand CLI command.  Now you can just use 'Describe' e.g. `./rdmp describe Deprecate`

### Fixed

- Fixed user being able to edit filters of a frozen [ExtractionConfiguration]/[CohortIdentificationConfiguration]
- Fixed bug with `ExecuteCrossServerDatasetExtractionSource` guid table name pattern [#1256](https://github.com/HicServices/RDMP/issues/1256)

## [7.0.13] - 2022-05-30

### Changed

- 'View Aggregate' now explicitly applies an ORDER BY count descending.
- New CatalogueItems are now always marked Core (affects drag and drop and new Catalogue creation) - [#1165](https://github.com/HicServices/RDMP/issues/1165),[#1164](https://github.com/HicServices/RDMP/issues/1164)
- If a Catalogue is defined for a Lookup TableInfo then only Core extractable columns will be released (previously all columns were released) [#692](https://github.com/HicServices/RDMP/issues/692)
- Sql Parameters with no value defined are no longer flagged as Problem by ProblemProvider if they have value sets defined [#1180](https://github.com/HicServices/RDMP/issues/1180)
- CatalogueItems now appear in specific folders by Extraction Category [#1112](https://github.com/HicServices/RDMP/issues/1112).

### Added

- Added tracking of SQL/Datagrid splitter distance in user settings.  This allows users to resize how much SQL vs results they see and automatically persist the change.
- Added `CrashAtEnd` system for DLE that allows Attachers to flag a load as a failure without halting execution [#1157](https://github.com/HicServices/RDMP/issues/1157)
- Added `SimpleTicketingSystem` which simply opens the given URL+ticket [#775](https://github.com/HicServices/RDMP/issues/775)
- Added UserSettings editing UI to Console Gui
- Added ability to suppress tree expansion when opening Cohort Builder configurations
- Added a loading spinner for when find is still searching
- Adding a parameter to a filter now shows its initial value [#1201](https://github.com/HicServices/RDMP/issues/1201)
- ProblemProvider now indicates a problem when no ExtractionDirectory is set on a Project in its directory node [#1254](https://github.com/HicServices/RDMP/issues/1254)

### Removed

- Removed Pin system (anchoring an object to the top of a collection tree).

### Fixed

- Fixed order of Sql Parameters not always being first in tree
- Prevented Find/Select columns showing sort indicator when it is not supported
- Fixed `DistinctStrategy.OrderByAndDistinctInMemory` in batch processing retries [#1194](https://github.com/HicServices/RDMP/issues/1194)
- Fixed GoTo where path includes CatalogueFolder in CLI gui

## [7.0.12] - 2022-05-16

### Added

- Added Error/Warn highlighting in console gui run/check windows
- Added 'RAWTableToLoad' dropdown property to RemoteTableAttacher to prevent mispellings when typing table names - [#1134](https://github.com/HicServices/RDMP/issues/1134)
- Added optional argument to 'ExecuteCommandConfirmLogs' that requires rows were loaded by the DLE to pass
- Added ability to search the UserSettings UI 
- Added a prompt to configure JoinInfos when adding a new table to an existing Catalogue
- Added support for viewing more than 650 columns at once in the RDMP windows client UI

### Fixed

- Empty cohort builder containers are now treated as disabled by query builder when StrictValidationForCohortBuilderContainers is off [#1131](https://github.com/HicServices/RDMP/issues/1131)
- Fixed line numbers being clipped when greater than 99 [#1162](https://github.com/HicServices/RDMP/issues/1162)

### Changed

- Queries generated by RDMP are no longer automatically executed as soon as the SQL view tab is opened.  Users can enable 'AutoRunSqlQueries' under user settings to revert this change.

## [7.0.11] - 2022-05-03

### Added

- Added new command 'RefreshBrokenCohorts' for clearing the 'forbid list' of unreachable cohort sources - [#1094](https://github.com/HicServices/RDMP/issues/1094)
- Added new command 'SetAggregateDimension' for changing the linkage column in cohort builder for an [AggregateConfiguration] - [#1102](https://github.com/HicServices/RDMP/issues/1102)
- Added abilty to skip CIC validation checks when opening the commit cohort dialogue - [#1118](https://github.com/HicServices/RDMP/issues/1118)
- Ability to change cohort table name when using ExecuteCrossServerDatasetExtractionSource - [#1099](https://github.com/HicServices/RDMP/issues/1099)
- Added Success bar to ProgressUI
- Added new user setting Auto Resize Columns which will automatically resize columns within the RDMP interface where it makes sense to. E.g. the execute pipeline window and "checks" ui. More changes to be implemneted over time.

### Changed

- Dll load warnings must now be enabled otherwise the information is reported as Success (see user settings error codes R008 and R009)
- The Choose Cohort command no longer lets you pick deprecated cohorts - [#/1109](https://github.com/HicServices/RDMP/issues/1109)

### Fixed

- Fixed resizing issue on License UI when using very low resolution
- Fixed connection strings dialog 'Save as yaml...' producing invalid entry for 'DataExportConnectionString' - [#1086](https://github.com/HicServices/RDMP/issues/1086)
- Fixed various startup errors when Databases.yaml strings are invalid.
- Fixed bug with the 'unreachable' picturebox icon not being clickable
- Fixed unreachable catalogue database resulting in the Startup form immediately closing
- Fixed being able to drag filters/containers onto API calls in Cohort Builder -[#1101](https://github.com/HicServices/RDMP/issues/1101)
- Fixed regression in 7.0.10 where calling `public void ClearDefault(PermissableDefaults toDelete)` multiple times caused an Exception
- Fixed `ExecuteCrossServerDatasetExtractionSource` to work properly with identifiable extractions - [#1097](https://github.com/HicServices/RDMP/issues/1097)
- Fixed bug in cohort builder where dragging into the Execute button would turn it into an editable dropdown menu [#1098](https://github.com/HicServices/RDMP/issues/1098)
- Fixed RemoteTableAttacher logging only the database name and not the table name in RDMP DLE - [#1110](https://github.com/HicServices/RDMP/issues/1110)
- Fixed a bug in SelectiveRefresh mode where deleting a root container of an aggregate or extractable dataset would result in an error
- Fixed Error bar in ProgressUI not showing when committing a cohort - [#1124](https://github.com/HicServices/RDMP/issues/1124)

## [7.0.10] - 2022-04-25

### Added

- "parameter description" and "property name" have been added to the "set value" option for filters - https://github.com/HicServices/RDMP/issues/1034
- Filter parameter values are now prompted for the user when adding existing filter without known good value sets - https://github.com/HicServices/RDMP/issues/1030
- "Set Parameter Value(s)" option added to filter menus so you can more easily change the parameter values - https://github.com/HicServices/RDMP/issues/1035
- Added 'SelectiveRefresh' user setting
- Add options to create an extraction from a Cohorts right click menu and main userinterface - https://github.com/HicServices/RDMP/issues/1039
- Warnings are now shown if "non core" column are used for an extraction/release - https://github.com/HicServices/RDMP/issues/1024
- Added AlwaysJoinEverything user setting for always forcing joins in CohortBuilder - https://github.com/HicServices/RDMP/issues/1032
- Added UsefulProperty columns back into Find/Select dialog - https://github.com/HicServices/RDMP/issues/1033
- Added Extraction/Release warnings for extractions that contain Internal/Deprecated/SpecialApproval fields - https://github.com/HicServices/RDMP/issues/1024
- Added right click context menu support for console gui
- Cohorts now have right click option "Go To -> Project(s)"

### Fixed

- Fixed bug preventing example datasets being created from the RDMP UI client because checkbox was disabled
- "Exisiting" filter typo corrected - https://github.com/HicServices/RDMP/issues/1029
- Fixed refreshes sometimes changing selection in Data Export tree - https://github.com/HicServices/RDMP/issues/1008


### Changed

- New filters are now highlighted correctly when added to a CIC - https://github.com/HicServices/RDMP/issues/1031
- Creating a new Extracion Configuration will now ask the user for Name, Cohort and Datasets to be included for the extraction - https://github.com/HicServices/RDMP/issues/983
- AllowIdentifiableExtractions is now an ErrorCode so can be set to Success instead of always being Fail or Warning (i.e. to completley ignore it).
- The extractability of columns are no longer saved if a Dataset is removed from an Extraction Configuration - https://github.com/HicServices/RDMP/issues/1023
- "Show Pipeline Completed Popup" now enabled by default - https://github.com/HicServices/RDMP/issues/1069
- Cohorts are now "emphasise" after being commited. If part of one project it will highlight under that project.


## [7.0.9] - 2022-03-29

### Added

- Added command CreateNewCohortFromTable which creates a cohort from a table directly without having to first import it as a [Catalogue]
- Import Catalogue filter now allows selecting multiple filters at once.
- Improved performance of Select objects dialog when there are many objects available to pick from
- Made Select objects dialog filter in the same way as the Find dialog (i.e. support short codes and Type names)
- Ability to select multiple objects at once when adding to a Session
- Ability to find multiple objects at once (ctrl+shift+f)
- Added new pipeline component CohortSampler


### Fixed

- Fixed newlines in CatalogueItem descriptions not being output correctly in docx metadata report
- Fixed iterative data loads run on the CLI throwing and returning non zero when caught up to date with load progress (when running in iterative mode)
- Pipeline component order is now "correct" and will list more important variables at the top rather than at the bottom - https://github.com/HicServices/RDMP/issues/996
- Fixed bug where Pipeline objects could not be deleted from the `Tables (Advanced)` tree
- Removing a datset from an [ExtractionConfiguration] now deletes any extraction specific column changes (i.e. changes are not persisted if the dataset is added back in again)
- Fixed Release button prompting to pick [Project] when clicked in the ExecuteExtractionUI [#963](https://github.com/HicServices/RDMP/issues/963)

### Changed

- Processes wanting to run a Pipeline using the current user interface abstraction layer `IPipelineRunner GetPipelineRunner` must now provide a task description and UI look and feel as a `DialogArgs` argument.

## [7.0.8] - 2022-03-08

### Fixed

- Fixed Startup skipping some plugin dlls during load and enabled multithreading
- Fixed CLI not showing underlying exception when unable to reach platform databases

### Removed

- CSV files with unclosed leading quotes are no longer preserved when using IgnoreQuotes (side effect of updating CsvHelper)

## [7.0.7] - 2022-03-01

*Database Patches Included (enables ExtractionProgress retry)*

### Added
- Added ArchiveTriggerTimeout user setting [#623](https://github.com/HicServices/RDMP/issues/623)
- Support for referencing plugin objects from command line e.g. `./rdmp.exe cmd delete MyPluginClass:2`
- The word 'now' is a valid date when supplied on the command line
- Ability to sort based on Favourite status [#925](https://github.com/HicServices/RDMP/issues/925)
- Added Frozen column to Cohort Builder tree for easier sorting
- Added ability to query an [ExternalDatabaseServer] from the right click context menu [#910](https://github.com/HicServices/RDMP/issues/910)
- Added an overlay @ symbol for filters that have known parameter values configured [#914](https://github.com/HicServices/RDMP/issues/914)
- Added Retry support to [ExtractionProgress]
- Added new CLI options for RDMP installer `--createdatabasetimeout` and `--otherkeywords` for custom auth setups e.g. Azure/Active Directory Authentication etc.

### Fixed
- Fixed closing and changing instance not consulting tabs before closing
- Fixed bug where setting `SuggestedCategory` on a plugin command resulted in it vanishing from context menu
- Fixed bug with AllowEmptyExtractions not working under some situations
- Fixed [Lookup] creation UI creating CatalogueItem with the suffix _Desc even when you ask it not to in prompt
- Fixed layout bug in rule validation configuration UI where rationale tip was cut off [#909](https://github.com/HicServices/RDMP/issues/909)
- Fixed ViewLogs tab not remembering sort order between usages [#902](https://github.com/HicServices/RDMP/issues/902)

### Changed

- Find sorts ties firstly by favourite status (favourite items appear above others)
- Find sorts ties lastly alphabetically (previously by order of ID)
- Default sort order of ViewLogs on first time use is now date order descending [#902](https://github.com/HicServices/RDMP/issues/902)

## [7.0.6] - 2022-01-25

*Database Patch Included (enables ExtractionProgress batching)*

### Added

- Added [ExtractionProgress] for robustly extracting large datasets in multiple smaller executions
- Added ability to export [ExtractableCohort] to CSV file
- Added 'Created From' column to cohort detail page (parses cohorts AuditLog)

### Fixed

- Fixed a bug where ProjectUI would not show cohorts when some cohort sources are unreachable
- Fixed ProgressUI filter hiding global errors on extraction where the whole operation failed and a dataset filter was selected ([888](https://github.com/HicServices/RDMP/issues/888))
- Fixed a rare dll resolving issue that could occur during startup when running the RDMP windows client from outside the current directory (https://github.com/HicServices/RDMP/issues/877)

### Changed

- Changed right click context menu item 'Delete' to say 'Remove' when deleting a chain or relationship object (e.g. cohort usage by a project) ([#887](https://github.com/HicServices/RDMP/issues/887))
- Restricted [Pipelines] shown to only those where all components are compatible with the input objects (previously on context was checked) (https://github.com/HicServices/RDMP/issues/885)
- "Show All/Incompatible Pipelines" option added to Pipelines dropdown to make a simpler user interface
- When committing a cohort through the Cohort Builder the Project will automatically be selected if it already belongs to a single one (https://github.com/HicServices/RDMP/issues/868)
- Removed requirement for filter parameters to have comments to be published (https://github.com/HicServices/RDMP/issues/582)

## [7.0.5] - 2022-01-10

### Added

- Added ability to open extraction directory for an [ExtractionConfiguration]
- Added diagnostic screen logging last executed command (https://github.com/HicServices/RDMP/issues/815)
- Added tooltips for objects in tree views (https://github.com/HicServices/RDMP/issues/819).
- Added custom icon for [CatalogueItem] that represent transforms on the underlying column (https://github.com/HicServices/RDMP/issues/818)
- Added Extraction Primary Keys to Catalogue tooltip
- Added ability to 'View TOP 100' etc samples on [ExtractionInformation] (previously only available on [ColumnInfo] objects)
- Added icon overlays for 'Is Extraction Identifier' and 'Is Extraction Primary Key' (https://github.com/HicServices/RDMP/issues/830)
- Extraction Information for a Catalogue Item now includes "Transforms Data" property (which shows yes/no based on whether it transform the column data)
- Added 'open load directory' command to [Catalogue] context menu
- Added ability to switch between instances of RDMP using the Locations menu
- Added CLI command `ClearQueryCache`
- Added Description capability to prompts. More descriptions to be added (https://github.com/HicServices/RDMP/issues/814)
- Added description to Publish Filter "Select One" dialog (https://github.com/HicServices/RDMP/issues/813)
### Fixed
- Changed to SHIFT+Enter for closing multiline dialogs (https://github.com/HicServices/RDMP/issues/817)
- Fixed bug where configuring dataset didn't show all available tables when listing optional joinable tables (https://github.com/HicServices/RDMP/issues/804)

### Changed
- Updated CatalogueItemUI (https://github.com/HicServices/RDMP/issues/820)
- Fixed bug where cached aggregates were not considered stale even though changes had been made to their patient index table (https://github.com/HicServices/RDMP/issues/849)
- "You only have one object Yes/No" box has been removed in favour of being more consistent for the user (https://github.com/HicServices/RDMP/issues/811)

## [7.0.4] - 2021-12-08

### Added

- Added `RoundFloatsTo` to ExecuteDatasetExtractionFlatFileDestination
- Added new menu item Diagnostics->Restart Application
- Trying to extract an [ExtractionConfiguration] with a cohort that is marked IsDeprecated now fails checks
- Added [MigrateUsages] setting to cohort creation destination pipeline components.  When enabled and creating a new version of an existing cohort then all unreleased [ExtractionConfiguration] using the old (replaced) cohort switch to the new version
- Added an 'All Tasks', 'All Runs' etc commands to View Logs tab menu
- Added ability to filter [Catalogue] in the Find dialog by Internal/Deprecated etc
- Added search and filter compatible controls to [Pipeline] editing dialog
- Added ability to ignore/elevate specific errors in UserSettings
- Enabled Expand/Collapse all when right clicking whitespace in a tree collection
- Added title to graph charts
- Added a user setting for hiding Series in which all cells are 0/null
- Added `IPipelineOptionalRequirement` interface for Plugin Pipeline Components that can optionally make use of Pipeline initialization objects but do not require them to function.
- Support for templating in `ColumnSwapper` when used in an extraction pipeline (e.g. $n for project number)
- Support for specifying `--ConnectionStringsFile somefile.yaml` when starting RDMP (gui client or CLI)
- Added 'Hash On Release' column to initial new Catalogue extractability configuration dialog (https://github.com/HicServices/RDMP/issues/394)

### Fixed

- Fixed [Pipeline] objects showing an ID of 0 in tree collections
- Fixed the 'filters' count column in [Catalogue] tree collection showing edit control when clicked
- Fixed Find not working when searching by ID for [Pipeline] objects
- Prevented showing out dated cohorts when changing Project half way through defining a cohort
- When plugins contain dlls with differing version numbers then the latest dll version is loaded (previously the first encountered was used)
- Fixed bug in Console Gui where edit window showed value set directly instead of passing through Property Setters
- Fixed bug in Console Gui where password properties showed (encrypted) HEX binary value instead of ****
- Fixed Command Line UI showing abstract and interfaces when prompting user to pick a Type
- Fixed `OverrideCommandName` not working for `ExecuteCommandViewLogs` command
- Fixed `View Logs` commands appearing twice in right click context menu for logging servers objects (once on root and once under 'View Logs' submenu)
- Generate Release Document now shows as impossible when Cohort is not defined or unreachable (e.g. if user does not have access to cohort database)
- Fixed bug where selecting a [PipelineComponent] for which help is unavailable would leave the previously selected component's help visible
- Fixed bug with 'Commit Cohort' storing the target cohort database for future clicks
- Fixed a bug where editing a field like `Description` would fire validation on other properties e.g. `Name` which could slow controls down when validation is slow and change events are fired in rapid succession.
- Edit Catalogue window layout updated to allow errors to be seen on the right hand side of inputs (https://github.com/HicServices/RDMP/issues/758)
- Cohort Identification Configuration descriptions box is now easy to read and edit (https://github.com/HicServices/RDMP/issues/755)
- Fixed bug where RDMP would lose focus when "checks" were being run in background resulting in RDMP appearing unresponsive (https://github.com/HicServices/RDMP/issues/747)
- Fixed bug where some words in RDMP would have spaces in the wrong place (e.g. "W HERE") (https://github.com/HicServices/RDMP/issues/752)

### Changed

- Bump System.Drawing.Common from 5.0.2 to 5.0.3
- Bump System.Security.Permissions from 5.0.0 to 6.0.0
- Bump NLog from 4.7.12 to 4.7.13
- Changed to Dock layout for Pipeline editing control (may improve performance on older machines)
- Removed dependency on `System.Drawing.Common` by updating usages to `System.Drawing`
- Increased size of all text fields in [Catalogue] and [CatalogueItem] to `nvarchar(max)` to support long urls etc
- Updated icons to a more modern look. Catalogue Item image no longer has black corner. Green yellow and red smiley faces have been replaced. Cloud API icon replaced (https://github.com/HicServices/RDMP/issues/712)
- Extract to database now checks for explicit table names amongst pre-existing tables on the destination
- Startup no longer reports non dotnet dlls as 'unable to load' (warnings)
- Added Project number to Title Bar (and full project name to tooltip) for Extraction Configurations (https://github.com/HicServices/RDMP/issues/621)
- Root Cohort Identification Configuration will now highlight SET container issues with red highlight (https://github.com/HicServices/RDMP/issues/681)
- "Data Export" has been renamed to "Projects" to be more consistent (https://github.com/HicServices/RDMP/issues/720)
- Corrected layout of "Master Ticket" in New Project dialog (https://github.com/HicServices/RDMP/issues/735)
- Corrected layout of "Create New Lookup" (https://github.com/HicServices/RDMP/issues/730)
- Aligned buttons for Pipeline options (https://github.com/HicServices/RDMP/issues/721)
- Add "clause" (e.g. WHERE) to SQL attribute input to make it clearer what SQL you need to enter (https://github.com/HicServices/RDMP/issues/751)
- User Settings dialog now has a nicer layout (https://github.com/HicServices/RDMP/issues/760)


## [7.0.3] - 2021-11-04

### Fixed

- Fixed bug with ConfirmLogs when running with multiple [CacheProgress]

## [7.0.2] - 2021-11-03

### Fixed

- Fixed 'package downgrade' dependencies issue with `HIC.RDMP.Plugin.UI`
- Fixed log viewer total time display in logs view when task ran for > 24 hours.
- Fixed not implemented Exception when using username/password authentication and viewing [CohortIdentificationConfiguration] SQL
- Fixed missing 'add sql file process task' in DLE load stage right click context menus


### Added

- Console gui context menu now shows compatible commands from plugins
- Added the 'ConfirmLogs' command for verifying if a task is failing (e.g. a DLE run)

### Changed

- When syncing table columns with the database, the full column (including table name) is displayed in the proposed fix (previously only the column name was displayed).
- Bump Terminal.Gui from 1.2.1 to 1.3.1

## [7.0.1] - 2021-10-27

### Changed

- Bump NLog from 4.7.11 to 4.7.12
- Bump Microsoft.NET.Test.Sdk from 16.11.0 to 17.0.0
- [Catalogue] and [CatalogueItem] edit tab now expands to fill free space and allows resizing

### Fixed

- Fixed Null Reference exception when collection tabs are opened twice
- Fixed CohortBuilder 'Execute' showing ExceptionViewer on the wrong Thread

### Added

- Column visibility and size are now persisted in UserSettings

### Removed

- Removed FillsFreeSpace on columns.  User must now manually resize columns as desired

## [7.0.0] - 2021-10-18

### Changed

- IPluginUserInterface is now in `Rdmp.Core` and therefore you can write console gui or dual mode (console and winforms) plugin UIs
- IPluginUserInterface CustomActivate now takes IMapsDirectlyToDatabaseTable allowing custom plugin behaviour for activating any object
- DatasetRaceway chart (depicts multiple datasets along a shared timeline) now ignores outlier values (months with count less than 1000th as many records as the average month)
- Renamed `SelectIMapsDirectlyToDatabaseTableDialog` to `SelectDialog<T>` (now supports any object Type)
- Selected datasets icon now includes all symbols of the Catalogue they represent (e.g. ProjectSpecific, Internal)
- Changed how RDMP treats cohorts where the data has been deleted from the cohort table.  'Broken Cohort' renamed 'Orphan Cohort' and made more stable
- [CohortAggregateContainer] now show up in the find dialog (you can disable this in UserSettings)
- Bump Microsoft.Data.SqlClient from 3.0.0 to 3.0.1
- Checks buttons on the toolbars are now hidden instead of disabled when inapplicable
- Shortened tool tips in top menu bar

### Removed

- IPluginUserInterface can no longer add items to tab menu bars (only context menus)
- Removed some Catalogue context menu items when the Catalogue is an API call
- Adding a Filter from Catalogue no longer opens it up in edit mode after adding
- Command line execution (e.g. `rdmp cmd ...`) no longer supports user interactive calls (e.g. YesNo questions)
- Removed PickOneOrCancelDialog
- Removed RAG smiley from server connection UI.  Now errors are reported 'Connection Failed' text label

### Added
- Added CatalogueFolder column to Select Catalogue dialog
- Added custom metadata report tokens:
  - $Comma (for use with formats that require seperation e.g. JSON when using the `$foreach` operation)
  - $TimeCoverage_ExtractionInformation (the column that provides the time element of a dataset to the DQE e.g. StudyDate)
- Added support for default values in constructors invoked from the command line (previously command line had to specify all arguments.  Now you can skip default ones at the end of the line)
- Added support for deleting multiple objects at once with the delete command (e.g. `rdmp cmd Delete Plugin true` to delete all plugins)
  - Boolean flag at the end is optional and defaults to false (expect to delete only 1 object)
  - Use `rdmp cmd DescribeCommand Delete` for more information
- Added ability to directly query Catalogue/DataExport to Console Gui
- Added extraction check that datasets are not marked `IsInternalDataset`
- Added ability to script multiple tables at once via right click context menu in windows client
- Support for shortcodes in arguments to commands on CLI e.g. `rdmp cmd describe c:11`
- Added new command 'AddPipelineComponent' for use with RDMP command line
- Added ability to filter datasets and selected datasets by Catalogue criteria (e.g. Deprecated, Internal)
- Added Clone, Freeze, Unfreeze and add dataset(s) ExtractionConfiguration commands to command line
- Added support for identifying items by properties on CLI (e.g. list all Catalogues with Folder name containing 'edris')
- Cloning a [CohortIdentificationConfiguration] now opens the clone
- Added ability to remove objects from a UI session
- Added new command ViewCohortSample for viewing a sample or extracting all cohort identifiers (and anonymous mapping) to console/file
- Added the ability to pick which tables to import during Bulk Import TableInfos
- Added CLI command to create DLE load directory hierarchy ('CreateNewLoadDirectory')

### Fixed
- Fixed deleting a parameter value set failing due to a database constraint
- Fixed a bug where changing the server/database name could disable the Create button when selecting a database
- Added the ability to drop onto the Core/Project folders in the 'execute extraction' window
- Fixed a big where Yes/No close popup after running a pipeline in console gui could crash on 'No'
- Fixed deleting source/destination pipeline components directly from tree UI
- Fixed various issues when viewing the DQE results of a run on an empty table
- DatasetRaceway in dashboards now shows 'Table(s) were empty for...' instead of `No DQE Evaluation for...` when the DQE was run but there was no result set
- Added better error message when trying to create a new RDMP platform database into an existing database that already has one set up
- Fixed [CohortAggregateContainer] and filter containers not showing up in Find when explicitly requested
- Fixed deleting an [ExtractionFilter] with many parameter values configured.  Now confirmation message is shown and all objects are deleted together
- Fixed bug saving an [ExtractionInformation] when it is an extraction transform without an alias
- Fixed bug refreshing Data Export tree collection when deleting multiple Projects/Packages at once (deleted objects were still shown)
- Fixed bug dragging filters into Cohort Builder

## [6.0.2] - 2021-08-26

### Changed

- Bump Microsoft.NET.Test.Sdk from 16.10.0 to 16.11.0
- Bump NLog from 4.7.10 to 4.7.11

### Added

- Support for plugin Catalogues in cohort builder.  These allow you to write plugins that call out to arbitrary APIs (e.g. REST etc) from the RDMP cohort builder

### Fixed

- Fixed ExecuteCommandCloneCohortIdentificationConfiguration asking for confirmation when activation layer is non interactive

## [6.0.1] - 2021-08-12

### Added

- Added new command 'Similar' for finding columns that have the same name in other datasets
- Added the ability to Query Catalogue/DataExport databases directly through RDMP
- Support for custom column names in ColumnSwapper that do not match the names of the lookup columns
- Added ScriptTables command for scripting multiple [TableInfo] at once (optionally porting schema to alternate DBMS types).
- Support for nullable value/Enum types in command constructors

### Fixed

- AlterColumnType command now shows as IsImpossible when column is part of a view or table valued function
- Describe command no longer shows relationship properties
- Fixed layout of Bulk Process Catalogue Items in dotnet 5
- Fixed missing dependency in new installations when rendering Charts

## [6.0.0] - 2021-07-28

### Changed

- Upgraded Sql Server library from `System.Data.SqlClient` to `Microsoft.Data.SqlClient`
- `ExecuteCommandAlterColumnType` now automatically alters \_Archive table too without asking for confirmation
- When foreign key values are missing from lookups, the 'Missing' status is now attributed to the `_Desc` field (previously to the foreign key field)
- Changed Console gui DLE / DQE (etc) execution to use ListView instead of TextView
- Referencing an object by name in a script file now returns the latest when there are collisions e.g. "[ExtractableCohort]" would return the latest one (created during the script execution session)
- Bump YamlDotNet from 11.2.0 to 11.2.1
- Bump SecurityCodeScan.VS2019 from 5.1.0 to 5.2.1
- Command 'Set' now shows as Impossible for property 'ID'
- RDMP no longer complains about mixed capitalisation in server names and will connect using the capitalisation of the first encountered.

## Fixed

- Fixed release engine not respecting `-g false` (do not release Globals)
- Fixed column order in DQE results graph sometimes resulting in shifted colors (e.g. Correct appearing in red instead of green)
- Fixed Prediction rules never being run when value being considered is null (DQE).
- Fixed a bug creating a cohort without specifying a Project from the console
- Fixed bug where searching in console gui could be slow or miss keystrokes
- Fixed bug in console gui where GoTo Project or Cohort would not highlight the correct item
- Fixed bug in console gui where delete key was not handled resulting in a loop if errors occurred trying to delete the object
- Removed limit of 500 characters on extraction SQL of columns

### Added

- Added user setting for filtering table load logs where there are 0 inserts,updates and deletes
- Added support for specifying datatype when calling `ExecuteCommandAlterColumnType`
- Pipeline and DLE components with object list arguments now show the previously selected items in the 'Select Object(s)' popup
- Pressing 'delete' key in console gui edit window now offers to set value of property to null
- Editing a foreign key property (e.g. `PivotCategory_ExtractionInformation_ID`) now shows objects rather than asking for an `int` value directly
- Fatal errrors in console gui now get logged by NLog (e.g. to console/file)
- Added user setting `CreateDatabaseTimeout`

### Removed

- Removed check for DataLoadProgress being before OriginDate of a `LoadProgress`

## [5.0.3] - 2021-06-17

- Hotfix extraction/DLE progress UI layout on some Windows configurations

## [5.0.2] - 2021-06-16

### Changed

- Bump YamlDotNet from 11.1.1 to 11.2.0


### Fixed

- Fixed layout of windows client engine progress controls not filling all available screen space

## [5.0.1] - 2021-06-08

### Added

- Added CLI console gui context menu for [LoadMetadata]
- Commit cohort from CohortIdentificationConfiguration now shows crash message Exception on failure
- Added `--usc` flag to `rdmp gui`.  This allows you to specify using the `NetDriver` for Terminal.Gui (an alternative display driver)
- Added optional file argument to `ExecuteAggregateGraph` command (outputs graph data table to the file specified)
- Added ability to select a [DataAccessCredentials] in table/database selector control
- Added TopX and Filter (text) to console view logs
- Added alternative colour scheme to console gui

### Changed

- Changed `ExtractMetadata` template syntax to require `DQE_` and added year/month/day sub components:
  - `$StartDate`, `$EndDate` and `$DateRange` are now `$DQE_StartDate`, $DQE_EndDate and $DQE_DateRange.
  - Added `$DQE_StartYear`,`$DQE_EndYear`,`$DQE_StartMonth`,`$DQE_EndMonth`,`$DQE_StartDay`,`$DQE_EndDay`
  - Added `$DQE_PercentNull` (must be used with a `$foreach CatalogueItem` block)
  - Added TableInfo and ColumnInfo properties (e.g. `$Server`)
  - Added $DQE_CountTotal
- Improved performance of checks user interface (especially when there are a large number of check messages)

### Fixed

- Fixed arguments not showing up under Pipeline components of 'Other' (unknown) pipelines node
- Fixed refresh speed of console gui causing problems with Guacamole
- Fixed Keyboard shortcuts of pipeline engine execution window sharing the same letters
- Fixed bug running rdmp gui (console) with a remote current directory
- Fixed 'View Catalogue Data' command when run on ProjectSpecific Catalogues
- Fixed 'Import ProjectSpecific Catalogue' command not preserving Project choice in configure extractability dialog
- When importing an existing data table into RDMP and cancelling [Catalogue] creation RDMP will prompt you to optionally also delete the [TableInfo]

### Dependencies

- Bump Terminal.Gui from 1.0.0 to 1.1.1
- Bump HIC.FAnsiSql from 1.0.6 to 1.0.7
- Bump Microsoft.NET.Test.Sdk from 16.9.4 to 16.10.0


## [5.0.0] - 2021-05-05

### Changed

- .Net 5.0 for all, instead of Framework 4.6.1+Core 2.2+Standard 2.0 mix
- Query editor autocomplete now uses integrated autocomplete (no icons, better matching)
- Throttled how often spelling is checked in Scintilla controls.
- Changed message about inaccessible cohorts to a warning instead of an error. 
- Collation is now explicitly specified when creating a new cohort source using the wizard (as long as there is a single collation amongst existing ColumnInfo of that type)

### Added

- Added `$foreach Catalogue` option for custom metadata report templates (to allow prefix, suffixes, table of contents etc)
- Added ability to search for objects by ID in console gui
- More detailed logging of Type decisions when extracting to database
- Added ability to cancel ongoing queries in CLI Sql Editor
- Added 'Reset Sql' and 'Clear Sql' buttons to CLI Sql Editor
- Added ability to set custom timeout for queries in CLI Sql Editor
- Added ability to save results of CLI Sql Editor (table) to CSV
- Added view data/aggregate etc on ColumnInfo objects to list of commands accessible from the CLI gui
- Added 'Go To' commands to CLI gui
- Exposed 'Add New Process Task...' to load stages in CLI menu
- Added 'ViewCatalogueData' command for CLI and CLI GUI use
- Better error reporting when item validators crash during validation execution (now includes constraint type, column name and value being validated).
- Added 'Go To' commands to CLI gui
- Exposed 'Add New Process Task...' to load stages in CLI menu
- Exposed 'View Logs' commands on CLI and CLI gui
- Added minimum timeout of 5 seconds for `CohortIdentificationConfigurationSource`
- 'View Logs' tree view now accessible for CacheProgress objects
- Added query/result tabs to CLI GUI Sql editor
- Console GUI now shows important information (e.g. 'Disabled') in brackets next to items where state is highly important
- Added new command RunSupportingSql
- Console GUI root nodes now offer sensible commands (e.g. create new Catalogue)
- Added Value column to tree views (allows user to quickly see current arguments' values)
- Added 'other' checkbox to 'Create Catalogue by importing a file' (for selecting custom piplelines)
- Command SetExtractionIdentifier now supports changing the linkage identifier for specific ExtractionConfigurations only
- Added new command `AlterTableMakeDistinct`
- Added CLI GUI window for running Pipelines that displays progress
- Added RDMP.Core version number to logs at startup of rdmp cli
- Added graph commands to CLI:
  - ExecuteCommandSetPivot
  - ExecuteCommandSetAxis
  - ExecuteCommandAddDimension


### Fixed

- Fixed CLI database selection UI not using password mask symbol (`*`)
- Fixed CLI GUI message boxes bug with very long messages
- Fixed Custom Metadata template stripping preceeding whitespace in templated lines e.g. `"  - $Name"` (like you might find in a table of contents section of a template)
- Fixed 'Set Global Dle Ignore Pattern' failing the first time it is used by creating a StandardRegex with no/null Pattern
- Fixed order of branches in CLI gui tree
- Fixed importing filter containers not saving Operation (AND/OR)
- Fixed right click menu not showing when right clicking after selecting multiple objects
- Fixed some delete commands not updating the UI until refreshed (e.g. disassociating a [Catalogue] from a [LoadMetadata])
- Fixed text on disassociating a [Catalogue] from a [LoadMetadata]
- Fixed sort order not being respected in cohort summary screen
- Fixed DQE graph when data has dates before the year 1,000
- Fixed `ExecuteCommandCreateNewCatalogueByImportingFile` when using blank constructor and from CLI GUI
- Fixed extraction UI showing "WaitingForSQLServer" when DBMS might not be (now says "WaitingForDatabase").
- Fixed bug where some UI tabs would not update when changes were made to child objects (e.g. deleting a dataset from an extraction using another window in the client)
- Fixed support for UNC paths in SupportingDocument extraction (e.g. \\myserver\somedir\myfile.txt)
- Fixed not being able to add `Pipeline` objects to Sessions

### Dependencies

- Bump System.Drawing.Common from 5.0.0 to 5.0.2
- Bump Moq from 4.16.0 to 4.16.1
- Bump Microsoft.NET.Test.Sdk from 16.8.3 to 16.9.4
- Bump NLog from 4.7.7 to 4.7.10
- Bump SecurityCodeScan.VS2019 from 5.0.0 to 5.1.0
- Bump Newtonsoft.Json from 12.0.3 to 13.0.1
- Bump YamlDotNet from 9.1.4 to 11.1.1
- Bump NUnit from 3.13.1 to 3.13.2

## [4.2.4] - 2021-02-05

- Added CLI commands for viewing/changing `UserSettings` e.g. AllowIdentifiableExtractions
- Added user setting `ShowPipelineCompletedPopup` for always popping a modal dialog on completion of a pipeline execution in the GUI client (e.g. committing a cohort)
- Added new flexible file/directory extraction component `SimpleFileExtractor`

### Changed

- Globals tickbox can now be checked even when there are no explicit files (this allows implicit files e.g. `SimpleFileExtractor` to still run)

### Fixed 

- Fixed MySql backup trigger implementation not updating validTo on the new row entering the table on UPDATE operations

## [4.2.3] - 2021-02-01

### Fixed 

- Fixed rare threading issue with tree representations of Lookups
- Fixed proxy objects context menus not functioning correctly since 4.2.0 (e.g. Catalogues associated with a load) for some commands

### Dependencies

- Bump NUnit from 3.13.0 to 3.13.1

## [4.2.2] - 2021-01-28

### Added

- Added `patch` command to rdmp CLI e.g. `./rdmp patch -b`
- Added ProjectName to ExtractionConfiguration objects visualisation in Find / Select popups

### Fixed

- Fixed erroneous warning where some characters were wrongly reported as illegal e.g. '#' in Filter names 
- Fixed RemoteDatabaseAttacher not logging table name (only database)

### Changed

- Metadata report now lists Catalogues in alphabetical order
- Changed hierarchy multiple parents state to be a Warning instead of an Error

### Dependencies

- Bump Moq from 4.15.2 to 4.16.0
- Bump YamlDotNet from 9.1.1 to 9.1.4
- Bump NLog from 4.7.6 to 4.7.7
- Bump SSH.NET from 2020.0.0 to 2020.0.1

## [4.2.1] - 2021-01-13

### Added

- Choose Load Directory on DLE now shows old value during editing
- Added property suggestions when using ExecuteCommandSet with an incorrect property name
- Added the ability to drag and drop aggregates into other CohortIdentificationConfigurations to import
- Added ColumnDropper that allows a user to specify the columns that should not be extracted in the pipeline.
- Added Favourite/UnFavourite to right click context menus
- CachingHost now logs the state of the CacheProgress being executed first thing on start
- Home screen now supports right click context menu, drag and drop etc
- Added 'Sessions'.  These are tree collection windows similar to Favourites but with a user defined name and limited duration (until closed)

### Fixed

- Fixed startup error when user enters a corrupt connection string for platform database locations.  This bug affected syntactically invalid (malformed) connection strings (i.e. not simply connection strings that point to non existant databases)
- Fixed various issues in ColumnSwapper
  - If input table contains nulls these are now passed through unchanged
  - If mapping table contains nulls these are ignored (and not used to map input nulls)
  - If input table column is of a different Type than the database table a suitable Type conversion is applied
- Data load engine logging checks are better able to repair issues with missing logging server IDs / logging tasks
- Better support for abort/cancel in
  - RemoteTableAttacher
  - ExcelAttacher
  - KVPAttacher
  - RemoteDatabaseAttacher
- Fixed View Inserts/Updates dialog when using non SqlServer DBMS (e.g. MySql)
- Fixed various layout and performance issues with RDMP console GUI.
- Fixed `rdmp cmd` loop exiting when commands entered result in error.
- Fixed autocomplete in `rdmp cmd` mode and enabled for Linux
- Fixed right click context menu being built twice on right click a new node (once for selection and once for right click)

### Changed

- Added timeout of 10 minutes (previously 30 seconds) for counting unique patient identifiers while writing metadata for extractions
- Choose Load Directory now lets you specify invalid directories e.g. when building a load on one computer designed to run on separate computer with an isolated file system.
- Reinvented Console Gui to more closely resemble the windows client

### Dependencies

- Bump SSH.NET from 2016.1.0 to 2020.0.0

## [4.2.0] - 2020-10-19

### Fixed

- Reduced memory overhead during refreshes
- Fixed various graphical/performance issues when running in VDI environments with limited CPU
- Fixed missing scrollbars in Explicit Column Typing user interface
- Fixed various errors that could occur when a [Catalogue] referenced by an extraction is deleted outside of RDMP (e.g. by truncating the database table(s))

### Added

- Support for importing WHERE logic into extraction datasets from other configurations or cohort builder configurations
- Pipeline ID and Name now recorded in logs for Data Extractions
- Added support for viewing extraction logs in tree form (for a given ExtractionConfiguration)
- Added `AllowIdentifiableExtractions` user setting.  Enabling this prevents RDMP reporting an error state when cohorts are created that have the same private and release ID fields.
- Added GoTo from extraction/cohort building filters to the parent Catalogue level filter and vice versa
- Added ability to suppress [LoadMetadata] triggers
- Added ability for Plugins to store custom information about objects in the RDMP Catalogue platform database
- Added IgnoreColumns setting for DLE to ignore specific columns in the final table completely (not created in RAW/STAGING and not migrated)

### Changed

- CLI tools now built for .Net Core 3.1 since 2.2 has reached EOL

## [4.1.9] - 2020-09-17

### Added

- Added ExplicitDateTimeFormat property to flat file attachers and pipeline sources.  Allows custom parsing of dates e.g. where no delimiters exist (e.g. 010120)

## [4.1.8] - 2020-08-17

### Fixed 

- Fixed progress logging still not being allowed to go backwards when logging to database

## [4.1.7] - 2020-08-14

### Changed

- Schema names (Sql Server) are now wrapped correctly e.g. `[My Cool Schema]`
- Progress logged (e.g. done x of y files) can now go backwards.

### Added

- New command `SetArgument` for easier changing of values of modules (e.g. [PipelineComponent]) from command line
- Support for `DescribeCommand` help text on `NewObject` and other commands that take dynamic argument lists (command line)

## [4.1.6] - 2020-08-04

### Added

- Added 'Save Changes' prompt when closing tabs
- Added Import command for bringing in one or more [CohortIdentificationConfiguration] into an existing container (like Merge / UnMerge but for existing configurations)
- Added checks for LoadProgress dates being in sensible ranges during DLE

### Fixed

- Fixed [bug when parsing lists of ints in CLI](https://github.com/HicServices/RDMP/issues/84)

## [4.1.5] - 2020-07-14

### Added

- Added Merge command, for combining two or more configurations in cohort builder into one
- Added Un Merge command for splitting one cohort builder configuration into multiple seperate ones
- Improved error messages in extraction checking when there are:
  -  2+ columns with the same name
  -  2+ columns with the same location in extraction order
  -  Cohort and dataset are on different servers
- Added ability to search by ID in find dialog

### Changed

- Unhandled Application/Thread exceptions (rare) now show in the top right task bar instead of as a popup dialog

### Fixed

- Fixed lookups, supporting documents etc not appearing in the extractable artifacts tree view of the extraction window when non global.

## [4.1.4] - 2020-07-02

### Added

- Custom Metadata Report now supports looping items in a Catalogue (use `$foreach CatalogueItem` to start and `$end` to end)
- Added help to 'New Project' user interface
- Forward/Backward now includes selection changes in tree collections
- Added support for newline replacement in custom metadata doc templates

### Changed

- Improved usability of selecting multiple datasets in the 'New Project' user interface
- When in multiple selection mode, double clicking a row in the object selection dialog will add it to the selection (previously would close the dialog with the double clicked item as the sole selected item)

### Fixed

- Extractable columns Order field defaults to Max + 1 (previously 1).  This results in new columns appearing last in extracted datasets and prevents Order collisions.
- 'Select Core' columns UI button now works correctly with ProjectSpecific Catalogues (previously the highlighted rows would not change)
- Fixed popup error message showing when deleting an ExtractionConfiguration where one or more datasets are currently being edited (in tabs) 
- Fixed context menu opening error that could occur in cohort builder when datasets are not configured properly (e.g. have too many [IsExtractionIdentifier] columns).
- Fixed alias changes not showing up as 'Differences' in edit dataeset extraction user interface
- Fixed bugs in using GoTo menu of document tabs after a Refresh
- Fixed ALTER context sub menu of TableInfo when Server property is null (or other fundamental connection details cannot be resolved).
- Fixed whitespace only literal strings (e.g. `" "`) on command line causing error while parsing arguments
- Fixed bug with YesNoToAll popups launched from ChecksUI when running as a modal dialogue.
- Fixed bug with user setting 'Show Object Collection On Tab Change' when selecting tabs for objects in CohortBuilder configurations.

## [4.1.3] - 2020-06-15

### Added

- Added `-f` option to CLI (`rdmp.exe -f somefile.yaml`) to run all commands in a file
- Added "Go To" to tab right click context menu (previously only available in collections).
- Private key encryption file location can now be customized per user by setting an environment variable `RDMP_KEY_LOCATION`.  This will override any key file location specified in the RDMP platform database.

### Changed

- Frozen Extraction Configurations folder always appears at the bottom of the branch under Projects
- Improved layout of query building errors in QueryBuilder SQL viewing user interfaces

### Fixed

- Fixed bug in tree ordering when comparing a fixed order node to a non fixed order node.

## [4.1.2] - 2020-06-03

### Added

- Ability to create (Project Specific) Catalogues using the Project collection tree view top menu
- Ability to Enable/Disable many objects at once
- Catalogue icons under a load now show full range of status icons (e.g. internal / project specific)

### Changed

- When a load has only one LoadProgress dropdown no longer shows "All available"
- Double clicking a crashed configuration in cohort builder now shows the error message (previously would edit/expand the object).  Error message still accessible via context menu (as previously).
 
### Fixed

- Fixed Order not being considered 'OutOfSync' on ExtractableColumn
- Fixed changes to Catalogue visibility checkboxes not being persisted
- Fixed object caching system when RDMP user has insufficient permissions to view Change Tracking tables. 
- Fixed UserSettings last column sort order multithreading issue (causing File IO permissions error in rare cases)

## [4.1.1] - 2020-05-11


### Added

- Added ability to pick a folder in Metadata Report UI

### Fixed

- Opening 'Recent' items that have been deleted now prompts to remove from list
- Fixed race conditions updating UI during refresh / dispose of activators

## [4.1.0] - 2020-05-05

### Added

- Added tool strip to tree collection user interfaces
- Added new [PipelineComponent] `SetNull` which detects bad data in a specific column of pipeline data and sets cells matching the `Regex` to null
- Added support for template based metadata extractions ([Catalogue] descriptions etc) 
- Added new property RemoteServerReference to RemoteTableAttacher which centralises server name/database/credentials when creating many attachers that all pull data from the same place
- Added double click to expand tree option for RDMP
- When searching (Ctrl+F), exact matches now appear first
- Added RDMP platform database name (and server) to the window title
- Added Export Plugins command (which saves the currently loaded RDMP plugins to the selected folder)
- Double clicking a dataset in the Extraction user interface opens it for editing (previously you had to right click and select Edit)

### Changed

- CohortBuilder interface has been revamped
- Home screen now follows more consistent user experience and includes recently used items
- Catalogue collection no longer expands when CatalogueFolder changes

### Fixed

- LoadProgress with RemoteTableAttacher now works correctly with DBMS that do not support Sql parameter declarations (Oracle / Postgres)

## [4.0.3] - 2020-02-28

### Added

- Added timestamps to Word Metadata Reports (e.g. when document was created)
- Added icon for HashOnDataRelease
- Added Order column to [Catalogue] Collection tree view
- Added ability to disable the TicketingSystem that controls whether datasets can be released (only applies where one has been configured)
- Added ability to customize extraction directory subfolder names
- Added check for stale extraction records when generating a one off Release Document (i.e. not part of a Release workflow)
- Added clarifiaction on what to do if a table is not found during synchronization
- Refresh now shows 'waiting' cursor while updates take effect
- Creating a [Catalogue] from a CatalogueFolder right click context menu now creates the resulting [Catalogue] in that directory
- Added ability to right click a dataset in an [ExtractionConfiguration] and open the directory into which it was extracted (if it was extracted to disk)
- Added Extraction Category column for columns included in the project extractions
- Added command Import [Catalogue] Item Descriptions accessible from the [CatalogueItem] node menu that imports all descriptions (and other fields) from one [Catalogue] into another.
- Added 'Execute' button on [Catalogue] and Extraction dataset SQL viewing windows.
- 'Show' on collection based tab windows now prompts you to pick which you want to navigate to (previously did nothing)
- Datagrid UI now shows server/database names and DatabaseType
- Running Checks or CheckAll now shows the Checks column (if it isn't already visible)
- Added 'Clear Cache' option for clearing the cache on a single [Catalogue] in a cohort builder configuration (without affecting the cache state of the others)
- Added `FOR UPDATE` to the end of the DLE migration query for MySql server (prevents edge case deadlocks when live table changes during migration)

### Changed

- Datagrid/query syntax errors are now more visible and consistent with other SQL IDEs
- Open / New [Catalogue] no longer closes all toolboxes prior to setting up editing layout
- Bulk Process CatalogueItems now defaults to exact matching (ignoring case)
- Changed MySql adapter from `MySql.Data` to `MySqlConnector` (see [FAnsiSql] version 0.11.1 change notes)

### Fixed

- Fixed bug where broken Lookup configurations could result in DQE not passing checks
- Fixed top menu missing some options on extraction/cohort building graphs (e.g. timeout / retry query)
- Fixed DLE backup trigger creation for old versions of MySql (5.5 and earlier)
- Fixed some forms not getting launched when new objects are created (e.g. Supporting Documents)
- Fixed null reference when cancelling adding a SupportingDocument
- Fixed bug in axis section of graph editor where changing value would result in text box loosing focus
- Fixed ticketing system Reason [for not being able to release a configuration] not being displayed on the ReleaseUI

## [4.0.2] - 2020-01-23

### Fixed

- Fixed stack overflow when trying to edit 'unknown pipelines' in Tables tree view
- Undo/Redo button now changes label as well as icon during use
- Fixed null reference when using command `Reports->Generate...->Metadata Report...`
- Fixed bug in console gui where cancelling a property change (e.g. Description) would result in setting the value to null.

## [4.0.1] - 2019-12-03

### Added

- Ability to generate metadata reports for subset of catalogues (e.g. all catalogues in a folder).
- Cohort Builder build log now lists the [IsExtractionIdentifier] column for each cohort set

### Changed

- Cohort Builder now shows "No Cache" when there is no query cache server configured for a configuration instead of "0/1" (or "0/2" etc)

### Fixed

- Fixed issue using the 'context menu' button on compatible keyboards to access the GoTo menu (sometimes menu would not be expandable)
- Fixed issue where ProjectNumber and Version appeared editable in some tree controls (changes were ignored).  These cells are now correctly readonly.
- Fixed bug in log viewer right click (introduced in 4.0.1 command refactoring)
- TestConnection now shows obfuscated connection string when a connection cannot be established (affects RDMP API users only - not core software)
- Fixed changing join direciton in patient index tables not triggering refresh
- Fixed Data Load Engine RAW server credentials when running RDMP installer with sql user authentication (RAW server entry would be created with Integrated Security)

## [4.0.1-rc3] - 2019-11-25

### Added

- Console gui supports short code searches (e.g. "c", "ti" etc)

### Changed

- Updated to [FAnsiSql] 0.10.13

### Fixed

- Fixed various issues with new CLI gui

## [4.0.1-rc2] - 2019-11-20

### Added

- Added interactive terminal user interface `./rdmp gui`

### Changed

- Cloning an Extraction Configuration no longer expands clone and names the new copy "Clone of [..]" (previously name was a guid)
- Select object dialog now display a maximum of 1000 objects (prioritising your search text)
- Logging tasks are now case insensitive

### Fixed

- Fixed Console input in CLI when running under Linux
- Fixed issue where parallel checks could fail due to UI cross thread access
- Fixed bugs in DLE when loading tables with dodgy column names (e.g. `[My Group by lolz]`)
- 
...

## [4.0.1-rc1] - 2019-11-11

### Added

- Support for PostgreSql databases

### Changed

- Sql Server `..` syntax is no longer used (now uses `.dbo.` - or whatever the table schema is).  Since references can be shared by users the default schema notation is not good idea.
- Cohort Query Bulder will now connect to the database containing the data rather than the users default database when querying data on a single database
- Flat file Attachers now process files in alphabetical order (case insensitive) when Pattern matches multiple files (previously order was arbitrary / OS defined)
- Extraction source now specifies database to connect to when a dataset exists in a single database (previously connected to users default server e.g. master)
- Updated to latest version of [FAnsiSql] (0.10.12) for Postgres support
- 
### Fixed

- Fixed handling of credentials where password is blank (allowed)
- Fixed race condition when there are multiple cohort databases that host cohorts for the same project
- Extracting a dataset using Cross Server extraction source now shows the correct SQL in error message when no records are returned by the linkage

## [3.2.1] - 2019-10-30

### Added

- SET containers ([UNION] / [INTERSECT] / [EXCEPT]) now highlight (as a `Problem`) when they will be ignored (empty) or not applied (when they contain only 1 child)

## Fixed

- Fixed bug generating metadata reports that include Catalogues with orphan [ExtractionInformation] (not mapped to an underlying ColumnInfo)
- Fixed bug in column descriptions pie chart where navigate to CatalogueItem(s) would show all CatalogueItems instead of only those missing descriptions
- Fixed bug in example dataset creation where views (vConditions and vOperations) were not marked IsView

## [3.2.1-rc4] - 2019-10-22

### Added 

- Errors during caching (of cohort builder results) now appear in the results control (previously could generate erro popups)
- Patient Index Tables are no longer allowed to have parameters with the same name (but different values) of tables they are joined against
- Sql Parameters (e.g. `@test_code`) now work properly cross [DBMS] (e.g. MySql / SqlServer) when using a query cache.
- Added menu for inspecting the state of a cohort compiler (view SQL executed, build log, results etc)

### Fixed 

- Fixed ExceptionViewer showing the wrong stack trace under certain circumstances
- Fixed cache usage bug where sql parameters were used in queries (cache would not be used when it should)
- Fixed 'View Dataset Sample' user interface generating the wrong SQL when a patient index table has a column alias (e.g. `SELECT chi,AdmissionDate as fish from MyPatIndexTable`)
- Fixed renaming parameters causing UI to incorrectly ask if you want to save changes

## [3.2.1-rc3] - 2019-10-21

### Fixed 

- Fixed bug in cross server query building when using parameters (@testcode etc)

## [3.2.1-rc2] - 2019-10-18

### Added 

- Added GoTo from cohorts to Extraction Configuration(s)

### Changed

- View ThenVsNow Sql in right click context menu of data extractions is only evaluated when run (improves performance).  This results as the command always being enabled.

### Fixed

- Fixed [bug in cross server query building](https://github.com/HicServices/RDMP/commit/a0c6223d1a7793bde4a67b368ae062e8bec3d960#diff-196fcda7990895e9f656c99602d1972b) (via cache) when joining patient index tables on one server to a main dataset on another

## [3.2.1-rc1] - 2019-10-14

### Added

- Long running processes that previously blocked the UI (e.g. create primary key) now have a small dialog describing task and allowing cancellation.
- Proposed Fix dialog now has standard look and feel of RDMP message boxes (including keywords etc)
- Double clicking an executing task in Cohort Builder now shows cohort build log as well as Exception (if any)

### Changed
 
- Database patching user interface presents clearer information about what version upgrade is occuring and the patches that will be applied.
- Updated to latest version of [FAnsiSql] (0.10.7) for task cancellation
- Data load engine no longer lists dropping columns / anonymising in progress if there are no operations actually being performed (e.g. no ANOTables configured)
- Delete is now disabled for the top level container (e.g. "UNION - Inclusion criteria") of cohort builder configuration

### Fixed

- Database patching user interface no longer suggests restarting if the patching process has failed
- Improved usability of StartupUI when no repository connection strings are not set (previously would report status as 'Broken')
- Fixed bug where `DropTableIfLoadFails` of `ExecuteFullExtractionToDatabaseMSSql` would (under fail conditions) drop the destination table even if the table was created by a previous execution of the same pipeline.
- Fixed bug where adding a [Catalogue] to a cohort set container would create an extra duplicate copy (which would appear under orphans)
- Improved cross server cohort query building (e.g. combining cohort sets on seperate servers / server types)
- Fixed bug in checks dual reporting some errors when clicking on red angry face icons

### Removed

- Generate test data window no longer shows the output folder in Windows Explorer when done

## [3.2.0] - 2019-09-16

### Added

- Patient Index Tables now use the source column datatype for caching columns (as long as there is no transform declared).

## [3.2.0-rc1] - 2019-09-13

### Added

- Right clicking a mispelled word now offers spelling suggestions
- You can now add new datasets to an extraction configuration directly from the "Core" folder in Execute Extraction window (rather than having to go back to the DataExport tree view)
- MDFAttacher now checks for existing mdf/ldf files in the RAW server data directory.  Existing files will trigger a warning.  After the warning an attempt is still made to overwrite the file(s) (as occured previously)
- Tab key now also works for autocomplete in SQL editor windows (previously only Enter worked)
- Orphan cohort sets (do not belong to any Cohort Identification Configuration) now appear under a top level folder in 'Cohort Builder' collection
- Extraction Category can now be changed directly from a CatalogueItem, [ExtractionInformation] 
- Extraction Category can be changed for all columns in a [Catalogue] at once by right clicking the or the CatalogueItemsNode (folder under a Catalogue)
- Right clicking a column allows you to Alter its type e.g. increase the size of a varchar field

### Changed

- Help documentation for objects no longer uses NuDoq library (now faster and more maintainable)
- Extraction source component `ExecuteCrossServerDatasetExtractionSource` now never drops the temporary cohort database (previously it would drop it if it created it and CreateTemporaryDatabaseIfNotExists was true)
- Updated to latest version of [FAnsiSql] (0.10.4) for better Oracle, localization and type estimation
- Dashboards now appear in tree view instead of application tool strip and are searchable
- [CatalogueItem] descriptions pie chart has flags for including internal/project specific etc in its counts
- [CatalogueItem] descriptions pie chart now lets you navigate directly to problem objects rather than showing a data table

### Fixed 
- Deleting an object now clears the selection in tree views (previously selection would become an arbitrary object).
- Fixed bug where adding/moving cohort sets between containers ([INTERSECT]/[UNION]/[EXCEPT]) could result in 2 objects with the same Order in the same container (resulting in ambiguous order of execution).
- Fixed UI bug where selecting an extractable [Catalogue] would hide its extractable (small green e) icon overlay
- Fixed bug where deleting a Pinned object would not unpin the object
- Fixed bug where database tables with brackets in the name could break synchronization (these tables are now ignored by RDMP and cannot be imported).
- Fixed bug deleting multiple objects at once when some objects are parents of others (and cause implicit delete).
- Fixed bug with low resolution monitors and the Create New Cohort Wizard
- Fixed bug with low resolution monitors and collections where leading columns could shrink to be no longer visible
- Adding new filters/containers (AND/OR) now correctly expand and highlight the created object in collections
- Fixed AggregateEditorUI could incorrectly offer to save changes even when no changes had been made
- Clonng a Cohort Identification Configuration now preserves custom set container names e.g. "UNION Inclusion Criteria"
- Fixed bug in DataTableUploadDestination where multiple root (DataLoadInfo) logging entries were created for a single large bulk insert 
- Fixed bug in QueryBuilder when there are multiple IsPrimaryExtractionTable tables (Exception thrown was NullReferenceException instead of QueryBuilderException)
- Fixed bug in generating FROM SQL when there are circular [JoinInfo] configured between tables used in the query
- Fixed bug where closing the server/database selection dialog with the X instead of cancel could cause error messages (e.g. in Bulk Import TableInfos)
- Fixed bug where searching for "Pipeline" or "Pipe" did not show all pipelines
- Fixed bug caching patient index tables (cohort creation) when there are multiple tables being joined in the query.
- Fixed error when logging very large (over 4000 characters) to the RDMP logging database

### Removed
- Cohort sets no longer appear under Catalogues (Find / GoTo now open the parent cohort identification configuration)
- Removed OnlyUseOldDateTimes option on DataTableUploadDestination as it didn't actually do anything ([DBMS] type decisions are handled in a standard way by FAnsiSql)

## [3.1.0] - 2019-07-31

### Added

- Cohort sets with HAVING sql now support 'View Dataset Sample' (of matched records)
- Added new property IsView to TableInfo
- Added GoTo menu item Catalogue=>TableInfo
- Added user setting for skipping Cohort Creation wizard
- MDFAttacher emits more messages when looking up location on disk to copy MDF file to.
- Added menu option to set [IsExtractionIdentifier] on a [Catalogue] without having to open ExtractionInformations directly
- Added the ability to set custom number of patients / rows per dataset when creating example datasets (from command line or when setting up client)
- FlatFileAttacher now issues a warning if TableToLoad isn't one of the tables loaded by the currently executing load (previously it would just say 'table x wasn't found in RAW')
- Added (initially hidden) column Order to cohort query builder to help debugging any issues with order of display

### Changed

- Attempting to generate a graph from a query that returns more than 1,000,000 cells now asks for confirmation.
- Updated to latest version of [FAnsiSql] (0.9.4) for better Oracle support
- Oracle extraction commands no longer generate parameters (e.g. @projectNumber).  Previously invalid SQL was generated.
- Improved layout of message boxes and link highlighting
- Add (Copy Of) cohort set no longer complains about creating a copy of one already in the cohort builder configuration
- Extraction destination property CleanExtractionFolderBeforeExtraction now defaults to false (i.e. do not delete the contents of the extraction directory before extracting)
- Extraction destination property CleanExtractionFolderBeforeExtraction is now implemented in the Checks phase of the component lifecycle rather than on reciept of first batch of records (this prevents accidentally deleting files produced by upstream components)
- 
### Fixed 
- Fixed bug in [Catalogue] validation setup window (DQE Validation Rules) which resulted in changes not being saved if it had been refreshed after initially loading
- Fixed scrollbars not appearing in [Catalogue] validation setup window when lots of validation rules are applied to a single column
- Type text dialog prompt now resizes correctly and has a display limit of 20,000 characters for messages
- Fixed bug that prevented exiting if the RDMP directory (in user's application data folder) was deleted while the program was running
- Fixed bug where CatalogueItems created when importing Oracle tables had database qualifiers in the name e.g. "CHI" (including the double quotes)
- Fixed bug where deleting a Filter from a cohort set in a Cohort Identification Query could result in the display order changing to alphabetical (until tab was refreshed).
- Fixed obscure bug in plugins implementing the `ICustomUI` interface when returning a new object in `GetFinalStateOfUnderlyingObject` that resulted in the UI showing a stale version of the object
- Connecting to a non existant server in ServerDatabaseTableSelector now shows the Exception in the RAG icon (previously just showed empty database list)
 
- Fixed bug where adding/removing a column in Aggregate Editor would would reset the Name/Description if there were unsaved changes (to Name/Description)
- Fixed bug where example datasets created would have the text value "NULL" instead of db nulls (only affected initial install/setup datasets)

## [3.0.16-rc2] - 2019-07-17

### Added 

- Example data generated on install can now be given a seed (allows for reproducibility)
- Creating a Query Caching server for an cohort identification AggregateConfiguration now asks you if you want to set it as the default QueryCaching server (if there isn't already one)
- Double clicking a row in SQL query editor user interfaces now shows text summary of the row
- DLE load logs tree view now supports double clicking on messages/errors to see summary
- All RDMP platform objects now have icons even if not visible in the UI (this affects the objects documentation file generation)
- MetadataReport now supports generating data for Catalogues with no extractable columns

### Changed

- Updated to latest version of BadMedicine (0.1.5)
- Improved error message shown when attempting to delete a used patient index table (now lists the users)
- System no longer auto selects objects when there is only 1 option (e.g. when user starts a Release when there is only one [Project] in the system).  This previously created an inconsistent user experience.
- Dita extraction checks no longer propose deleting non dita files in the output directory
- Improved Find (Ctrl+F) dialog layout and added shortcut codes (e.g. typing "c Bob" will return all Catalogues containing the word "Bob")
- Message boxes now display a limit of 20,000 characters (full text can still be accessed by the copy to clipboard button).
- DLE Debug options (e.g. Skip migrating RAW=>STAGING) now appear as a drop down with more descriptive titles (e.g. StopAfterRAW)
 
### Fixed 

- Fixed bug when cloning a Pipeline called "Bob" when there was already an existing Pipeline called "Bob (Clone)"
- Fixed validation issue in some user interfaces of INamed classes (e.g. Catalogue) where all properties were checked for illegal characters instead of just the Name
- Fixed image scaling in Metadata reports to 100% (previously 133%)
- Governance report now properly escapes newlines and quotes in [Catalogue] descriptions when outputting as CSV
- Fixed bug in Plugin code generator for tables with a Name property (previously incorrect C# code was generated)
- Fixed bug in SQL query editor user interface when the query returned a table that included binary columns with large amounts of data in
- Clicking a collection button or using GoTo/Show now correctly pops the relevant collection if it is set to auto dock (pinned).
- Application title bar now correctly updates after loading a tab (previously it was left with the caption "Loading...")
- Un Pinning in a collection using X now correctly maintains tree selection (consistent with the context menu Tree=>UnPin)
- Fixed display order of cohort sets in Cohort Query Builder to correctly match the compiler (previously the tree view order was misleading)

## [3.0.16-rc] - 2019-07-08

### Added 

- Forward/backward navigation in LogViewer now preserves text filters / TOP X
- Added the ability to create example datasets and configurations/projects etc during installation / startup
- Objects with names containing problematic characters (e.g. \ ") are highlighted red
- New right click context menu GoTo shows related objects e.g. which ExtractionConfiguration(s) a [Catalogue] has been used in
- Heatmap hover tool tip now shows more information about the cell value
- 'Other Pipelines' (unknown use case) can now be edited by double clicking.  This prompts user to pick a use case to edit them under
- Creating a Catalogue/TableInfo by importing a file now lets you rename the table after it has been created
- Added new DLE module ExecuteSqlFileRuntimeTask which runs the SQL stored in the RDMP platform database (rather than relying on an sql file on disk like ExecuteSqlFileRuntimeTask)
- RDMP platform database schemas no longer require 100% matching to models.  This allows limited backwards compatibility between minor versions of RDMP in which new fields are added to the database.

### Changed

- Updated to latest version of [BadMedicine] (0.0.1.2)
- Updated to latest version of [FAnsiSql] (0.9.2)
- File=>New now launches modal dialog instead of dropdown menu
- [Project] objects can now be sorted (previously they always appeared alphabetically)
- [Project] creation UI now shows duplicate ProjectNumbers as a Warning instead of an Error allowing users to create 2+ Projects with shared cohorts
- Disabled objects in tree views now appear greyed out instead of red
- Improved message shown when cohorts with null descriptions are preventing cohort importing
- Attempting to deleting an Extractable [Catalogue] no longer shows an error and instead asks if you want to make it non extractable (then delete)
- xmldoc are now shipped inside SourceCodeForSelfAwareness.zip (instead of side by side with the binary).  This avoids an issue where [Squirrel drops xmldoc files](https://github.com/Squirrel/Squirrel.Windows/issues/1323)

### Fixed 

- Fixed bug in CLI (rdmp.exe) where yaml settings would override command line values for connection strings to platform databases
- Disabled smiley controls now render in greyscale
- Fixed bug in Aggregate graphs which included a PIVOT on columns containing values with leading whitespace
- Fixed crash bug in UI responsible for picking the DLE load folder that could occur when when xmldocs are missing
- Fixed bug resolving Plugin dll dependencies where dependencies would only be resolved correctly the first time they were loaded into the AppDomain
- Fixed Culture (e.g. en-us) not being passed correctly in DelimitedFlatFileAttacher
- Fixed bug where Updater would show older versions of RDMP as installable 'updates'

[Unreleased]: https://github.com/HicServices/RDMP/compare/v8.1.0...develop
[8.1.0]: https://github.com/HicServices/RDMP/compare/v8.0.7...v8.1.0
[8.0.7]: https://github.com/HicServices/RDMP/compare/v8.0.6...v8.0.7
[8.0.6]: https://github.com/HicServices/RDMP/compare/v8.0.5...v8.0.6
[8.0.5]: https://github.com/HicServices/RDMP/compare/v8.0.4...v8.0.5
[8.0.4]: https://github.com/HicServices/RDMP/compare/v8.0.3...v8.0.4
[8.0.3]: https://github.com/HicServices/RDMP/compare/v8.0.2...v8.0.3
[8.0.2]: https://github.com/HicServices/RDMP/compare/v8.0.1...v8.0.2
[8.0.1]: https://github.com/HicServices/RDMP/compare/v8.0.0...v8.0.1
[8.0.0]: https://github.com/HicServices/RDMP/compare/v7.0.20...v8.0.0
[7.0.20]: https://github.com/HicServices/RDMP/compare/v7.0.19...v7.0.20
[7.0.19]: https://github.com/HicServices/RDMP/compare/v7.0.18...v7.0.19
[7.0.18]: https://github.com/HicServices/RDMP/compare/v7.0.17...v7.0.18
[7.0.17]: https://github.com/HicServices/RDMP/compare/v7.0.16...v7.0.17
[7.0.16]: https://github.com/HicServices/RDMP/compare/v7.0.15...v7.0.16
[7.0.15]: https://github.com/HicServices/RDMP/compare/v7.0.14...v7.0.15
[7.0.14]: https://github.com/HicServices/RDMP/compare/v7.0.13...v7.0.14
[7.0.13]: https://github.com/HicServices/RDMP/compare/v7.0.12...v7.0.13
[7.0.12]: https://github.com/HicServices/RDMP/compare/v7.0.11...v7.0.12
[7.0.11]: https://github.com/HicServices/RDMP/compare/v7.0.10...v7.0.11
[7.0.10]: https://github.com/HicServices/RDMP/compare/v7.0.9...v7.0.10
[7.0.9]: https://github.com/HicServices/RDMP/compare/v7.0.8...v7.0.9
[7.0.8]: https://github.com/HicServices/RDMP/compare/v7.0.7...v7.0.8
[7.0.7]: https://github.com/HicServices/RDMP/compare/v7.0.6...v7.0.7
[7.0.6]: https://github.com/HicServices/RDMP/compare/v7.0.5...v7.0.6
[7.0.5]: https://github.com/HicServices/RDMP/compare/v7.0.4...v7.0.5
[7.0.4]: https://github.com/HicServices/RDMP/compare/v7.0.3...v7.0.4
[7.0.3]: https://github.com/HicServices/RDMP/compare/v7.0.2...v7.0.3
[7.0.2]: https://github.com/HicServices/RDMP/compare/v7.0.1...v7.0.2
[7.0.1]: https://github.com/HicServices/RDMP/compare/v7.0.0...v7.0.1
[7.0.0]: https://github.com/HicServices/RDMP/compare/v6.0.2...v7.0.0
[6.0.2]: https://github.com/HicServices/RDMP/compare/v6.0.1...v6.0.2
[6.0.1]: https://github.com/HicServices/RDMP/compare/v6.0.0...v6.0.1
[6.0.0]: https://github.com/HicServices/RDMP/compare/v5.0.3...v6.0.0
[5.0.3]: https://github.com/HicServices/RDMP/compare/v5.0.2...v5.0.3
[5.0.2]: https://github.com/HicServices/RDMP/compare/v5.0.1...v5.0.2
[5.0.1]: https://github.com/HicServices/RDMP/compare/v5.0.0...v5.0.1
[5.0.0]: https://github.com/HicServices/RDMP/compare/v4.2.4...v5.0.0
[4.2.4]: https://github.com/HicServices/RDMP/compare/v4.2.3...v4.2.4
[4.2.3]: https://github.com/HicServices/RDMP/compare/v4.2.2...v4.2.3
[4.2.2]: https://github.com/HicServices/RDMP/compare/v4.2.1...v4.2.2
[4.2.1]: https://github.com/HicServices/RDMP/compare/v4.2.0...v4.2.1
[4.2.0]: https://github.com/HicServices/RDMP/compare/v4.1.9...v4.2.0
[4.1.9]: https://github.com/HicServices/RDMP/compare/v4.1.8...v4.1.9
[4.1.8]: https://github.com/HicServices/RDMP/compare/v4.1.7...v4.1.8
[4.1.7]: https://github.com/HicServices/RDMP/compare/v4.1.6...v4.1.7
[4.1.6]: https://github.com/HicServices/RDMP/compare/v4.1.5...v4.1.6
[4.1.5]: https://github.com/HicServices/RDMP/compare/v4.1.4...v4.1.5
[4.1.4]: https://github.com/HicServices/RDMP/compare/v4.1.3...v4.1.4
[4.1.3]: https://github.com/HicServices/RDMP/compare/v4.1.2...v4.1.3
[4.1.2]: https://github.com/HicServices/RDMP/compare/v4.1.1...v4.1.2
[4.1.1]: https://github.com/HicServices/RDMP/compare/v4.1.0...v4.1.1
[4.1.0]: https://github.com/HicServices/RDMP/compare/v4.0.3...v4.1.0
[4.0.3]: https://github.com/HicServices/RDMP/compare/v4.0.2...v4.0.3
[4.0.2]: https://github.com/HicServices/RDMP/compare/v4.0.1...v4.0.2
[4.0.1]: https://github.com/HicServices/RDMP/compare/v4.0.1-rc3...v4.0.1
[4.0.1-rc3]: https://github.com/HicServices/RDMP/compare/v4.0.1-rc2...v4.0.1-rc3
[4.0.1-rc2]: https://github.com/HicServices/RDMP/compare/v4.0.1-rc1...v4.0.1-rc2
[4.0.1-rc1]: https://github.com/HicServices/RDMP/compare/v3.2.1...v4.0.1-rc1
[3.2.1]: https://github.com/HicServices/RDMP/compare/v3.2.1-rc4...v3.2.1
[3.2.1-rc4]: https://github.com/HicServices/RDMP/compare/v3.2.1-rc3...v3.2.1-rc4
[3.2.1-rc3]: https://github.com/HicServices/RDMP/compare/v3.2.1-rc2...v3.2.1-rc3
[3.2.1-rc2]: https://github.com/HicServices/RDMP/compare/3.2.1-rc1...v3.2.1-rc2
[3.2.1-rc1]: https://github.com/HicServices/RDMP/compare/3.2.0...3.2.1-rc1
[3.2.0]: https://github.com/HicServices/RDMP/compare/v3.2.0-rc1...3.2.0
[3.2.0-rc1]: https://github.com/HicServices/RDMP/compare/3.1.0...v3.2.0-rc1
[3.1.0]: https://github.com/HicServices/RDMP/compare/v3.0.16-rc2...3.1.0
[3.0.16-rc2]: https://github.com/HicServices/RDMP/compare/v3.0.16-rc...v3.0.16-rc2
[3.0.16-rc]: https://github.com/HicServices/RDMP/compare/v3.0.15...v3.0.16-rc
[FAnsiSql]: https://github.com/HicServices/FAnsiSql/
[BadMedicine]: https://github.com/HicServices/BadMedicine/

[ExtractionProgress]: ./Documentation/CodeTutorials/Glossary.md#ExtractionProgress
[DBMS]: ./Documentation/CodeTutorials/Glossary.md#DBMS
[UNION]: ./Documentation/CodeTutorials/Glossary.md#UNION
[INTERSECT]: ./Documentation/CodeTutorials/Glossary.md#INTERSECT
[EXCEPT]: ./Documentation/CodeTutorials/Glossary.md#EXCEPT
[IsExtractionIdentifier]: ./Documentation/CodeTutorials/Glossary.md#IsExtractionIdentifier
[DataAccessCredentials]: ./Documentation/CodeTutorials/Glossary.md#DataAccessCredentials
[Catalogue]: ./Documentation/CodeTutorials/Glossary.md#Catalogue
[SupportingDocument]: ./Documentation/CodeTutorials/Glossary.md#SupportingDocument
[TableInfo]: ./Documentation/CodeTutorials/Glossary.md#TableInfo

[ExtractionConfiguration]: ./Documentation/CodeTutorials/Glossary.md#ExtractionConfiguration
[Project]: ./Documentation/CodeTutorials/Glossary.md#Project

[CatalogueItem]: ./Documentation/CodeTutorials/Glossary.md#CatalogueItem
[ExtractionInformation]: ./Documentation/CodeTutorials/Glossary.md#ExtractionInformation
[ColumnInfo]: ./Documentation/CodeTutorials/Glossary.md#ColumnInfo
[CacheProgress]: ./Documentation/CodeTutorials/Glossary.md#CacheProgress

[JoinInfo]: ./Documentation/CodeTutorials/Glossary.md#JoinInfo
[AggregateConfiguration]: ./Documentation/CodeTutorials/Glossary.md#AggregateConfiguration
[PipelineComponent]: ./Documentation/CodeTutorials/Glossary.md#PipelineComponent
[Pipeline]: ./Documentation/CodeTutorials/Glossary.md#Pipeline
[Pipelines]: ./Documentation/CodeTutorials/Glossary.md#Pipeline

[Lookup]: ./Documentation/CodeTutorials/Glossary.md#Lookup
[CohortIdentificationConfiguration]: ./Documentation/CodeTutorials/Glossary.md#CohortIdentificationConfiguration
[LoadMetadata]: ./Documentation/CodeTutorials/Glossary.md#LoadMetadata
[ExtractableCohort]: ./Documentation/CodeTutorials/Glossary.md#ExtractableCohort
[CohortAggregateContainer]: ./Documentation/CodeTutorials/Glossary.md#CohortAggregateContainer
[ExtractionFilter]: ./Documentation/CodeTutorials/Glossary.md#ExtractionFilter
[MigrateUsages]: https://github.com/HicServices/RDMP/pull/666
[ExternalDatabaseServer]: ./Documentation/CodeTutorials/Glossary.md#ExternalDatabaseServer
[RemoteDatabaseAttacher]: ./Rdmp.Core/DataLoad/Modules/Attachers/RemoteDatabaseAttacher.cs<|MERGE_RESOLUTION|>--- conflicted
+++ resolved
@@ -5,12 +5,6 @@
 The format is based on [Keep a Changelog](https://keepachangelog.com/en/1.0.0/),
 and this project adheres to [Semantic Versioning](https://semver.org/spec/v2.0.0.html).
 
-<<<<<<< HEAD
-## [8.4.0] - Unreleased
-
-- Add Ordering to Filters
-- [MSSQL ONLY] Add ability to perform Regex redactions on data loads and existing catalogues
-=======
 ## [Unreleased]
 
 - Build on and target .Net 9 rather than 8
@@ -28,16 +22,12 @@
 - Add Ordering to Filters
 - [MSSQL ONLY] Add ability to perform Regex redactions on data loads and existing catalogues
 - Add overview page for Catalogues
->>>>>>> 188afdb9
 - Add RAW Table Date Column Override for Delta Loads
 - Fix Delta Load off by one issue
 - Update Migration strategy to account for all Primary Keys when moving from staging -> live
 - Fix UI issue with viewing cross-database SQL results
-<<<<<<< HEAD
-=======
 - Add UI Steps to deprecate old cohorts when importing a cohort
 - Add instance setting to enable and disable Yes/No to all
->>>>>>> 188afdb9
 
 ## [8.3.1] - 2024-10-22
 
