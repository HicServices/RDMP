# Changelog
All notable changes to this project will be documented in this file.

The format is based on [Keep a Changelog](https://keepachangelog.com/en/1.0.0/),
and this project adheres to [Semantic Versioning](https://semver.org/spec/v2.0.0.html).

## [Unreleased]

...

### Fixed

<<<<<<< HEAD
- Fixed Saved Cohort Save button not enabling when updating server/database or credentials [#1259](https://github.com/HicServices/RDMP/issues/1259)
=======
- Fixed not being able to clear properties on PipelineComponents when Type is an Array of database objects [#1420](https://github.com/HicServices/RDMP/issues/1420)
>>>>>>> 10a96394
- Fixed bug with Commit system not refreshing after delete
- Fixed bug with Commit system when working with Plugins that have custom repositories

### Added

- Added command line switch `--skip-patching` to prevent running patches and launch the application as normal (can help debugging patch issues) [#1392](https://github.com/HicServices/RDMP/issues/1392)


## [8.0.0] - 2022-09-27

**Contains database patch to add support for Commit system and expanded Folder support**

### Fixed

- Added better error message when there are problems with naming etc of a new cohort being committed [#1408](https://github.com/HicServices/RDMP/issues/1408)
- Fixed null references when Exceptions are surfaced before main UI has loaded
- Fixed a null reference trying to save [TableInfo] objects in application after setting the `Database` field to null.
- Fixed `ViewLogs` command not working from Console Gui

### Added

- Added `SetDefault` command for changing default logging/dqe etc servers from command line
- Added yes/no popup for 'partial matches' when Guessing [CatalogueItem] to [ColumnInfo] mappings (e.g. when remapping metadata layer to a new underlying table) [#1400](https://github.com/HicServices/RDMP/issues/1400)
- Added UI support for changing `UseAliasInsteadOfTransformInGroupByAggregateGraphs` user setting [#1393](https://github.com/HicServices/RDMP/issues/1393)
- Added `DoNotUseHashJoinsForCatalogues` to `ExecuteDatasetExtractionSource` [PipelineComponent] [#1403](https://github.com/HicServices/RDMP/issues/1403)
- Iteratve extractions ([ExtractionProgress]) now have more warnings during checking [#1395](https://github.com/HicServices/RDMP/issues/1395) _(All errors can be suppressed in UserSettings)_
  - Attempting to release a dataset before all batches have been extracted now results in R015
  - If a batch resume is being performed and the previous extraction audit does not contain the same cohort you will get error R017
  - If a batch resume is being performed but no audit can be found then you get error R016


## [7.0.20] - 2022-09-08

### Fixed

- Fixed null reference introduced after new Bitmap dependency refactoring [#1398](https://github.com/HicServices/RDMP/issues/1398)


## [7.0.19] - 2022-09-05

### Fixed

- Fixed a bug inserting into old logging databases


## [7.0.18] - 2022-08-30

### Added
- Added 'Set Description' command to [AggregateConfiguration] context menu
- Template cohort builder aggregates can be dragged onto extraction datasets to import the container tree [#1307](https://github.com/HicServices/RDMP/issues/1307)
- Having a JoinInfo between 2 columns that have different collations is now flagged by ProblemProvider [#1288](https://github.com/HicServices/RDMP/issues/1288)
- Added command `SetExtractionPrimaryKeys` for controlling which columns (if any) will make the primary key when extracting to database [#1335](https://github.com/HicServices/RDMP/issues/1335)
- Added ability to pop out tooltips/problems into modal popup [#1334](https://github.com/HicServices/RDMP/issues/1334)

### Changed
- The 'Core' folder in extraction execution user interface is no longer disabled when empty [#1377](https://github.com/HicServices/RDMP/issues/1377)
- Datasets in extraction UI are no longer expanded by default (i.e. to show Supporting Documents/Sql) [#1264](https://github.com/HicServices/RDMP/issues/1264)
- Removed restriction preventing [Lookup] requiring all foreign key columns being from the same table [#1331](https://github.com/HicServices/RDMP/issues/1307)
- If there are multiple IsPrimaryExtractionTable involved in a query then the one with the IsExtractionIdentifier column (if any) will be picked (previously QueryBuildingException was thrown) [#1365](https://github.com/HicServices/RDMP/issues/1365)

### Fixed

- Running RDMP cli without supplying repository connection details (and after deleting `Databases.yaml`) now results in a specific error message instead of null reference [#1346]https://github.com/HicServices/RDMP/issues/1346
- Fixed Pipeline components who run in threaded but call UI methods resulting in unstable UI components [#1357](https://github.com/HicServices/RDMP/issues/1357)
- Fixed deleting an [ExtractionConfiguration] with Selective Refresh enabled not removing it from UI [#1375](https://github.com/HicServices/RDMP/issues/1375)
- YamlRepository now saves LoadModuleAssembly binary content as a `.nupkg` file instead of string yaml [#1351](https://github.com/HicServices/RDMP/issues/1351)
- Fixed Console Gui activator 'Select File' dialog having a confusing title of "Directory" [#1282](https://github.com/HicServices/RDMP/issues/1282)


## [7.0.17] - 2022-08-01

### Added

- Icons in 'edit extraction columns' window now shows IsExtractionIdentifier and Extraction Primary Key status [#1312](https://github.com/HicServices/RDMP/issues/1312).

### Fixed

- Fixed Release not working from CLI (Bug introduced in 7.0.16)
- Fixed some old legacy plugins breaking startup if installed

## [7.0.16] - 2022-07-25

- Bugfix release due to build issues in releasing 7.0.15
- Bump YamlDotNet from 11.2.1 to 12.0.0

## [7.0.15] - 2022-07-22

### Added

- Added checkbox for show/hide ProjectSpecific Catalogue columns in extraction configuration UI [#1265](https://github.com/HicServices/RDMP/issues/1265)
- Integration tests and example scripts that can be run using RDMP command line `-f` option
- The `Set` command no longer cares about property capitalization
- Command line engines (e.g. `dle`) now optionally support specifying objects in command notation e.g. `-l "LoadMetadata:Load*Frank"` instead of `-l 1232`

### Fixed

- Fixed multiple calls to Refresh in DataExportPropertyManager causing Exception in extraction checks [#1274](https://github.com/HicServices/RDMP/issues/1274)
- Fixed issues with Advanced column reorder dialog [#1273](https://github.com/HicServices/RDMP/issues/1273)
  - Row size no longer cuts off bottom pixels of column name(s)
  - Multi delete is now supported
  - Pasted column name(s) with spaces e.g. `[my cool col]` now work
- Fixed null reference in extraction checks when extracting a dataset where the original [ExtractionInformation] has been deleted [#1253](https://github.com/HicServices/RDMP/issues/1253)
- Added an error provider message for when too many characters are entered in UIs with databindings [#1268](https://github.com/HicServices/RDMP/issues/1268).
- Fixed running on command line with `-f somefile.yaml` being considered 'interactive' (i.e. RDMP would pause to ask you questions like 'are you sure?')
- Fixed issue where DataTableUploadDestination pipeline component would refuse to load tables (e.g. from CSV) where the column has a full stop in it (e.g. `"mycol."`) [1269](https://github.com/HicServices/RDMP/issues/1269)

## [7.0.14] - 2022-06-27

### Added

- Added 'Run Detached' (run task in subprocess).  Uses [ConsoleControl](https://github.com/dwmkerr/consolecontrol).
- Added toFile option to all CLI 'View Data' commands
- When calling commands on the RDMP command line the 'cmd' verb is now optional e.g. you can now enter just `./rdmp list Catalogue`
- Added `-q` option to suppress console logging.  Allows better piping of commands e.g. to file etc
- ProblemProvider can now detect unquoted dates in parameter values [#1197](https://github.com/HicServices/RDMP/issues/1197)
- Added a `NLog.template.config` file to releases for easily enabling diagnostics logging to disk (NLog logging is still disabled by default for the windows client)
- Performance metrics (refresh time, menu building times) are now passed to NLog logging when enabled in windows client [#1227](https://github.com/HicServices/RDMP/issues/1227)
- Plugin UploadFileUseCase pipeline components can now declare `IPipelineRequirement<IBasicActivateItems>`
- Added ability to link deprecated objects to a new version [#949](https://github.com/HicServices/RDMP/issues/949)
- Deprecate command now supports deprecating multiple objects at once on CLI
- Made "Could not reach cohort..." warning suppressible [#1243](https://github.com/HicServices/RDMP/issues/1243)
- SetUserSetting now works for error codes e.g. `SetUserSetting R011 Success` [#1242](https://github.com/HicServices/RDMP/issues/1242)
- Describe command now shows syntaxes that should be used to satisfy parameters on command line
- Made 'Failed to execute Top 1' error when checking a dataset extraction a user configurable error (i.e. user can now set that to ignore)
- Added a warning for when columns in an [ExtractionConfiguration] are 'text' or 'ntext' [#1255](https://github.com/HicServices/RDMP/issues/1255)

### Changed

- The following console commands have been removed and __are instead now supported with `ViewData` command directly__ e.g. `./rdmp ViewData Catalogue:1`
  - ViewCatalogueData
  - ViewCohortIdentificationConfiguration
  - ViewCohortSample
  - ViewSample
- Removed the DescribeCommand CLI command.  Now you can just use 'Describe' e.g. `./rdmp describe Deprecate`

### Fixed

- Fixed user being able to edit filters of a frozen [ExtractionConfiguration]/[CohortIdentificationConfiguration]
- Fixed bug with `ExecuteCrossServerDatasetExtractionSource` guid table name pattern [#1256](https://github.com/HicServices/RDMP/issues/1256)

## [7.0.13] - 2022-05-30

### Changed

- 'View Aggregate' now explicitly applies an ORDER BY count descending.
- New CatalogueItems are now always marked Core (affects drag and drop and new Catalogue creation) - [#1165](https://github.com/HicServices/RDMP/issues/1165),[#1164](https://github.com/HicServices/RDMP/issues/1164)
- If a Catalogue is defined for a Lookup TableInfo then only Core extractable columns will be released (previously all columns were released) [#692](https://github.com/HicServices/RDMP/issues/692)
- Sql Parameters with no value defined are no longer flagged as Problem by ProblemProvider if they have value sets defined [#1180](https://github.com/HicServices/RDMP/issues/1180)
- CatalogueItems now appear in specific folders by Extraction Category [#1112](https://github.com/HicServices/RDMP/issues/1112).

### Added

- Added tracking of SQL/Datagrid splitter distance in user settings.  This allows users to resize how much SQL vs results they see and automatically persist the change.
- Added `CrashAtEnd` system for DLE that allows Attachers to flag a load as a failure without halting execution [#1157](https://github.com/HicServices/RDMP/issues/1157)
- Added `SimpleTicketingSystem` which simply opens the given URL+ticket [#775](https://github.com/HicServices/RDMP/issues/775)
- Added UserSettings editing UI to Console Gui
- Added ability to suppress tree expansion when opening Cohort Builder configurations
- Added a loading spinner for when find is still searching
- Adding a parameter to a filter now shows its initial value [#1201](https://github.com/HicServices/RDMP/issues/1201)
- ProblemProvider now indicates a problem when no ExtractionDirectory is set on a Project in its directory node [#1254](https://github.com/HicServices/RDMP/issues/1254)

### Removed

- Removed Pin system (anchoring an object to the top of a collection tree).

### Fixed

- Fixed order of Sql Parameters not always being first in tree
- Prevented Find/Select columns showing sort indicator when it is not supported
- Fixed `DistinctStrategy.OrderByAndDistinctInMemory` in batch processing retries [#1194](https://github.com/HicServices/RDMP/issues/1194)
- Fixed GoTo where path includes CatalogueFolder in CLI gui

## [7.0.12] - 2022-05-16

### Added

- Added Error/Warn highlighting in console gui run/check windows
- Added 'RAWTableToLoad' dropdown property to RemoteTableAttacher to prevent mispellings when typing table names - [#1134](https://github.com/HicServices/RDMP/issues/1134)
- Added optional argument to 'ExecuteCommandConfirmLogs' that requires rows were loaded by the DLE to pass
- Added ability to search the UserSettings UI 
- Added a prompt to configure JoinInfos when adding a new table to an existing Catalogue
- Added support for viewing more than 650 columns at once in the RDMP windows client UI

### Fixed

- Empty cohort builder containers are now treated as disabled by query builder when StrictValidationForCohortBuilderContainers is off [#1131](https://github.com/HicServices/RDMP/issues/1131)
- Fixed line numbers being clipped when greater than 99 [#1162](https://github.com/HicServices/RDMP/issues/1162)

### Changed

- Queries generated by RDMP are no longer automatically executed as soon as the SQL view tab is opened.  Users can enable 'AutoRunSqlQueries' under user settings to revert this change.

## [7.0.11] - 2022-05-03

### Added

- Added new command 'RefreshBrokenCohorts' for clearing the 'forbid list' of unreachable cohort sources - [#1094](https://github.com/HicServices/RDMP/issues/1094)
- Added new command 'SetAggregateDimension' for changing the linkage column in cohort builder for an [AggregateConfiguration] - [#1102](https://github.com/HicServices/RDMP/issues/1102)
- Added abilty to skip CIC validation checks when opening the commit cohort dialogue - [#1118](https://github.com/HicServices/RDMP/issues/1118)
- Ability to change cohort table name when using ExecuteCrossServerDatasetExtractionSource - [#1099](https://github.com/HicServices/RDMP/issues/1099)
- Added Success bar to ProgressUI
- Added new user setting Auto Resize Columns which will automatically resize columns within the RDMP interface where it makes sense to. E.g. the execute pipeline window and "checks" ui. More changes to be implemneted over time.

### Changed

- Dll load warnings must now be enabled otherwise the information is reported as Success (see user settings error codes R008 and R009)
- The Choose Cohort command no longer lets you pick deprecated cohorts - [#/1109](https://github.com/HicServices/RDMP/issues/1109)

### Fixed

- Fixed resizing issue on License UI when using very low resolution
- Fixed connection strings dialog 'Save as yaml...' producing invalid entry for 'DataExportConnectionString' - [#1086](https://github.com/HicServices/RDMP/issues/1086)
- Fixed various startup errors when Databases.yaml strings are invalid.
- Fixed bug with the 'unreachable' picturebox icon not being clickable
- Fixed unreachable catalogue database resulting in the Startup form immediately closing
- Fixed being able to drag filters/containers onto API calls in Cohort Builder -[#1101](https://github.com/HicServices/RDMP/issues/1101)
- Fixed regression in 7.0.10 where calling `public void ClearDefault(PermissableDefaults toDelete)` multiple times caused an Exception
- Fixed `ExecuteCrossServerDatasetExtractionSource` to work properly with identifiable extractions - [#1097](https://github.com/HicServices/RDMP/issues/1097)
- Fixed bug in cohort builder where dragging into the Execute button would turn it into an editable dropdown menu [#1098](https://github.com/HicServices/RDMP/issues/1098)
- Fixed RemoteTableAttacher logging only the database name and not the table name in RDMP DLE - [#1110](https://github.com/HicServices/RDMP/issues/1110)
- Fixed a bug in SelectiveRefresh mode where deleting a root container of an aggregate or extractable dataset would result in an error
- Fixed Error bar in ProgressUI not showing when committing a cohort - [#1124](https://github.com/HicServices/RDMP/issues/1124)

## [7.0.10] - 2022-04-25

### Added

- "parameter description" and "property name" have been added to the "set value" option for filters - https://github.com/HicServices/RDMP/issues/1034
- Filter parameter values are now prompted for the user when adding existing filter without known good value sets - https://github.com/HicServices/RDMP/issues/1030
- "Set Parameter Value(s)" option added to filter menus so you can more easily change the parameter values - https://github.com/HicServices/RDMP/issues/1035
- Added 'SelectiveRefresh' user setting
- Add options to create an extraction from a Cohorts right click menu and main userinterface - https://github.com/HicServices/RDMP/issues/1039
- Warnings are now shown if "non core" column are used for an extraction/release - https://github.com/HicServices/RDMP/issues/1024
- Added AlwaysJoinEverything user setting for always forcing joins in CohortBuilder - https://github.com/HicServices/RDMP/issues/1032
- Added UsefulProperty columns back into Find/Select dialog - https://github.com/HicServices/RDMP/issues/1033
- Added Extraction/Release warnings for extractions that contain Internal/Deprecated/SpecialApproval fields - https://github.com/HicServices/RDMP/issues/1024
- Added right click context menu support for console gui
- Cohorts now have right click option "Go To -> Project(s)"

### Fixed

- Fixed bug preventing example datasets being created from the RDMP UI client because checkbox was disabled
- "Exisiting" filter typo corrected - https://github.com/HicServices/RDMP/issues/1029
- Fixed refreshes sometimes changing selection in Data Export tree - https://github.com/HicServices/RDMP/issues/1008


### Changed

- New filters are now highlighted correctly when added to a CIC - https://github.com/HicServices/RDMP/issues/1031
- Creating a new Extracion Configuration will now ask the user for Name, Cohort and Datasets to be included for the extraction - https://github.com/HicServices/RDMP/issues/983
- AllowIdentifiableExtractions is now an ErrorCode so can be set to Success instead of always being Fail or Warning (i.e. to completley ignore it).
- The extractability of columns are no longer saved if a Dataset is removed from an Extraction Configuration - https://github.com/HicServices/RDMP/issues/1023
- "Show Pipeline Completed Popup" now enabled by default - https://github.com/HicServices/RDMP/issues/1069
- Cohorts are now "emphasise" after being commited. If part of one project it will highlight under that project.


## [7.0.9] - 2022-03-29

### Added

- Added command CreateNewCohortFromTable which creates a cohort from a table directly without having to first import it as a [Catalogue]
- Import Catalogue filter now allows selecting multiple filters at once.
- Improved performance of Select objects dialog when there are many objects available to pick from
- Made Select objects dialog filter in the same way as the Find dialog (i.e. support short codes and Type names)
- Ability to select multiple objects at once when adding to a Session
- Ability to find multiple objects at once (ctrl+shift+f)
- Added new pipeline component CohortSampler


### Fixed

- Fixed newlines in CatalogueItem descriptions not being output correctly in docx metadata report
- Fixed iterative data loads run on the CLI throwing and returning non zero when caught up to date with load progress (when running in iterative mode)
- Pipeline component order is now "correct" and will list more important variables at the top rather than at the bottom - https://github.com/HicServices/RDMP/issues/996
- Fixed bug where Pipeline objects could not be deleted from the `Tables (Advanced)` tree
- Removing a datset from an [ExtractionConfiguration] now deletes any extraction specific column changes (i.e. changes are not persisted if the dataset is added back in again)
- Fixed Release button prompting to pick [Project] when clicked in the ExecuteExtractionUI [#963](https://github.com/HicServices/RDMP/issues/963)

### Changed

- Processes wanting to run a Pipeline using the current user interface abstraction layer `IPipelineRunner GetPipelineRunner` must now provide a task description and UI look and feel as a `DialogArgs` argument.

## [7.0.8] - 2022-03-08

### Fixed

- Fixed Startup skipping some plugin dlls during load and enabled multithreading
- Fixed CLI not showing underlying exception when unable to reach platform databases

### Removed

- CSV files with unclosed leading quotes are no longer preserved when using IgnoreQuotes (side effect of updating CsvHelper)

## [7.0.7] - 2022-03-01

*Database Patches Included (enables ExtractionProgress retry)*

### Added
- Added ArchiveTriggerTimeout user setting [#623](https://github.com/HicServices/RDMP/issues/623)
- Support for referencing plugin objects from command line e.g. `./rdmp.exe cmd delete MyPluginClass:2`
- The word 'now' is a valid date when supplied on the command line
- Ability to sort based on Favourite status [#925](https://github.com/HicServices/RDMP/issues/925)
- Added Frozen column to Cohort Builder tree for easier sorting
- Added ability to query an [ExternalDatabaseServer] from the right click context menu [#910](https://github.com/HicServices/RDMP/issues/910)
- Added an overlay @ symbol for filters that have known parameter values configured [#914](https://github.com/HicServices/RDMP/issues/914)
- Added Retry support to [ExtractionProgress]
- Added new CLI options for RDMP installer `--createdatabasetimeout` and `--otherkeywords` for custom auth setups e.g. Azure/Active Directory Authentication etc.

### Fixed
- Fixed closing and changing instance not consulting tabs before closing
- Fixed bug where setting `SuggestedCategory` on a plugin command resulted in it vanishing from context menu
- Fixed bug with AllowEmptyExtractions not working under some situations
- Fixed [Lookup] creation UI creating CatalogueItem with the suffix _Desc even when you ask it not to in prompt
- Fixed layout bug in rule validation configuration UI where rationale tip was cut off [#909](https://github.com/HicServices/RDMP/issues/909)
- Fixed ViewLogs tab not remembering sort order between usages [#902](https://github.com/HicServices/RDMP/issues/902)

### Changed

- Find sorts ties firstly by favourite status (favourite items appear above others)
- Find sorts ties lastly alphabetically (previously by order of ID)
- Default sort order of ViewLogs on first time use is now date order descending [#902](https://github.com/HicServices/RDMP/issues/902)

## [7.0.6] - 2022-01-25

*Database Patch Included (enables ExtractionProgress batching)*

### Added

- Added [ExtractionProgress] for robustly extracting large datasets in multiple smaller executions
- Added ability to export [ExtractableCohort] to CSV file
- Added 'Created From' column to cohort detail page (parses cohorts AuditLog)

### Fixed

- Fixed a bug where ProjectUI would not show cohorts when some cohort sources are unreachable
- Fixed ProgressUI filter hiding global errors on extraction where the whole operation failed and a dataset filter was selected ([888](https://github.com/HicServices/RDMP/issues/888))
- Fixed a rare dll resolving issue that could occur during startup when running the RDMP windows client from outside the current directory (https://github.com/HicServices/RDMP/issues/877)

### Changed

- Changed right click context menu item 'Delete' to say 'Remove' when deleting a chain or relationship object (e.g. cohort usage by a project) ([#887](https://github.com/HicServices/RDMP/issues/887))
- Restricted [Pipelines] shown to only those where all components are compatible with the input objects (previously on context was checked) (https://github.com/HicServices/RDMP/issues/885)
- "Show All/Incompatible Pipelines" option added to Pipelines dropdown to make a simpler user interface
- When committing a cohort through the Cohort Builder the Project will automatically be selected if it already belongs to a single one (https://github.com/HicServices/RDMP/issues/868)
- Removed requirement for filter parameters to have comments to be published (https://github.com/HicServices/RDMP/issues/582)

## [7.0.5] - 2022-01-10

### Added

- Added ability to open extraction directory for an [ExtractionConfiguration]
- Added diagnostic screen logging last executed command (https://github.com/HicServices/RDMP/issues/815)
- Added tooltips for objects in tree views (https://github.com/HicServices/RDMP/issues/819).
- Added custom icon for [CatalogueItem] that represent transforms on the underlying column (https://github.com/HicServices/RDMP/issues/818)
- Added Extraction Primary Keys to Catalogue tooltip
- Added ability to 'View TOP 100' etc samples on [ExtractionInformation] (previously only available on [ColumnInfo] objects)
- Added icon overlays for 'Is Extraction Identifier' and 'Is Extraction Primary Key' (https://github.com/HicServices/RDMP/issues/830)
- Extraction Information for a Catalogue Item now includes "Transforms Data" property (which shows yes/no based on whether it transform the column data)
- Added 'open load directory' command to [Catalogue] context menu
- Added ability to switch between instances of RDMP using the Locations menu
- Added CLI command `ClearQueryCache`
- Added Description capability to prompts. More descriptions to be added (https://github.com/HicServices/RDMP/issues/814)
- Added description to Publish Filter "Select One" dialog (https://github.com/HicServices/RDMP/issues/813)
### Fixed
- Changed to SHIFT+Enter for closing multiline dialogs (https://github.com/HicServices/RDMP/issues/817)
- Fixed bug where configuring dataset didn't show all available tables when listing optional joinable tables (https://github.com/HicServices/RDMP/issues/804)

### Changed
- Updated CatalogueItemUI (https://github.com/HicServices/RDMP/issues/820)
- Fixed bug where cached aggregates were not considered stale even though changes had been made to their patient index table (https://github.com/HicServices/RDMP/issues/849)
- "You only have one object Yes/No" box has been removed in favour of being more consistent for the user (https://github.com/HicServices/RDMP/issues/811)

## [7.0.4] - 2021-12-08

### Added

- Added `RoundFloatsTo` to ExecuteDatasetExtractionFlatFileDestination
- Added new menu item Diagnostics->Restart Application
- Trying to extract an [ExtractionConfiguration] with a cohort that is marked IsDeprecated now fails checks
- Added [MigrateUsages] setting to cohort creation destination pipeline components.  When enabled and creating a new version of an existing cohort then all unreleased [ExtractionConfiguration] using the old (replaced) cohort switch to the new version
- Added an 'All Tasks', 'All Runs' etc commands to View Logs tab menu
- Added ability to filter [Catalogue] in the Find dialog by Internal/Deprecated etc
- Added search and filter compatible controls to [Pipeline] editing dialog
- Added ability to ignore/elevate specific errors in UserSettings
- Enabled Expand/Collapse all when right clicking whitespace in a tree collection
- Added title to graph charts
- Added a user setting for hiding Series in which all cells are 0/null
- Added `IPipelineOptionalRequirement` interface for Plugin Pipeline Components that can optionally make use of Pipeline initialization objects but do not require them to function.
- Support for templating in `ColumnSwapper` when used in an extraction pipeline (e.g. $n for project number)
- Support for specifying `--ConnectionStringsFile somefile.yaml` when starting RDMP (gui client or CLI)
- Added 'Hash On Release' column to initial new Catalogue extractability configuration dialog (https://github.com/HicServices/RDMP/issues/394)

### Fixed

- Fixed [Pipeline] objects showing an ID of 0 in tree collections
- Fixed the 'filters' count column in [Catalogue] tree collection showing edit control when clicked
- Fixed Find not working when searching by ID for [Pipeline] objects
- Prevented showing out dated cohorts when changing Project half way through defining a cohort
- When plugins contain dlls with differing version numbers then the latest dll version is loaded (previously the first encountered was used)
- Fixed bug in Console Gui where edit window showed value set directly instead of passing through Property Setters
- Fixed bug in Console Gui where password properties showed (encrypted) HEX binary value instead of ****
- Fixed Command Line UI showing abstract and interfaces when prompting user to pick a Type
- Fixed `OverrideCommandName` not working for `ExecuteCommandViewLogs` command
- Fixed `View Logs` commands appearing twice in right click context menu for logging servers objects (once on root and once under 'View Logs' submenu)
- Generate Release Document now shows as impossible when Cohort is not defined or unreachable (e.g. if user does not have access to cohort database)
- Fixed bug where selecting a [PipelineComponent] for which help is unavailable would leave the previously selected component's help visible
- Fixed bug with 'Commit Cohort' storing the target cohort database for future clicks
- Fixed a bug where editing a field like `Description` would fire validation on other properties e.g. `Name` which could slow controls down when validation is slow and change events are fired in rapid succession.
- Edit Catalogue window layout updated to allow errors to be seen on the right hand side of inputs (https://github.com/HicServices/RDMP/issues/758)
- Cohort Identification Configuration descriptions box is now easy to read and edit (https://github.com/HicServices/RDMP/issues/755)
- Fixed bug where RDMP would lose focus when "checks" were being run in background resulting in RDMP appearing unresponsive (https://github.com/HicServices/RDMP/issues/747)
- Fixed bug where some words in RDMP would have spaces in the wrong place (e.g. "W HERE") (https://github.com/HicServices/RDMP/issues/752)

### Changed

- Bump System.Drawing.Common from 5.0.2 to 5.0.3
- Bump System.Security.Permissions from 5.0.0 to 6.0.0
- Bump NLog from 4.7.12 to 4.7.13
- Changed to Dock layout for Pipeline editing control (may improve performance on older machines)
- Removed dependency on `System.Drawing.Common` by updating usages to `System.Drawing`
- Increased size of all text fields in [Catalogue] and [CatalogueItem] to `nvarchar(max)` to support long urls etc
- Updated icons to a more modern look. Catalogue Item image no longer has black corner. Green yellow and red smiley faces have been replaced. Cloud API icon replaced (https://github.com/HicServices/RDMP/issues/712)
- Extract to database now checks for explicit table names amongst pre-existing tables on the destination
- Startup no longer reports non dotnet dlls as 'unable to load' (warnings)
- Added Project number to Title Bar (and full project name to tooltip) for Extraction Configurations (https://github.com/HicServices/RDMP/issues/621)
- Root Cohort Identification Configuration will now highlight SET container issues with red highlight (https://github.com/HicServices/RDMP/issues/681)
- "Data Export" has been renamed to "Projects" to be more consistent (https://github.com/HicServices/RDMP/issues/720)
- Corrected layout of "Master Ticket" in New Project dialog (https://github.com/HicServices/RDMP/issues/735)
- Corrected layout of "Create New Lookup" (https://github.com/HicServices/RDMP/issues/730)
- Aligned buttons for Pipeline options (https://github.com/HicServices/RDMP/issues/721)
- Add "clause" (e.g. WHERE) to SQL attribute input to make it clearer what SQL you need to enter (https://github.com/HicServices/RDMP/issues/751)
- User Settings dialog now has a nicer layout (https://github.com/HicServices/RDMP/issues/760)


## [7.0.3] - 2021-11-04

### Fixed

- Fixed bug with ConfirmLogs when running with multiple [CacheProgress]

## [7.0.2] - 2021-11-03

### Fixed

- Fixed 'package downgrade' dependencies issue with `HIC.RDMP.Plugin.UI`
- Fixed log viewer total time display in logs view when task ran for > 24 hours.
- Fixed not implemented Exception when using username/password authentication and viewing [CohortIdentificationConfiguration] SQL
- Fixed missing 'add sql file process task' in DLE load stage right click context menus


### Added

- Console gui context menu now shows compatible commands from plugins
- Added the 'ConfirmLogs' command for verifying if a task is failing (e.g. a DLE run)

### Changed

- When syncing table columns with the database, the full column (including table name) is displayed in the proposed fix (previously only the column name was displayed).
- Bump Terminal.Gui from 1.2.1 to 1.3.1

## [7.0.1] - 2021-10-27

### Changed

- Bump NLog from 4.7.11 to 4.7.12
- Bump Microsoft.NET.Test.Sdk from 16.11.0 to 17.0.0
- [Catalogue] and [CatalogueItem] edit tab now expands to fill free space and allows resizing

### Fixed

- Fixed Null Reference exception when collection tabs are opened twice
- Fixed CohortBuilder 'Execute' showing ExceptionViewer on the wrong Thread

### Added

- Column visibility and size are now persisted in UserSettings

### Removed

- Removed FillsFreeSpace on columns.  User must now manually resize columns as desired

## [7.0.0] - 2021-10-18

### Changed

- IPluginUserInterface is now in `Rdmp.Core` and therefore you can write console gui or dual mode (console and winforms) plugin UIs
- IPluginUserInterface CustomActivate now takes IMapsDirectlyToDatabaseTable allowing custom plugin behaviour for activating any object
- DatasetRaceway chart (depicts multiple datasets along a shared timeline) now ignores outlier values (months with count less than 1000th as many records as the average month)
- Renamed `SelectIMapsDirectlyToDatabaseTableDialog` to `SelectDialog<T>` (now supports any object Type)
- Selected datasets icon now includes all symbols of the Catalogue they represent (e.g. ProjectSpecific, Internal)
- Changed how RDMP treats cohorts where the data has been deleted from the cohort table.  'Broken Cohort' renamed 'Orphan Cohort' and made more stable
- [CohortAggregateContainer] now show up in the find dialog (you can disable this in UserSettings)
- Bump Microsoft.Data.SqlClient from 3.0.0 to 3.0.1
- Checks buttons on the toolbars are now hidden instead of disabled when inapplicable
- Shortened tool tips in top menu bar

### Removed

- IPluginUserInterface can no longer add items to tab menu bars (only context menus)
- Removed some Catalogue context menu items when the Catalogue is an API call
- Adding a Filter from Catalogue no longer opens it up in edit mode after adding
- Command line execution (e.g. `rdmp cmd ...`) no longer supports user interactive calls (e.g. YesNo questions)
- Removed PickOneOrCancelDialog
- Removed RAG smiley from server connection UI.  Now errors are reported 'Connection Failed' text label

### Added
- Added CatalogueFolder column to Select Catalogue dialog
- Added custom metadata report tokens:
  - $Comma (for use with formats that require seperation e.g. JSON when using the `$foreach` operation)
  - $TimeCoverage_ExtractionInformation (the column that provides the time element of a dataset to the DQE e.g. StudyDate)
- Added support for default values in constructors invoked from the command line (previously command line had to specify all arguments.  Now you can skip default ones at the end of the line)
- Added support for deleting multiple objects at once with the delete command (e.g. `rdmp cmd Delete Plugin true` to delete all plugins)
  - Boolean flag at the end is optional and defaults to false (expect to delete only 1 object)
  - Use `rdmp cmd DescribeCommand Delete` for more information
- Added ability to directly query Catalogue/DataExport to Console Gui
- Added extraction check that datasets are not marked `IsInternalDataset`
- Added ability to script multiple tables at once via right click context menu in windows client
- Support for shortcodes in arguments to commands on CLI e.g. `rdmp cmd describe c:11`
- Added new command 'AddPipelineComponent' for use with RDMP command line
- Added ability to filter datasets and selected datasets by Catalogue criteria (e.g. Deprecated, Internal)
- Added Clone, Freeze, Unfreeze and add dataset(s) ExtractionConfiguration commands to command line
- Added support for identifying items by properties on CLI (e.g. list all Catalogues with Folder name containing 'edris')
- Cloning a [CohortIdentificationConfiguration] now opens the clone
- Added ability to remove objects from a UI session
- Added new command ViewCohortSample for viewing a sample or extracting all cohort identifiers (and anonymous mapping) to console/file
- Added the ability to pick which tables to import during Bulk Import TableInfos
- Added CLI command to create DLE load directory hierarchy ('CreateNewLoadDirectory')

### Fixed
- Fixed deleting a parameter value set failing due to a database constraint
- Fixed a bug where changing the server/database name could disable the Create button when selecting a database
- Added the ability to drop onto the Core/Project folders in the 'execute extraction' window
- Fixed a big where Yes/No close popup after running a pipeline in console gui could crash on 'No'
- Fixed deleting source/destination pipeline components directly from tree UI
- Fixed various issues when viewing the DQE results of a run on an empty table
- DatasetRaceway in dashboards now shows 'Table(s) were empty for...' instead of `No DQE Evaluation for...` when the DQE was run but there was no result set
- Added better error message when trying to create a new RDMP platform database into an existing database that already has one set up
- Fixed [CohortAggregateContainer] and filter containers not showing up in Find when explicitly requested
- Fixed deleting an [ExtractionFilter] with many parameter values configured.  Now confirmation message is shown and all objects are deleted together
- Fixed bug saving an [ExtractionInformation] when it is an extraction transform without an alias
- Fixed bug refreshing Data Export tree collection when deleting multiple Projects/Packages at once (deleted objects were still shown)
- Fixed bug dragging filters into Cohort Builder

## [6.0.2] - 2021-08-26

### Changed

- Bump Microsoft.NET.Test.Sdk from 16.10.0 to 16.11.0
- Bump NLog from 4.7.10 to 4.7.11

### Added

- Support for plugin Catalogues in cohort builder.  These allow you to write plugins that call out to arbitrary APIs (e.g. REST etc) from the RDMP cohort builder

### Fixed

- Fixed ExecuteCommandCloneCohortIdentificationConfiguration asking for confirmation when activation layer is non interactive

## [6.0.1] - 2021-08-12

### Added

- Added new command 'Similar' for finding columns that have the same name in other datasets
- Added the ability to Query Catalogue/DataExport databases directly through RDMP
- Support for custom column names in ColumnSwapper that do not match the names of the lookup columns
- Added ScriptTables command for scripting multiple [TableInfo] at once (optionally porting schema to alternate DBMS types).
- Support for nullable value/Enum types in command constructors

### Fixed

- AlterColumnType command now shows as IsImpossible when column is part of a view or table valued function
- Describe command no longer shows relationship properties
- Fixed layout of Bulk Process Catalogue Items in dotnet 5
- Fixed missing dependency in new installations when rendering Charts

## [6.0.0] - 2021-07-28

### Changed

- Upgraded Sql Server library from `System.Data.SqlClient` to `Microsoft.Data.SqlClient`
- `ExecuteCommandAlterColumnType` now automatically alters \_Archive table too without asking for confirmation
- When foreign key values are missing from lookups, the 'Missing' status is now attributed to the `_Desc` field (previously to the foreign key field)
- Changed Console gui DLE / DQE (etc) execution to use ListView instead of TextView
- Referencing an object by name in a script file now returns the latest when there are collisions e.g. "[ExtractableCohort]" would return the latest one (created during the script execution session)
- Bump YamlDotNet from 11.2.0 to 11.2.1
- Bump SecurityCodeScan.VS2019 from 5.1.0 to 5.2.1
- Command 'Set' now shows as Impossible for property 'ID'
- RDMP no longer complains about mixed capitalisation in server names and will connect using the capitalisation of the first encountered.

## Fixed

- Fixed release engine not respecting `-g false` (do not release Globals)
- Fixed column order in DQE results graph sometimes resulting in shifted colors (e.g. Correct appearing in red instead of green)
- Fixed Prediction rules never being run when value being considered is null (DQE).
- Fixed a bug creating a cohort without specifying a Project from the console
- Fixed bug where searching in console gui could be slow or miss keystrokes
- Fixed bug in console gui where GoTo Project or Cohort would not highlight the correct item
- Fixed bug in console gui where delete key was not handled resulting in a loop if errors occurred trying to delete the object
- Removed limit of 500 characters on extraction SQL of columns

### Added

- Added user setting for filtering table load logs where there are 0 inserts,updates and deletes
- Added support for specifying datatype when calling `ExecuteCommandAlterColumnType`
- Pipeline and DLE components with object list arguments now show the previously selected items in the 'Select Object(s)' popup
- Pressing 'delete' key in console gui edit window now offers to set value of property to null
- Editing a foreign key property (e.g. `PivotCategory_ExtractionInformation_ID`) now shows objects rather than asking for an `int` value directly
- Fatal errrors in console gui now get logged by NLog (e.g. to console/file)
- Added user setting `CreateDatabaseTimeout`

### Removed

- Removed check for DataLoadProgress being before OriginDate of a `LoadProgress`

## [5.0.3] - 2021-06-17

- Hotfix extraction/DLE progress UI layout on some Windows configurations

## [5.0.2] - 2021-06-16

### Changed

- Bump YamlDotNet from 11.1.1 to 11.2.0


### Fixed

- Fixed layout of windows client engine progress controls not filling all available screen space

## [5.0.1] - 2021-06-08

### Added

- Added CLI console gui context menu for [LoadMetadata]
- Commit cohort from CohortIdentificationConfiguration now shows crash message Exception on failure
- Added `--usc` flag to `rdmp gui`.  This allows you to specify using the `NetDriver` for Terminal.Gui (an alternative display driver)
- Added optional file argument to `ExecuteAggregateGraph` command (outputs graph data table to the file specified)
- Added ability to select a [DataAccessCredentials] in table/database selector control
- Added TopX and Filter (text) to console view logs
- Added alternative colour scheme to console gui

### Changed

- Changed `ExtractMetadata` template syntax to require `DQE_` and added year/month/day sub components:
  - `$StartDate`, `$EndDate` and `$DateRange` are now `$DQE_StartDate`, $DQE_EndDate and $DQE_DateRange.
  - Added `$DQE_StartYear`,`$DQE_EndYear`,`$DQE_StartMonth`,`$DQE_EndMonth`,`$DQE_StartDay`,`$DQE_EndDay`
  - Added `$DQE_PercentNull` (must be used with a `$foreach CatalogueItem` block)
  - Added TableInfo and ColumnInfo properties (e.g. `$Server`)
  - Added $DQE_CountTotal
- Improved performance of checks user interface (especially when there are a large number of check messages)

### Fixed

- Fixed arguments not showing up under Pipeline components of 'Other' (unknown) pipelines node
- Fixed refresh speed of console gui causing problems with Guacamole
- Fixed Keyboard shortcuts of pipeline engine execution window sharing the same letters
- Fixed bug running rdmp gui (console) with a remote current directory
- Fixed 'View Catalogue Data' command when run on ProjectSpecific Catalogues
- Fixed 'Import ProjectSpecific Catalogue' command not preserving Project choice in configure extractability dialog
- When importing an existing data table into RDMP and cancelling [Catalogue] creation RDMP will prompt you to optionally also delete the [TableInfo]

### Dependencies

- Bump Terminal.Gui from 1.0.0 to 1.1.1
- Bump HIC.FAnsiSql from 1.0.6 to 1.0.7
- Bump Microsoft.NET.Test.Sdk from 16.9.4 to 16.10.0


## [5.0.0] - 2021-05-05

### Changed

- .Net 5.0 for all, instead of Framework 4.6.1+Core 2.2+Standard 2.0 mix
- Query editor autocomplete now uses integrated autocomplete (no icons, better matching)
- Throttled how often spelling is checked in Scintilla controls.
- Changed message about inaccessible cohorts to a warning instead of an error. 
- Collation is now explicitly specified when creating a new cohort source using the wizard (as long as there is a single collation amongst existing ColumnInfo of that type)

### Added

- Added `$foreach Catalogue` option for custom metadata report templates (to allow prefix, suffixes, table of contents etc)
- Added ability to search for objects by ID in console gui
- More detailed logging of Type decisions when extracting to database
- Added ability to cancel ongoing queries in CLI Sql Editor
- Added 'Reset Sql' and 'Clear Sql' buttons to CLI Sql Editor
- Added ability to set custom timeout for queries in CLI Sql Editor
- Added ability to save results of CLI Sql Editor (table) to CSV
- Added view data/aggregate etc on ColumnInfo objects to list of commands accessible from the CLI gui
- Added 'Go To' commands to CLI gui
- Exposed 'Add New Process Task...' to load stages in CLI menu
- Added 'ViewCatalogueData' command for CLI and CLI GUI use
- Better error reporting when item validators crash during validation execution (now includes constraint type, column name and value being validated).
- Added 'Go To' commands to CLI gui
- Exposed 'Add New Process Task...' to load stages in CLI menu
- Exposed 'View Logs' commands on CLI and CLI gui
- Added minimum timeout of 5 seconds for `CohortIdentificationConfigurationSource`
- 'View Logs' tree view now accessible for CacheProgress objects
- Added query/result tabs to CLI GUI Sql editor
- Console GUI now shows important information (e.g. 'Disabled') in brackets next to items where state is highly important
- Added new command RunSupportingSql
- Console GUI root nodes now offer sensible commands (e.g. create new Catalogue)
- Added Value column to tree views (allows user to quickly see current arguments' values)
- Added 'other' checkbox to 'Create Catalogue by importing a file' (for selecting custom piplelines)
- Command SetExtractionIdentifier now supports changing the linkage identifier for specific ExtractionConfigurations only
- Added new command `AlterTableMakeDistinct`
- Added CLI GUI window for running Pipelines that displays progress
- Added RDMP.Core version number to logs at startup of rdmp cli
- Added graph commands to CLI:
  - ExecuteCommandSetPivot
  - ExecuteCommandSetAxis
  - ExecuteCommandAddDimension


### Fixed

- Fixed CLI database selection UI not using password mask symbol (`*`)
- Fixed CLI GUI message boxes bug with very long messages
- Fixed Custom Metadata template stripping preceeding whitespace in templated lines e.g. `"  - $Name"` (like you might find in a table of contents section of a template)
- Fixed 'Set Global Dle Ignore Pattern' failing the first time it is used by creating a StandardRegex with no/null Pattern
- Fixed order of branches in CLI gui tree
- Fixed importing filter containers not saving Operation (AND/OR)
- Fixed right click menu not showing when right clicking after selecting multiple objects
- Fixed some delete commands not updating the UI until refreshed (e.g. disassociating a [Catalogue] from a [LoadMetadata])
- Fixed text on disassociating a [Catalogue] from a [LoadMetadata]
- Fixed sort order not being respected in cohort summary screen
- Fixed DQE graph when data has dates before the year 1,000
- Fixed `ExecuteCommandCreateNewCatalogueByImportingFile` when using blank constructor and from CLI GUI
- Fixed extraction UI showing "WaitingForSQLServer" when DBMS might not be (now says "WaitingForDatabase").
- Fixed bug where some UI tabs would not update when changes were made to child objects (e.g. deleting a dataset from an extraction using another window in the client)
- Fixed support for UNC paths in SupportingDocument extraction (e.g. \\myserver\somedir\myfile.txt)
- Fixed not being able to add `Pipeline` objects to Sessions

### Dependencies

- Bump System.Drawing.Common from 5.0.0 to 5.0.2
- Bump Moq from 4.16.0 to 4.16.1
- Bump Microsoft.NET.Test.Sdk from 16.8.3 to 16.9.4
- Bump NLog from 4.7.7 to 4.7.10
- Bump SecurityCodeScan.VS2019 from 5.0.0 to 5.1.0
- Bump Newtonsoft.Json from 12.0.3 to 13.0.1
- Bump YamlDotNet from 9.1.4 to 11.1.1
- Bump NUnit from 3.13.1 to 3.13.2

## [4.2.4] - 2021-02-05

- Added CLI commands for viewing/changing `UserSettings` e.g. AllowIdentifiableExtractions
- Added user setting `ShowPipelineCompletedPopup` for always popping a modal dialog on completion of a pipeline execution in the GUI client (e.g. committing a cohort)
- Added new flexible file/directory extraction component `SimpleFileExtractor`

### Changed

- Globals tickbox can now be checked even when there are no explicit files (this allows implicit files e.g. `SimpleFileExtractor` to still run)

### Fixed 

- Fixed MySql backup trigger implementation not updating validTo on the new row entering the table on UPDATE operations

## [4.2.3] - 2021-02-01

### Fixed 

- Fixed rare threading issue with tree representations of Lookups
- Fixed proxy objects context menus not functioning correctly since 4.2.0 (e.g. Catalogues associated with a load) for some commands

### Dependencies

- Bump NUnit from 3.13.0 to 3.13.1

## [4.2.2] - 2021-01-28

### Added

- Added `patch` command to rdmp CLI e.g. `./rdmp patch -b`
- Added ProjectName to ExtractionConfiguration objects visualisation in Find / Select popups

### Fixed

- Fixed erroneous warning where some characters were wrongly reported as illegal e.g. '#' in Filter names 
- Fixed RemoteDatabaseAttacher not logging table name (only database)

### Changed

- Metadata report now lists Catalogues in alphabetical order
- Changed hierarchy multiple parents state to be a Warning instead of an Error

### Dependencies

- Bump Moq from 4.15.2 to 4.16.0
- Bump YamlDotNet from 9.1.1 to 9.1.4
- Bump NLog from 4.7.6 to 4.7.7
- Bump SSH.NET from 2020.0.0 to 2020.0.1

## [4.2.1] - 2021-01-13

### Added

- Choose Load Directory on DLE now shows old value during editing
- Added property suggestions when using ExecuteCommandSet with an incorrect property name
- Added the ability to drag and drop aggregates into other CohortIdentificationConfigurations to import
- Added ColumnDropper that allows a user to specify the columns that should not be extracted in the pipeline.
- Added Favourite/UnFavourite to right click context menus
- CachingHost now logs the state of the CacheProgress being executed first thing on start
- Home screen now supports right click context menu, drag and drop etc
- Added 'Sessions'.  These are tree collection windows similar to Favourites but with a user defined name and limited duration (until closed)

### Fixed

- Fixed startup error when user enters a corrupt connection string for platform database locations.  This bug affected syntactically invalid (malformed) connection strings (i.e. not simply connection strings that point to non existant databases)
- Fixed various issues in ColumnSwapper
  - If input table contains nulls these are now passed through unchanged
  - If mapping table contains nulls these are ignored (and not used to map input nulls)
  - If input table column is of a different Type than the database table a suitable Type conversion is applied
- Data load engine logging checks are better able to repair issues with missing logging server IDs / logging tasks
- Better support for abort/cancel in
  - RemoteTableAttacher
  - ExcelAttacher
  - KVPAttacher
  - RemoteDatabaseAttacher
- Fixed View Inserts/Updates dialog when using non SqlServer DBMS (e.g. MySql)
- Fixed various layout and performance issues with RDMP console GUI.
- Fixed `rdmp cmd` loop exiting when commands entered result in error.
- Fixed autocomplete in `rdmp cmd` mode and enabled for Linux
- Fixed right click context menu being built twice on right click a new node (once for selection and once for right click)

### Changed

- Added timeout of 10 minutes (previously 30 seconds) for counting unique patient identifiers while writing metadata for extractions
- Choose Load Directory now lets you specify invalid directories e.g. when building a load on one computer designed to run on separate computer with an isolated file system.
- Reinvented Console Gui to more closely resemble the windows client

### Dependencies

- Bump SSH.NET from 2016.1.0 to 2020.0.0

## [4.2.0] - 2020-10-19

### Fixed

- Reduced memory overhead during refreshes
- Fixed various graphical/performance issues when running in VDI environments with limited CPU
- Fixed missing scrollbars in Explicit Column Typing user interface
- Fixed various errors that could occur when a [Catalogue] referenced by an extraction is deleted outside of RDMP (e.g. by truncating the database table(s))

### Added

- Support for importing WHERE logic into extraction datasets from other configurations or cohort builder configurations
- Pipeline ID and Name now recorded in logs for Data Extractions
- Added support for viewing extraction logs in tree form (for a given ExtractionConfiguration)
- Added `AllowIdentifiableExtractions` user setting.  Enabling this prevents RDMP reporting an error state when cohorts are created that have the same private and release ID fields.
- Added GoTo from extraction/cohort building filters to the parent Catalogue level filter and vice versa
- Added ability to suppress [LoadMetadata] triggers
- Added ability for Plugins to store custom information about objects in the RDMP Catalogue platform database
- Added IgnoreColumns setting for DLE to ignore specific columns in the final table completely (not created in RAW/STAGING and not migrated)

### Changed

- CLI tools now built for .Net Core 3.1 since 2.2 has reached EOL

## [4.1.9] - 2020-09-17

### Added

- Added ExplicitDateTimeFormat property to flat file attachers and pipeline sources.  Allows custom parsing of dates e.g. where no delimiters exist (e.g. 010120)

## [4.1.8] - 2020-08-17

### Fixed 

- Fixed progress logging still not being allowed to go backwards when logging to database

## [4.1.7] - 2020-08-14

### Changed

- Schema names (Sql Server) are now wrapped correctly e.g. `[My Cool Schema]`
- Progress logged (e.g. done x of y files) can now go backwards.

### Added

- New command `SetArgument` for easier changing of values of modules (e.g. [PipelineComponent]) from command line
- Support for `DescribeCommand` help text on `NewObject` and other commands that take dynamic argument lists (command line)

## [4.1.6] - 2020-08-04

### Added

- Added 'Save Changes' prompt when closing tabs
- Added Import command for bringing in one or more [CohortIdentificationConfiguration] into an existing container (like Merge / UnMerge but for existing configurations)
- Added checks for LoadProgress dates being in sensible ranges during DLE

### Fixed

- Fixed [bug when parsing lists of ints in CLI](https://github.com/HicServices/RDMP/issues/84)

## [4.1.5] - 2020-07-14

### Added

- Added Merge command, for combining two or more configurations in cohort builder into one
- Added Un Merge command for splitting one cohort builder configuration into multiple seperate ones
- Improved error messages in extraction checking when there are:
  -  2+ columns with the same name
  -  2+ columns with the same location in extraction order
  -  Cohort and dataset are on different servers
- Added ability to search by ID in find dialog

### Changed

- Unhandled Application/Thread exceptions (rare) now show in the top right task bar instead of as a popup dialog

### Fixed

- Fixed lookups, supporting documents etc not appearing in the extractable artifacts tree view of the extraction window when non global.

## [4.1.4] - 2020-07-02

### Added

- Custom Metadata Report now supports looping items in a Catalogue (use `$foreach CatalogueItem` to start and `$end` to end)
- Added help to 'New Project' user interface
- Forward/Backward now includes selection changes in tree collections
- Added support for newline replacement in custom metadata doc templates

### Changed

- Improved usability of selecting multiple datasets in the 'New Project' user interface
- When in multiple selection mode, double clicking a row in the object selection dialog will add it to the selection (previously would close the dialog with the double clicked item as the sole selected item)

### Fixed

- Extractable columns Order field defaults to Max + 1 (previously 1).  This results in new columns appearing last in extracted datasets and prevents Order collisions.
- 'Select Core' columns UI button now works correctly with ProjectSpecific Catalogues (previously the highlighted rows would not change)
- Fixed popup error message showing when deleting an ExtractionConfiguration where one or more datasets are currently being edited (in tabs) 
- Fixed context menu opening error that could occur in cohort builder when datasets are not configured properly (e.g. have too many [IsExtractionIdentifier] columns).
- Fixed alias changes not showing up as 'Differences' in edit dataeset extraction user interface
- Fixed bugs in using GoTo menu of document tabs after a Refresh
- Fixed ALTER context sub menu of TableInfo when Server property is null (or other fundamental connection details cannot be resolved).
- Fixed whitespace only literal strings (e.g. `" "`) on command line causing error while parsing arguments
- Fixed bug with YesNoToAll popups launched from ChecksUI when running as a modal dialogue.
- Fixed bug with user setting 'Show Object Collection On Tab Change' when selecting tabs for objects in CohortBuilder configurations.

## [4.1.3] - 2020-06-15

### Added

- Added `-f` option to CLI (`rdmp.exe -f somefile.yaml`) to run all commands in a file
- Added "Go To" to tab right click context menu (previously only available in collections).
- Private key encryption file location can now be customized per user by setting an environment variable `RDMP_KEY_LOCATION`.  This will override any key file location specified in the RDMP platform database.

### Changed

- Frozen Extraction Configurations folder always appears at the bottom of the branch under Projects
- Improved layout of query building errors in QueryBuilder SQL viewing user interfaces

### Fixed

- Fixed bug in tree ordering when comparing a fixed order node to a non fixed order node.

## [4.1.2] - 2020-06-03

### Added

- Ability to create (Project Specific) Catalogues using the Project collection tree view top menu
- Ability to Enable/Disable many objects at once
- Catalogue icons under a load now show full range of status icons (e.g. internal / project specific)

### Changed

- When a load has only one LoadProgress dropdown no longer shows "All available"
- Double clicking a crashed configuration in cohort builder now shows the error message (previously would edit/expand the object).  Error message still accessible via context menu (as previously).
 
### Fixed

- Fixed Order not being considered 'OutOfSync' on ExtractableColumn
- Fixed changes to Catalogue visibility checkboxes not being persisted
- Fixed object caching system when RDMP user has insufficient permissions to view Change Tracking tables. 
- Fixed UserSettings last column sort order multithreading issue (causing File IO permissions error in rare cases)

## [4.1.1] - 2020-05-11


### Added

- Added ability to pick a folder in Metadata Report UI

### Fixed

- Opening 'Recent' items that have been deleted now prompts to remove from list
- Fixed race conditions updating UI during refresh / dispose of activators

## [4.1.0] - 2020-05-05

### Added

- Added tool strip to tree collection user interfaces
- Added new [PipelineComponent] `SetNull` which detects bad data in a specific column of pipeline data and sets cells matching the `Regex` to null
- Added support for template based metadata extractions ([Catalogue] descriptions etc) 
- Added new property RemoteServerReference to RemoteTableAttacher which centralises server name/database/credentials when creating many attachers that all pull data from the same place
- Added double click to expand tree option for RDMP
- When searching (Ctrl+F), exact matches now appear first
- Added RDMP platform database name (and server) to the window title
- Added Export Plugins command (which saves the currently loaded RDMP plugins to the selected folder)
- Double clicking a dataset in the Extraction user interface opens it for editing (previously you had to right click and select Edit)

### Changed

- CohortBuilder interface has been revamped
- Home screen now follows more consistent user experience and includes recently used items
- Catalogue collection no longer expands when CatalogueFolder changes

### Fixed

- LoadProgress with RemoteTableAttacher now works correctly with DBMS that do not support Sql parameter declarations (Oracle / Postgres)

## [4.0.3] - 2020-02-28

### Added

- Added timestamps to Word Metadata Reports (e.g. when document was created)
- Added icon for HashOnDataRelease
- Added Order column to [Catalogue] Collection tree view
- Added ability to disable the TicketingSystem that controls whether datasets can be released (only applies where one has been configured)
- Added ability to customize extraction directory subfolder names
- Added check for stale extraction records when generating a one off Release Document (i.e. not part of a Release workflow)
- Added clarifiaction on what to do if a table is not found during synchronization
- Refresh now shows 'waiting' cursor while updates take effect
- Creating a [Catalogue] from a CatalogueFolder right click context menu now creates the resulting [Catalogue] in that directory
- Added ability to right click a dataset in an [ExtractionConfiguration] and open the directory into which it was extracted (if it was extracted to disk)
- Added Extraction Category column for columns included in the project extractions
- Added command Import [Catalogue] Item Descriptions accessible from the [CatalogueItem] node menu that imports all descriptions (and other fields) from one [Catalogue] into another.
- Added 'Execute' button on [Catalogue] and Extraction dataset SQL viewing windows.
- 'Show' on collection based tab windows now prompts you to pick which you want to navigate to (previously did nothing)
- Datagrid UI now shows server/database names and DatabaseType
- Running Checks or CheckAll now shows the Checks column (if it isn't already visible)
- Added 'Clear Cache' option for clearing the cache on a single [Catalogue] in a cohort builder configuration (without affecting the cache state of the others)
- Added `FOR UPDATE` to the end of the DLE migration query for MySql server (prevents edge case deadlocks when live table changes during migration)

### Changed

- Datagrid/query syntax errors are now more visible and consistent with other SQL IDEs
- Open / New [Catalogue] no longer closes all toolboxes prior to setting up editing layout
- Bulk Process CatalogueItems now defaults to exact matching (ignoring case)
- Changed MySql adapter from `MySql.Data` to `MySqlConnector` (see [FAnsiSql] version 0.11.1 change notes)

### Fixed

- Fixed bug where broken Lookup configurations could result in DQE not passing checks
- Fixed top menu missing some options on extraction/cohort building graphs (e.g. timeout / retry query)
- Fixed DLE backup trigger creation for old versions of MySql (5.5 and earlier)
- Fixed some forms not getting launched when new objects are created (e.g. Supporting Documents)
- Fixed null reference when cancelling adding a SupportingDocument
- Fixed bug in axis section of graph editor where changing value would result in text box loosing focus
- Fixed ticketing system Reason [for not being able to release a configuration] not being displayed on the ReleaseUI

## [4.0.2] - 2020-01-23

### Fixed

- Fixed stack overflow when trying to edit 'unknown pipelines' in Tables tree view
- Undo/Redo button now changes label as well as icon during use
- Fixed null reference when using command `Reports->Generate...->Metadata Report...`
- Fixed bug in console gui where cancelling a property change (e.g. Description) would result in setting the value to null.

## [4.0.1] - 2019-12-03

### Added

- Ability to generate metadata reports for subset of catalogues (e.g. all catalogues in a folder).
- Cohort Builder build log now lists the [IsExtractionIdentifier] column for each cohort set

### Changed

- Cohort Builder now shows "No Cache" when there is no query cache server configured for a configuration instead of "0/1" (or "0/2" etc)

### Fixed

- Fixed issue using the 'context menu' button on compatible keyboards to access the GoTo menu (sometimes menu would not be expandable)
- Fixed issue where ProjectNumber and Version appeared editable in some tree controls (changes were ignored).  These cells are now correctly readonly.
- Fixed bug in log viewer right click (introduced in 4.0.1 command refactoring)
- TestConnection now shows obfuscated connection string when a connection cannot be established (affects RDMP API users only - not core software)
- Fixed changing join direciton in patient index tables not triggering refresh
- Fixed Data Load Engine RAW server credentials when running RDMP installer with sql user authentication (RAW server entry would be created with Integrated Security)

## [4.0.1-rc3] - 2019-11-25

### Added

- Console gui supports short code searches (e.g. "c", "ti" etc)

### Changed

- Updated to [FAnsiSql] 0.10.13

### Fixed

- Fixed various issues with new CLI gui

## [4.0.1-rc2] - 2019-11-20

### Added

- Added interactive terminal user interface `./rdmp gui`

### Changed

- Cloning an Extraction Configuration no longer expands clone and names the new copy "Clone of [..]" (previously name was a guid)
- Select object dialog now display a maximum of 1000 objects (prioritising your search text)
- Logging tasks are now case insensitive

### Fixed

- Fixed Console input in CLI when running under Linux
- Fixed issue where parallel checks could fail due to UI cross thread access
- Fixed bugs in DLE when loading tables with dodgy column names (e.g. `[My Group by lolz]`)
- 
...

## [4.0.1-rc1] - 2019-11-11

### Added

- Support for PostgreSql databases

### Changed

- Sql Server `..` syntax is no longer used (now uses `.dbo.` - or whatever the table schema is).  Since references can be shared by users the default schema notation is not good idea.
- Cohort Query Bulder will now connect to the database containing the data rather than the users default database when querying data on a single database
- Flat file Attachers now process files in alphabetical order (case insensitive) when Pattern matches multiple files (previously order was arbitrary / OS defined)
- Extraction source now specifies database to connect to when a dataset exists in a single database (previously connected to users default server e.g. master)
- Updated to latest version of [FAnsiSql] (0.10.12) for Postgres support
- 
### Fixed

- Fixed handling of credentials where password is blank (allowed)
- Fixed race condition when there are multiple cohort databases that host cohorts for the same project
- Extracting a dataset using Cross Server extraction source now shows the correct SQL in error message when no records are returned by the linkage

## [3.2.1] - 2019-10-30

### Added

- SET containers ([UNION] / [INTERSECT] / [EXCEPT]) now highlight (as a `Problem`) when they will be ignored (empty) or not applied (when they contain only 1 child)

## Fixed

- Fixed bug generating metadata reports that include Catalogues with orphan [ExtractionInformation] (not mapped to an underlying ColumnInfo)
- Fixed bug in column descriptions pie chart where navigate to CatalogueItem(s) would show all CatalogueItems instead of only those missing descriptions
- Fixed bug in example dataset creation where views (vConditions and vOperations) were not marked IsView

## [3.2.1-rc4] - 2019-10-22

### Added 

- Errors during caching (of cohort builder results) now appear in the results control (previously could generate erro popups)
- Patient Index Tables are no longer allowed to have parameters with the same name (but different values) of tables they are joined against
- Sql Parameters (e.g. `@test_code`) now work properly cross [DBMS] (e.g. MySql / SqlServer) when using a query cache.
- Added menu for inspecting the state of a cohort compiler (view SQL executed, build log, results etc)

### Fixed 

- Fixed ExceptionViewer showing the wrong stack trace under certain circumstances
- Fixed cache usage bug where sql parameters were used in queries (cache would not be used when it should)
- Fixed 'View Dataset Sample' user interface generating the wrong SQL when a patient index table has a column alias (e.g. `SELECT chi,AdmissionDate as fish from MyPatIndexTable`)
- Fixed renaming parameters causing UI to incorrectly ask if you want to save changes

## [3.2.1-rc3] - 2019-10-21

### Fixed 

- Fixed bug in cross server query building when using parameters (@testcode etc)

## [3.2.1-rc2] - 2019-10-18

### Added 

- Added GoTo from cohorts to Extraction Configuration(s)

### Changed

- View ThenVsNow Sql in right click context menu of data extractions is only evaluated when run (improves performance).  This results as the command always being enabled.

### Fixed

- Fixed [bug in cross server query building](https://github.com/HicServices/RDMP/commit/a0c6223d1a7793bde4a67b368ae062e8bec3d960#diff-196fcda7990895e9f656c99602d1972b) (via cache) when joining patient index tables on one server to a main dataset on another

## [3.2.1-rc1] - 2019-10-14

### Added

- Long running processes that previously blocked the UI (e.g. create primary key) now have a small dialog describing task and allowing cancellation.
- Proposed Fix dialog now has standard look and feel of RDMP message boxes (including keywords etc)
- Double clicking an executing task in Cohort Builder now shows cohort build log as well as Exception (if any)

### Changed
 
- Database patching user interface presents clearer information about what version upgrade is occuring and the patches that will be applied.
- Updated to latest version of [FAnsiSql] (0.10.7) for task cancellation
- Data load engine no longer lists dropping columns / anonymising in progress if there are no operations actually being performed (e.g. no ANOTables configured)
- Delete is now disabled for the top level container (e.g. "UNION - Inclusion criteria") of cohort builder configuration

### Fixed

- Database patching user interface no longer suggests restarting if the patching process has failed
- Improved usability of StartupUI when no repository connection strings are not set (previously would report status as 'Broken')
- Fixed bug where `DropTableIfLoadFails` of `ExecuteFullExtractionToDatabaseMSSql` would (under fail conditions) drop the destination table even if the table was created by a previous execution of the same pipeline.
- Fixed bug where adding a [Catalogue] to a cohort set container would create an extra duplicate copy (which would appear under orphans)
- Improved cross server cohort query building (e.g. combining cohort sets on seperate servers / server types)
- Fixed bug in checks dual reporting some errors when clicking on red angry face icons

### Removed

- Generate test data window no longer shows the output folder in Windows Explorer when done

## [3.2.0] - 2019-09-16

### Added

- Patient Index Tables now use the source column datatype for caching columns (as long as there is no transform declared).

## [3.2.0-rc1] - 2019-09-13

### Added

- Right clicking a mispelled word now offers spelling suggestions
- You can now add new datasets to an extraction configuration directly from the "Core" folder in Execute Extraction window (rather than having to go back to the DataExport tree view)
- MDFAttacher now checks for existing mdf/ldf files in the RAW server data directory.  Existing files will trigger a warning.  After the warning an attempt is still made to overwrite the file(s) (as occured previously)
- Tab key now also works for autocomplete in SQL editor windows (previously only Enter worked)
- Orphan cohort sets (do not belong to any Cohort Identification Configuration) now appear under a top level folder in 'Cohort Builder' collection
- Extraction Category can now be changed directly from a CatalogueItem, [ExtractionInformation] 
- Extraction Category can be changed for all columns in a [Catalogue] at once by right clicking the or the CatalogueItemsNode (folder under a Catalogue)
- Right clicking a column allows you to Alter its type e.g. increase the size of a varchar field

### Changed

- Help documentation for objects no longer uses NuDoq library (now faster and more maintainable)
- Extraction source component `ExecuteCrossServerDatasetExtractionSource` now never drops the temporary cohort database (previously it would drop it if it created it and CreateTemporaryDatabaseIfNotExists was true)
- Updated to latest version of [FAnsiSql] (0.10.4) for better Oracle, localization and type estimation
- Dashboards now appear in tree view instead of application tool strip and are searchable
- [CatalogueItem] descriptions pie chart has flags for including internal/project specific etc in its counts
- [CatalogueItem] descriptions pie chart now lets you navigate directly to problem objects rather than showing a data table

### Fixed 
- Deleting an object now clears the selection in tree views (previously selection would become an arbitrary object).
- Fixed bug where adding/moving cohort sets between containers ([INTERSECT]/[UNION]/[EXCEPT]) could result in 2 objects with the same Order in the same container (resulting in ambiguous order of execution).
- Fixed UI bug where selecting an extractable [Catalogue] would hide its extractable (small green e) icon overlay
- Fixed bug where deleting a Pinned object would not unpin the object
- Fixed bug where database tables with brackets in the name could break synchronization (these tables are now ignored by RDMP and cannot be imported).
- Fixed bug deleting multiple objects at once when some objects are parents of others (and cause implicit delete).
- Fixed bug with low resolution monitors and the Create New Cohort Wizard
- Fixed bug with low resolution monitors and collections where leading columns could shrink to be no longer visible
- Adding new filters/containers (AND/OR) now correctly expand and highlight the created object in collections
- Fixed AggregateEditorUI could incorrectly offer to save changes even when no changes had been made
- Clonng a Cohort Identification Configuration now preserves custom set container names e.g. "UNION Inclusion Criteria"
- Fixed bug in DataTableUploadDestination where multiple root (DataLoadInfo) logging entries were created for a single large bulk insert 
- Fixed bug in QueryBuilder when there are multiple IsPrimaryExtractionTable tables (Exception thrown was NullReferenceException instead of QueryBuilderException)
- Fixed bug in generating FROM SQL when there are circular [JoinInfo] configured between tables used in the query
- Fixed bug where closing the server/database selection dialog with the X instead of cancel could cause error messages (e.g. in Bulk Import TableInfos)
- Fixed bug where searching for "Pipeline" or "Pipe" did not show all pipelines
- Fixed bug caching patient index tables (cohort creation) when there are multiple tables being joined in the query.
- Fixed error when logging very large (over 4000 characters) to the RDMP logging database

### Removed
- Cohort sets no longer appear under Catalogues (Find / GoTo now open the parent cohort identification configuration)
- Removed OnlyUseOldDateTimes option on DataTableUploadDestination as it didn't actually do anything ([DBMS] type decisions are handled in a standard way by FAnsiSql)

## [3.1.0] - 2019-07-31

### Added

- Cohort sets with HAVING sql now support 'View Dataset Sample' (of matched records)
- Added new property IsView to TableInfo
- Added GoTo menu item Catalogue=>TableInfo
- Added user setting for skipping Cohort Creation wizard
- MDFAttacher emits more messages when looking up location on disk to copy MDF file to.
- Added menu option to set [IsExtractionIdentifier] on a [Catalogue] without having to open ExtractionInformations directly
- Added the ability to set custom number of patients / rows per dataset when creating example datasets (from command line or when setting up client)
- FlatFileAttacher now issues a warning if TableToLoad isn't one of the tables loaded by the currently executing load (previously it would just say 'table x wasn't found in RAW')
- Added (initially hidden) column Order to cohort query builder to help debugging any issues with order of display

### Changed

- Attempting to generate a graph from a query that returns more than 1,000,000 cells now asks for confirmation.
- Updated to latest version of [FAnsiSql] (0.9.4) for better Oracle support
- Oracle extraction commands no longer generate parameters (e.g. @projectNumber).  Previously invalid SQL was generated.
- Improved layout of message boxes and link highlighting
- Add (Copy Of) cohort set no longer complains about creating a copy of one already in the cohort builder configuration
- Extraction destination property CleanExtractionFolderBeforeExtraction now defaults to false (i.e. do not delete the contents of the extraction directory before extracting)
- Extraction destination property CleanExtractionFolderBeforeExtraction is now implemented in the Checks phase of the component lifecycle rather than on reciept of first batch of records (this prevents accidentally deleting files produced by upstream components)
- 
### Fixed 
- Fixed bug in [Catalogue] validation setup window (DQE Validation Rules) which resulted in changes not being saved if it had been refreshed after initially loading
- Fixed scrollbars not appearing in [Catalogue] validation setup window when lots of validation rules are applied to a single column
- Type text dialog prompt now resizes correctly and has a display limit of 20,000 characters for messages
- Fixed bug that prevented exiting if the RDMP directory (in user's application data folder) was deleted while the program was running
- Fixed bug where CatalogueItems created when importing Oracle tables had database qualifiers in the name e.g. "CHI" (including the double quotes)
- Fixed bug where deleting a Filter from a cohort set in a Cohort Identification Query could result in the display order changing to alphabetical (until tab was refreshed).
- Fixed obscure bug in plugins implementing the `ICustomUI` interface when returning a new object in `GetFinalStateOfUnderlyingObject` that resulted in the UI showing a stale version of the object
- Connecting to a non existant server in ServerDatabaseTableSelector now shows the Exception in the RAG icon (previously just showed empty database list)
 
- Fixed bug where adding/removing a column in Aggregate Editor would would reset the Name/Description if there were unsaved changes (to Name/Description)
- Fixed bug where example datasets created would have the text value "NULL" instead of db nulls (only affected initial install/setup datasets)

## [3.0.16-rc2] - 2019-07-17

### Added 

- Example data generated on install can now be given a seed (allows for reproducibility)
- Creating a Query Caching server for an cohort identification AggregateConfiguration now asks you if you want to set it as the default QueryCaching server (if there isn't already one)
- Double clicking a row in SQL query editor user interfaces now shows text summary of the row
- DLE load logs tree view now supports double clicking on messages/errors to see summary
- All RDMP platform objects now have icons even if not visible in the UI (this affects the objects documentation file generation)
- MetadataReport now supports generating data for Catalogues with no extractable columns

### Changed

- Updated to latest version of BadMedicine (0.1.5)
- Improved error message shown when attempting to delete a used patient index table (now lists the users)
- System no longer auto selects objects when there is only 1 option (e.g. when user starts a Release when there is only one [Project] in the system).  This previously created an inconsistent user experience.
- Dita extraction checks no longer propose deleting non dita files in the output directory
- Improved Find (Ctrl+F) dialog layout and added shortcut codes (e.g. typing "c Bob" will return all Catalogues containing the word "Bob")
- Message boxes now display a limit of 20,000 characters (full text can still be accessed by the copy to clipboard button).
- DLE Debug options (e.g. Skip migrating RAW=>STAGING) now appear as a drop down with more descriptive titles (e.g. StopAfterRAW)
 
### Fixed 

- Fixed bug when cloning a Pipeline called "Bob" when there was already an existing Pipeline called "Bob (Clone)"
- Fixed validation issue in some user interfaces of INamed classes (e.g. Catalogue) where all properties were checked for illegal characters instead of just the Name
- Fixed image scaling in Metadata reports to 100% (previously 133%)
- Governance report now properly escapes newlines and quotes in [Catalogue] descriptions when outputting as CSV
- Fixed bug in Plugin code generator for tables with a Name property (previously incorrect C# code was generated)
- Fixed bug in SQL query editor user interface when the query returned a table that included binary columns with large amounts of data in
- Clicking a collection button or using GoTo/Show now correctly pops the relevant collection if it is set to auto dock (pinned).
- Application title bar now correctly updates after loading a tab (previously it was left with the caption "Loading...")
- Un Pinning in a collection using X now correctly maintains tree selection (consistent with the context menu Tree=>UnPin)
- Fixed display order of cohort sets in Cohort Query Builder to correctly match the compiler (previously the tree view order was misleading)

## [3.0.16-rc] - 2019-07-08

### Added 

- Forward/backward navigation in LogViewer now preserves text filters / TOP X
- Added the ability to create example datasets and configurations/projects etc during installation / startup
- Objects with names containing problematic characters (e.g. \ ") are highlighted red
- New right click context menu GoTo shows related objects e.g. which ExtractionConfiguration(s) a [Catalogue] has been used in
- Heatmap hover tool tip now shows more information about the cell value
- 'Other Pipelines' (unknown use case) can now be edited by double clicking.  This prompts user to pick a use case to edit them under
- Creating a Catalogue/TableInfo by importing a file now lets you rename the table after it has been created
- Added new DLE module ExecuteSqlFileRuntimeTask which runs the SQL stored in the RDMP platform database (rather than relying on an sql file on disk like ExecuteSqlFileRuntimeTask)
- RDMP platform database schemas no longer require 100% matching to models.  This allows limited backwards compatibility between minor versions of RDMP in which new fields are added to the database.

### Changed

- Updated to latest version of [BadMedicine] (0.0.1.2)
- Updated to latest version of [FAnsiSql] (0.9.2)
- File=>New now launches modal dialog instead of dropdown menu
- [Project] objects can now be sorted (previously they always appeared alphabetically)
- [Project] creation UI now shows duplicate ProjectNumbers as a Warning instead of an Error allowing users to create 2+ Projects with shared cohorts
- Disabled objects in tree views now appear greyed out instead of red
- Improved message shown when cohorts with null descriptions are preventing cohort importing
- Attempting to deleting an Extractable [Catalogue] no longer shows an error and instead asks if you want to make it non extractable (then delete)
- xmldoc are now shipped inside SourceCodeForSelfAwareness.zip (instead of side by side with the binary).  This avoids an issue where [Squirrel drops xmldoc files](https://github.com/Squirrel/Squirrel.Windows/issues/1323)

### Fixed 

- Fixed bug in CLI (rdmp.exe) where yaml settings would override command line values for connection strings to platform databases
- Disabled smiley controls now render in greyscale
- Fixed bug in Aggregate graphs which included a PIVOT on columns containing values with leading whitespace
- Fixed crash bug in UI responsible for picking the DLE load folder that could occur when when xmldocs are missing
- Fixed bug resolving Plugin dll dependencies where dependencies would only be resolved correctly the first time they were loaded into the AppDomain
- Fixed Culture (e.g. en-us) not being passed correctly in DelimitedFlatFileAttacher
- Fixed bug where Updater would show older versions of RDMP as installable 'updates'

[Unreleased]: https://github.com/HicServices/RDMP/compare/v8.0.0...develop
[8.0.0]: https://github.com/HicServices/RDMP/compare/v7.0.20...v8.0.0
[7.0.20]: https://github.com/HicServices/RDMP/compare/v7.0.19...v7.0.20
[7.0.19]: https://github.com/HicServices/RDMP/compare/v7.0.18...v7.0.19
[7.0.18]: https://github.com/HicServices/RDMP/compare/v7.0.17...v7.0.18
[7.0.17]: https://github.com/HicServices/RDMP/compare/v7.0.16...v7.0.17
[7.0.16]: https://github.com/HicServices/RDMP/compare/v7.0.15...v7.0.16
[7.0.15]: https://github.com/HicServices/RDMP/compare/v7.0.14...v7.0.15
[7.0.14]: https://github.com/HicServices/RDMP/compare/v7.0.13...v7.0.14
[7.0.13]: https://github.com/HicServices/RDMP/compare/v7.0.12...v7.0.13
[7.0.12]: https://github.com/HicServices/RDMP/compare/v7.0.11...v7.0.12
[7.0.11]: https://github.com/HicServices/RDMP/compare/v7.0.10...v7.0.11
[7.0.10]: https://github.com/HicServices/RDMP/compare/v7.0.9...v7.0.10
[7.0.9]: https://github.com/HicServices/RDMP/compare/v7.0.8...v7.0.9
[7.0.8]: https://github.com/HicServices/RDMP/compare/v7.0.7...v7.0.8
[7.0.7]: https://github.com/HicServices/RDMP/compare/v7.0.6...v7.0.7
[7.0.6]: https://github.com/HicServices/RDMP/compare/v7.0.5...v7.0.6
[7.0.5]: https://github.com/HicServices/RDMP/compare/v7.0.4...v7.0.5
[7.0.4]: https://github.com/HicServices/RDMP/compare/v7.0.3...v7.0.4
[7.0.3]: https://github.com/HicServices/RDMP/compare/v7.0.2...v7.0.3
[7.0.2]: https://github.com/HicServices/RDMP/compare/v7.0.1...v7.0.2
[7.0.1]: https://github.com/HicServices/RDMP/compare/v7.0.0...v7.0.1
[7.0.0]: https://github.com/HicServices/RDMP/compare/v6.0.2...v7.0.0
[6.0.2]: https://github.com/HicServices/RDMP/compare/v6.0.1...v6.0.2
[6.0.1]: https://github.com/HicServices/RDMP/compare/v6.0.0...v6.0.1
[6.0.0]: https://github.com/HicServices/RDMP/compare/v5.0.3...v6.0.0
[5.0.3]: https://github.com/HicServices/RDMP/compare/v5.0.2...v5.0.3
[5.0.2]: https://github.com/HicServices/RDMP/compare/v5.0.1...v5.0.2
[5.0.1]: https://github.com/HicServices/RDMP/compare/v5.0.0...v5.0.1
[5.0.0]: https://github.com/HicServices/RDMP/compare/v4.2.4...v5.0.0
[4.2.4]: https://github.com/HicServices/RDMP/compare/v4.2.3...v4.2.4
[4.2.3]: https://github.com/HicServices/RDMP/compare/v4.2.2...v4.2.3
[4.2.2]: https://github.com/HicServices/RDMP/compare/v4.2.1...v4.2.2
[4.2.1]: https://github.com/HicServices/RDMP/compare/v4.2.0...v4.2.1
[4.2.0]: https://github.com/HicServices/RDMP/compare/v4.1.9...v4.2.0
[4.1.9]: https://github.com/HicServices/RDMP/compare/v4.1.8...v4.1.9
[4.1.8]: https://github.com/HicServices/RDMP/compare/v4.1.7...v4.1.8
[4.1.7]: https://github.com/HicServices/RDMP/compare/v4.1.6...v4.1.7
[4.1.6]: https://github.com/HicServices/RDMP/compare/v4.1.5...v4.1.6
[4.1.5]: https://github.com/HicServices/RDMP/compare/v4.1.4...v4.1.5
[4.1.4]: https://github.com/HicServices/RDMP/compare/v4.1.3...v4.1.4
[4.1.3]: https://github.com/HicServices/RDMP/compare/v4.1.2...v4.1.3
[4.1.2]: https://github.com/HicServices/RDMP/compare/v4.1.1...v4.1.2
[4.1.1]: https://github.com/HicServices/RDMP/compare/v4.1.0...v4.1.1
[4.1.0]: https://github.com/HicServices/RDMP/compare/v4.0.3...v4.1.0
[4.0.3]: https://github.com/HicServices/RDMP/compare/v4.0.2...v4.0.3
[4.0.2]: https://github.com/HicServices/RDMP/compare/v4.0.1...v4.0.2
[4.0.1]: https://github.com/HicServices/RDMP/compare/v4.0.1-rc3...v4.0.1
[4.0.1-rc3]: https://github.com/HicServices/RDMP/compare/v4.0.1-rc2...v4.0.1-rc3
[4.0.1-rc2]: https://github.com/HicServices/RDMP/compare/v4.0.1-rc1...v4.0.1-rc2
[4.0.1-rc1]: https://github.com/HicServices/RDMP/compare/v3.2.1...v4.0.1-rc1
[3.2.1]: https://github.com/HicServices/RDMP/compare/v3.2.1-rc4...v3.2.1
[3.2.1-rc4]: https://github.com/HicServices/RDMP/compare/v3.2.1-rc3...v3.2.1-rc4
[3.2.1-rc3]: https://github.com/HicServices/RDMP/compare/v3.2.1-rc2...v3.2.1-rc3
[3.2.1-rc2]: https://github.com/HicServices/RDMP/compare/3.2.1-rc1...v3.2.1-rc2
[3.2.1-rc1]: https://github.com/HicServices/RDMP/compare/3.2.0...3.2.1-rc1
[3.2.0]: https://github.com/HicServices/RDMP/compare/v3.2.0-rc1...3.2.0
[3.2.0-rc1]: https://github.com/HicServices/RDMP/compare/3.1.0...v3.2.0-rc1
[3.1.0]: https://github.com/HicServices/RDMP/compare/v3.0.16-rc2...3.1.0
[3.0.16-rc2]: https://github.com/HicServices/RDMP/compare/v3.0.16-rc...v3.0.16-rc2
[3.0.16-rc]: https://github.com/HicServices/RDMP/compare/v3.0.15...v3.0.16-rc
[FAnsiSql]: https://github.com/HicServices/FAnsiSql/
[BadMedicine]: https://github.com/HicServices/BadMedicine/

[ExtractionProgress]: ./Documentation/CodeTutorials/Glossary.md#ExtractionProgress
[DBMS]: ./Documentation/CodeTutorials/Glossary.md#DBMS
[UNION]: ./Documentation/CodeTutorials/Glossary.md#UNION
[INTERSECT]: ./Documentation/CodeTutorials/Glossary.md#INTERSECT
[EXCEPT]: ./Documentation/CodeTutorials/Glossary.md#EXCEPT
[IsExtractionIdentifier]: ./Documentation/CodeTutorials/Glossary.md#IsExtractionIdentifier
[DataAccessCredentials]: ./Documentation/CodeTutorials/Glossary.md#DataAccessCredentials
[Catalogue]: ./Documentation/CodeTutorials/Glossary.md#Catalogue
[SupportingDocument]: ./Documentation/CodeTutorials/Glossary.md#SupportingDocument
[TableInfo]: ./Documentation/CodeTutorials/Glossary.md#TableInfo

[ExtractionConfiguration]: ./Documentation/CodeTutorials/Glossary.md#ExtractionConfiguration
[Project]: ./Documentation/CodeTutorials/Glossary.md#Project

[CatalogueItem]: ./Documentation/CodeTutorials/Glossary.md#CatalogueItem
[ExtractionInformation]: ./Documentation/CodeTutorials/Glossary.md#ExtractionInformation
[ColumnInfo]: ./Documentation/CodeTutorials/Glossary.md#ColumnInfo
[CacheProgress]: ./Documentation/CodeTutorials/Glossary.md#CacheProgress

[JoinInfo]: ./Documentation/CodeTutorials/Glossary.md#JoinInfo
[AggregateConfiguration]: ./Documentation/CodeTutorials/Glossary.md#AggregateConfiguration
[PipelineComponent]: ./Documentation/CodeTutorials/Glossary.md#PipelineComponent
[Pipeline]: ./Documentation/CodeTutorials/Glossary.md#Pipeline
[Pipelines]: ./Documentation/CodeTutorials/Glossary.md#Pipeline

[Lookup]: ./Documentation/CodeTutorials/Glossary.md#Lookup
[CohortIdentificationConfiguration]: ./Documentation/CodeTutorials/Glossary.md#CohortIdentificationConfiguration
[LoadMetadata]: ./Documentation/CodeTutorials/Glossary.md#LoadMetadata
[ExtractableCohort]: ./Documentation/CodeTutorials/Glossary.md#ExtractableCohort
[CohortAggregateContainer]: ./Documentation/CodeTutorials/Glossary.md#CohortAggregateContainer
[ExtractionFilter]: ./Documentation/CodeTutorials/Glossary.md#ExtractionFilter
[MigrateUsages]: https://github.com/HicServices/RDMP/pull/666
[ExternalDatabaseServer]: ./Documentation/CodeTutorials/Glossary.md#ExternalDatabaseServer<|MERGE_RESOLUTION|>--- conflicted
+++ resolved
@@ -10,11 +10,8 @@
 
 ### Fixed
 
-<<<<<<< HEAD
 - Fixed Saved Cohort Save button not enabling when updating server/database or credentials [#1259](https://github.com/HicServices/RDMP/issues/1259)
-=======
 - Fixed not being able to clear properties on PipelineComponents when Type is an Array of database objects [#1420](https://github.com/HicServices/RDMP/issues/1420)
->>>>>>> 10a96394
 - Fixed bug with Commit system not refreshing after delete
 - Fixed bug with Commit system when working with Plugins that have custom repositories
 
