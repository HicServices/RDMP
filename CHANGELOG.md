--- conflicted
+++ resolved
@@ -7,13 +7,10 @@
 ## [8.4.0] - Unreleased
 
 - Add Ordering to Filters
-<<<<<<< HEAD
 - [MSSQL ONLY] Add ability to perform Regex redactions on data loads and existing catalogues
-=======
 - Fix Delta Load off by one issue
 - Update Migration strategy to account for all Primary Keys when moving from staging -> live
 - Fix UI issue with viewing cross-database SQL results
->>>>>>> f146d9a4
 
 ## [8.3.1] - 2024-10-22
 
