# Changelog
All notable changes to this project will be documented in this file.

The format is based on [Keep a Changelog](https://keepachangelog.com/en/1.0.0/),
and this project adheres to [Semantic Versioning](https://semver.org/spec/v2.0.0.html).

## [Unreleased]

...

### Added

- Added `RoundFloatsTo` to ExecuteDatasetExtractionFlatFileDestination
- Added new menu item Diagnostics->Restart Application
- Trying to extract an [ExtractionConfiguration] with a cohort that is marked IsDeprecated now fails checks
- Added [MigrateUsages] setting to cohort creation destination pipeline components.  When enabled and creating a new version of an existing cohort then all unreleased [ExtractionConfiguration] using the old (replaced) cohort switch to the new version

### Fixed

- Fixed [Pipeline] objects showing an ID of 0 in tree collections
- Fixed the 'filters' count column in [Catalogue] tree collection showing edit control when clicked
- Fixed Find not working when searching by ID for [Pipeline] objects
- Prevented showing out dated cohorts when changing Project half way through defining a cohort
<<<<<<< HEAD
- When plugins contain dlls with differing version numbers then the latest dll version is loaded (previously the first encountered was used)
=======
- Fixed bug in Console Gui where edit window showed value set directly instead of passing through Property Setters
- Fixed bug in Console Gui where password properties showed (encrypted) HEX binary value instead of ****
- Fixed Command Line UI showing abstract and interfaces when prompting user to pick a Type
>>>>>>> c875352d

### Changed

- Bump System.Drawing.Common from 5.0.2 to 5.0.3
- Bump System.Security.Permissions from 5.0.0 to 6.0.0
- Changed to Dock layout for Pipeline editing control (may improve performance on older machines)
- Removed dependency on `System.Drawing.Common` by updating usages to `System.Drawing`

### Added

- Added ability to filter [Catalogue] in the Find dialog by Internal/Deprecated etc

## [7.0.3] - 2021-11-04

### Fixed

- Fixed bug with ConfirmLogs when running with multiple [CacheProgress]

## [7.0.2] - 2021-11-03

### Fixed

- Fixed 'package downgrade' dependencies issue with `HIC.RDMP.Plugin.UI`
- Fixed log viewer total time display in logs view when task ran for > 24 hours.
- Fixed not implemented Exception when using username/password authentication and viewing [CohortIdentificationConfiguration] SQL
- Fixed missing 'add sql file process task' in DLE load stage right click context menus


### Added

- Console gui context menu now shows compatible commands from plugins
- Added the 'ConfirmLogs' command for verifying if a task is failing (e.g. a DLE run)

### Changed

- When syncing table columns with the database, the full column (including table name) is displayed in the proposed fix (previously only the column name was displayed).
- Bump Terminal.Gui from 1.2.1 to 1.3.1

## [7.0.1] - 2021-10-27

### Changed

- Bump NLog from 4.7.11 to 4.7.12
- Bump Microsoft.NET.Test.Sdk from 16.11.0 to 17.0.0
- [Catalogue] and [CatalogueItem] edit tab now expands to fill free space and allows resizing

### Fixed

- Fixed Null Reference exception when collection tabs are opened twice
- Fixed CohortBuilder 'Execute' showing ExceptionViewer on the wrong Thread

### Added

- Column visibility and size are now persisted in UserSettings

### Removed

- Removed FillsFreeSpace on columns.  User must now manually resize columns as desired

## [7.0.0] - 2021-10-18

### Changed

- IPluginUserInterface is now in `Rdmp.Core` and therefore you can write console gui or dual mode (console and winforms) plugin UIs
- IPluginUserInterface CustomActivate now takes IMapsDirectlyToDatabaseTable allowing custom plugin behaviour for activating any object
- DatasetRaceway chart (depicts multiple datasets along a shared timeline) now ignores outlier values (months with count less than 1000th as many records as the average month)
- Renamed `SelectIMapsDirectlyToDatabaseTableDialog` to `SelectDialog<T>` (now supports any object Type)
- Selected datasets icon now includes all symbols of the Catalogue they represent (e.g. ProjectSpecific, Internal)
- Changed how RDMP treats cohorts where the data has been deleted from the cohort table.  'Broken Cohort' renamed 'Orphan Cohort' and made more stable
- [CohortAggregateContainer] now show up in the find dialog (you can disable this in UserSettings)
- Bump Microsoft.Data.SqlClient from 3.0.0 to 3.0.1
- Checks buttons on the toolbars are now hidden instead of disabled when inapplicable
- Shortened tool tips in top menu bar

### Removed

- IPluginUserInterface can no longer add items to tab menu bars (only context menus)
- Removed some Catalogue context menu items when the Catalogue is an API call
- Adding a Filter from Catalogue no longer opens it up in edit mode after adding
- Command line execution (e.g. `rdmp cmd ...`) no longer supports user interactive calls (e.g. YesNo questions)
- Removed PickOneOrCancelDialog
- Removed RAG smiley from server connection UI.  Now errors are reported 'Connection Failed' text label

### Added
- Added CatalogueFolder column to Select Catalogue dialog
- Added custom metadata report tokens:
  - $Comma (for use with formats that require seperation e.g. JSON when using the `$foreach` operation)
  - $TimeCoverage_ExtractionInformation (the column that provides the time element of a dataset to the DQE e.g. StudyDate)
- Added support for default values in constructors invoked from the command line (previously command line had to specify all arguments.  Now you can skip default ones at the end of the line)
- Added support for deleting multiple objects at once with the delete command (e.g. `rdmp cmd Delete Plugin true` to delete all plugins)
  - Boolean flag at the end is optional and defaults to false (expect to delete only 1 object)
  - Use `rdmp cmd DescribeCommand Delete` for more information
- Added ability to directly query Catalogue/DataExport to Console Gui
- Added extraction check that datasets are not marked `IsInternalDataset`
- Added ability to script multiple tables at once via right click context menu in windows client
- Support for shortcodes in arguments to commands on CLI e.g. `rdmp cmd describe c:11`
- Added new command 'AddPipelineComponent' for use with RDMP command line
- Added ability to filter datasets and selected datasets by Catalogue criteria (e.g. Deprecated, Internal)
- Added Clone, Freeze, Unfreeze and add dataset(s) ExtractionConfiguration commands to command line
- Added support for identifying items by properties on CLI (e.g. list all Catalogues with Folder name containing 'edris')
- Cloning a [CohortIdentificationConfiguration] now opens the clone
- Added ability to remove objects from a UI session
- Added new command ViewCohortSample for viewing a sample or extracting all cohort identifiers (and anonymous mapping) to console/file
- Added the ability to pick which tables to import during Bulk Import TableInfos
- Added CLI command to create DLE load directory hierarchy ('CreateNewLoadDirectory')

### Fixed
- Fixed deleting a parameter value set failing due to a database constraint
- Fixed a bug where changing the server/database name could disable the Create button when selecting a database
- Added the ability to drop onto the Core/Project folders in the 'execute extraction' window
- Fixed a big where Yes/No close popup after running a pipeline in console gui could crash on 'No'
- Fixed deleting source/destination pipeline components directly from tree UI
- Fixed various issues when viewing the DQE results of a run on an empty table
- DatasetRaceway in dashboards now shows 'Table(s) were empty for...' instead of `No DQE Evaluation for...` when the DQE was run but there was no result set
- Added better error message when trying to create a new RDMP platform database into an existing database that already has one set up
- Fixed [CohortAggregateContainer] and filter containers not showing up in Find when explicitly requested
- Fixed deleting an [ExtractionFilter] with many parameter values configured.  Now confirmation message is shown and all objects are deleted together
- Fixed bug saving an [ExtractionInformation] when it is an extraction transform without an alias
- Fixed bug refreshing Data Export tree collection when deleting multiple Projects/Packages at once (deleted objects were still shown)
- Fixed bug dragging filters into Cohort Builder

## [6.0.2] - 2021-08-26

### Changed

- Bump Microsoft.NET.Test.Sdk from 16.10.0 to 16.11.0
- Bump NLog from 4.7.10 to 4.7.11

### Added

- Support for plugin Catalogues in cohort builder.  These allow you to write plugins that call out to arbitrary APIs (e.g. REST etc) from the RDMP cohort builder

### Fixed

- Fixed ExecuteCommandCloneCohortIdentificationConfiguration asking for confirmation when activation layer is non interactive

## [6.0.1] - 2021-08-12

### Added

- Added new command 'Similar' for finding columns that have the same name in other datasets
- Added the ability to Query Catalogue/DataExport databases directly through RDMP
- Support for custom column names in ColumnSwapper that do not match the names of the lookup columns
- Added ScriptTables command for scripting multiple [TableInfo] at once (optionally porting schema to alternate DBMS types).
- Support for nullable value/Enum types in command constructors

### Fixed

- AlterColumnType command now shows as IsImpossible when column is part of a view or table valued function
- Describe command no longer shows relationship properties
- Fixed layout of Bulk Process Catalogue Items in dotnet 5
- Fixed missing dependency in new installations when rendering Charts

## [6.0.0] - 2021-07-28

### Changed

- Upgraded Sql Server library from `System.Data.SqlClient` to `Microsoft.Data.SqlClient`
- `ExecuteCommandAlterColumnType` now automatically alters \_Archive table too without asking for confirmation
- When foreign key values are missing from lookups, the 'Missing' status is now attributed to the `_Desc` field (previously to the foreign key field)
- Changed Console gui DLE / DQE (etc) execution to use ListView instead of TextView
- Referencing an object by name in a script file now returns the latest when there are collisions e.g. "[ExtractableCohort]" would return the latest one (created during the script execution session)
- Bump YamlDotNet from 11.2.0 to 11.2.1
- Bump SecurityCodeScan.VS2019 from 5.1.0 to 5.2.1
- Command 'Set' now shows as Impossible for property 'ID'
- RDMP no longer complains about mixed capitalisation in server names and will connect using the capitalisation of the first encountered.

## Fixed

- Fixed release engine not respecting `-g false` (do not release Globals)
- Fixed column order in DQE results graph sometimes resulting in shifted colors (e.g. Correct appearing in red instead of green)
- Fixed Prediction rules never being run when value being considered is null (DQE).
- Fixed a bug creating a cohort without specifying a Project from the console
- Fixed bug where searching in console gui could be slow or miss keystrokes
- Fixed bug in console gui where GoTo Project or Cohort would not highlight the correct item
- Fixed bug in console gui where delete key was not handled resulting in a loop if errors occurred trying to delete the object
- Removed limit of 500 characters on extraction SQL of columns

### Added

- Added user setting for filtering table load logs where there are 0 inserts,updates and deletes
- Added support for specifying datatype when calling `ExecuteCommandAlterColumnType`
- Pipeline and DLE components with object list arguments now show the previously selected items in the 'Select Object(s)' popup
- Pressing 'delete' key in console gui edit window now offers to set value of property to null
- Editing a foreign key property (e.g. `PivotCategory_ExtractionInformation_ID`) now shows objects rather than asking for an `int` value directly
- Fatal errrors in console gui now get logged by NLog (e.g. to console/file)
- Added user setting `CreateDatabaseTimeout`

### Removed

- Removed check for DataLoadProgress being before OriginDate of a `LoadProgress`

## [5.0.3] - 2021-06-17

- Hotfix extraction/DLE progress UI layout on some Windows configurations

## [5.0.2] - 2021-06-16

### Changed

- Bump YamlDotNet from 11.1.1 to 11.2.0


### Fixed

- Fixed layout of windows client engine progress controls not filling all available screen space

## [5.0.1] - 2021-06-08

### Added

- Added CLI console gui context menu for [LoadMetadata]
- Commit cohort from CohortIdentificationConfiguration now shows crash message Exception on failure
- Added `--usc` flag to `rdmp gui`.  This allows you to specify using the `NetDriver` for Terminal.Gui (an alternative display driver)
- Added optional file argument to `ExecuteAggregateGraph` command (outputs graph data table to the file specified)
- Added ability to select a [DataAccessCredentials] in table/database selector control
- Added TopX and Filter (text) to console view logs
- Added alternative colour scheme to console gui

### Changed

- Changed `ExtractMetadata` template syntax to require `DQE_` and added year/month/day sub components:
  - `$StartDate`, `$EndDate` and `$DateRange` are now `$DQE_StartDate`, $DQE_EndDate and $DQE_DateRange.
  - Added `$DQE_StartYear`,`$DQE_EndYear`,`$DQE_StartMonth`,`$DQE_EndMonth`,`$DQE_StartDay`,`$DQE_EndDay`
  - Added `$DQE_PercentNull` (must be used with a `$foreach CatalogueItem` block)
  - Added TableInfo and ColumnInfo properties (e.g. `$Server`)
  - Added $DQE_CountTotal
- Improved performance of checks user interface (especially when there are a large number of check messages)

### Fixed

- Fixed arguments not showing up under Pipeline components of 'Other' (unknown) pipelines node
- Fixed refresh speed of console gui causing problems with Guacamole
- Fixed Keyboard shortcuts of pipeline engine execution window sharing the same letters
- Fixed bug running rdmp gui (console) with a remote current directory
- Fixed 'View Catalogue Data' command when run on ProjectSpecific Catalogues
- Fixed 'Import ProjectSpecific Catalogue' command not preserving Project choice in configure extractability dialog
- When importing an existing data table into RDMP and cancelling [Catalogue] creation RDMP will prompt you to optionally also delete the [TableInfo]

### Dependencies

- Bump Terminal.Gui from 1.0.0 to 1.1.1
- Bump HIC.FAnsiSql from 1.0.6 to 1.0.7
- Bump Microsoft.NET.Test.Sdk from 16.9.4 to 16.10.0


## [5.0.0] - 2021-05-05

### Changed

- .Net 5.0 for all, instead of Framework 4.6.1+Core 2.2+Standard 2.0 mix
- Query editor autocomplete now uses integrated autocomplete (no icons, better matching)
- Throttled how often spelling is checked in Scintilla controls.
- Changed message about inaccessible cohorts to a warning instead of an error. 
- Collation is now explicitly specified when creating a new cohort source using the wizard (as long as there is a single collation amongst existing ColumnInfo of that type)

### Added

- Added `$foreach Catalogue` option for custom metadata report templates (to allow prefix, suffixes, table of contents etc)
- Added ability to search for objects by ID in console gui
- More detailed logging of Type decisions when extracting to database
- Added ability to cancel ongoing queries in CLI Sql Editor
- Added 'Reset Sql' and 'Clear Sql' buttons to CLI Sql Editor
- Added ability to set custom timeout for queries in CLI Sql Editor
- Added ability to save results of CLI Sql Editor (table) to CSV
- Added view data/aggregate etc on ColumnInfo objects to list of commands accessible from the CLI gui
- Added 'Go To' commands to CLI gui
- Exposed 'Add New Process Task...' to load stages in CLI menu
- Added 'ViewCatalogueData' command for CLI and CLI GUI use
- Better error reporting when item validators crash during validation execution (now includes constraint type, column name and value being validated).
- Added 'Go To' commands to CLI gui
- Exposed 'Add New Process Task...' to load stages in CLI menu
- Exposed 'View Logs' commands on CLI and CLI gui
- Added minimum timeout of 5 seconds for `CohortIdentificationConfigurationSource`
- 'View Logs' tree view now accessible for CacheProgress objects
- Added query/result tabs to CLI GUI Sql editor
- Console GUI now shows important information (e.g. 'Disabled') in brackets next to items where state is highly important
- Added new command RunSupportingSql
- Console GUI root nodes now offer sensible commands (e.g. create new Catalogue)
- Added Value column to tree views (allows user to quickly see current arguments' values)
- Added 'other' checkbox to 'Create Catalogue by importing a file' (for selecting custom piplelines)
- Command SetExtractionIdentifier now supports changing the linkage identifier for specific ExtractionConfigurations only
- Added new command `AlterTableMakeDistinct`
- Added CLI GUI window for running Pipelines that displays progress
- Added RDMP.Core version number to logs at startup of rdmp cli
- Added graph commands to CLI:
  - ExecuteCommandSetPivot
  - ExecuteCommandSetAxis
  - ExecuteCommandAddDimension


### Fixed

- Fixed CLI database selection UI not using password mask symbol (`*`)
- Fixed CLI GUI message boxes bug with very long messages
- Fixed Custom Metadata template stripping preceeding whitespace in templated lines e.g. `"  - $Name"` (like you might find in a table of contents section of a template)
- Fixed 'Set Global Dle Ignore Pattern' failing the first time it is used by creating a StandardRegex with no/null Pattern
- Fixed order of branches in CLI gui tree
- Fixed importing filter containers not saving Operation (AND/OR)
- Fixed right click menu not showing when right clicking after selecting multiple objects
- Fixed some delete commands not updating the UI until refreshed (e.g. disassociating a [Catalogue] from a [LoadMetadata])
- Fixed text on disassociating a [Catalogue] from a [LoadMetadata]
- Fixed sort order not being respected in cohort summary screen
- Fixed DQE graph when data has dates before the year 1,000
- Fixed `ExecuteCommandCreateNewCatalogueByImportingFile` when using blank constructor and from CLI GUI
- Fixed extraction UI showing "WaitingForSQLServer" when DBMS might not be (now says "WaitingForDatabase").
- Fixed bug where some UI tabs would not update when changes were made to child objects (e.g. deleting a dataset from an extraction using another window in the client)
- Fixed support for UNC paths in SupportingDocument extraction (e.g. \\myserver\somedir\myfile.txt)
- Fixed not being able to add `Pipeline` objects to Sessions

### Dependencies

- Bump System.Drawing.Common from 5.0.0 to 5.0.2
- Bump Moq from 4.16.0 to 4.16.1
- Bump Microsoft.NET.Test.Sdk from 16.8.3 to 16.9.4
- Bump NLog from 4.7.7 to 4.7.10
- Bump SecurityCodeScan.VS2019 from 5.0.0 to 5.1.0
- Bump Newtonsoft.Json from 12.0.3 to 13.0.1
- Bump YamlDotNet from 9.1.4 to 11.1.1
- Bump NUnit from 3.13.1 to 3.13.2

## [4.2.4] - 2021-02-05

- Added CLI commands for viewing/changing `UserSettings` e.g. AllowIdentifiableExtractions
- Added user setting `ShowPipelineCompletedPopup` for always popping a modal dialog on completion of a pipeline execution in the GUI client (e.g. committing a cohort)
- Added new flexible file/directory extraction component `SimpleFileExtractor`

### Changed

- Globals tickbox can now be checked even when there are no explicit files (this allows implicit files e.g. `SimpleFileExtractor` to still run)

### Fixed 

- Fixed MySql backup trigger implementation not updating validTo on the new row entering the table on UPDATE operations

## [4.2.3] - 2021-02-01

### Fixed 

- Fixed rare threading issue with tree representations of Lookups
- Fixed proxy objects context menus not functioning correctly since 4.2.0 (e.g. Catalogues associated with a load) for some commands

### Dependencies

- Bump NUnit from 3.13.0 to 3.13.1

## [4.2.2] - 2021-01-28

### Added

- Added `patch` command to rdmp CLI e.g. `./rdmp patch -b`
- Added ProjectName to ExtractionConfiguration objects visualisation in Find / Select popups

### Fixed

- Fixed erroneous warning where some characters were wrongly reported as illegal e.g. '#' in Filter names 
- Fixed RemoteDatabaseAttacher not logging table name (only database)

### Changed

- Metadata report now lists Catalogues in alphabetical order
- Changed hierarchy multiple parents state to be a Warning instead of an Error

### Dependencies

- Bump Moq from 4.15.2 to 4.16.0
- Bump YamlDotNet from 9.1.1 to 9.1.4
- Bump NLog from 4.7.6 to 4.7.7
- Bump SSH.NET from 2020.0.0 to 2020.0.1

## [4.2.1] - 2021-01-13

### Added

- Choose Load Directory on DLE now shows old value during editing
- Added property suggestions when using ExecuteCommandSet with an incorrect property name
- Added the ability to drag and drop aggregates into other CohortIdentificationConfigurations to import
- Added ColumnDropper that allows a user to specify the columns that should not be extracted in the pipeline.
- Added Favourite/UnFavourite to right click context menus
- CachingHost now logs the state of the CacheProgress being executed first thing on start
- Home screen now supports right click context menu, drag and drop etc
- Added 'Sessions'.  These are tree collection windows similar to Favourites but with a user defined name and limited duration (until closed)

### Fixed

- Fixed startup error when user enters a corrupt connection string for platform database locations.  This bug affected syntactically invalid (malformed) connection strings (i.e. not simply connection strings that point to non existant databases)
- Fixed various issues in ColumnSwapper
  - If input table contains nulls these are now passed through unchanged
  - If mapping table contains nulls these are ignored (and not used to map input nulls)
  - If input table column is of a different Type than the database table a suitable Type conversion is applied
- Data load engine logging checks are better able to repair issues with missing logging server IDs / logging tasks
- Better support for abort/cancel in
  - RemoteTableAttacher
  - ExcelAttacher
  - KVPAttacher
  - RemoteDatabaseAttacher
- Fixed View Inserts/Updates dialog when using non SqlServer DBMS (e.g. MySql)
- Fixed various layout and performance issues with RDMP console GUI.
- Fixed `rdmp cmd` loop exiting when commands entered result in error.
- Fixed autocomplete in `rdmp cmd` mode and enabled for Linux
- Fixed right click context menu being built twice on right click a new node (once for selection and once for right click)

### Changed

- Added timeout of 10 minutes (previously 30 seconds) for counting unique patient identifiers while writing metadata for extractions
- Choose Load Directory now lets you specify invalid directories e.g. when building a load on one computer designed to run on separate computer with an isolated file system.
- Reinvented Console Gui to more closely resemble the windows client

### Dependencies

- Bump SSH.NET from 2016.1.0 to 2020.0.0

## [4.2.0] - 2020-10-19

### Fixed

- Reduced memory overhead during refreshes
- Fixed various graphical/performance issues when running in VDI environments with limited CPU
- Fixed missing scrollbars in Explicit Column Typing user interface
- Fixed various errors that could occur when a [Catalogue] referenced by an extraction is deleted outside of RDMP (e.g. by truncating the database table(s))

### Added

- Support for importing WHERE logic into extraction datasets from other configurations or cohort builder configurations
- Pipeline ID and Name now recorded in logs for Data Extractions
- Added support for viewing extraction logs in tree form (for a given ExtractionConfiguration)
- Added `AllowIdentifiableExtractions` user setting.  Enabling this prevents RDMP reporting an error state when cohorts are created that have the same private and release ID fields.
- Added GoTo from extraction/cohort building filters to the parent Catalogue level filter and vice versa
- Added ability to suppress [LoadMetadata] triggers
- Added ability for Plugins to store custom information about objects in the RDMP Catalogue platform database
- Added IgnoreColumns setting for DLE to ignore specific columns in the final table completely (not created in RAW/STAGING and not migrated)

### Changed

- CLI tools now built for .Net Core 3.1 since 2.2 has reached EOL

## [4.1.9] - 2020-09-17

### Added

- Added ExplicitDateTimeFormat property to flat file attachers and pipeline sources.  Allows custom parsing of dates e.g. where no delimiters exist (e.g. 010120)

## [4.1.8] - 2020-08-17

### Fixed 

- Fixed progress logging still not being allowed to go backwards when logging to database

## [4.1.7] - 2020-08-14

### Changed

- Schema names (Sql Server) are now wrapped correctly e.g. `[My Cool Schema]`
- Progress logged (e.g. done x of y files) can now go backwards.

### Added

- New command `SetArgument` for easier changing of values of modules (e.g. [PipelineComponent]) from command line
- Support for `DescribeCommand` help text on `NewObject` and other commands that take dynamic argument lists (command line)

## [4.1.6] - 2020-08-04

### Added

- Added 'Save Changes' prompt when closing tabs
- Added Import command for bringing in one or more [CohortIdentificationConfiguration] into an existing container (like Merge / UnMerge but for existing configurations)
- Added checks for LoadProgress dates being in sensible ranges during DLE

### Fixed

- Fixed [bug when parsing lists of ints in CLI](https://github.com/HicServices/RDMP/issues/84)

## [4.1.5] - 2020-07-14

### Added

- Added Merge command, for combining two or more configurations in cohort builder into one
- Added Un Merge command for splitting one cohort builder configuration into multiple seperate ones
- Improved error messages in extraction checking when there are:
  -  2+ columns with the same name
  -  2+ columns with the same location in extraction order
  -  Cohort and dataset are on different servers
- Added ability to search by ID in find dialog

### Changed

- Unhandled Application/Thread exceptions (rare) now show in the top right task bar instead of as a popup dialog

### Fixed

- Fixed lookups, supporting documents etc not appearing in the extractable artifacts tree view of the extraction window when non global.

## [4.1.4] - 2020-07-02

### Added

- Custom Metadata Report now supports looping items in a Catalogue (use `$foreach CatalogueItem` to start and `$end` to end)
- Added help to 'New Project' user interface
- Forward/Backward now includes selection changes in tree collections
- Added support for newline replacement in custom metadata doc templates

### Changed

- Improved usability of selecting multiple datasets in the 'New Project' user interface
- When in multiple selection mode, double clicking a row in the object selection dialog will add it to the selection (previously would close the dialog with the double clicked item as the sole selected item)

### Fixed

- Extractable columns Order field defaults to Max + 1 (previously 1).  This results in new columns appearing last in extracted datasets and prevents Order collisions.
- 'Select Core' columns UI button now works correctly with ProjectSpecific Catalogues (previously the highlighted rows would not change)
- Fixed popup error message showing when deleting an ExtractionConfiguration where one or more datasets are currently being edited (in tabs) 
- Fixed context menu opening error that could occur in cohort builder when datasets are not configured properly (e.g. have too many [IsExtractionIdentifier] columns).
- Fixed alias changes not showing up as 'Differences' in edit dataeset extraction user interface
- Fixed bugs in using GoTo menu of document tabs after a Refresh
- Fixed ALTER context sub menu of TableInfo when Server property is null (or other fundamental connection details cannot be resolved).
- Fixed whitespace only literal strings (e.g. `" "`) on command line causing error while parsing arguments
- Fixed bug with YesNoToAll popups launched from ChecksUI when running as a modal dialogue.
- Fixed bug with user setting 'Show Object Collection On Tab Change' when selecting tabs for objects in CohortBuilder configurations.

## [4.1.3] - 2020-06-15

### Added

- Added `-f` option to CLI (`rdmp.exe -f somefile.yaml`) to run all commands in a file
- Added "Go To" to tab right click context menu (previously only available in collections).
- Private key encryption file location can now be customized per user by setting an environment variable `RDMP_KEY_LOCATION`.  This will override any key file location specified in the RDMP platform database.

### Changed

- Frozen Extraction Configurations folder always appears at the bottom of the branch under Projects
- Improved layout of query building errors in QueryBuilder SQL viewing user interfaces

### Fixed

- Fixed bug in tree ordering when comparing a fixed order node to a non fixed order node.

## [4.1.2] - 2020-06-03

### Added

- Ability to create (Project Specific) Catalogues using the Project collection tree view top menu
- Ability to Enable/Disable many objects at once
- Catalogue icons under a load now show full range of status icons (e.g. internal / project specific)

### Changed

- When a load has only one LoadProgress dropdown no longer shows "All available"
- Double clicking a crashed configuration in cohort builder now shows the error message (previously would edit/expand the object).  Error message still accessible via context menu (as previously).
 
### Fixed

- Fixed Order not being considered 'OutOfSync' on ExtractableColumn
- Fixed changes to Catalogue visibility checkboxes not being persisted
- Fixed object caching system when RDMP user has insufficient permissions to view Change Tracking tables. 
- Fixed UserSettings last column sort order multithreading issue (causing File IO permissions error in rare cases)

## [4.1.1] - 2020-05-11


### Added

- Added ability to pick a folder in Metadata Report UI

### Fixed

- Opening 'Recent' items that have been deleted now prompts to remove from list
- Fixed race conditions updating UI during refresh / dispose of activators

## [4.1.0] - 2020-05-05

### Added

- Added tool strip to tree collection user interfaces
- Added new [PipelineComponent] `SetNull` which detects bad data in a specific column of pipeline data and sets cells matching the `Regex` to null
- Added support for template based metadata extractions ([Catalogue] descriptions etc) 
- Added new property RemoteServerReference to RemoteTableAttacher which centralises server name/database/credentials when creating many attachers that all pull data from the same place
- Added double click to expand tree option for RDMP
- When searching (Ctrl+F), exact matches now appear first
- Added RDMP platform database name (and server) to the window title
- Added Export Plugins command (which saves the currently loaded RDMP plugins to the selected folder)
- Double clicking a dataset in the Extraction user interface opens it for editing (previously you had to right click and select Edit)

### Changed

- CohortBuilder interface has been revamped
- Home screen now follows more consistent user experience and includes recently used items
- Catalogue collection no longer expands when CatalogueFolder changes

### Fixed

- LoadProgress with RemoteTableAttacher now works correctly with DBMS that do not support Sql parameter declarations (Oracle / Postgres)

## [4.0.3] - 2020-02-28

### Added

- Added timestamps to Word Metadata Reports (e.g. when document was created)
- Added icon for HashOnDataRelease
- Added Order column to [Catalogue] Collection tree view
- Added ability to disable the TicketingSystem that controls whether datasets can be released (only applies where one has been configured)
- Added ability to customize extraction directory subfolder names
- Added check for stale extraction records when generating a one off Release Document (i.e. not part of a Release workflow)
- Added clarifiaction on what to do if a table is not found during synchronization
- Refresh now shows 'waiting' cursor while updates take effect
- Creating a [Catalogue] from a CatalogueFolder right click context menu now creates the resulting [Catalogue] in that directory
- Added ability to right click a dataset in an [ExtractionConfiguration] and open the directory into which it was extracted (if it was extracted to disk)
- Added Extraction Category column for columns included in the project extractions
- Added command Import [Catalogue] Item Descriptions accessible from the [CatalogueItem] node menu that imports all descriptions (and other fields) from one [Catalogue] into another.
- Added 'Execute' button on [Catalogue] and Extraction dataset SQL viewing windows.
- 'Show' on collection based tab windows now prompts you to pick which you want to navigate to (previously did nothing)
- Datagrid UI now shows server/database names and DatabaseType
- Running Checks or CheckAll now shows the Checks column (if it isn't already visible)
- Added 'Clear Cache' option for clearing the cache on a single [Catalogue] in a cohort builder configuration (without affecting the cache state of the others)
- Added `FOR UPDATE` to the end of the DLE migration query for MySql server (prevents edge case deadlocks when live table changes during migration)

### Changed

- Datagrid/query syntax errors are now more visible and consistent with other SQL IDEs
- Open / New [Catalogue] no longer closes all toolboxes prior to setting up editing layout
- Bulk Process CatalogueItems now defaults to exact matching (ignoring case)
- Changed MySql adapter from `MySql.Data` to `MySqlConnector` (see [FAnsiSql] version 0.11.1 change notes)

### Fixed

- Fixed bug where broken Lookup configurations could result in DQE not passing checks
- Fixed top menu missing some options on extraction/cohort building graphs (e.g. timeout / retry query)
- Fixed DLE backup trigger creation for old versions of MySql (5.5 and earlier)
- Fixed some forms not getting launched when new objects are created (e.g. Supporting Documents)
- Fixed null reference when cancelling adding a SupportingDocument
- Fixed bug in axis section of graph editor where changing value would result in text box loosing focus
- Fixed ticketing system Reason [for not being able to release a configuration] not being displayed on the ReleaseUI

## [4.0.2] - 2020-01-23

### Fixed

- Fixed stack overflow when trying to edit 'unknown pipelines' in Tables tree view
- Undo/Redo button now changes label as well as icon during use
- Fixed null reference when using command `Reports->Generate...->Metadata Report...`
- Fixed bug in console gui where cancelling a property change (e.g. Description) would result in setting the value to null.

## [4.0.1] - 2019-12-03

### Added

- Ability to generate metadata reports for subset of catalogues (e.g. all catalogues in a folder).
- Cohort Builder build log now lists the [IsExtractionIdentifier] column for each cohort set

### Changed

- Cohort Builder now shows "No Cache" when there is no query cache server configured for a configuration instead of "0/1" (or "0/2" etc)

### Fixed

- Fixed issue using the 'context menu' button on compatible keyboards to access the GoTo menu (sometimes menu would not be expandable)
- Fixed issue where ProjectNumber and Version appeared editable in some tree controls (changes were ignored).  These cells are now correctly readonly.
- Fixed bug in log viewer right click (introduced in 4.0.1 command refactoring)
- TestConnection now shows obfuscated connection string when a connection cannot be established (affects RDMP API users only - not core software)
- Fixed changing join direciton in patient index tables not triggering refresh
- Fixed Data Load Engine RAW server credentials when running RDMP installer with sql user authentication (RAW server entry would be created with Integrated Security)

## [4.0.1-rc3] - 2019-11-25

### Added

- Console gui supports short code searches (e.g. "c", "ti" etc)

### Changed

- Updated to [FAnsiSql] 0.10.13

### Fixed

- Fixed various issues with new CLI gui

## [4.0.1-rc2] - 2019-11-20

### Added

- Added interactive terminal user interface `./rdmp gui`

### Changed

- Cloning an Extraction Configuration no longer expands clone and names the new copy "Clone of [..]" (previously name was a guid)
- Select object dialog now display a maximum of 1000 objects (prioritising your search text)
- Logging tasks are now case insensitive

### Fixed

- Fixed Console input in CLI when running under Linux
- Fixed issue where parallel checks could fail due to UI cross thread access
- Fixed bugs in DLE when loading tables with dodgy column names (e.g. `[My Group by lolz]`)
- 
...

## [4.0.1-rc1] - 2019-11-11

### Added

- Support for PostgreSql databases

### Changed

- Sql Server `..` syntax is no longer used (now uses `.dbo.` - or whatever the table schema is).  Since references can be shared by users the default schema notation is not good idea.
- Cohort Query Bulder will now connect to the database containing the data rather than the users default database when querying data on a single database
- Flat file Attachers now process files in alphabetical order (case insensitive) when Pattern matches multiple files (previously order was arbitrary / OS defined)
- Extraction source now specifies database to connect to when a dataset exists in a single database (previously connected to users default server e.g. master)
- Updated to latest version of [FAnsiSql] (0.10.12) for Postgres support
- 
### Fixed

- Fixed handling of credentials where password is blank (allowed)
- Fixed race condition when there are multiple cohort databases that host cohorts for the same project
- Extracting a dataset using Cross Server extraction source now shows the correct SQL in error message when no records are returned by the linkage

## [3.2.1] - 2019-10-30

### Added

- SET containers ([UNION] / [INTERSECT] / [EXCEPT]) now highlight (as a `Problem`) when they will be ignored (empty) or not applied (when they contain only 1 child)

## Fixed

- Fixed bug generating metadata reports that include Catalogues with orphan [ExtractionInformation] (not mapped to an underlying ColumnInfo)
- Fixed bug in column descriptions pie chart where navigate to CatalogueItem(s) would show all CatalogueItems instead of only those missing descriptions
- Fixed bug in example dataset creation where views (vConditions and vOperations) were not marked IsView

## [3.2.1-rc4] - 2019-10-22

### Added 

- Errors during caching (of cohort builder results) now appear in the results control (previously could generate erro popups)
- Patient Index Tables are no longer allowed to have parameters with the same name (but different values) of tables they are joined against
- Sql Parameters (e.g. `@test_code`) now work properly cross [DBMS] (e.g. MySql / SqlServer) when using a query cache.
- Added menu for inspecting the state of a cohort compiler (view SQL executed, build log, results etc)

### Fixed 

- Fixed ExceptionViewer showing the wrong stack trace under certain circumstances
- Fixed cache usage bug where sql parameters were used in queries (cache would not be used when it should)
- Fixed 'View Dataset Sample' user interface generating the wrong SQL when a patient index table has a column alias (e.g. `SELECT chi,AdmissionDate as fish from MyPatIndexTable`)
- Fixed renaming parameters causing UI to incorrectly ask if you want to save changes

## [3.2.1-rc3] - 2019-10-21

### Fixed 

- Fixed bug in cross server query building when using parameters (@testcode etc)

## [3.2.1-rc2] - 2019-10-18

### Added 

- Added GoTo from cohorts to Extraction Configuration(s)

### Changed

- View ThenVsNow Sql in right click context menu of data extractions is only evaluated when run (improves performance).  This results as the command always being enabled.

### Fixed

- Fixed [bug in cross server query building](https://github.com/HicServices/RDMP/commit/a0c6223d1a7793bde4a67b368ae062e8bec3d960#diff-196fcda7990895e9f656c99602d1972b) (via cache) when joining patient index tables on one server to a main dataset on another

## [3.2.1-rc1] - 2019-10-14

### Added

- Long running processes that previously blocked the UI (e.g. create primary key) now have a small dialog describing task and allowing cancellation.
- Proposed Fix dialog now has standard look and feel of RDMP message boxes (including keywords etc)
- Double clicking an executing task in Cohort Builder now shows cohort build log as well as Exception (if any)

### Changed
 
- Database patching user interface presents clearer information about what version upgrade is occuring and the patches that will be applied.
- Updated to latest version of [FAnsiSql] (0.10.7) for task cancellation
- Data load engine no longer lists dropping columns / anonymising in progress if there are no operations actually being performed (e.g. no ANOTables configured)
- Delete is now disabled for the top level container (e.g. "UNION - Inclusion criteria") of cohort builder configuration

### Fixed

- Database patching user interface no longer suggests restarting if the patching process has failed
- Improved usability of StartupUI when no repository connection strings are not set (previously would report status as 'Broken')
- Fixed bug where `DropTableIfLoadFails` of `ExecuteFullExtractionToDatabaseMSSql` would (under fail conditions) drop the destination table even if the table was created by a previous execution of the same pipeline.
- Fixed bug where adding a [Catalogue] to a cohort set container would create an extra duplicate copy (which would appear under orphans)
- Improved cross server cohort query building (e.g. combining cohort sets on seperate servers / server types)
- Fixed bug in checks dual reporting some errors when clicking on red angry face icons

### Removed

- Generate test data window no longer shows the output folder in Windows Explorer when done

## [3.2.0] - 2019-09-16

### Added

- Patient Index Tables now use the source column datatype for caching columns (as long as there is no transform declared).

## [3.2.0-rc1] - 2019-09-13

### Added

- Right clicking a mispelled word now offers spelling suggestions
- You can now add new datasets to an extraction configuration directly from the "Core" folder in Execute Extraction window (rather than having to go back to the DataExport tree view)
- MDFAttacher now checks for existing mdf/ldf files in the RAW server data directory.  Existing files will trigger a warning.  After the warning an attempt is still made to overwrite the file(s) (as occured previously)
- Tab key now also works for autocomplete in SQL editor windows (previously only Enter worked)
- Orphan cohort sets (do not belong to any Cohort Identification Configuration) now appear under a top level folder in 'Cohort Builder' collection
- Extraction Category can now be changed directly from a CatalogueItem, [ExtractionInformation] 
- Extraction Category can be changed for all columns in a [Catalogue] at once by right clicking the or the CatalogueItemsNode (folder under a Catalogue)
- Right clicking a column allows you to Alter it's type e.g. increase the size of a varchar field

### Changed

- Help documentation for objects no longer uses NuDoq library (now faster and more maintainable)
- Extraction source component `ExecuteCrossServerDatasetExtractionSource` now never drops the temporary cohort database (previously it would drop it if it created it and CreateTemporaryDatabaseIfNotExists was true)
- Updated to latest version of [FAnsiSql] (0.10.4) for better Oracle, localization and type estimation
- Dashboards now appear in tree view instead of application tool strip and are searchable
- [CatalogueItem] descriptions pie chart has flags for including internal/project specific etc in it's counts
- [CatalogueItem] descriptions pie chart now lets you navigate directly to problem objects rather than showing a data table

### Fixed 
- Deleting an object now clears the selection in tree views (previously selection would become an arbitrary object).
- Fixed bug where adding/moving cohort sets between containers ([INTERSECT]/[UNION]/[EXCEPT]) could result in 2 objects with the same Order in the same container (resulting in ambiguous order of execution).
- Fixed UI bug where selecting an extractable [Catalogue] would hide it's extractable (small green e) icon overlay
- Fixed bug where deleting a Pinned object would not unpin the object
- Fixed bug where database tables with brackets in the name could break synchronization (these tables are now ignored by RDMP and cannot be imported).
- Fixed bug deleting multiple objects at once when some objects are parents of others (and cause implicit delete).
- Fixed bug with low resolution monitors and the Create New Cohort Wizard
- Fixed bug with low resolution monitors and collections where leading columns could shrink to be no longer visible
- Adding new filters/containers (AND/OR) now correctly expand and highlight the created object in collections
- Fixed AggregateEditorUI could incorrectly offer to save changes even when no changes had been made
- Clonng a Cohort Identification Configuration now preserves custom set container names e.g. "UNION Inclusion Criteria"
- Fixed bug in DataTableUploadDestination where multiple root (DataLoadInfo) logging entries were created for a single large bulk insert 
- Fixed bug in QueryBuilder when there are multiple IsPrimaryExtractionTable tables (Exception thrown was NullReferenceException instead of QueryBuilderException)
- Fixed bug in generating FROM SQL when there are circular [JoinInfo] configured between tables used in the query
- Fixed bug where closing the server/database selection dialog with the X instead of cancel could cause error messages (e.g. in Bulk Import TableInfos)
- Fixed bug where searching for "Pipeline" or "Pipe" did not show all pipelines
- Fixed bug caching patient index tables (cohort creation) when there are multiple tables being joined in the query.
- Fixed error when logging very large (over 4000 characters) to the RDMP logging database

### Removed
- Cohort sets no longer appear under Catalogues (Find / GoTo now open the parent cohort identification configuration)
- Removed OnlyUseOldDateTimes option on DataTableUploadDestination as it didn't actually do anything ([DBMS] type decisions are handled in a standard way by FAnsiSql)

## [3.1.0] - 2019-07-31

### Added

- Cohort sets with HAVING sql now support 'View Dataset Sample' (of matched records)
- Added new property IsView to TableInfo
- Added GoTo menu item Catalogue=>TableInfo
- Added user setting for skipping Cohort Creation wizard
- MDFAttacher emits more messages when looking up location on disk to copy MDF file to.
- Added menu option to set [IsExtractionIdentifier] on a [Catalogue] without having to open ExtractionInformations directly
- Added the ability to set custom number of patients / rows per dataset when creating example datasets (from command line or when setting up client)
- FlatFileAttacher now issues a warning if TableToLoad isn't one of the tables loaded by the currently executing load (previously it would just say 'table x wasn't found in RAW')
- Added (initially hidden) column Order to cohort query builder to help debugging any issues with order of display

### Changed

- Attempting to generate a graph from a query that returns more than 1,000,000 cells now asks for confirmation.
- Updated to latest version of [FAnsiSql] (0.9.4) for better Oracle support
- Oracle extraction commands no longer generate parameters (e.g. @projectNumber).  Previously invalid SQL was generated.
- Improved layout of message boxes and link highlighting
- Add (Copy Of) cohort set no longer complains about creating a copy of one already in the cohort builder configuration
- Extraction destination property CleanExtractionFolderBeforeExtraction now defaults to false (i.e. do not delete the contents of the extraction directory before extracting)
- Extraction destination property CleanExtractionFolderBeforeExtraction is now implemented in the Checks phase of the component lifecycle rather than on reciept of first batch of records (this prevents accidentally deleting files produced by upstream components)
- 
### Fixed 
- Fixed bug in [Catalogue] validation setup window (DQE Validation Rules) which resulted in changes not being saved if it had been refreshed after initially loading
- Fixed scrollbars not appearing in [Catalogue] validation setup window when lots of validation rules are applied to a single column
- Type text dialog prompt now resizes correctly and has a display limit of 20,000 characters for messages
- Fixed bug that prevented exiting if the RDMP directory (in user's application data folder) was deleted while the program was running
- Fixed bug where CatalogueItems created when importing Oracle tables had database qualifiers in the name e.g. "CHI" (including the double quotes)
- Fixed bug where deleting a Filter from a cohort set in a Cohort Identification Query could result in the display order changing to alphabetical (until tab was refreshed).
- Fixed obscure bug in plugins implementing the `ICustomUI` interface when returning a new object in `GetFinalStateOfUnderlyingObject` that resulted in the UI showing a stale version of the object
- Connecting to a non existant server in ServerDatabaseTableSelector now shows the Exception in the RAG icon (previously just showed empty database list)
 
- Fixed bug where adding/removing a column in Aggregate Editor would would reset the Name/Description if there were unsaved changes (to Name/Description)
- Fixed bug where example datasets created would have the text value "NULL" instead of db nulls (only affected initial install/setup datasets)

## [3.0.16-rc2] - 2019-07-17

### Added 

- Example data generated on install can now be given a seed (allows for reproducibility)
- Creating a Query Caching server for an cohort identification AggregateConfiguration now asks you if you want to set it as the default QueryCaching server (if there isn't already one)
- Double clicking a row in SQL query editor user interfaces now shows text summary of the row
- DLE load logs tree view now supports double clicking on messages/errors to see summary
- All RDMP platform objects now have icons even if not visible in the UI (this affects the objects documentation file generation)
- MetadataReport now supports generating data for Catalogues with no extractable columns

### Changed

- Updated to latest version of BadMedicine (0.1.5)
- Improved error message shown when attempting to delete a used patient index table (now lists the users)
- System no longer auto selects objects when there is only 1 option (e.g. when user starts a Release when there is only one [Project] in the system).  This previously created an inconsistent user experience.
- Dita extraction checks no longer propose deleting non dita files in the output directory
- Improved Find (Ctrl+F) dialog layout and added shortcut codes (e.g. typing "c Bob" will return all Catalogues containing the word "Bob")
- Message boxes now display a limit of 20,000 characters (full text can still be accessed by the copy to clipboard button).
- DLE Debug options (e.g. Skip migrating RAW=>STAGING) now appear as a drop down with more descriptive titles (e.g. StopAfterRAW)
 
### Fixed 

- Fixed bug when cloning a Pipeline called "Bob" when there was already an existing Pipeline called "Bob (Clone)"
- Fixed validation issue in some user interfaces of INamed classes (e.g. Catalogue) where all properties were checked for illegal characters instead of just the Name
- Fixed image scaling in Metadata reports to 100% (previously 133%)
- Governance report now properly escapes newlines and quotes in [Catalogue] descriptions when outputting as CSV
- Fixed bug in Plugin code generator for tables with a Name property (previously incorrect C# code was generated)
- Fixed bug in SQL query editor user interface when the query returned a table that included binary columns with large amounts of data in
- Clicking a collection button or using GoTo/Show now correctly pops the relevant collection if it is set to auto dock (pinned).
- Application title bar now correctly updates after loading a tab (previously it was left with the caption "Loading...")
- Un Pinning in a collection using X now correctly maintains tree selection (consistent with the context menu Tree=>UnPin)
- Fixed display order of cohort sets in Cohort Query Builder to correctly match the compiler (previously the tree view order was misleading)

## [3.0.16-rc] - 2019-07-08

### Added 

- Forward/backward navigation in LogViewer now preserves text filters / TOP X
- Added the ability to create example datasets and configurations/projects etc during installation / startup
- Objects with names containing problematic characters (e.g. \ ") are highlighted red
- New right click context menu GoTo shows related objects e.g. which ExtractionConfiguration(s) a [Catalogue] has been used in
- Heatmap hover tool tip now shows more information about the cell value
- 'Other Pipelines' (unknown use case) can now be edited by double clicking.  This prompts user to pick a use case to edit them under
- Creating a Catalogue/TableInfo by importing a file now lets you rename the table after it has been created
- Added new DLE module ExecuteSqlFileRuntimeTask which runs the SQL stored in the RDMP platform database (rather than relying on an sql file on disk like ExecuteSqlFileRuntimeTask)
- RDMP platform database schemas no longer require 100% matching to models.  This allows limited backwards compatibility between minor versions of RDMP in which new fields are added to the database.

### Changed

- Updated to latest version of [BadMedicine] (0.0.1.2)
- Updated to latest version of [FAnsiSql] (0.9.2)
- File=>New now launches modal dialog instead of dropdown menu
- [Project] objects can now be sorted (previously they always appeared alphabetically)
- [Project] creation UI now shows duplicate ProjectNumbers as a Warning instead of an Error allowing users to create 2+ Projects with shared cohorts
- Disabled objects in tree views now appear greyed out instead of red
- Improved message shown when cohorts with null descriptions are preventing cohort importing
- Attempting to deleting an Extractable [Catalogue] no longer shows an error and instead asks if you want to make it non extractable (then delete)
- xmldoc are now shipped inside SourceCodeForSelfAwareness.zip (instead of side by side with the binary).  This avoids an issue where [Squirrel drops xmldoc files](https://github.com/Squirrel/Squirrel.Windows/issues/1323)

### Fixed 

- Fixed bug in CLI (rdmp.exe) where yaml settings would override command line values for connection strings to platform databases
- Disabled smiley controls now render in greyscale
- Fixed bug in Aggregate graphs which included a PIVOT on columns containing values with leading whitespace
- Fixed crash bug in UI responsible for picking the DLE load folder that could occur when when xmldocs are missing
- Fixed bug resolving Plugin dll dependencies where dependencies would only be resolved correctly the first time they were loaded into the AppDomain
- Fixed Culture (e.g. en-us) not being passed correctly in DelimitedFlatFileAttacher
- Fixed bug where Updater would show older versions of RDMP as installable 'updates'

[Unreleased]: https://github.com/HicServices/RDMP/compare/v7.0.3...develop
[7.0.3]: https://github.com/HicServices/RDMP/compare/v7.0.2...v7.0.3
[7.0.2]: https://github.com/HicServices/RDMP/compare/v7.0.1...v7.0.2
[7.0.1]: https://github.com/HicServices/RDMP/compare/v7.0.0...v7.0.1
[7.0.0]: https://github.com/HicServices/RDMP/compare/v6.0.2...v7.0.0
[6.0.2]: https://github.com/HicServices/RDMP/compare/v6.0.1...v6.0.2
[6.0.1]: https://github.com/HicServices/RDMP/compare/v6.0.0...v6.0.1
[6.0.0]: https://github.com/HicServices/RDMP/compare/v5.0.3...v6.0.0
[5.0.3]: https://github.com/HicServices/RDMP/compare/v5.0.2...v5.0.3
[5.0.2]: https://github.com/HicServices/RDMP/compare/v5.0.1...v5.0.2
[5.0.1]: https://github.com/HicServices/RDMP/compare/v5.0.0...v5.0.1
[5.0.0]: https://github.com/HicServices/RDMP/compare/v4.2.4...v5.0.0
[4.2.4]: https://github.com/HicServices/RDMP/compare/v4.2.3...v4.2.4
[4.2.3]: https://github.com/HicServices/RDMP/compare/v4.2.2...v4.2.3
[4.2.2]: https://github.com/HicServices/RDMP/compare/v4.2.1...v4.2.2
[4.2.1]: https://github.com/HicServices/RDMP/compare/v4.2.0...v4.2.1
[4.2.0]: https://github.com/HicServices/RDMP/compare/v4.1.9...v4.2.0
[4.1.9]: https://github.com/HicServices/RDMP/compare/v4.1.8...v4.1.9
[4.1.8]: https://github.com/HicServices/RDMP/compare/v4.1.7...v4.1.8
[4.1.7]: https://github.com/HicServices/RDMP/compare/v4.1.6...v4.1.7
[4.1.6]: https://github.com/HicServices/RDMP/compare/v4.1.5...v4.1.6
[4.1.5]: https://github.com/HicServices/RDMP/compare/v4.1.4...v4.1.5
[4.1.4]: https://github.com/HicServices/RDMP/compare/v4.1.3...v4.1.4
[4.1.3]: https://github.com/HicServices/RDMP/compare/v4.1.2...v4.1.3
[4.1.2]: https://github.com/HicServices/RDMP/compare/v4.1.1...v4.1.2
[4.1.1]: https://github.com/HicServices/RDMP/compare/v4.1.0...v4.1.1
[4.1.0]: https://github.com/HicServices/RDMP/compare/v4.0.3...v4.1.0
[4.0.3]: https://github.com/HicServices/RDMP/compare/v4.0.2...v4.0.3
[4.0.2]: https://github.com/HicServices/RDMP/compare/v4.0.1...v4.0.2
[4.0.1]: https://github.com/HicServices/RDMP/compare/v4.0.1-rc3...v4.0.1
[4.0.1-rc3]: https://github.com/HicServices/RDMP/compare/v4.0.1-rc2...v4.0.1-rc3
[4.0.1-rc2]: https://github.com/HicServices/RDMP/compare/v4.0.1-rc1...v4.0.1-rc2
[4.0.1-rc1]: https://github.com/HicServices/RDMP/compare/v3.2.1...v4.0.1-rc1
[3.2.1]: https://github.com/HicServices/RDMP/compare/v3.2.1-rc4...v3.2.1
[3.2.1-rc4]: https://github.com/HicServices/RDMP/compare/v3.2.1-rc3...v3.2.1-rc4
[3.2.1-rc3]: https://github.com/HicServices/RDMP/compare/v3.2.1-rc2...v3.2.1-rc3
[3.2.1-rc2]: https://github.com/HicServices/RDMP/compare/3.2.1-rc1...v3.2.1-rc2
[3.2.1-rc1]: https://github.com/HicServices/RDMP/compare/3.2.0...3.2.1-rc1
[3.2.0]: https://github.com/HicServices/RDMP/compare/v3.2.0-rc1...3.2.0
[3.2.0-rc1]: https://github.com/HicServices/RDMP/compare/3.1.0...v3.2.0-rc1
[3.1.0]: https://github.com/HicServices/RDMP/compare/v3.0.16-rc2...3.1.0
[3.0.16-rc2]: https://github.com/HicServices/RDMP/compare/v3.0.16-rc...v3.0.16-rc2
[3.0.16-rc]: https://github.com/HicServices/RDMP/compare/v3.0.15...v3.0.16-rc
[FAnsiSql]: https://github.com/HicServices/FAnsiSql/
[BadMedicine]: https://github.com/HicServices/BadMedicine/

[DBMS]: ./Documentation/CodeTutorials/Glossary.md#DBMS
[UNION]: ./Documentation/CodeTutorials/Glossary.md#UNION
[INTERSECT]: ./Documentation/CodeTutorials/Glossary.md#INTERSECT
[EXCEPT]: ./Documentation/CodeTutorials/Glossary.md#EXCEPT
[IsExtractionIdentifier]: ./Documentation/CodeTutorials/Glossary.md#IsExtractionIdentifier
[DataAccessCredentials]: ./Documentation/CodeTutorials/Glossary.md#DataAccessCredentials
[Catalogue]: ./Documentation/CodeTutorials/Glossary.md#Catalogue
[SupportingDocument]: ./Documentation/CodeTutorials/Glossary.md#SupportingDocument
[TableInfo]: ./Documentation/CodeTutorials/Glossary.md#TableInfo

[ExtractionConfiguration]: ./Documentation/CodeTutorials/Glossary.md#ExtractionConfiguration
[Project]: ./Documentation/CodeTutorials/Glossary.md#Project

[CatalogueItem]: ./Documentation/CodeTutorials/Glossary.md#CatalogueItem
[ExtractionInformation]: ./Documentation/CodeTutorials/Glossary.md#ExtractionInformation
[ColumnInfo]: ./Documentation/CodeTutorials/Glossary.md#ColumnInfo
[CacheProgress]: ./Documentation/CodeTutorials/Glossary.md#CacheProgress

[JoinInfo]: ./Documentation/CodeTutorials/Glossary.md#JoinInfo

[PipelineComponent]: ./Documentation/CodeTutorials/Glossary.md#PipelineComponent
[Pipeline]: ./Documentation/CodeTutorials/Glossary.md#Pipeline

[Lookup]: ./Documentation/CodeTutorials/Glossary.md#Lookup
[CohortIdentificationConfiguration]: ./Documentation/CodeTutorials/Glossary.md#CohortIdentificationConfiguration
[LoadMetadata]: ./Documentation/CodeTutorials/Glossary.md#LoadMetadata
[ExtractableCohort]: ./Documentation/CodeTutorials/Glossary.md#ExtractableCohort
[CohortAggregateContainer]: ./Documentation/CodeTutorials/Glossary.md#CohortAggregateContainer
[ExtractionFilter]: ./Documentation/CodeTutorials/Glossary.md#ExtractionFilter
[MigrateUsages]: https://github.com/HicServices/RDMP/pull/666<|MERGE_RESOLUTION|>--- conflicted
+++ resolved
@@ -21,13 +21,10 @@
 - Fixed the 'filters' count column in [Catalogue] tree collection showing edit control when clicked
 - Fixed Find not working when searching by ID for [Pipeline] objects
 - Prevented showing out dated cohorts when changing Project half way through defining a cohort
-<<<<<<< HEAD
 - When plugins contain dlls with differing version numbers then the latest dll version is loaded (previously the first encountered was used)
-=======
 - Fixed bug in Console Gui where edit window showed value set directly instead of passing through Property Setters
 - Fixed bug in Console Gui where password properties showed (encrypted) HEX binary value instead of ****
 - Fixed Command Line UI showing abstract and interfaces when prompting user to pick a Type
->>>>>>> c875352d
 
 ### Changed
 
