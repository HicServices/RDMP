--- conflicted
+++ resolved
@@ -27,12 +27,10 @@
 
 - Running RDMP cli without supplying repository connection details (and after deleting `Databases.yaml`) now results in a specific error message instead of null reference [#1346]https://github.com/HicServices/RDMP/issues/1346
 - Fixed Pipeline components who run in threaded but call UI methods resulting in unstable UI components [#1357](https://github.com/HicServices/RDMP/issues/1357)
-<<<<<<< HEAD
 - Fixed deleting an [ExtractionConfiguration] with Selective Refresh enabled not removing it from UI [#1375](https://github.com/HicServices/RDMP/issues/1375)
-=======
 - YamlRepository now saves LoadModuleAssembly binary content as a `.nupkg` file instead of string yaml [#1351](https://github.com/HicServices/RDMP/issues/1351)
 - Fixed Console Gui activator 'Select File' dialog having a confusing title of "Directory" [#1282](https://github.com/HicServices/RDMP/issues/1282)
->>>>>>> a780a98f
+
 
 ## [7.0.17] - 2022-08-01
 
