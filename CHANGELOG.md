--- conflicted
+++ resolved
@@ -10,12 +10,8 @@
 
 ### Added
 
-<<<<<<< HEAD
 - Added the ability to drag and drop aggregates into other CohortIdentificationConfigurations to import
-=======
-
 - Added ColumnDropper that allows a user to specify the columns that should not be extracted in the pipeline.
->>>>>>> 3cb56ab1
 - Added Favourite/UnFavourite to right click context menus
 
 ### Fixed
