<<<<<<< HEAD
ha
=======
>>>>>>> bd547a2b

# Changelog
All notable changes to this project will be documented in this file.

The format is based on [Keep a Changelog](https://keepachangelog.com/en/1.0.0/),
and this project adheres to [Semantic Versioning](https://semver.org/spec/v2.0.0.html).

## [8.4.0] - Unreleased

- Add Ordering to Filters
- [MSSQL ONLY] Add ability to perform Regex redactions on data loads and existing catalogues

## [8.3.1] - 2024-10-16

- Improve Performance of regenerating problems with child providers
- Update UI Tab opening Logic
- Add Filter to Left-Hand Tree View

## [8.3.0] - 2024-09-23

- Add New Find & Replace, currently available via User Settings
- Add instance setting to prompt for cohort versioning when comitting
- Improve Cohort Versioning Interface
- Re-Instantiate connection to FTP server on FTP Downloader cleanup
- Add AWS S3 Bucket Release component for flat files
- Add UI linkage for projects and cohort builder configurations
- Add ability to chain data loads
- Allow for date variables to be used in MDF attacher overwrites
- Add ability to allow data loads to import columns with reserved prefixes
- Add goto for Cohort Identification Configuration from External Cohort

## [8.2.3] - 2024-08-05

- Fix issue with SFTP downloader timeouts

## [8.2.2] - 2024-08-01
 
- Add DQE PostLoad runner
- Misc improvements to the DQE
- Fix Project Creation UI issue
- Fix issue with whitespace confusing encryption key paths
- Add Refresh button to UI panels
- Add "View Parent Tree" functionality
- Add ability to add description to new cohort versions
- Add functionality to revert to historical cohort version
- Fix issue with YAML mode object load ordering

## [8.2.1] - 2024-07-18

- Add Release status options to the ticketing system
- Improve Interface for Lookup table generation
- Improve read/write access to plugin files for linux systems
- Add directory validity checking to data loads
- Open plugin files read-only to avoid permissions errors on Linux
- Improve PK mapping for ExtractionIdentifiers when extracting data
- Fix issue with default instance button not launching instance

## [8.2.0] - 2024-07-09

## Changed

- Add Key-Value store for instance settings
- Allow for Re-extractions of projects to a database, see [ExecuteFullExtractionToDatabaseMSSql](Documentation\DataExtractions\ExecuteFullExtractionToDatabaseMSSql.md)
- Add ability to use .rdmp plugin files
- Add the ability to store versions of cohort configurations, see [Cohort Versioning](Documentation\Cohorts\CohortVersioning.md)
- Add ability to restrict GROUPBY clause in cohort aggregate builder
- When cloning an ExtractionConfiguration with a deprecated catalogue, the GUI will ask if you want to replace the deprecated catalogue with the known replacement
- Add ability to customise LoadMetdata Folder Location. See [LoadMetadata](Documentation\DataLoadEngine\LoadMetadata.md)
- Add ability to point a catalogue to a new data source [Documentation](./Documentation/Catalogues/UpdateCatalogueDataLocation.md)
- Allow DQE graphs to be scrollable and scalable
- Allow for partial refreshes of time-based DQE charts
- Fix issue when creating PostgreSQL Logging Server

## [8.1.7] - 2024-06-17

## Changed

- Add ability to update an extraction's cohort from the command line using `SetExtractionConfigurationCohort ExtractionConfiguration:{id} ExtractableCohort:{id}`
- Fix issue with non-default named PostgreSQL Table Info not being checkable
- Improve default timeouts on database lookups
- Implement keepalive and liveness checks for FTP, SFTP fetches before deletion attempt

## [8.1.6] - 2024-05-27

## Changed

- Improve error messages for Multi-ExtractionIdentifier extractions
- Add prompt to rename container when adding a cohort filter
- Allow for column selection when using the RemoteTableAttacher
- Fix to remove stack trace button from non error popups
- Add ability to set Extraction Category as "Not Extractable"
- Replace BadMedicine v1.2.1 with SynthEHR v2.0.0
- Fix issue with RDMP being slow to load when having numerous Load Metadatas
- Fix issue creating logging databases on PostgreSQL servers

## [8.1.5] - 2024-04-03

## Changed

- Migrate from .net7 to .net8
- Add timeout override to remote table selectors
- Extractions now remember the last used pipeline
- Allow for custom .bak file physical locations during data loads
- Add ability to have multiple data loads for a single catalogue
- Allow for Project Specific Catalogues to have multiple extraction identifiers
- Fix issue with notification popups being inaccessable when RDMP is minimised
- Allow for Catalogues with Non-Core extraction categories to be made Project specific
- Bump coverlet.collector from 6.0.0 to 6.0.1
- Bump svenstaro/upload-release-action from 2.7.0 to 2.9.0 
- Bump Autoupdater.NET.Official from 1.8.4 to 1.8.5 
- Bump CsvHelper from 30.0.1 to 31.0.0
- Bump SSH.NET from 2023.0.1 to 2024.0.0 
- Bump SixLabors.ImageSharp.Drawing from 2.1.0 to 2.1.1 
- Bump MongoDB.Driver from 2.23.1 to 2.24.0
- Bump NUnit from 4.0.1 to 4.1.0 
- Bump FluentFTP from 49.0.1 to 49.0.2 
- Bump YamlDotNet from 15.1.1 to 15.1.2
- Bump SixLabors.ImageSharp from 3.1.2 to 3.1.3
- Bump SixLabors.ImageSharp.Drawing from 2.1.1 to 2.1.2
- Bump HIC.BadMedicine from 1.1.2 to 1.2.0 
- Bump coverlet.collector from 6.0.1 to 6.0.2 
- Bump HIC.FansiSql from 3.2.1 to 3.2.2
- Bump NUnit.Analyzers from 4.0.1 to 4.1.0 
- Bump Terminal.Gui from 1.15.1 to 1.16.0 
- Bump HIC.BadMedicine from 1.2.0 to 1.2.1 
- Bump NPOI from 2.6.2 to 2.7.0 

## [8.1.4] - 2024-02-19

## Changed

- Add ability to use Extraction Category with Project Specific Catalogues
- Allow arbitrary MDF files from foreign file systems to work with the MDF Attacher, see [MDFAttacher](Documentation\DataLoadEngine\MDFAttacher.md)
- Update Excel Attacher to read data from arbitrary start points within sheets
- Add Time based filtering of remote table and database attachers

## [8.1.3] - 2024-01-15

### Changed

- Fixed Upgrade path issue for RDMP version 8.0.X
- Fix excessive selection on local file storage settings
- Fix to SMTP Data Load module crashing

## [8.1.2] - 2024-01-09

### Changed

- Add command to dump current platform DB to directory
- Reorder Process Task Enum order to restore old cached process tasks
- Add quickstart instructions
- Add ability to configure and use local file system storage in windows GUI
- Truncate ProgressLog messages that would exceed database varchar limit

## [8.1.1] - 2023-12-01

### Changed

- Improved file transfer (FTP/SFTP/FTPS) support
- Improved Plugin Bundling
- Add ability to bundle UI notifications from plugin pipeline components
- Add ability to use .bak files as data load

## [8.1.0] - 2023-09-19

### Changed

- Refactor build process
- Update Scintilla
- Add LibArchive.Net 0.1.3 for archive reading support
- Batching of progress log writing to improve performance
- Add Begin/End flags for DataTable loads to improve performance of large writes
- Removable default logging server
- Increase Progress Log timeout to account for long db lock queue
- Allow users to clear all settings
- Plugin updates are now installed in the correct place
- Move Terminal.Gui to Core rather than duplicating in both CLI and GUI
- Remove Moq Library in favour of NSubstitute
- Add max message length check when logging notifications to prevent erroneous DB write attempts

## [8.0.7] - 2022-11-22

### Changed

- Substantial new documentation and updates
- Bump System.Threading.AccessControl from 6.0.0 to 7.0.0
- Bump System.Security.Permissions from 6.0.0 to 7.0.0
- Bump Microsoft.NET.Test.Sdk from 17.3.2 to 17.4.0
- Bump System.DirectoryServices.Protocols from 6.0.1 to 7.0.0
- Bump NUnit3TestAdapter from 4.3.0 to 4.3.1
- Bump HIC.BadMedicine from 1.1.1 to 1.1.2
- Bump CsvHelper from 30.0.0 to 30.0.1


## [8.0.6] - 2022-11-08

### Added

- Documentation for custom metadata reports

### Fixed

- Fixed bug selecting metadata report to run on all [Catalogue] in a folder

## [8.0.5] - 2022-11-04

### Fixed

- Fixed right clicking in empty space of a collection not passing correct object to UI Plugins
- Fixed console gui check/execute on engines (DQE, DLE etc) not working with YamlRepository backends [#1468](https://github.com/HicServices/RDMP/issues/1468)
- Fixed bug where some DbDataReader instances were not properly disposed [#1476](https://github.com/HicServices/RDMP/issues/1476)

## [8.0.4] - 2022-10-24

### Added

- Added IgnoreMissingTables setting for [RemoteDatabaseAttacher] which allows you to load only the tables that exist on the remote (and in the load)
- Add overrides for mdf/ldf local paths to MDFAttacher
- Added 'Persistent RAW' setting for [LoadMetadata]

### Fixed

- Fixed capitalization and database type differences resulting in missing tree entries of TableInfos

## [8.0.3] - 2022-10-04

### Fixed

- Fixed `ViewLogs` command not working properly on command line when passed an [ExternalDatabaseServer](logging server) [#1447](https://github.com/HicServices/RDMP/issues/1447)
- Fixed bulk import (existing) tables breaking in some corner cases (e.g. when there are broken [Catalogue] from a previous import)
- Fixed YamlRepository not implementing Release Logs API member
- Fixed issues with YamlRepository loosing stored [DataAccessCredentials] passwords
- Fixed `--help` on command line showing help text twice

## [8.0.2] - 2022-10-03

### Fixed

- Rolled back from broken Terminal.Gui 1.8.2 dependency (breaks Console Sql Editor) - see [#1448](https://github.com/HicServices/RDMP/pull/1448)

## [8.0.1] - 2022-09-30

### Fixed

- Fixed Saved Cohort Save button not enabling when updating server/database or credentials [#1259](https://github.com/HicServices/RDMP/issues/1259)
- Fixed not being able to clear properties on PipelineComponents when Type is an Array of database objects [#1420](https://github.com/HicServices/RDMP/issues/1420)
- Fixed bug with Commit system not refreshing after delete
- Fixed bug with Commit system when working with Plugins that have custom repositories
- Fix deleting ExternalDatabaseServer with YamlRepository not clearing default (e.g. deleting default logging server)
- Fixed stale references in YamlRepository breaking on startup (ServerDefaults.yaml and CredentialsDictionary.yaml) 
- Fixed empty yaml files causing errors (e.g. deleting contents of ServerDefaults.yaml)
- Fixed string encryption on [ExternalDatabaseServer] objects created with YamlRepository


### Added

- Added command line switch `--skip-patching` to prevent running patches and launch the application as normal (can help debugging patch issues) [#1392](https://github.com/HicServices/RDMP/issues/1392)
- Added 'open file' to Console SQL Editor for easier running of .sql files [#1438](https://github.com/HicServices/RDMP/issues/1438)

## [8.0.0] - 2022-09-27

**Contains database patch to add support for Commit system and expanded Folder support**

### Fixed

- Added better error message when there are problems with naming etc of a new cohort being committed [#1408](https://github.com/HicServices/RDMP/issues/1408)
- Fixed null references when Exceptions are surfaced before main UI has loaded
- Fixed a null reference trying to save [TableInfo] objects in application after setting the `Database` field to null.
- Fixed `ViewLogs` command not working from Console Gui

### Added

- Added `SetDefault` command for changing default logging/dqe etc servers from command line
- Added yes/no popup for 'partial matches' when Guessing [CatalogueItem] to [ColumnInfo] mappings (e.g. when remapping metadata layer to a new underlying table) [#1400](https://github.com/HicServices/RDMP/issues/1400)
- Added UI support for changing `UseAliasInsteadOfTransformInGroupByAggregateGraphs` user setting [#1393](https://github.com/HicServices/RDMP/issues/1393)
- Added `DoNotUseHashJoinsForCatalogues` to `ExecuteDatasetExtractionSource` [PipelineComponent] [#1403](https://github.com/HicServices/RDMP/issues/1403)
- Iteratve extractions ([ExtractionProgress]) now have more warnings during checking [#1395](https://github.com/HicServices/RDMP/issues/1395) _(All errors can be suppressed in UserSettings)_
  - Attempting to release a dataset before all batches have been extracted now results in R015
  - If a batch resume is being performed and the previous extraction audit does not contain the same cohort you will get error R017
  - If a batch resume is being performed but no audit can be found then you get error R016


## [7.0.20] - 2022-09-08

### Fixed

- Fixed null reference introduced after new Bitmap dependency refactoring [#1398](https://github.com/HicServices/RDMP/issues/1398)


## [7.0.19] - 2022-09-05

### Fixed

- Fixed a bug inserting into old logging databases


## [7.0.18] - 2022-08-30

### Added
- Added 'Set Description' command to [AggregateConfiguration] context menu
- Template cohort builder aggregates can be dragged onto extraction datasets to import the container tree [#1307](https://github.com/HicServices/RDMP/issues/1307)
- Having a JoinInfo between 2 columns that have different collations is now flagged by ProblemProvider [#1288](https://github.com/HicServices/RDMP/issues/1288)
- Added command `SetExtractionPrimaryKeys` for controlling which columns (if any) will make the primary key when extracting to database [#1335](https://github.com/HicServices/RDMP/issues/1335)
- Added ability to pop out tooltips/problems into modal popup [#1334](https://github.com/HicServices/RDMP/issues/1334)

### Changed
- The 'Core' folder in extraction execution user interface is no longer disabled when empty [#1377](https://github.com/HicServices/RDMP/issues/1377)
- Datasets in extraction UI are no longer expanded by default (i.e. to show Supporting Documents/Sql) [#1264](https://github.com/HicServices/RDMP/issues/1264)
- Removed restriction preventing [Lookup] requiring all foreign key columns being from the same table [#1331](https://github.com/HicServices/RDMP/issues/1307)
- If there are multiple IsPrimaryExtractionTable involved in a query then the one with the IsExtractionIdentifier column (if any) will be picked (previously QueryBuildingException was thrown) [#1365](https://github.com/HicServices/RDMP/issues/1365)

### Fixed

- Running RDMP cli without supplying repository connection details (and after deleting `Databases.yaml`) now results in a specific error message instead of null reference [#1346]https://github.com/HicServices/RDMP/issues/1346
- Fixed Pipeline components who run in threaded but call UI methods resulting in unstable UI components [#1357](https://github.com/HicServices/RDMP/issues/1357)
- Fixed deleting an [ExtractionConfiguration] with Selective Refresh enabled not removing it from UI [#1375](https://github.com/HicServices/RDMP/issues/1375)
- YamlRepository now saves LoadModuleAssembly binary content as a `.nupkg` file instead of string yaml [#1351](https://github.com/HicServices/RDMP/issues/1351)
- Fixed Console Gui activator 'Select File' dialog having a confusing title of "Directory" [#1282](https://github.com/HicServices/RDMP/issues/1282)


## [7.0.17] - 2022-08-01

### Added

- Icons in 'edit extraction columns' window now shows IsExtractionIdentifier and Extraction Primary Key status [#1312](https://github.com/HicServices/RDMP/issues/1312).

### Fixed

- Fixed Release not working from CLI (Bug introduced in 7.0.16)
- Fixed some old legacy plugins breaking startup if installed

## [7.0.16] - 2022-07-25

- Bugfix release due to build issues in releasing 7.0.15
- Bump YamlDotNet from 11.2.1 to 12.0.0

## [7.0.15] - 2022-07-22

### Added

- Added checkbox for show/hide ProjectSpecific Catalogue columns in extraction configuration UI [#1265](https://github.com/HicServices/RDMP/issues/1265)
- Integration tests and example scripts that can be run using RDMP command line `-f` option
- The `Set` command no longer cares about property capitalization
- Command line engines (e.g. `dle`) now optionally support specifying objects in command notation e.g. `-l "LoadMetadata:Load*Frank"` instead of `-l 1232`

### Fixed

- Fixed multiple calls to Refresh in DataExportPropertyManager causing Exception in extraction checks [#1274](https://github.com/HicServices/RDMP/issues/1274)
- Fixed issues with Advanced column reorder dialog [#1273](https://github.com/HicServices/RDMP/issues/1273)
  - Row size no longer cuts off bottom pixels of column name(s)
  - Multi delete is now supported
  - Pasted column name(s) with spaces e.g. `[my cool col]` now work
- Fixed null reference in extraction checks when extracting a dataset where the original [ExtractionInformation] has been deleted [#1253](https://github.com/HicServices/RDMP/issues/1253)
- Added an error provider message for when too many characters are entered in UIs with databindings [#1268](https://github.com/HicServices/RDMP/issues/1268).
- Fixed running on command line with `-f somefile.yaml` being considered 'interactive' (i.e. RDMP would pause to ask you questions like 'are you sure?')
- Fixed issue where DataTableUploadDestination pipeline component would refuse to load tables (e.g. from CSV) where the column has a full stop in it (e.g. `"mycol."`) [1269](https://github.com/HicServices/RDMP/issues/1269)

## [7.0.14] - 2022-06-27

### Added

- Added 'Run Detached' (run task in subprocess).  Uses [ConsoleControl](https://github.com/dwmkerr/consolecontrol).
- Added toFile option to all CLI 'View Data' commands
- When calling commands on the RDMP command line the 'cmd' verb is now optional e.g. you can now enter just `./rdmp list Catalogue`
- Added `-q` option to suppress console logging.  Allows better piping of commands e.g. to file etc
- ProblemProvider can now detect unquoted dates in parameter values [#1197](https://github.com/HicServices/RDMP/issues/1197)
- Added a `NLog.template.config` file to releases for easily enabling diagnostics logging to disk (NLog logging is still disabled by default for the windows client)
- Performance metrics (refresh time, menu building times) are now passed to NLog logging when enabled in windows client [#1227](https://github.com/HicServices/RDMP/issues/1227)
- Plugin UploadFileUseCase pipeline components can now declare `IPipelineRequirement<IBasicActivateItems>`
- Added ability to link deprecated objects to a new version [#949](https://github.com/HicServices/RDMP/issues/949)
- Deprecate command now supports deprecating multiple objects at once on CLI
- Made "Could not reach cohort..." warning suppressible [#1243](https://github.com/HicServices/RDMP/issues/1243)
- SetUserSetting now works for error codes e.g. `SetUserSetting R011 Success` [#1242](https://github.com/HicServices/RDMP/issues/1242)
- Describe command now shows syntaxes that should be used to satisfy parameters on command line
- Made 'Failed to execute Top 1' error when checking a dataset extraction a user configurable error (i.e. user can now set that to ignore)
- Added a warning for when columns in an [ExtractionConfiguration] are 'text' or 'ntext' [#1255](https://github.com/HicServices/RDMP/issues/1255)

### Changed

- The following console commands have been removed and __are instead now supported with `ViewData` command directly__ e.g. `./rdmp ViewData Catalogue:1`
  - ViewCatalogueData
  - ViewCohortIdentificationConfiguration
  - ViewCohortSample
  - ViewSample
- Removed the DescribeCommand CLI command.  Now you can just use 'Describe' e.g. `./rdmp describe Deprecate`

### Fixed

- Fixed user being able to edit filters of a frozen [ExtractionConfiguration]/[CohortIdentificationConfiguration]
- Fixed bug with `ExecuteCrossServerDatasetExtractionSource` guid table name pattern [#1256](https://github.com/HicServices/RDMP/issues/1256)

## [7.0.13] - 2022-05-30

### Changed

- 'View Aggregate' now explicitly applies an ORDER BY count descending.
- New CatalogueItems are now always marked Core (affects drag and drop and new Catalogue creation) - [#1165](https://github.com/HicServices/RDMP/issues/1165),[#1164](https://github.com/HicServices/RDMP/issues/1164)
- If a Catalogue is defined for a Lookup TableInfo then only Core extractable columns will be released (previously all columns were released) [#692](https://github.com/HicServices/RDMP/issues/692)
- Sql Parameters with no value defined are no longer flagged as Problem by ProblemProvider if they have value sets defined [#1180](https://github.com/HicServices/RDMP/issues/1180)
- CatalogueItems now appear in specific folders by Extraction Category [#1112](https://github.com/HicServices/RDMP/issues/1112).

### Added

- Added tracking of SQL/Datagrid splitter distance in user settings.  This allows users to resize how much SQL vs results they see and automatically persist the change.
- Added `CrashAtEnd` system for DLE that allows Attachers to flag a load as a failure without halting execution [#1157](https://github.com/HicServices/RDMP/issues/1157)
- Added `SimpleTicketingSystem` which simply opens the given URL+ticket [#775](https://github.com/HicServices/RDMP/issues/775)
- Added UserSettings editing UI to Console Gui
- Added ability to suppress tree expansion when opening Cohort Builder configurations
- Added a loading spinner for when find is still searching
- Adding a parameter to a filter now shows its initial value [#1201](https://github.com/HicServices/RDMP/issues/1201)
- ProblemProvider now indicates a problem when no ExtractionDirectory is set on a Project in its directory node [#1254](https://github.com/HicServices/RDMP/issues/1254)

### Removed

- Removed Pin system (anchoring an object to the top of a collection tree).

### Fixed

- Fixed order of Sql Parameters not always being first in tree
- Prevented Find/Select columns showing sort indicator when it is not supported
- Fixed `DistinctStrategy.OrderByAndDistinctInMemory` in batch processing retries [#1194](https://github.com/HicServices/RDMP/issues/1194)
- Fixed GoTo where path includes CatalogueFolder in CLI gui

## [7.0.12] - 2022-05-16

### Added

- Added Error/Warn highlighting in console gui run/check windows
- Added 'RAWTableToLoad' dropdown property to RemoteTableAttacher to prevent mispellings when typing table names - [#1134](https://github.com/HicServices/RDMP/issues/1134)
- Added optional argument to 'ExecuteCommandConfirmLogs' that requires rows were loaded by the DLE to pass
- Added ability to search the UserSettings UI 
- Added a prompt to configure JoinInfos when adding a new table to an existing Catalogue
- Added support for viewing more than 650 columns at once in the RDMP windows client UI

### Fixed

- Empty cohort builder containers are now treated as disabled by query builder when StrictValidationForCohortBuilderContainers is off [#1131](https://github.com/HicServices/RDMP/issues/1131)
- Fixed line numbers being clipped when greater than 99 [#1162](https://github.com/HicServices/RDMP/issues/1162)

### Changed

- Queries generated by RDMP are no longer automatically executed as soon as the SQL view tab is opened.  Users can enable 'AutoRunSqlQueries' under user settings to revert this change.

## [7.0.11] - 2022-05-03

### Added

- Added new command 'RefreshBrokenCohorts' for clearing the 'forbid list' of unreachable cohort sources - [#1094](https://github.com/HicServices/RDMP/issues/1094)
- Added new command 'SetAggregateDimension' for changing the linkage column in cohort builder for an [AggregateConfiguration] - [#1102](https://github.com/HicServices/RDMP/issues/1102)
- Added abilty to skip CIC validation checks when opening the commit cohort dialogue - [#1118](https://github.com/HicServices/RDMP/issues/1118)
- Ability to change cohort table name when using ExecuteCrossServerDatasetExtractionSource - [#1099](https://github.com/HicServices/RDMP/issues/1099)
- Added Success bar to ProgressUI
- Added new user setting Auto Resize Columns which will automatically resize columns within the RDMP interface where it makes sense to. E.g. the execute pipeline window and "checks" ui. More changes to be implemneted over time.

### Changed

- Dll load warnings must now be enabled otherwise the information is reported as Success (see user settings error codes R008 and R009)
- The Choose Cohort command no longer lets you pick deprecated cohorts - [#/1109](https://github.com/HicServices/RDMP/issues/1109)

### Fixed

- Fixed resizing issue on License UI when using very low resolution
- Fixed connection strings dialog 'Save as yaml...' producing invalid entry for 'DataExportConnectionString' - [#1086](https://github.com/HicServices/RDMP/issues/1086)
- Fixed various startup errors when Databases.yaml strings are invalid.
- Fixed bug with the 'unreachable' picturebox icon not being clickable
- Fixed unreachable catalogue database resulting in the Startup form immediately closing
- Fixed being able to drag filters/containers onto API calls in Cohort Builder -[#1101](https://github.com/HicServices/RDMP/issues/1101)
- Fixed regression in 7.0.10 where calling `public void ClearDefault(PermissableDefaults toDelete)` multiple times caused an Exception
- Fixed `ExecuteCrossServerDatasetExtractionSource` to work properly with identifiable extractions - [#1097](https://github.com/HicServices/RDMP/issues/1097)
- Fixed bug in cohort builder where dragging into the Execute button would turn it into an editable dropdown menu [#1098](https://github.com/HicServices/RDMP/issues/1098)
- Fixed RemoteTableAttacher logging only the database name and not the table name in RDMP DLE - [#1110](https://github.com/HicServices/RDMP/issues/1110)
- Fixed a bug in SelectiveRefresh mode where deleting a root container of an aggregate or extractable dataset would result in an error
- Fixed Error bar in ProgressUI not showing when committing a cohort - [#1124](https://github.com/HicServices/RDMP/issues/1124)

## [7.0.10] - 2022-04-25

### Added

- "parameter description" and "property name" have been added to the "set value" option for filters - https://github.com/HicServices/RDMP/issues/1034
- Filter parameter values are now prompted for the user when adding existing filter without known good value sets - https://github.com/HicServices/RDMP/issues/1030
- "Set Parameter Value(s)" option added to filter menus so you can more easily change the parameter values - https://github.com/HicServices/RDMP/issues/1035
- Added 'SelectiveRefresh' user setting
- Add options to create an extraction from a Cohorts right click menu and main userinterface - https://github.com/HicServices/RDMP/issues/1039
- Warnings are now shown if "non core" column are used for an extraction/release - https://github.com/HicServices/RDMP/issues/1024
- Added AlwaysJoinEverything user setting for always forcing joins in CohortBuilder - https://github.com/HicServices/RDMP/issues/1032
- Added UsefulProperty columns back into Find/Select dialog - https://github.com/HicServices/RDMP/issues/1033
- Added Extraction/Release warnings for extractions that contain Internal/Deprecated/SpecialApproval fields - https://github.com/HicServices/RDMP/issues/1024
- Added right click context menu support for console gui
- Cohorts now have right click option "Go To -> Project(s)"

### Fixed

- Fixed bug preventing example datasets being created from the RDMP UI client because checkbox was disabled
- "Exisiting" filter typo corrected - https://github.com/HicServices/RDMP/issues/1029
- Fixed refreshes sometimes changing selection in Data Export tree - https://github.com/HicServices/RDMP/issues/1008


### Changed

- New filters are now highlighted correctly when added to a CIC - https://github.com/HicServices/RDMP/issues/1031
- Creating a new Extracion Configuration will now ask the user for Name, Cohort and Datasets to be included for the extraction - https://github.com/HicServices/RDMP/issues/983
- AllowIdentifiableExtractions is now an ErrorCode so can be set to Success instead of always being Fail or Warning (i.e. to completley ignore it).
- The extractability of columns are no longer saved if a Dataset is removed from an Extraction Configuration - https://github.com/HicServices/RDMP/issues/1023
- "Show Pipeline Completed Popup" now enabled by default - https://github.com/HicServices/RDMP/issues/1069
- Cohorts are now "emphasise" after being commited. If part of one project it will highlight under that project.


## [7.0.9] - 2022-03-29

### Added

- Added command CreateNewCohortFromTable which creates a cohort from a table directly without having to first import it as a [Catalogue]
- Import Catalogue filter now allows selecting multiple filters at once.
- Improved performance of Select objects dialog when there are many objects available to pick from
- Made Select objects dialog filter in the same way as the Find dialog (i.e. support short codes and Type names)
- Ability to select multiple objects at once when adding to a Session
- Ability to find multiple objects at once (ctrl+shift+f)
- Added new pipeline component CohortSampler


### Fixed

- Fixed newlines in CatalogueItem descriptions not being output correctly in docx metadata report
- Fixed iterative data loads run on the CLI throwing and returning non zero when caught up to date with load progress (when running in iterative mode)
- Pipeline component order is now "correct" and will list more important variables at the top rather than at the bottom - https://github.com/HicServices/RDMP/issues/996
- Fixed bug where Pipeline objects could not be deleted from the `Tables (Advanced)` tree
- Removing a datset from an [ExtractionConfiguration] now deletes any extraction specific column changes (i.e. changes are not persisted if the dataset is added back in again)
- Fixed Release button prompting to pick [Project] when clicked in the ExecuteExtractionUI [#963](https://github.com/HicServices/RDMP/issues/963)

### Changed

- Processes wanting to run a Pipeline using the current user interface abstraction layer `IPipelineRunner GetPipelineRunner` must now provide a task description and UI look and feel as a `DialogArgs` argument.

## [7.0.8] - 2022-03-08

### Fixed

- Fixed Startup skipping some plugin dlls during load and enabled multithreading
- Fixed CLI not showing underlying exception when unable to reach platform databases

### Removed

- CSV files with unclosed leading quotes are no longer preserved when using IgnoreQuotes (side effect of updating CsvHelper)

## [7.0.7] - 2022-03-01

*Database Patches Included (enables ExtractionProgress retry)*

### Added
- Added ArchiveTriggerTimeout user setting [#623](https://github.com/HicServices/RDMP/issues/623)
- Support for referencing plugin objects from command line e.g. `./rdmp.exe cmd delete MyPluginClass:2`
- The word 'now' is a valid date when supplied on the command line
- Ability to sort based on Favourite status [#925](https://github.com/HicServices/RDMP/issues/925)
- Added Frozen column to Cohort Builder tree for easier sorting
- Added ability to query an [ExternalDatabaseServer] from the right click context menu [#910](https://github.com/HicServices/RDMP/issues/910)
- Added an overlay @ symbol for filters that have known parameter values configured [#914](https://github.com/HicServices/RDMP/issues/914)
- Added Retry support to [ExtractionProgress]
- Added new CLI options for RDMP installer `--createdatabasetimeout` and `--otherkeywords` for custom auth setups e.g. Azure/Active Directory Authentication etc.

### Fixed
- Fixed closing and changing instance not consulting tabs before closing
- Fixed bug where setting `SuggestedCategory` on a plugin command resulted in it vanishing from context menu
- Fixed bug with AllowEmptyExtractions not working under some situations
- Fixed [Lookup] creation UI creating CatalogueItem with the suffix _Desc even when you ask it not to in prompt
- Fixed layout bug in rule validation configuration UI where rationale tip was cut off [#909](https://github.com/HicServices/RDMP/issues/909)
- Fixed ViewLogs tab not remembering sort order between usages [#902](https://github.com/HicServices/RDMP/issues/902)

### Changed

- Find sorts ties firstly by favourite status (favourite items appear above others)
- Find sorts ties lastly alphabetically (previously by order of ID)
- Default sort order of ViewLogs on first time use is now date order descending [#902](https://github.com/HicServices/RDMP/issues/902)

## [7.0.6] - 2022-01-25

*Database Patch Included (enables ExtractionProgress batching)*

### Added

- Added [ExtractionProgress] for robustly extracting large datasets in multiple smaller executions
- Added ability to export [ExtractableCohort] to CSV file
- Added 'Created From' column to cohort detail page (parses cohorts AuditLog)

### Fixed

- Fixed a bug where ProjectUI would not show cohorts when some cohort sources are unreachable
- Fixed ProgressUI filter hiding global errors on extraction where the whole operation failed and a dataset filter was selected ([888](https://github.com/HicServices/RDMP/issues/888))
- Fixed a rare dll resolving issue that could occur during startup when running the RDMP windows client from outside the current directory (https://github.com/HicServices/RDMP/issues/877)

### Changed

- Changed right click context menu item 'Delete' to say 'Remove' when deleting a chain or relationship object (e.g. cohort usage by a project) ([#887](https://github.com/HicServices/RDMP/issues/887))
- Restricted [Pipelines] shown to only those where all components are compatible with the input objects (previously on context was checked) (https://github.com/HicServices/RDMP/issues/885)
- "Show All/Incompatible Pipelines" option added to Pipelines dropdown to make a simpler user interface
- When committing a cohort through the Cohort Builder the Project will automatically be selected if it already belongs to a single one (https://github.com/HicServices/RDMP/issues/868)
- Removed requirement for filter parameters to have comments to be published (https://github.com/HicServices/RDMP/issues/582)

## [7.0.5] - 2022-01-10

### Added

- Added ability to open extraction directory for an [ExtractionConfiguration]
- Added diagnostic screen logging last executed command (https://github.com/HicServices/RDMP/issues/815)
- Added tooltips for objects in tree views (https://github.com/HicServices/RDMP/issues/819).
- Added custom icon for [CatalogueItem] that represent transforms on the underlying column (https://github.com/HicServices/RDMP/issues/818)
- Added Extraction Primary Keys to Catalogue tooltip
- Added ability to 'View TOP 100' etc samples on [ExtractionInformation] (previously only available on [ColumnInfo] objects)
- Added icon overlays for 'Is Extraction Identifier' and 'Is Extraction Primary Key' (https://github.com/HicServices/RDMP/issues/830)
- Extraction Information for a Catalogue Item now includes "Transforms Data" property (which shows yes/no based on whether it transform the column data)
- Added 'open load directory' command to [Catalogue] context menu
- Added ability to switch between instances of RDMP using the Locations menu
- Added CLI command `ClearQueryCache`
- Added Description capability to prompts. More descriptions to be added (https://github.com/HicServices/RDMP/issues/814)
- Added description to Publish Filter "Select One" dialog (https://github.com/HicServices/RDMP/issues/813)
### Fixed
- Changed to SHIFT+Enter for closing multiline dialogs (https://github.com/HicServices/RDMP/issues/817)
- Fixed bug where configuring dataset didn't show all available tables when listing optional joinable tables (https://github.com/HicServices/RDMP/issues/804)

### Changed
- Updated CatalogueItemUI (https://github.com/HicServices/RDMP/issues/820)
- Fixed bug where cached aggregates were not considered stale even though changes had been made to their patient index table (https://github.com/HicServices/RDMP/issues/849)
- "You only have one object Yes/No" box has been removed in favour of being more consistent for the user (https://github.com/HicServices/RDMP/issues/811)

## [7.0.4] - 2021-12-08

### Added

- Added `RoundFloatsTo` to ExecuteDatasetExtractionFlatFileDestination
- Added new menu item Diagnostics->Restart Application
- Trying to extract an [ExtractionConfiguration] with a cohort that is marked IsDeprecated now fails checks
- Added [MigrateUsages] setting to cohort creation destination pipeline components.  When enabled and creating a new version of an existing cohort then all unreleased [ExtractionConfiguration] using the old (replaced) cohort switch to the new version
- Added an 'All Tasks', 'All Runs' etc commands to View Logs tab menu
- Added ability to filter [Catalogue] in the Find dialog by Internal/Deprecated etc
- Added search and filter compatible controls to [Pipeline] editing dialog
- Added ability to ignore/elevate specific errors in UserSettings
- Enabled Expand/Collapse all when right clicking whitespace in a tree collection
- Added title to graph charts
- Added a user setting for hiding Series in which all cells are 0/null
- Added `IPipelineOptionalRequirement` interface for Plugin Pipeline Components that can optionally make use of Pipeline initialization objects but do not require them to function.
- Support for templating in `ColumnSwapper` when used in an extraction pipeline (e.g. $n for project number)
- Support for specifying `--ConnectionStringsFile somefile.yaml` when starting RDMP (gui client or CLI)
- Added 'Hash On Release' column to initial new Catalogue extractability configuration dialog (https://github.com/HicServices/RDMP/issues/394)

### Fixed

- Fixed [Pipeline] objects showing an ID of 0 in tree collections
- Fixed the 'filters' count column in [Catalogue] tree collection showing edit control when clicked
- Fixed Find not working when searching by ID for [Pipeline] objects
- Prevented showing out dated cohorts when changing Project half way through defining a cohort
- When plugins contain dlls with differing version numbers then the latest dll version is loaded (previously the first encountered was used)
- Fixed bug in Console Gui where edit window showed value set directly instead of passing through Property Setters
- Fixed bug in Console Gui where password properties showed (encrypted) HEX binary value instead of ****
- Fixed Command Line UI showing abstract and interfaces when prompting user to pick a Type
- Fixed `OverrideCommandName` not working for `ExecuteCommandViewLogs` command
- Fixed `View Logs` commands appearing twice in right click context menu for logging servers objects (once on root and once under 'View Logs' submenu)
- Generate Release Document now shows as impossible when Cohort is not defined or unreachable (e.g. if user does not have access to cohort database)
- Fixed bug where selecting a [PipelineComponent] for which help is unavailable would leave the previously selected component's help visible
- Fixed bug with 'Commit Cohort' storing the target cohort database for future clicks
- Fixed a bug where editing a field like `Description` would fire validation on other properties e.g. `Name` which could slow controls down when validation is slow and change events are fired in rapid succession.
- Edit Catalogue window layout updated to allow errors to be seen on the right hand side of inputs (https://github.com/HicServices/RDMP/issues/758)
- Cohort Identification Configuration descriptions box is now easy to read and edit (https://github.com/HicServices/RDMP/issues/755)
- Fixed bug where RDMP would lose focus when "checks" were being run in background resulting in RDMP appearing unresponsive (https://github.com/HicServices/RDMP/issues/747)
- Fixed bug where some words in RDMP would have spaces in the wrong place (e.g. "W HERE") (https://github.com/HicServices/RDMP/issues/752)

### Changed

- Bump System.Drawing.Common from 5.0.2 to 5.0.3
- Bump System.Security.Permissions from 5.0.0 to 6.0.0
- Bump NLog from 4.7.12 to 4.7.13
- Changed to Dock layout for Pipeline editing control (may improve performance on older machines)
- Removed dependency on `System.Drawing.Common` by updating usages to `System.Drawing`
- Increased size of all text fields in [Catalogue] and [CatalogueItem] to `nvarchar(max)` to support long urls etc
- Updated icons to a more modern look. Catalogue Item image no longer has black corner. Green yellow and red smiley faces have been replaced. Cloud API icon replaced (https://github.com/HicServices/RDMP/issues/712)
- Extract to database now checks for explicit table names amongst pre-existing tables on the destination
- Startup no longer reports non dotnet dlls as 'unable to load' (warnings)
- Added Project number to Title Bar (and full project name to tooltip) for Extraction Configurations (https://github.com/HicServices/RDMP/issues/621)
- Root Cohort Identification Configuration will now highlight SET container issues with red highlight (https://github.com/HicServices/RDMP/issues/681)
- "Data Export" has been renamed to "Projects" to be more consistent (https://github.com/HicServices/RDMP/issues/720)
- Corrected layout of "Master Ticket" in New Project dialog (https://github.com/HicServices/RDMP/issues/735)
- Corrected layout of "Create New Lookup" (https://github.com/HicServices/RDMP/issues/730)
- Aligned buttons for Pipeline options (https://github.com/HicServices/RDMP/issues/721)
- Add "clause" (e.g. WHERE) to SQL attribute input to make it clearer what SQL you need to enter (https://github.com/HicServices/RDMP/issues/751)
- User Settings dialog now has a nicer layout (https://github.com/HicServices/RDMP/issues/760)


## [7.0.3] - 2021-11-04

### Fixed

- Fixed bug with ConfirmLogs when running with multiple [CacheProgress]

## [7.0.2] - 2021-11-03

### Fixed

- Fixed 'package downgrade' dependencies issue with `HIC.RDMP.Plugin.UI`
- Fixed log viewer total time display in logs view when task ran for > 24 hours.
- Fixed not implemented Exception when using username/password authentication and viewing [CohortIdentificationConfiguration] SQL
- Fixed missing 'add sql file process task' in DLE load stage right click context menus


### Added

- Console gui context menu now shows compatible commands from plugins
- Added the 'ConfirmLogs' command for verifying if a task is failing (e.g. a DLE run)

### Changed

- When syncing table columns with the database, the full column (including table name) is displayed in the proposed fix (previously only the column name was displayed).
- Bump Terminal.Gui from 1.2.1 to 1.3.1

## [7.0.1] - 2021-10-27

### Changed

- Bump NLog from 4.7.11 to 4.7.12
- Bump Microsoft.NET.Test.Sdk from 16.11.0 to 17.0.0
- [Catalogue] and [CatalogueItem] edit tab now expands to fill free space and allows resizing

### Fixed

- Fixed Null Reference exception when collection tabs are opened twice
- Fixed CohortBuilder 'Execute' showing ExceptionViewer on the wrong Thread

### Added

- Column visibility and size are now persisted in UserSettings

### Removed

- Removed FillsFreeSpace on columns.  User must now manually resize columns as desired

## [7.0.0] - 2021-10-18

### Changed

- IPluginUserInterface is now in `Rdmp.Core` and therefore you can write console gui or dual mode (console and winforms) plugin UIs
- IPluginUserInterface CustomActivate now takes IMapsDirectlyToDatabaseTable allowing custom plugin behaviour for activating any object
- DatasetRaceway chart (depicts multiple datasets along a shared timeline) now ignores outlier values (months with count less than 1000th as many records as the average month)
- Renamed `SelectIMapsDirectlyToDatabaseTableDialog` to `SelectDialog<T>` (now supports any object Type)
- Selected datasets icon now includes all symbols of the Catalogue they represent (e.g. ProjectSpecific, Internal)
- Changed how RDMP treats cohorts where the data has been deleted from the cohort table.  'Broken Cohort' renamed 'Orphan Cohort' and made more stable
- [CohortAggregateContainer] now show up in the find dialog (you can disable this in UserSettings)
- Bump Microsoft.Data.SqlClient from 3.0.0 to 3.0.1
- Checks buttons on the toolbars are now hidden instead of disabled when inapplicable
- Shortened tool tips in top menu bar

### Removed

- IPluginUserInterface can no longer add items to tab menu bars (only context menus)
- Removed some Catalogue context menu items when the Catalogue is an API call
- Adding a Filter from Catalogue no longer opens it up in edit mode after adding
- Command line execution (e.g. `rdmp cmd ...`) no longer supports user interactive calls (e.g. YesNo questions)
- Removed PickOneOrCancelDialog
- Removed RAG smiley from server connection UI.  Now errors are reported 'Connection Failed' text label

### Added
- Added CatalogueFolder column to Select Catalogue dialog
- Added custom metadata report tokens:
  - $Comma (for use with formats that require seperation e.g. JSON when using the `$foreach` operation)
  - $TimeCoverage_ExtractionInformation (the column that provides the time element of a dataset to the DQE e.g. StudyDate)
- Added support for default values in constructors invoked from the command line (previously command line had to specify all arguments.  Now you can skip default ones at the end of the line)
- Added support for deleting multiple objects at once with the delete command (e.g. `rdmp cmd Delete Plugin true` to delete all plugins)
  - Boolean flag at the end is optional and defaults to false (expect to delete only 1 object)
  - Use `rdmp cmd DescribeCommand Delete` for more information
- Added ability to directly query Catalogue/DataExport to Console Gui
- Added extraction check that datasets are not marked `IsInternalDataset`
- Added ability to script multiple tables at once via right click context menu in windows client
- Support for shortcodes in arguments to commands on CLI e.g. `rdmp cmd describe c:11`
- Added new command 'AddPipelineComponent' for use with RDMP command line
- Added ability to filter datasets and selected datasets by Catalogue criteria (e.g. Deprecated, Internal)
- Added Clone, Freeze, Unfreeze and add dataset(s) ExtractionConfiguration commands to command line
- Added support for identifying items by properties on CLI (e.g. list all Catalogues with Folder name containing 'edris')
- Cloning a [CohortIdentificationConfiguration] now opens the clone
- Added ability to remove objects from a UI session
- Added new command ViewCohortSample for viewing a sample or extracting all cohort identifiers (and anonymous mapping) to console/file
- Added the ability to pick which tables to import during Bulk Import TableInfos
- Added CLI command to create DLE load directory hierarchy ('CreateNewLoadDirectory')

### Fixed
- Fixed deleting a parameter value set failing due to a database constraint
- Fixed a bug where changing the server/database name could disable the Create button when selecting a database
- Added the ability to drop onto the Core/Project folders in the 'execute extraction' window
- Fixed a big where Yes/No close popup after running a pipeline in console gui could crash on 'No'
- Fixed deleting source/destination pipeline components directly from tree UI
- Fixed various issues when viewing the DQE results of a run on an empty table
- DatasetRaceway in dashboards now shows 'Table(s) were empty for...' instead of `No DQE Evaluation for...` when the DQE was run but there was no result set
- Added better error message when trying to create a new RDMP platform database into an existing database that already has one set up
- Fixed [CohortAggregateContainer] and filter containers not showing up in Find when explicitly requested
- Fixed deleting an [ExtractionFilter] with many parameter values configured.  Now confirmation message is shown and all objects are deleted together
- Fixed bug saving an [ExtractionInformation] when it is an extraction transform without an alias
- Fixed bug refreshing Data Export tree collection when deleting multiple Projects/Packages at once (deleted objects were still shown)
- Fixed bug dragging filters into Cohort Builder

## [6.0.2] - 2021-08-26

### Changed

- Bump Microsoft.NET.Test.Sdk from 16.10.0 to 16.11.0
- Bump NLog from 4.7.10 to 4.7.11

### Added

- Support for plugin Catalogues in cohort builder.  These allow you to write plugins that call out to arbitrary APIs (e.g. REST etc) from the RDMP cohort builder

### Fixed

- Fixed ExecuteCommandCloneCohortIdentificationConfiguration asking for confirmation when activation layer is non interactive

## [6.0.1] - 2021-08-12

### Added

- Added new command 'Similar' for finding columns that have the same name in other datasets
- Added the ability to Query Catalogue/DataExport databases directly through RDMP
- Support for custom column names in ColumnSwapper that do not match the names of the lookup columns
- Added ScriptTables command for scripting multiple [TableInfo] at once (optionally porting schema to alternate DBMS types).
- Support for nullable value/Enum types in command constructors

### Fixed

- AlterColumnType command now shows as IsImpossible when column is part of a view or table valued function
- Describe command no longer shows relationship properties
- Fixed layout of Bulk Process Catalogue Items in dotnet 5
- Fixed missing dependency in new installations when rendering Charts

## [6.0.0] - 2021-07-28

### Changed

- Upgraded Sql Server library from `System.Data.SqlClient` to `Microsoft.Data.SqlClient`
- `ExecuteCommandAlterColumnType` now automatically alters \_Archive table too without asking for confirmation
- When foreign key values are missing from lookups, the 'Missing' status is now attributed to the `_Desc` field (previously to the foreign key field)
- Changed Console gui DLE / DQE (etc) execution to use ListView instead of TextView
- Referencing an object by name in a script file now returns the latest when there are collisions e.g. "[ExtractableCohort]" would return the latest one (created during the script execution session)
- Bump YamlDotNet from 11.2.0 to 11.2.1
- Bump SecurityCodeScan.VS2019 from 5.1.0 to 5.2.1
- Command 'Set' now shows as Impossible for property 'ID'
- RDMP no longer complains about mixed capitalisation in server names and will connect using the capitalisation of the first encountered.

## Fixed

- Fixed release engine not respecting `-g false` (do not release Globals)
- Fixed column order in DQE results graph sometimes resulting in shifted colors (e.g. Correct appearing in red instead of green)
- Fixed Prediction rules never being run when value being considered is null (DQE).
- Fixed a bug creating a cohort without specifying a Project from the console
- Fixed bug where searching in console gui could be slow or miss keystrokes
- Fixed bug in console gui where GoTo Project or Cohort would not highlight the correct item
- Fixed bug in console gui where delete key was not handled resulting in a loop if errors occurred trying to delete the object
- Removed limit of 500 characters on extraction SQL of columns

### Added

- Added user setting for filtering table load logs where there are 0 inserts,updates and deletes
- Added support for specifying datatype when calling `ExecuteCommandAlterColumnType`
- Pipeline and DLE components with object list arguments now show the previously selected items in the 'Select Object(s)' popup
- Pressing 'delete' key in console gui edit window now offers to set value of property to null
- Editing a foreign key property (e.g. `PivotCategory_ExtractionInformation_ID`) now shows objects rather than asking for an `int` value directly
- Fatal errrors in console gui now get logged by NLog (e.g. to console/file)
- Added user setting `CreateDatabaseTimeout`

### Removed

- Removed check for DataLoadProgress being before OriginDate of a `LoadProgress`

## [5.0.3] - 2021-06-17

- Hotfix extraction/DLE progress UI layout on some Windows configurations

## [5.0.2] - 2021-06-16

### Changed

- Bump YamlDotNet from 11.1.1 to 11.2.0


### Fixed

- Fixed layout of windows client engine progress controls not filling all available screen space

## [5.0.1] - 2021-06-08

### Added

- Added CLI console gui context menu for [LoadMetadata]
- Commit cohort from CohortIdentificationConfiguration now shows crash message Exception on failure
- Added `--usc` flag to `rdmp gui`.  This allows you to specify using the `NetDriver` for Terminal.Gui (an alternative display driver)
- Added optional file argument to `ExecuteAggregateGraph` command (outputs graph data table to the file specified)
- Added ability to select a [DataAccessCredentials] in table/database selector control
- Added TopX and Filter (text) to console view logs
- Added alternative colour scheme to console gui

### Changed

- Changed `ExtractMetadata` template syntax to require `DQE_` and added year/month/day sub components:
  - `$StartDate`, `$EndDate` and `$DateRange` are now `$DQE_StartDate`, $DQE_EndDate and $DQE_DateRange.
  - Added `$DQE_StartYear`,`$DQE_EndYear`,`$DQE_StartMonth`,`$DQE_EndMonth`,`$DQE_StartDay`,`$DQE_EndDay`
  - Added `$DQE_PercentNull` (must be used with a `$foreach CatalogueItem` block)
  - Added TableInfo and ColumnInfo properties (e.g. `$Server`)
  - Added $DQE_CountTotal
- Improved performance of checks user interface (especially when there are a large number of check messages)

### Fixed

- Fixed arguments not showing up under Pipeline components of 'Other' (unknown) pipelines node
- Fixed refresh speed of console gui causing problems with Guacamole
- Fixed Keyboard shortcuts of pipeline engine execution window sharing the same letters
- Fixed bug running rdmp gui (console) with a remote current directory
- Fixed 'View Catalogue Data' command when run on ProjectSpecific Catalogues
- Fixed 'Import ProjectSpecific Catalogue' command not preserving Project choice in configure extractability dialog
- When importing an existing data table into RDMP and cancelling [Catalogue] creation RDMP will prompt you to optionally also delete the [TableInfo]

### Dependencies

- Bump Terminal.Gui from 1.0.0 to 1.1.1
- Bump HIC.FAnsiSql from 1.0.6 to 1.0.7
- Bump Microsoft.NET.Test.Sdk from 16.9.4 to 16.10.0


## [5.0.0] - 2021-05-05

### Changed

- .Net 5.0 for all, instead of Framework 4.6.1+Core 2.2+Standard 2.0 mix
- Query editor autocomplete now uses integrated autocomplete (no icons, better matching)
- Throttled how often spelling is checked in Scintilla controls.
- Changed message about inaccessible cohorts to a warning instead of an error. 
- Collation is now explicitly specified when creating a new cohort source using the wizard (as long as there is a single collation amongst existing ColumnInfo of that type)

### Added

- Added `$foreach Catalogue` option for custom metadata report templates (to allow prefix, suffixes, table of contents etc)
- Added ability to search for objects by ID in console gui
- More detailed logging of Type decisions when extracting to database
- Added ability to cancel ongoing queries in CLI Sql Editor
- Added 'Reset Sql' and 'Clear Sql' buttons to CLI Sql Editor
- Added ability to set custom timeout for queries in CLI Sql Editor
- Added ability to save results of CLI Sql Editor (table) to CSV
- Added view data/aggregate etc on ColumnInfo objects to list of commands accessible from the CLI gui
- Added 'Go To' commands to CLI gui
- Exposed 'Add New Process Task...' to load stages in CLI menu
- Added 'ViewCatalogueData' command for CLI and CLI GUI use
- Better error reporting when item validators crash during validation execution (now includes constraint type, column name and value being validated).
- Added 'Go To' commands to CLI gui
- Exposed 'Add New Process Task...' to load stages in CLI menu
- Exposed 'View Logs' commands on CLI and CLI gui
- Added minimum timeout of 5 seconds for `CohortIdentificationConfigurationSource`
- 'View Logs' tree view now accessible for CacheProgress objects
- Added query/result tabs to CLI GUI Sql editor
- Console GUI now shows important information (e.g. 'Disabled') in brackets next to items where state is highly important
- Added new command RunSupportingSql
- Console GUI root nodes now offer sensible commands (e.g. create new Catalogue)
- Added Value column to tree views (allows user to quickly see current arguments' values)
- Added 'other' checkbox to 'Create Catalogue by importing a file' (for selecting custom piplelines)
- Command SetExtractionIdentifier now supports changing the linkage identifier for specific ExtractionConfigurations only
- Added new command `AlterTableMakeDistinct`
- Added CLI GUI window for running Pipelines that displays progress
- Added RDMP.Core version number to logs at startup of rdmp cli
- Added graph commands to CLI:
  - ExecuteCommandSetPivot
  - ExecuteCommandSetAxis
  - ExecuteCommandAddDimension


### Fixed

- Fixed CLI database selection UI not using password mask symbol (`*`)
- Fixed CLI GUI message boxes bug with very long messages
- Fixed Custom Metadata template stripping preceeding whitespace in templated lines e.g. `"  - $Name"` (like you might find in a table of contents section of a template)
- Fixed 'Set Global Dle Ignore Pattern' failing the first time it is used by creating a StandardRegex with no/null Pattern
- Fixed order of branches in CLI gui tree
- Fixed importing filter containers not saving Operation (AND/OR)
- Fixed right click menu not showing when right clicking after selecting multiple objects
- Fixed some delete commands not updating the UI until refreshed (e.g. disassociating a [Catalogue] from a [LoadMetadata])
- Fixed text on disassociating a [Catalogue] from a [LoadMetadata]
- Fixed sort order not being respected in cohort summary screen
- Fixed DQE graph when data has dates before the year 1,000
- Fixed `ExecuteCommandCreateNewCatalogueByImportingFile` when using blank constructor and from CLI GUI
- Fixed extraction UI showing "WaitingForSQLServer" when DBMS might not be (now says "WaitingForDatabase").
- Fixed bug where some UI tabs would not update when changes were made to child objects (e.g. deleting a dataset from an extraction using another window in the client)
- Fixed support for UNC paths in SupportingDocument extraction (e.g. \\myserver\somedir\myfile.txt)
- Fixed not being able to add `Pipeline` objects to Sessions

### Dependencies

- Bump System.Drawing.Common from 5.0.0 to 5.0.2
- Bump Moq from 4.16.0 to 4.16.1
- Bump Microsoft.NET.Test.Sdk from 16.8.3 to 16.9.4
- Bump NLog from 4.7.7 to 4.7.10
- Bump SecurityCodeScan.VS2019 from 5.0.0 to 5.1.0
- Bump Newtonsoft.Json from 12.0.3 to 13.0.1
- Bump YamlDotNet from 9.1.4 to 11.1.1
- Bump NUnit from 3.13.1 to 3.13.2

## [4.2.4] - 2021-02-05

- Added CLI commands for viewing/changing `UserSettings` e.g. AllowIdentifiableExtractions
- Added user setting `ShowPipelineCompletedPopup` for always popping a modal dialog on completion of a pipeline execution in the GUI client (e.g. committing a cohort)
- Added new flexible file/directory extraction component `SimpleFileExtractor`

### Changed

- Globals tickbox can now be checked even when there are no explicit files (this allows implicit files e.g. `SimpleFileExtractor` to still run)

### Fixed 

- Fixed MySql backup trigger implementation not updating validTo on the new row entering the table on UPDATE operations

## [4.2.3] - 2021-02-01

### Fixed 

- Fixed rare threading issue with tree representations of Lookups
- Fixed proxy objects context menus not functioning correctly since 4.2.0 (e.g. Catalogues associated with a load) for some commands

### Dependencies

- Bump NUnit from 3.13.0 to 3.13.1

## [4.2.2] - 2021-01-28

### Added

- Added `patch` command to rdmp CLI e.g. `./rdmp patch -b`
- Added ProjectName to ExtractionConfiguration objects visualisation in Find / Select popups

### Fixed

- Fixed erroneous warning where some characters were wrongly reported as illegal e.g. '#' in Filter names 
- Fixed RemoteDatabaseAttacher not logging table name (only database)

### Changed

- Metadata report now lists Catalogues in alphabetical order
- Changed hierarchy multiple parents state to be a Warning instead of an Error

### Dependencies

- Bump Moq from 4.15.2 to 4.16.0
- Bump YamlDotNet from 9.1.1 to 9.1.4
- Bump NLog from 4.7.6 to 4.7.7
- Bump SSH.NET from 2020.0.0 to 2020.0.1

## [4.2.1] - 2021-01-13

### Added

- Choose Load Directory on DLE now shows old value during editing
- Added property suggestions when using ExecuteCommandSet with an incorrect property name
- Added the ability to drag and drop aggregates into other CohortIdentificationConfigurations to import
- Added ColumnDropper that allows a user to specify the columns that should not be extracted in the pipeline.
- Added Favourite/UnFavourite to right click context menus
- CachingHost now logs the state of the CacheProgress being executed first thing on start
- Home screen now supports right click context menu, drag and drop etc
- Added 'Sessions'.  These are tree collection windows similar to Favourites but with a user defined name and limited duration (until closed)

### Fixed

- Fixed startup error when user enters a corrupt connection string for platform database locations.  This bug affected syntactically invalid (malformed) connection strings (i.e. not simply connection strings that point to non existant databases)
- Fixed various issues in ColumnSwapper
  - If input table contains nulls these are now passed through unchanged
  - If mapping table contains nulls these are ignored (and not used to map input nulls)
  - If input table column is of a different Type than the database table a suitable Type conversion is applied
- Data load engine logging checks are better able to repair issues with missing logging server IDs / logging tasks
- Better support for abort/cancel in
  - RemoteTableAttacher
  - ExcelAttacher
  - KVPAttacher
  - RemoteDatabaseAttacher
- Fixed View Inserts/Updates dialog when using non SqlServer DBMS (e.g. MySql)
- Fixed various layout and performance issues with RDMP console GUI.
- Fixed `rdmp cmd` loop exiting when commands entered result in error.
- Fixed autocomplete in `rdmp cmd` mode and enabled for Linux
- Fixed right click context menu being built twice on right click a new node (once for selection and once for right click)

### Changed

- Added timeout of 10 minutes (previously 30 seconds) for counting unique patient identifiers while writing metadata for extractions
- Choose Load Directory now lets you specify invalid directories e.g. when building a load on one computer designed to run on separate computer with an isolated file system.
- Reinvented Console Gui to more closely resemble the windows client

### Dependencies

- Bump SSH.NET from 2016.1.0 to 2020.0.0

## [4.2.0] - 2020-10-19

### Fixed

- Reduced memory overhead during refreshes
- Fixed various graphical/performance issues when running in VDI environments with limited CPU
- Fixed missing scrollbars in Explicit Column Typing user interface
- Fixed various errors that could occur when a [Catalogue] referenced by an extraction is deleted outside of RDMP (e.g. by truncating the database table(s))

### Added

- Support for importing WHERE logic into extraction datasets from other configurations or cohort builder configurations
- Pipeline ID and Name now recorded in logs for Data Extractions
- Added support for viewing extraction logs in tree form (for a given ExtractionConfiguration)
- Added `AllowIdentifiableExtractions` user setting.  Enabling this prevents RDMP reporting an error state when cohorts are created that have the same private and release ID fields.
- Added GoTo from extraction/cohort building filters to the parent Catalogue level filter and vice versa
- Added ability to suppress [LoadMetadata] triggers
- Added ability for Plugins to store custom information about objects in the RDMP Catalogue platform database
- Added IgnoreColumns setting for DLE to ignore specific columns in the final table completely (not created in RAW/STAGING and not migrated)

### Changed

- CLI tools now built for .Net Core 3.1 since 2.2 has reached EOL

## [4.1.9] - 2020-09-17

### Added

- Added ExplicitDateTimeFormat property to flat file attachers and pipeline sources.  Allows custom parsing of dates e.g. where no delimiters exist (e.g. 010120)

## [4.1.8] - 2020-08-17

### Fixed 

- Fixed progress logging still not being allowed to go backwards when logging to database

## [4.1.7] - 2020-08-14

### Changed

- Schema names (Sql Server) are now wrapped correctly e.g. `[My Cool Schema]`
- Progress logged (e.g. done x of y files) can now go backwards.

### Added

- New command `SetArgument` for easier changing of values of modules (e.g. [PipelineComponent]) from command line
- Support for `DescribeCommand` help text on `NewObject` and other commands that take dynamic argument lists (command line)

## [4.1.6] - 2020-08-04

### Added

- Added 'Save Changes' prompt when closing tabs
- Added Import command for bringing in one or more [CohortIdentificationConfiguration] into an existing container (like Merge / UnMerge but for existing configurations)
- Added checks for LoadProgress dates being in sensible ranges during DLE

### Fixed

- Fixed [bug when parsing lists of ints in CLI](https://github.com/HicServices/RDMP/issues/84)

## [4.1.5] - 2020-07-14

### Added

- Added Merge command, for combining two or more configurations in cohort builder into one
- Added Un Merge command for splitting one cohort builder configuration into multiple seperate ones
- Improved error messages in extraction checking when there are:
  -  2+ columns with the same name
  -  2+ columns with the same location in extraction order
  -  Cohort and dataset are on different servers
- Added ability to search by ID in find dialog

### Changed

- Unhandled Application/Thread exceptions (rare) now show in the top right task bar instead of as a popup dialog

### Fixed

- Fixed lookups, supporting documents etc not appearing in the extractable artifacts tree view of the extraction window when non global.

## [4.1.4] - 2020-07-02

### Added

- Custom Metadata Report now supports looping items in a Catalogue (use `$foreach CatalogueItem` to start and `$end` to end)
- Added help to 'New Project' user interface
- Forward/Backward now includes selection changes in tree collections
- Added support for newline replacement in custom metadata doc templates

### Changed

- Improved usability of selecting multiple datasets in the 'New Project' user interface
- When in multiple selection mode, double clicking a row in the object selection dialog will add it to the selection (previously would close the dialog with the double clicked item as the sole selected item)

### Fixed

- Extractable columns Order field defaults to Max + 1 (previously 1).  This results in new columns appearing last in extracted datasets and prevents Order collisions.
- 'Select Core' columns UI button now works correctly with ProjectSpecific Catalogues (previously the highlighted rows would not change)
- Fixed popup error message showing when deleting an ExtractionConfiguration where one or more datasets are currently being edited (in tabs) 
- Fixed context menu opening error that could occur in cohort builder when datasets are not configured properly (e.g. have too many [IsExtractionIdentifier] columns).
- Fixed alias changes not showing up as 'Differences' in edit dataeset extraction user interface
- Fixed bugs in using GoTo menu of document tabs after a Refresh
- Fixed ALTER context sub menu of TableInfo when Server property is null (or other fundamental connection details cannot be resolved).
- Fixed whitespace only literal strings (e.g. `" "`) on command line causing error while parsing arguments
- Fixed bug with YesNoToAll popups launched from ChecksUI when running as a modal dialogue.
- Fixed bug with user setting 'Show Object Collection On Tab Change' when selecting tabs for objects in CohortBuilder configurations.

## [4.1.3] - 2020-06-15

### Added

- Added `-f` option to CLI (`rdmp.exe -f somefile.yaml`) to run all commands in a file
- Added "Go To" to tab right click context menu (previously only available in collections).
- Private key encryption file location can now be customized per user by setting an environment variable `RDMP_KEY_LOCATION`.  This will override any key file location specified in the RDMP platform database.

### Changed

- Frozen Extraction Configurations folder always appears at the bottom of the branch under Projects
- Improved layout of query building errors in QueryBuilder SQL viewing user interfaces

### Fixed

- Fixed bug in tree ordering when comparing a fixed order node to a non fixed order node.

## [4.1.2] - 2020-06-03

### Added

- Ability to create (Project Specific) Catalogues using the Project collection tree view top menu
- Ability to Enable/Disable many objects at once
- Catalogue icons under a load now show full range of status icons (e.g. internal / project specific)

### Changed

- When a load has only one LoadProgress dropdown no longer shows "All available"
- Double clicking a crashed configuration in cohort builder now shows the error message (previously would edit/expand the object).  Error message still accessible via context menu (as previously).
 
### Fixed

- Fixed Order not being considered 'OutOfSync' on ExtractableColumn
- Fixed changes to Catalogue visibility checkboxes not being persisted
- Fixed object caching system when RDMP user has insufficient permissions to view Change Tracking tables. 
- Fixed UserSettings last column sort order multithreading issue (causing File IO permissions error in rare cases)

## [4.1.1] - 2020-05-11


### Added

- Added ability to pick a folder in Metadata Report UI

### Fixed

- Opening 'Recent' items that have been deleted now prompts to remove from list
- Fixed race conditions updating UI during refresh / dispose of activators

## [4.1.0] - 2020-05-05

### Added

- Added tool strip to tree collection user interfaces
- Added new [PipelineComponent] `SetNull` which detects bad data in a specific column of pipeline data and sets cells matching the `Regex` to null
- Added support for template based metadata extractions ([Catalogue] descriptions etc) 
- Added new property RemoteServerReference to RemoteTableAttacher which centralises server name/database/credentials when creating many attachers that all pull data from the same place
- Added double click to expand tree option for RDMP
- When searching (Ctrl+F), exact matches now appear first
- Added RDMP platform database name (and server) to the window title
- Added Export Plugins command (which saves the currently loaded RDMP plugins to the selected folder)
- Double clicking a dataset in the Extraction user interface opens it for editing (previously you had to right click and select Edit)

### Changed

- CohortBuilder interface has been revamped
- Home screen now follows more consistent user experience and includes recently used items
- Catalogue collection no longer expands when CatalogueFolder changes

### Fixed

- LoadProgress with RemoteTableAttacher now works correctly with DBMS that do not support Sql parameter declarations (Oracle / Postgres)

## [4.0.3] - 2020-02-28

### Added

- Added timestamps to Word Metadata Reports (e.g. when document was created)
- Added icon for HashOnDataRelease
- Added Order column to [Catalogue] Collection tree view
- Added ability to disable the TicketingSystem that controls whether datasets can be released (only applies where one has been configured)
- Added ability to customize extraction directory subfolder names
- Added check for stale extraction records when generating a one off Release Document (i.e. not part of a Release workflow)
- Added clarifiaction on what to do if a table is not found during synchronization
- Refresh now shows 'waiting' cursor while updates take effect
- Creating a [Catalogue] from a CatalogueFolder right click context menu now creates the resulting [Catalogue] in that directory
- Added ability to right click a dataset in an [ExtractionConfiguration] and open the directory into which it was extracted (if it was extracted to disk)
- Added Extraction Category column for columns included in the project extractions
- Added command Import [Catalogue] Item Descriptions accessible from the [CatalogueItem] node menu that imports all descriptions (and other fields) from one [Catalogue] into another.
- Added 'Execute' button on [Catalogue] and Extraction dataset SQL viewing windows.
- 'Show' on collection based tab windows now prompts you to pick which you want to navigate to (previously did nothing)
- Datagrid UI now shows server/database names and DatabaseType
- Running Checks or CheckAll now shows the Checks column (if it isn't already visible)
- Added 'Clear Cache' option for clearing the cache on a single [Catalogue] in a cohort builder configuration (without affecting the cache state of the others)
- Added `FOR UPDATE` to the end of the DLE migration query for MySql server (prevents edge case deadlocks when live table changes during migration)

### Changed

- Datagrid/query syntax errors are now more visible and consistent with other SQL IDEs
- Open / New [Catalogue] no longer closes all toolboxes prior to setting up editing layout
- Bulk Process CatalogueItems now defaults to exact matching (ignoring case)
- Changed MySql adapter from `MySql.Data` to `MySqlConnector` (see [FAnsiSql] version 0.11.1 change notes)

### Fixed

- Fixed bug where broken Lookup configurations could result in DQE not passing checks
- Fixed top menu missing some options on extraction/cohort building graphs (e.g. timeout / retry query)
- Fixed DLE backup trigger creation for old versions of MySql (5.5 and earlier)
- Fixed some forms not getting launched when new objects are created (e.g. Supporting Documents)
- Fixed null reference when cancelling adding a SupportingDocument
- Fixed bug in axis section of graph editor where changing value would result in text box loosing focus
- Fixed ticketing system Reason [for not being able to release a configuration] not being displayed on the ReleaseUI

## [4.0.2] - 2020-01-23

### Fixed

- Fixed stack overflow when trying to edit 'unknown pipelines' in Tables tree view
- Undo/Redo button now changes label as well as icon during use
- Fixed null reference when using command `Reports->Generate...->Metadata Report...`
- Fixed bug in console gui where cancelling a property change (e.g. Description) would result in setting the value to null.

## [4.0.1] - 2019-12-03

### Added

- Ability to generate metadata reports for subset of catalogues (e.g. all catalogues in a folder).
- Cohort Builder build log now lists the [IsExtractionIdentifier] column for each cohort set

### Changed

- Cohort Builder now shows "No Cache" when there is no query cache server configured for a configuration instead of "0/1" (or "0/2" etc)

### Fixed

- Fixed issue using the 'context menu' button on compatible keyboards to access the GoTo menu (sometimes menu would not be expandable)
- Fixed issue where ProjectNumber and Version appeared editable in some tree controls (changes were ignored).  These cells are now correctly readonly.
- Fixed bug in log viewer right click (introduced in 4.0.1 command refactoring)
- TestConnection now shows obfuscated connection string when a connection cannot be established (affects RDMP API users only - not core software)
- Fixed changing join direciton in patient index tables not triggering refresh
- Fixed Data Load Engine RAW server credentials when running RDMP installer with sql user authentication (RAW server entry would be created with Integrated Security)

## [4.0.1-rc3] - 2019-11-25

### Added

- Console gui supports short code searches (e.g. "c", "ti" etc)

### Changed

- Updated to [FAnsiSql] 0.10.13

### Fixed

- Fixed various issues with new CLI gui

## [4.0.1-rc2] - 2019-11-20

### Added

- Added interactive terminal user interface `./rdmp gui`

### Changed

- Cloning an Extraction Configuration no longer expands clone and names the new copy "Clone of [..]" (previously name was a guid)
- Select object dialog now display a maximum of 1000 objects (prioritising your search text)
- Logging tasks are now case insensitive

### Fixed

- Fixed Console input in CLI when running under Linux
- Fixed issue where parallel checks could fail due to UI cross thread access
- Fixed bugs in DLE when loading tables with dodgy column names (e.g. `[My Group by lolz]`)
- 
...

## [4.0.1-rc1] - 2019-11-11

### Added

- Support for PostgreSql databases

### Changed

- Sql Server `..` syntax is no longer used (now uses `.dbo.` - or whatever the table schema is).  Since references can be shared by users the default schema notation is not good idea.
- Cohort Query Bulder will now connect to the database containing the data rather than the users default database when querying data on a single database
- Flat file Attachers now process files in alphabetical order (case insensitive) when Pattern matches multiple files (previously order was arbitrary / OS defined)
- Extraction source now specifies database to connect to when a dataset exists in a single database (previously connected to users default server e.g. master)
- Updated to latest version of [FAnsiSql] (0.10.12) for Postgres support
- 
### Fixed

- Fixed handling of credentials where password is blank (allowed)
- Fixed race condition when there are multiple cohort databases that host cohorts for the same project
- Extracting a dataset using Cross Server extraction source now shows the correct SQL in error message when no records are returned by the linkage

## [3.2.1] - 2019-10-30

### Added

- SET containers ([UNION] / [INTERSECT] / [EXCEPT]) now highlight (as a `Problem`) when they will be ignored (empty) or not applied (when they contain only 1 child)

## Fixed

- Fixed bug generating metadata reports that include Catalogues with orphan [ExtractionInformation] (not mapped to an underlying ColumnInfo)
- Fixed bug in column descriptions pie chart where navigate to CatalogueItem(s) would show all CatalogueItems instead of only those missing descriptions
- Fixed bug in example dataset creation where views (vConditions and vOperations) were not marked IsView

## [3.2.1-rc4] - 2019-10-22

### Added 

- Errors during caching (of cohort builder results) now appear in the results control (previously could generate erro popups)
- Patient Index Tables are no longer allowed to have parameters with the same name (but different values) of tables they are joined against
- Sql Parameters (e.g. `@test_code`) now work properly cross [DBMS] (e.g. MySql / SqlServer) when using a query cache.
- Added menu for inspecting the state of a cohort compiler (view SQL executed, build log, results etc)

### Fixed 

- Fixed ExceptionViewer showing the wrong stack trace under certain circumstances
- Fixed cache usage bug where sql parameters were used in queries (cache would not be used when it should)
- Fixed 'View Dataset Sample' user interface generating the wrong SQL when a patient index table has a column alias (e.g. `SELECT chi,AdmissionDate as fish from MyPatIndexTable`)
- Fixed renaming parameters causing UI to incorrectly ask if you want to save changes

## [3.2.1-rc3] - 2019-10-21

### Fixed 

- Fixed bug in cross server query building when using parameters (@testcode etc)

## [3.2.1-rc2] - 2019-10-18

### Added 

- Added GoTo from cohorts to Extraction Configuration(s)

### Changed

- View ThenVsNow Sql in right click context menu of data extractions is only evaluated when run (improves performance).  This results as the command always being enabled.

### Fixed

- Fixed [bug in cross server query building](https://github.com/HicServices/RDMP/commit/a0c6223d1a7793bde4a67b368ae062e8bec3d960#diff-196fcda7990895e9f656c99602d1972b) (via cache) when joining patient index tables on one server to a main dataset on another

## [3.2.1-rc1] - 2019-10-14

### Added

- Long running processes that previously blocked the UI (e.g. create primary key) now have a small dialog describing task and allowing cancellation.
- Proposed Fix dialog now has standard look and feel of RDMP message boxes (including keywords etc)
- Double clicking an executing task in Cohort Builder now shows cohort build log as well as Exception (if any)

### Changed
 
- Database patching user interface presents clearer information about what version upgrade is occuring and the patches that will be applied.
- Updated to latest version of [FAnsiSql] (0.10.7) for task cancellation
- Data load engine no longer lists dropping columns / anonymising in progress if there are no operations actually being performed (e.g. no ANOTables configured)
- Delete is now disabled for the top level container (e.g. "UNION - Inclusion criteria") of cohort builder configuration

### Fixed

- Database patching user interface no longer suggests restarting if the patching process has failed
- Improved usability of StartupUI when no repository connection strings are not set (previously would report status as 'Broken')
- Fixed bug where `DropTableIfLoadFails` of `ExecuteFullExtractionToDatabaseMSSql` would (under fail conditions) drop the destination table even if the table was created by a previous execution of the same pipeline.
- Fixed bug where adding a [Catalogue] to a cohort set container would create an extra duplicate copy (which would appear under orphans)
- Improved cross server cohort query building (e.g. combining cohort sets on seperate servers / server types)
- Fixed bug in checks dual reporting some errors when clicking on red angry face icons

### Removed

- Generate test data window no longer shows the output folder in Windows Explorer when done

## [3.2.0] - 2019-09-16

### Added

- Patient Index Tables now use the source column datatype for caching columns (as long as there is no transform declared).

## [3.2.0-rc1] - 2019-09-13

### Added

- Right clicking a mispelled word now offers spelling suggestions
- You can now add new datasets to an extraction configuration directly from the "Core" folder in Execute Extraction window (rather than having to go back to the DataExport tree view)
- MDFAttacher now checks for existing mdf/ldf files in the RAW server data directory.  Existing files will trigger a warning.  After the warning an attempt is still made to overwrite the file(s) (as occured previously)
- Tab key now also works for autocomplete in SQL editor windows (previously only Enter worked)
- Orphan cohort sets (do not belong to any Cohort Identification Configuration) now appear under a top level folder in 'Cohort Builder' collection
- Extraction Category can now be changed directly from a CatalogueItem, [ExtractionInformation] 
- Extraction Category can be changed for all columns in a [Catalogue] at once by right clicking the or the CatalogueItemsNode (folder under a Catalogue)
- Right clicking a column allows you to Alter its type e.g. increase the size of a varchar field

### Changed

- Help documentation for objects no longer uses NuDoq library (now faster and more maintainable)
- Extraction source component `ExecuteCrossServerDatasetExtractionSource` now never drops the temporary cohort database (previously it would drop it if it created it and CreateTemporaryDatabaseIfNotExists was true)
- Updated to latest version of [FAnsiSql] (0.10.4) for better Oracle, localization and type estimation
- Dashboards now appear in tree view instead of application tool strip and are searchable
- [CatalogueItem] descriptions pie chart has flags for including internal/project specific etc in its counts
- [CatalogueItem] descriptions pie chart now lets you navigate directly to problem objects rather than showing a data table

### Fixed 
- Deleting an object now clears the selection in tree views (previously selection would become an arbitrary object).
- Fixed bug where adding/moving cohort sets between containers ([INTERSECT]/[UNION]/[EXCEPT]) could result in 2 objects with the same Order in the same container (resulting in ambiguous order of execution).
- Fixed UI bug where selecting an extractable [Catalogue] would hide its extractable (small green e) icon overlay
- Fixed bug where deleting a Pinned object would not unpin the object
- Fixed bug where database tables with brackets in the name could break synchronization (these tables are now ignored by RDMP and cannot be imported).
- Fixed bug deleting multiple objects at once when some objects are parents of others (and cause implicit delete).
- Fixed bug with low resolution monitors and the Create New Cohort Wizard
- Fixed bug with low resolution monitors and collections where leading columns could shrink to be no longer visible
- Adding new filters/containers (AND/OR) now correctly expand and highlight the created object in collections
- Fixed AggregateEditorUI could incorrectly offer to save changes even when no changes had been made
- Clonng a Cohort Identification Configuration now preserves custom set container names e.g. "UNION Inclusion Criteria"
- Fixed bug in DataTableUploadDestination where multiple root (DataLoadInfo) logging entries were created for a single large bulk insert 
- Fixed bug in QueryBuilder when there are multiple IsPrimaryExtractionTable tables (Exception thrown was NullReferenceException instead of QueryBuilderException)
- Fixed bug in generating FROM SQL when there are circular [JoinInfo] configured between tables used in the query
- Fixed bug where closing the server/database selection dialog with the X instead of cancel could cause error messages (e.g. in Bulk Import TableInfos)
- Fixed bug where searching for "Pipeline" or "Pipe" did not show all pipelines
- Fixed bug caching patient index tables (cohort creation) when there are multiple tables being joined in the query.
- Fixed error when logging very large (over 4000 characters) to the RDMP logging database

### Removed
- Cohort sets no longer appear under Catalogues (Find / GoTo now open the parent cohort identification configuration)
- Removed OnlyUseOldDateTimes option on DataTableUploadDestination as it didn't actually do anything ([DBMS] type decisions are handled in a standard way by FAnsiSql)

## [3.1.0] - 2019-07-31

### Added

- Cohort sets with HAVING sql now support 'View Dataset Sample' (of matched records)
- Added new property IsView to TableInfo
- Added GoTo menu item Catalogue=>TableInfo
- Added user setting for skipping Cohort Creation wizard
- MDFAttacher emits more messages when looking up location on disk to copy MDF file to.
- Added menu option to set [IsExtractionIdentifier] on a [Catalogue] without having to open ExtractionInformations directly
- Added the ability to set custom number of patients / rows per dataset when creating example datasets (from command line or when setting up client)
- FlatFileAttacher now issues a warning if TableToLoad isn't one of the tables loaded by the currently executing load (previously it would just say 'table x wasn't found in RAW')
- Added (initially hidden) column Order to cohort query builder to help debugging any issues with order of display

### Changed

- Attempting to generate a graph from a query that returns more than 1,000,000 cells now asks for confirmation.
- Updated to latest version of [FAnsiSql] (0.9.4) for better Oracle support
- Oracle extraction commands no longer generate parameters (e.g. @projectNumber).  Previously invalid SQL was generated.
- Improved layout of message boxes and link highlighting
- Add (Copy Of) cohort set no longer complains about creating a copy of one already in the cohort builder configuration
- Extraction destination property CleanExtractionFolderBeforeExtraction now defaults to false (i.e. do not delete the contents of the extraction directory before extracting)
- Extraction destination property CleanExtractionFolderBeforeExtraction is now implemented in the Checks phase of the component lifecycle rather than on reciept of first batch of records (this prevents accidentally deleting files produced by upstream components)
- 
### Fixed 
- Fixed bug in [Catalogue] validation setup window (DQE Validation Rules) which resulted in changes not being saved if it had been refreshed after initially loading
- Fixed scrollbars not appearing in [Catalogue] validation setup window when lots of validation rules are applied to a single column
- Type text dialog prompt now resizes correctly and has a display limit of 20,000 characters for messages
- Fixed bug that prevented exiting if the RDMP directory (in user's application data folder) was deleted while the program was running
- Fixed bug where CatalogueItems created when importing Oracle tables had database qualifiers in the name e.g. "CHI" (including the double quotes)
- Fixed bug where deleting a Filter from a cohort set in a Cohort Identification Query could result in the display order changing to alphabetical (until tab was refreshed).
- Fixed obscure bug in plugins implementing the `ICustomUI` interface when returning a new object in `GetFinalStateOfUnderlyingObject` that resulted in the UI showing a stale version of the object
- Connecting to a non existant server in ServerDatabaseTableSelector now shows the Exception in the RAG icon (previously just showed empty database list)
 
- Fixed bug where adding/removing a column in Aggregate Editor would would reset the Name/Description if there were unsaved changes (to Name/Description)
- Fixed bug where example datasets created would have the text value "NULL" instead of db nulls (only affected initial install/setup datasets)

## [3.0.16-rc2] - 2019-07-17

### Added 

- Example data generated on install can now be given a seed (allows for reproducibility)
- Creating a Query Caching server for an cohort identification AggregateConfiguration now asks you if you want to set it as the default QueryCaching server (if there isn't already one)
- Double clicking a row in SQL query editor user interfaces now shows text summary of the row
- DLE load logs tree view now supports double clicking on messages/errors to see summary
- All RDMP platform objects now have icons even if not visible in the UI (this affects the objects documentation file generation)
- MetadataReport now supports generating data for Catalogues with no extractable columns

### Changed

- Updated to latest version of BadMedicine (0.1.5)
- Improved error message shown when attempting to delete a used patient index table (now lists the users)
- System no longer auto selects objects when there is only 1 option (e.g. when user starts a Release when there is only one [Project] in the system).  This previously created an inconsistent user experience.
- Dita extraction checks no longer propose deleting non dita files in the output directory
- Improved Find (Ctrl+F) dialog layout and added shortcut codes (e.g. typing "c Bob" will return all Catalogues containing the word "Bob")
- Message boxes now display a limit of 20,000 characters (full text can still be accessed by the copy to clipboard button).
- DLE Debug options (e.g. Skip migrating RAW=>STAGING) now appear as a drop down with more descriptive titles (e.g. StopAfterRAW)
 
### Fixed 

- Fixed bug when cloning a Pipeline called "Bob" when there was already an existing Pipeline called "Bob (Clone)"
- Fixed validation issue in some user interfaces of INamed classes (e.g. Catalogue) where all properties were checked for illegal characters instead of just the Name
- Fixed image scaling in Metadata reports to 100% (previously 133%)
- Governance report now properly escapes newlines and quotes in [Catalogue] descriptions when outputting as CSV
- Fixed bug in Plugin code generator for tables with a Name property (previously incorrect C# code was generated)
- Fixed bug in SQL query editor user interface when the query returned a table that included binary columns with large amounts of data in
- Clicking a collection button or using GoTo/Show now correctly pops the relevant collection if it is set to auto dock (pinned).
- Application title bar now correctly updates after loading a tab (previously it was left with the caption "Loading...")
- Un Pinning in a collection using X now correctly maintains tree selection (consistent with the context menu Tree=>UnPin)
- Fixed display order of cohort sets in Cohort Query Builder to correctly match the compiler (previously the tree view order was misleading)

## [3.0.16-rc] - 2019-07-08

### Added 

- Forward/backward navigation in LogViewer now preserves text filters / TOP X
- Added the ability to create example datasets and configurations/projects etc during installation / startup
- Objects with names containing problematic characters (e.g. \ ") are highlighted red
- New right click context menu GoTo shows related objects e.g. which ExtractionConfiguration(s) a [Catalogue] has been used in
- Heatmap hover tool tip now shows more information about the cell value
- 'Other Pipelines' (unknown use case) can now be edited by double clicking.  This prompts user to pick a use case to edit them under
- Creating a Catalogue/TableInfo by importing a file now lets you rename the table after it has been created
- Added new DLE module ExecuteSqlFileRuntimeTask which runs the SQL stored in the RDMP platform database (rather than relying on an sql file on disk like ExecuteSqlFileRuntimeTask)
- RDMP platform database schemas no longer require 100% matching to models.  This allows limited backwards compatibility between minor versions of RDMP in which new fields are added to the database.

### Changed

- Updated to latest version of [BadMedicine] (0.0.1.2)
- Updated to latest version of [FAnsiSql] (0.9.2)
- File=>New now launches modal dialog instead of dropdown menu
- [Project] objects can now be sorted (previously they always appeared alphabetically)
- [Project] creation UI now shows duplicate ProjectNumbers as a Warning instead of an Error allowing users to create 2+ Projects with shared cohorts
- Disabled objects in tree views now appear greyed out instead of red
- Improved message shown when cohorts with null descriptions are preventing cohort importing
- Attempting to deleting an Extractable [Catalogue] no longer shows an error and instead asks if you want to make it non extractable (then delete)
- xmldoc are now shipped inside SourceCodeForSelfAwareness.zip (instead of side by side with the binary).  This avoids an issue where [Squirrel drops xmldoc files](https://github.com/Squirrel/Squirrel.Windows/issues/1323)

### Fixed 

- Fixed bug in CLI (rdmp.exe) where yaml settings would override command line values for connection strings to platform databases
- Disabled smiley controls now render in greyscale
- Fixed bug in Aggregate graphs which included a PIVOT on columns containing values with leading whitespace
- Fixed crash bug in UI responsible for picking the DLE load folder that could occur when when xmldocs are missing
- Fixed bug resolving Plugin dll dependencies where dependencies would only be resolved correctly the first time they were loaded into the AppDomain
- Fixed Culture (e.g. en-us) not being passed correctly in DelimitedFlatFileAttacher
- Fixed bug where Updater would show older versions of RDMP as installable 'updates'

[Unreleased]: https://github.com/HicServices/RDMP/compare/v8.1.0...develop
[8.1.0]: https://github.com/HicServices/RDMP/compare/v8.0.7...v8.1.0
[8.0.7]: https://github.com/HicServices/RDMP/compare/v8.0.6...v8.0.7
[8.0.6]: https://github.com/HicServices/RDMP/compare/v8.0.5...v8.0.6
[8.0.5]: https://github.com/HicServices/RDMP/compare/v8.0.4...v8.0.5
[8.0.4]: https://github.com/HicServices/RDMP/compare/v8.0.3...v8.0.4
[8.0.3]: https://github.com/HicServices/RDMP/compare/v8.0.2...v8.0.3
[8.0.2]: https://github.com/HicServices/RDMP/compare/v8.0.1...v8.0.2
[8.0.1]: https://github.com/HicServices/RDMP/compare/v8.0.0...v8.0.1
[8.0.0]: https://github.com/HicServices/RDMP/compare/v7.0.20...v8.0.0
[7.0.20]: https://github.com/HicServices/RDMP/compare/v7.0.19...v7.0.20
[7.0.19]: https://github.com/HicServices/RDMP/compare/v7.0.18...v7.0.19
[7.0.18]: https://github.com/HicServices/RDMP/compare/v7.0.17...v7.0.18
[7.0.17]: https://github.com/HicServices/RDMP/compare/v7.0.16...v7.0.17
[7.0.16]: https://github.com/HicServices/RDMP/compare/v7.0.15...v7.0.16
[7.0.15]: https://github.com/HicServices/RDMP/compare/v7.0.14...v7.0.15
[7.0.14]: https://github.com/HicServices/RDMP/compare/v7.0.13...v7.0.14
[7.0.13]: https://github.com/HicServices/RDMP/compare/v7.0.12...v7.0.13
[7.0.12]: https://github.com/HicServices/RDMP/compare/v7.0.11...v7.0.12
[7.0.11]: https://github.com/HicServices/RDMP/compare/v7.0.10...v7.0.11
[7.0.10]: https://github.com/HicServices/RDMP/compare/v7.0.9...v7.0.10
[7.0.9]: https://github.com/HicServices/RDMP/compare/v7.0.8...v7.0.9
[7.0.8]: https://github.com/HicServices/RDMP/compare/v7.0.7...v7.0.8
[7.0.7]: https://github.com/HicServices/RDMP/compare/v7.0.6...v7.0.7
[7.0.6]: https://github.com/HicServices/RDMP/compare/v7.0.5...v7.0.6
[7.0.5]: https://github.com/HicServices/RDMP/compare/v7.0.4...v7.0.5
[7.0.4]: https://github.com/HicServices/RDMP/compare/v7.0.3...v7.0.4
[7.0.3]: https://github.com/HicServices/RDMP/compare/v7.0.2...v7.0.3
[7.0.2]: https://github.com/HicServices/RDMP/compare/v7.0.1...v7.0.2
[7.0.1]: https://github.com/HicServices/RDMP/compare/v7.0.0...v7.0.1
[7.0.0]: https://github.com/HicServices/RDMP/compare/v6.0.2...v7.0.0
[6.0.2]: https://github.com/HicServices/RDMP/compare/v6.0.1...v6.0.2
[6.0.1]: https://github.com/HicServices/RDMP/compare/v6.0.0...v6.0.1
[6.0.0]: https://github.com/HicServices/RDMP/compare/v5.0.3...v6.0.0
[5.0.3]: https://github.com/HicServices/RDMP/compare/v5.0.2...v5.0.3
[5.0.2]: https://github.com/HicServices/RDMP/compare/v5.0.1...v5.0.2
[5.0.1]: https://github.com/HicServices/RDMP/compare/v5.0.0...v5.0.1
[5.0.0]: https://github.com/HicServices/RDMP/compare/v4.2.4...v5.0.0
[4.2.4]: https://github.com/HicServices/RDMP/compare/v4.2.3...v4.2.4
[4.2.3]: https://github.com/HicServices/RDMP/compare/v4.2.2...v4.2.3
[4.2.2]: https://github.com/HicServices/RDMP/compare/v4.2.1...v4.2.2
[4.2.1]: https://github.com/HicServices/RDMP/compare/v4.2.0...v4.2.1
[4.2.0]: https://github.com/HicServices/RDMP/compare/v4.1.9...v4.2.0
[4.1.9]: https://github.com/HicServices/RDMP/compare/v4.1.8...v4.1.9
[4.1.8]: https://github.com/HicServices/RDMP/compare/v4.1.7...v4.1.8
[4.1.7]: https://github.com/HicServices/RDMP/compare/v4.1.6...v4.1.7
[4.1.6]: https://github.com/HicServices/RDMP/compare/v4.1.5...v4.1.6
[4.1.5]: https://github.com/HicServices/RDMP/compare/v4.1.4...v4.1.5
[4.1.4]: https://github.com/HicServices/RDMP/compare/v4.1.3...v4.1.4
[4.1.3]: https://github.com/HicServices/RDMP/compare/v4.1.2...v4.1.3
[4.1.2]: https://github.com/HicServices/RDMP/compare/v4.1.1...v4.1.2
[4.1.1]: https://github.com/HicServices/RDMP/compare/v4.1.0...v4.1.1
[4.1.0]: https://github.com/HicServices/RDMP/compare/v4.0.3...v4.1.0
[4.0.3]: https://github.com/HicServices/RDMP/compare/v4.0.2...v4.0.3
[4.0.2]: https://github.com/HicServices/RDMP/compare/v4.0.1...v4.0.2
[4.0.1]: https://github.com/HicServices/RDMP/compare/v4.0.1-rc3...v4.0.1
[4.0.1-rc3]: https://github.com/HicServices/RDMP/compare/v4.0.1-rc2...v4.0.1-rc3
[4.0.1-rc2]: https://github.com/HicServices/RDMP/compare/v4.0.1-rc1...v4.0.1-rc2
[4.0.1-rc1]: https://github.com/HicServices/RDMP/compare/v3.2.1...v4.0.1-rc1
[3.2.1]: https://github.com/HicServices/RDMP/compare/v3.2.1-rc4...v3.2.1
[3.2.1-rc4]: https://github.com/HicServices/RDMP/compare/v3.2.1-rc3...v3.2.1-rc4
[3.2.1-rc3]: https://github.com/HicServices/RDMP/compare/v3.2.1-rc2...v3.2.1-rc3
[3.2.1-rc2]: https://github.com/HicServices/RDMP/compare/3.2.1-rc1...v3.2.1-rc2
[3.2.1-rc1]: https://github.com/HicServices/RDMP/compare/3.2.0...3.2.1-rc1
[3.2.0]: https://github.com/HicServices/RDMP/compare/v3.2.0-rc1...3.2.0
[3.2.0-rc1]: https://github.com/HicServices/RDMP/compare/3.1.0...v3.2.0-rc1
[3.1.0]: https://github.com/HicServices/RDMP/compare/v3.0.16-rc2...3.1.0
[3.0.16-rc2]: https://github.com/HicServices/RDMP/compare/v3.0.16-rc...v3.0.16-rc2
[3.0.16-rc]: https://github.com/HicServices/RDMP/compare/v3.0.15...v3.0.16-rc
[FAnsiSql]: https://github.com/HicServices/FAnsiSql/
[BadMedicine]: https://github.com/HicServices/BadMedicine/

[ExtractionProgress]: ./Documentation/CodeTutorials/Glossary.md#ExtractionProgress
[DBMS]: ./Documentation/CodeTutorials/Glossary.md#DBMS
[UNION]: ./Documentation/CodeTutorials/Glossary.md#UNION
[INTERSECT]: ./Documentation/CodeTutorials/Glossary.md#INTERSECT
[EXCEPT]: ./Documentation/CodeTutorials/Glossary.md#EXCEPT
[IsExtractionIdentifier]: ./Documentation/CodeTutorials/Glossary.md#IsExtractionIdentifier
[DataAccessCredentials]: ./Documentation/CodeTutorials/Glossary.md#DataAccessCredentials
[Catalogue]: ./Documentation/CodeTutorials/Glossary.md#Catalogue
[SupportingDocument]: ./Documentation/CodeTutorials/Glossary.md#SupportingDocument
[TableInfo]: ./Documentation/CodeTutorials/Glossary.md#TableInfo

[ExtractionConfiguration]: ./Documentation/CodeTutorials/Glossary.md#ExtractionConfiguration
[Project]: ./Documentation/CodeTutorials/Glossary.md#Project

[CatalogueItem]: ./Documentation/CodeTutorials/Glossary.md#CatalogueItem
[ExtractionInformation]: ./Documentation/CodeTutorials/Glossary.md#ExtractionInformation
[ColumnInfo]: ./Documentation/CodeTutorials/Glossary.md#ColumnInfo
[CacheProgress]: ./Documentation/CodeTutorials/Glossary.md#CacheProgress

[JoinInfo]: ./Documentation/CodeTutorials/Glossary.md#JoinInfo
[AggregateConfiguration]: ./Documentation/CodeTutorials/Glossary.md#AggregateConfiguration
[PipelineComponent]: ./Documentation/CodeTutorials/Glossary.md#PipelineComponent
[Pipeline]: ./Documentation/CodeTutorials/Glossary.md#Pipeline
[Pipelines]: ./Documentation/CodeTutorials/Glossary.md#Pipeline

[Lookup]: ./Documentation/CodeTutorials/Glossary.md#Lookup
[CohortIdentificationConfiguration]: ./Documentation/CodeTutorials/Glossary.md#CohortIdentificationConfiguration
[LoadMetadata]: ./Documentation/CodeTutorials/Glossary.md#LoadMetadata
[ExtractableCohort]: ./Documentation/CodeTutorials/Glossary.md#ExtractableCohort
[CohortAggregateContainer]: ./Documentation/CodeTutorials/Glossary.md#CohortAggregateContainer
[ExtractionFilter]: ./Documentation/CodeTutorials/Glossary.md#ExtractionFilter
[MigrateUsages]: https://github.com/HicServices/RDMP/pull/666
[ExternalDatabaseServer]: ./Documentation/CodeTutorials/Glossary.md#ExternalDatabaseServer
[RemoteDatabaseAttacher]: ./Rdmp.Core/DataLoad/Modules/Attachers/RemoteDatabaseAttacher.cs<|MERGE_RESOLUTION|>--- conflicted
+++ resolved
@@ -1,7 +1,3 @@
-<<<<<<< HEAD
-ha
-=======
->>>>>>> bd547a2b
 
 # Changelog
 All notable changes to this project will be documented in this file.
