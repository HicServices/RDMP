--- conflicted
+++ resolved
@@ -4,20 +4,13 @@
 The format is based on [Keep a Changelog](https://keepachangelog.com/en/1.0.0/),
 and this project adheres to [Semantic Versioning](https://semver.org/spec/v2.0.0.html).
 
-<<<<<<< HEAD
-## [8.1.5] - Unpublished
-
-## Changed
-
-- Add ability to use .rdmp plugin files
-=======
 ## [8.1.5] - Unreleased
 
 ## Changed
 - Add timeout override to remote table selectors
 - Extractions now remember the last used pipeline
 - Allow for custom .bak file physical locations during data loads
->>>>>>> dd818a1d
+- Add ability to use .rdmp plugin files
 
 ## [8.1.4] - 2024-02-19
 
