--- conflicted
+++ resolved
@@ -10,12 +10,9 @@
 
 ### Fixed
 
-<<<<<<< HEAD
 - Fixed not being able to clear properties on PipelineComponents when Type is an Array of database objects [#1420](https://github.com/HicServices/RDMP/issues/1420)
-=======
 - Fixed bug with Commit system not refreshing after delete
 - Fixed bug with Commit system when working with Plugins that have custom repositories
->>>>>>> d772e998
 
 ### Added
 
