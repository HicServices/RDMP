--- conflicted
+++ resolved
@@ -9,13 +9,10 @@
 
 - Build on and target .Net 9 rather than 8
 - Simplify DB Patching Interface
-<<<<<<< HEAD
-=======
 - Fix issue with Simple File Extractor pipeline component checking
 - Fix application restart not closing all windows
 - Improve cohort deprecation override test
 - Add Filters for CatalogueItems to Dashboard graphs
->>>>>>> fd71fc57
 
 ## [8.4.2] - 2024-12-18
 
