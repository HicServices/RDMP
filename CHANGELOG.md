--- conflicted
+++ resolved
@@ -8,12 +8,9 @@
 
 ## [8.2.2] - Unreleased
 
-<<<<<<< HEAD
 - Add DQE PostLoad runner
 - Misc improvements to the DQE
-=======
 - Fix Project Creation UI issue
->>>>>>> 78c3f846
 - Fix issue with whitespace confusing encryption key paths
 
 ## [8.2.1] - 2024-07-18
