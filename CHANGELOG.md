


# Changelog
All notable changes to this project will be documented in this file.

The format is based on [Keep a Changelog](https://keepachangelog.com/en/1.0.0/),
and this project adheres to [Semantic Versioning](https://semver.org/spec/v2.0.0.html).

<<<<<<< HEAD
## [8.2.0]

## Changed

- Add Key-Value store for instance settings

## [8.1.6] - Unreleased
=======
## [8.1.6] - 2024-05-27
>>>>>>> 5f3fd327

## Changed

- Improve error messages for Multi-ExtractionIdentifier extractions
- Add prompt to rename container when adding a cohort filter
- Allow for column selection when using the RemoteTableAttacher
- Fix to remove stack trace button from non error popups
- Add ability to set Extraction Category as "Not Extractable"
- Replace BadMedicine v1.2.1 with SynthEHR v2.0.0
- Fix issue with RDMP being slow to load when having numerous Load Metadatas
- Fix issue creating logging databases on PostgreSQL servers

## [8.1.5] - 2024-04-03

## Changed

- Migrate from .net7 to .net8
- Add timeout override to remote table selectors
- Extractions now remember the last used pipeline
- Allow for custom .bak file physical locations during data loads
- Add ability to have multiple data loads for a single catalogue
- Allow for Project Specific Catalogues to have multiple extraction identifiers
- Fix issue with notification popups being inaccessable when RDMP is minimised
- Allow for Catalogues with Non-Core extraction categories to be made Project specific
- Bump coverlet.collector from 6.0.0 to 6.0.1
- Bump svenstaro/upload-release-action from 2.7.0 to 2.9.0 
- Bump Autoupdater.NET.Official from 1.8.4 to 1.8.5 
- Bump CsvHelper from 30.0.1 to 31.0.0
- Bump SSH.NET from 2023.0.1 to 2024.0.0 
- Bump SixLabors.ImageSharp.Drawing from 2.1.0 to 2.1.1 
- Bump MongoDB.Driver from 2.23.1 to 2.24.0
- Bump NUnit from 4.0.1 to 4.1.0 
- Bump FluentFTP from 49.0.1 to 49.0.2 
- Bump YamlDotNet from 15.1.1 to 15.1.2
- Bump SixLabors.ImageSharp from 3.1.2 to 3.1.3
- Bump SixLabors.ImageSharp.Drawing from 2.1.1 to 2.1.2
- Bump HIC.BadMedicine from 1.1.2 to 1.2.0 
- Bump coverlet.collector from 6.0.1 to 6.0.2 
- Bump HIC.FansiSql from 3.2.1 to 3.2.2
- Bump NUnit.Analyzers from 4.0.1 to 4.1.0 
- Bump Terminal.Gui from 1.15.1 to 1.16.0 
- Bump HIC.BadMedicine from 1.2.0 to 1.2.1 
- Bump NPOI from 2.6.2 to 2.7.0 


## [8.1.4] - 2024-02-19

## Changed

- Add ability to use Extraction Category with Project Specific Catalogues
- Allow arbitrary MDF files from foreign file systems to work with the MDF Attacher, see [MDFAttacher](Documentation\DataLoadEngine\MDFAttacher.md)
- Update Excel Attacher to read data from arbitrary start points within sheets
- Add Time based filtering of remote table and database attachers

## [8.1.3] - 2024-01-15

### Changed

- Fixed Upgrade path issue for RDMP version 8.0.X
- Fix excessive selection on local file storage settings
- Fix to SMTP Data Load module crashing

## [8.1.2] - 2024-01-09

### Changed

- Add command to dump current platform DB to directory
- Reorder Process Task Enum order to restore old cached process tasks
- Add quickstart instructions
- Add ability to configure and use local file system storage in windows GUI
- Truncate ProgressLog messages that would exceed database varchar limit

## [8.1.1] - 2023-12-01

### Changed

- Improved file transfer (FTP/SFTP/FTPS) support
- Improved Plugin Bundling
- Add ability to bundle UI notifications from plugin pipeline components
- Add ability to use .bak files as data load

## [8.1.0] - 2023-09-19

### Changed

- Refactor build process
- Update Scintilla
- Add LibArchive.Net 0.1.3 for archive reading support
- Batching of progress log writing to improve performance
- Add Begin/End flags for DataTable loads to improve performance of large writes
- Removable default logging server
- Increase Progress Log timeout to account for long db lock queue
- Allow users to clear all settings
- Plugin updates are now installed in the correct place
- Move Terminal.Gui to Core rather than duplicating in both CLI and GUI
- Remove Moq Library in favour of NSubstitute
- Add max message length check when logging notifications to prevent erroneous DB write attempts

## [8.0.7] - 2022-11-22

### Changed

- Substantial new documentation and updates
- Bump System.Threading.AccessControl from 6.0.0 to 7.0.0
- Bump System.Security.Permissions from 6.0.0 to 7.0.0
- Bump Microsoft.NET.Test.Sdk from 17.3.2 to 17.4.0
- Bump System.DirectoryServices.Protocols from 6.0.1 to 7.0.0
- Bump NUnit3TestAdapter from 4.3.0 to 4.3.1
- Bump HIC.BadMedicine from 1.1.1 to 1.1.2
- Bump CsvHelper from 30.0.0 to 30.0.1


## [8.0.6] - 2022-11-08

### Added

- Documentation for custom metadata reports

### Fixed

- Fixed bug selecting metadata report to run on all [Catalogue] in a folder

## [8.0.5] - 2022-11-04

### Fixed

- Fixed right clicking in empty space of a collection not passing correct object to UI Plugins
- Fixed console gui check/execute on engines (DQE, DLE etc) not working with YamlRepository backends [#1468](https://github.com/HicServices/RDMP/issues/1468)
- Fixed bug where some DbDataReader instances were not properly disposed [#1476](https://github.com/HicServices/RDMP/issues/1476)

## [8.0.4] - 2022-10-24

### Added

- Added IgnoreMissingTables setting for [RemoteDatabaseAttacher] which allows you to load only the tables that exist on the remote (and in the load)
- Add overrides for mdf/ldf local paths to MDFAttacher
- Added 'Persistent RAW' setting for [LoadMetadata]

### Fixed

- Fixed capitalization and database type differences resulting in missing tree entries of TableInfos

## [8.0.3] - 2022-10-04

### Fixed

- Fixed `ViewLogs` command not working properly on command line when passed an [ExternalDatabaseServer](logging server) [#1447](https://github.com/HicServices/RDMP/issues/1447)
- Fixed bulk import (existing) tables breaking in some corner cases (e.g. when there are broken [Catalogue] from a previous import)
- Fixed YamlRepository not implementing Release Logs API member
- Fixed issues with YamlRepository loosing stored [DataAccessCredentials] passwords
- Fixed `--help` on command line showing help text twice

## [8.0.2] - 2022-10-03

### Fixed

- Rolled back from broken Terminal.Gui 1.8.2 dependency (breaks Console Sql Editor) - see [#1448](https://github.com/HicServices/RDMP/pull/1448)

## [8.0.1] - 2022-09-30

### Fixed

- Fixed Saved Cohort Save button not enabling when updating server/database or credentials [#1259](https://github.com/HicServices/RDMP/issues/1259)
- Fixed not being able to clear properties on PipelineComponents when Type is an Array of database objects [#1420](https://github.com/HicServices/RDMP/issues/1420)
- Fixed bug with Commit system not refreshing after delete
- Fixed bug with Commit system when working with Plugins that have custom repositories
- Fix deleting ExternalDatabaseServer with YamlRepository not clearing default (e.g. deleting default logging server)
- Fixed stale references in YamlRepository breaking on startup (ServerDefaults.yaml and CredentialsDictionary.yaml) 
- Fixed empty yaml files causing errors (e.g. deleting contents of ServerDefaults.yaml)
- Fixed string encryption on [ExternalDatabaseServer] objects created with YamlRepository


### Added

- Added command line switch `--skip-patching` to prevent running patches and launch the application as normal (can help debugging patch issues) [#1392](https://github.com/HicServices/RDMP/issues/1392)
- Added 'open file' to Console SQL Editor for easier running of .sql files [#1438](https://github.com/HicServices/RDMP/issues/1438)

## [8.0.0] - 2022-09-27

**Contains database patch to add support for Commit system and expanded Folder support**

### Fixed

- Added better error message when there are problems with naming etc of a new cohort being committed [#1408](https://github.com/HicServices/RDMP/issues/1408)
- Fixed null references when Exceptions are surfaced before main UI has loaded
- Fixed a null reference trying to save [TableInfo] objects in application after setting the `Database` field to null.
- Fixed `ViewLogs` command not working from Console Gui

### Added

- Added `SetDefault` command for changing default logging/dqe etc servers from command line
- Added yes/no popup for 'partial matches' when Guessing [CatalogueItem] to [ColumnInfo] mappings (e.g. when remapping metadata layer to a new underlying table) [#1400](https://github.com/HicServices/RDMP/issues/1400)
- Added UI support for changing `UseAliasInsteadOfTransformInGroupByAggregateGraphs` user setting [#1393](https://github.com/HicServices/RDMP/issues/1393)
- Added `DoNotUseHashJoinsForCatalogues` to `ExecuteDatasetExtractionSource` [PipelineComponent] [#1403](https://github.com/HicServices/RDMP/issues/1403)
- Iteratve extractions ([ExtractionProgress]) now have more warnings during checking [#1395](https://github.com/HicServices/RDMP/issues/1395) _(All errors can be suppressed in UserSettings)_
  - Attempting to release a dataset before all batches have been extracted now results in R015
  - If a batch resume is being performed and the previous extraction audit does not contain the same cohort you will get error R017
  - If a batch resume is being performed but no audit can be found then you get error R016


## [7.0.20] - 2022-09-08

### Fixed

- Fixed null reference introduced after new Bitmap dependency refactoring [#1398](https://github.com/HicServices/RDMP/issues/1398)


## [7.0.19] - 2022-09-05

### Fixed

- Fixed a bug inserting into old logging databases


## [7.0.18] - 2022-08-30

### Added
- Added 'Set Description' command to [AggregateConfiguration] context menu
- Template cohort builder aggregates can be dragged onto extraction datasets to import the container tree [#1307](https://github.com/HicServices/RDMP/issues/1307)
- Having a JoinInfo between 2 columns that have different collations is now flagged by ProblemProvider [#1288](https://github.com/HicServices/RDMP/issues/1288)
- Added command `SetExtractionPrimaryKeys` for controlling which columns (if any) will make the primary key when extracting to database [#1335](https://github.com/HicServices/RDMP/issues/1335)
- Added ability to pop out tooltips/problems into modal popup [#1334](https://github.com/HicServices/RDMP/issues/1334)

### Changed
- The 'Core' folder in extraction execution user interface is no longer disabled when empty [#1377](https://github.com/HicServices/RDMP/issues/1377)
- Datasets in extraction UI are no longer expanded by default (i.e. to show Supporting Documents/Sql) [#1264](https://github.com/HicServices/RDMP/issues/1264)
- Removed restriction preventing [Lookup] requiring all foreign key columns being from the same table [#1331](https://github.com/HicServices/RDMP/issues/1307)
- If there are multiple IsPrimaryExtractionTable involved in a query then the one with the IsExtractionIdentifier column (if any) will be picked (previously QueryBuildingException was thrown) [#1365](https://github.com/HicServices/RDMP/issues/1365)

### Fixed

- Running RDMP cli without supplying repository connection details (and after deleting `Databases.yaml`) now results in a specific error message instead of null reference [#1346]https://github.com/HicServices/RDMP/issues/1346
- Fixed Pipeline components who run in threaded but call UI methods resulting in unstable UI components [#1357](https://github.com/HicServices/RDMP/issues/1357)
- Fixed deleting an [ExtractionConfiguration] with Selective Refresh enabled not removing it from UI [#1375](https://github.com/HicServices/RDMP/issues/1375)
- YamlRepository now saves LoadModuleAssembly binary content as a `.nupkg` file instead of string yaml [#1351](https://github.com/HicServices/RDMP/issues/1351)
- Fixed Console Gui activator 'Select File' dialog having a confusing title of "Directory" [#1282](https://github.com/HicServices/RDMP/issues/1282)


## [7.0.17] - 2022-08-01

### Added

- Icons in 'edit extraction columns' window now shows IsExtractionIdentifier and Extraction Primary Key status [#1312](https://github.com/HicServices/RDMP/issues/1312).

### Fixed

- Fixed Release not working from CLI (Bug introduced in 7.0.16)
- Fixed some old legacy plugins breaking startup if installed

## [7.0.16] - 2022-07-25

- Bugfix release due to build issues in releasing 7.0.15
- Bump YamlDotNet from 11.2.1 to 12.0.0

## [7.0.15] - 2022-07-22

### Added

- Added checkbox for show/hide ProjectSpecific Catalogue columns in extraction configuration UI [#1265](https://github.com/HicServices/RDMP/issues/1265)
- Integration tests and example scripts that can be run using RDMP command line `-f` option
- The `Set` command no longer cares about property capitalization
- Command line engines (e.g. `dle`) now optionally support specifying objects in command notation e.g. `-l "LoadMetadata:Load*Frank"` instead of `-l 1232`

### Fixed

- Fixed multiple calls to Refresh in DataExportPropertyManager causing Exception in extraction checks [#1274](https://github.com/HicServices/RDMP/issues/1274)
- Fixed issues with Advanced column reorder dialog [#1273](https://github.com/HicServices/RDMP/issues/1273)
  - Row size no longer cuts off bottom pixels of column name(s)
  - Multi delete is now supported
  - Pasted column name(s) with spaces e.g. `[my cool col]` now work
- Fixed null reference in extraction checks when extracting a dataset where the original [ExtractionInformation] has been deleted [#1253](https://github.com/HicServices/RDMP/issues/1253)
- Added an error provider message for when too many characters are entered in UIs with databindings [#1268](https://github.com/HicServices/RDMP/issues/1268).
- Fixed running on command line with `-f somefile.yaml` being considered 'interactive' (i.e. RDMP would pause to ask you questions like 'are you sure?')
- Fixed issue where DataTableUploadDestination pipeline component would refuse to load tables (e.g. from CSV) where the column has a full stop in it (e.g. `"mycol."`) [1269](https://github.com/HicServices/RDMP/issues/1269)

## [7.0.14] - 2022-06-27

### Added

- Added 'Run Detached' (run task in subprocess).  Uses [ConsoleControl](https://github.com/dwmkerr/consolecontrol).
- Added toFile option to all CLI 'View Data' commands
- When calling commands on the RDMP command line the 'cmd' verb is now optional e.g. you can now enter just `./rdmp list Catalogue`
- Added `-q` option to suppress console logging.  Allows better piping of commands e.g. to file etc
- ProblemProvider can now detect unquoted dates in parameter values [#1197](https://github.com/HicServices/RDMP/issues/1197)
- Added a `NLog.template.config` file to releases for easily enabling diagnostics logging to disk (NLog logging is still disabled by default for the windows client)
- Performance metrics (refresh time, menu building times) are now passed to NLog logging when enabled in windows client [#1227](https://github.com/HicServices/RDMP/issues/1227)
- Plugin UploadFileUseCase pipeline components can now declare `IPipelineRequirement<IBasicActivateItems>`
- Added ability to link deprecated objects to a new version [#949](https://github.com/HicServices/RDMP/issues/949)
- Deprecate command now supports deprecating multiple objects at once on CLI
- Made "Could not reach cohort..." warning suppressible [#1243](https://github.com/HicServices/RDMP/issues/1243)
- SetUserSetting now works for error codes e.g. `SetUserSetting R011 Success` [#1242](https://github.com/HicServices/RDMP/issues/1242)
- Describe command now shows syntaxes that should be used to satisfy parameters on command line
- Made 'Failed to execute Top 1' error when checking a dataset extraction a user configurable error (i.e. user can now set that to ignore)
- Added a warning for when columns in an [ExtractionConfiguration] are 'text' or 'ntext' [#1255](https://github.com/HicServices/RDMP/issues/1255)

### Changed

- The following console commands have been removed and __are instead now supported with `ViewData` command directly__ e.g. `./rdmp ViewData Catalogue:1`
  - ViewCatalogueData
  - ViewCohortIdentificationConfiguration
  - ViewCohortSample
  - ViewSample
- Removed the DescribeCommand CLI command.  Now you can just use 'Describe' e.g. `./rdmp describe Deprecate`

### Fixed

- Fixed user being able to edit filters of a frozen [ExtractionConfiguration]/[CohortIdentificationConfiguration]
- Fixed bug with `ExecuteCrossServerDatasetExtractionSource` guid table name pattern [#1256](https://github.com/HicServices/RDMP/issues/1256)

## [7.0.13] - 2022-05-30

### Changed

- 'View Aggregate' now explicitly applies an ORDER BY count descending.
- New CatalogueItems are now always marked Core (affects drag and drop and new Catalogue creation) - [#1165](https://github.com/HicServices/RDMP/issues/1165),[#1164](https://github.com/HicServices/RDMP/issues/1164)
- If a Catalogue is defined for a Lookup TableInfo then only Core extractable columns will be released (previously all columns were released) [#692](https://github.com/HicServices/RDMP/issues/692)
- Sql Parameters with no value defined are no longer flagged as Problem by ProblemProvider if they have value sets defined [#1180](https://github.com/HicServices/RDMP/issues/1180)
- CatalogueItems now appear in specific folders by Extraction Category [#1112](https://github.com/HicServices/RDMP/issues/1112).

### Added

- Added tracking of SQL/Datagrid splitter distance in user settings.  This allows users to resize how much SQL vs results they see and automatically persist the change.
- Added `CrashAtEnd` system for DLE that allows Attachers to flag a load as a failure without halting execution [#1157](https://github.com/HicServices/RDMP/issues/1157)
- Added `SimpleTicketingSystem` which simply opens the given URL+ticket [#775](https://github.com/HicServices/RDMP/issues/775)
- Added UserSettings editing UI to Console Gui
- Added ability to suppress tree expansion when opening Cohort Builder configurations
- Added a loading spinner for when find is still searching
- Adding a parameter to a filter now shows its initial value [#1201](https://github.com/HicServices/RDMP/issues/1201)
- ProblemProvider now indicates a problem when no ExtractionDirectory is set on a Project in its directory node [#1254](https://github.com/HicServices/RDMP/issues/1254)

### Removed

- Removed Pin system (anchoring an object to the top of a collection tree).

### Fixed

- Fixed order of Sql Parameters not always being first in tree
- Prevented Find/Select columns showing sort indicator when it is not supported
- Fixed `DistinctStrategy.OrderByAndDistinctInMemory` in batch processing retries [#1194](https://github.com/HicServices/RDMP/issues/1194)
- Fixed GoTo where path includes CatalogueFolder in CLI gui

## [7.0.12] - 2022-05-16

### Added

- Added Error/Warn highlighting in console gui run/check windows
- Added 'RAWTableToLoad' dropdown property to RemoteTableAttacher to prevent mispellings when typing table names - [#1134](https://github.com/HicServices/RDMP/issues/1134)
- Added optional argument to 'ExecuteCommandConfirmLogs' that requires rows were loaded by the DLE to pass
- Added ability to search the UserSettings UI 
- Added a prompt to configure JoinInfos when adding a new table to an existing Catalogue
- Added support for viewing more than 650 columns at once in the RDMP windows client UI

### Fixed

- Empty cohort builder containers are now treated as disabled by query builder when StrictValidationForCohortBuilderContainers is off [#1131](https://github.com/HicServices/RDMP/issues/1131)
- Fixed line numbers being clipped when greater than 99 [#1162](https://github.com/HicServices/RDMP/issues/1162)

### Changed

- Queries generated by RDMP are no longer automatically executed as soon as the SQL view tab is opened.  Users can enable 'AutoRunSqlQueries' under user settings to revert this change.

## [7.0.11] - 2022-05-03

### Added

- Added new command 'RefreshBrokenCohorts' for clearing the 'forbid list' of unreachable cohort sources - [#1094](https://github.com/HicServices/RDMP/issues/1094)
- Added new command 'SetAggregateDimension' for changing the linkage column in cohort builder for an [AggregateConfiguration] - [#1102](https://github.com/HicServices/RDMP/issues/1102)
- Added abilty to skip CIC validation checks when opening the commit cohort dialogue - [#1118](https://github.com/HicServices/RDMP/issues/1118)
- Ability to change cohort table name when using ExecuteCrossServerDatasetExtractionSource - [#1099](https://github.com/HicServices/RDMP/issues/1099)
- Added Success bar to ProgressUI
- Added new user setting Auto Resize Columns which will automatically resize columns within the RDMP interface where it makes sense to. E.g. the execute pipeline window and "checks" ui. More changes to be implemneted over time.

### Changed

- Dll load warnings must now be enabled otherwise the information is reported as Success (see user settings error codes R008 and R009)
- The Choose Cohort command no longer lets you pick deprecated cohorts - [#/1109](https://github.com/HicServices/RDMP/issues/1109)

### Fixed

- Fixed resizing issue on License UI when using very low resolution
- Fixed connection strings dialog 'Save as yaml...' producing invalid entry for 'DataExportConnectionString' - [#1086](https://github.com/HicServices/RDMP/issues/1086)
- Fixed various startup errors when Databases.yaml strings are invalid.
- Fixed bug with the 'unreachable' picturebox icon not being clickable
- Fixed unreachable catalogue database resulting in the Startup form immediately closing
- Fixed being able to drag filters/containers onto API calls in Cohort Builder -[#1101](https://github.com/HicServices/RDMP/issues/1101)
- Fixed regression in 7.0.10 where calling `public void ClearDefault(PermissableDefaults toDelete)` multiple times caused an Exception
- Fixed `ExecuteCrossServerDatasetExtractionSource` to work properly with identifiable extractions - [#1097](https://github.com/HicServices/RDMP/issues/1097)
- Fixed bug in cohort builder where dragging into the Execute button would turn it into an editable dropdown menu [#1098](https://github.com/HicServices/RDMP/issues/1098)
- Fixed RemoteTableAttacher logging only the database name and not the table name in RDMP DLE - [#1110](https://github.com/HicServices/RDMP/issues/1110)
- Fixed a bug in SelectiveRefresh mode where deleting a root container of an aggregate or extractable dataset would result in an error
- Fixed Error bar in ProgressUI not showing when committing a cohort - [#1124](https://github.com/HicServices/RDMP/issues/1124)

## [7.0.10] - 2022-04-25

### Added

- "parameter description" and "property name" have been added to the "set value" option for filters - https://github.com/HicServices/RDMP/issues/1034
- Filter parameter values are now prompted for the user when adding existing filter without known good value sets - https://github.com/HicServices/RDMP/issues/1030
- "Set Parameter Value(s)" option added to filter menus so you can more easily change the parameter values - https://github.com/HicServices/RDMP/issues/1035
- Added 'SelectiveRefresh' user setting
- Add options to create an extraction from a Cohorts right click menu and main userinterface - https://github.com/HicServices/RDMP/issues/1039
- Warnings are now shown if "non core" column are used for an extraction/release - https://github.com/HicServices/RDMP/issues/1024
- Added AlwaysJoinEverything user setting for always forcing joins in CohortBuilder - https://github.com/HicServices/RDMP/issues/1032
- Added UsefulProperty columns back into Find/Select dialog - https://github.com/HicServices/RDMP/issues/1033
- Added Extraction/Release warnings for extractions that contain Internal/Deprecated/SpecialApproval fields - https://github.com/HicServices/RDMP/issues/1024
- Added right click context menu support for console gui
- Cohorts now have right click option "Go To -> Project(s)"

### Fixed

- Fixed bug preventing example datasets being created from the RDMP UI client because checkbox was disabled
- "Exisiting" filter typo corrected - https://github.com/HicServices/RDMP/issues/1029
- Fixed refreshes sometimes changing selection in Data Export tree - https://github.com/HicServices/RDMP/issues/1008


### Changed

- New filters are now highlighted correctly when added to a CIC - https://github.com/HicServices/RDMP/issues/1031
- Creating a new Extracion Configuration will now ask the user for Name, Cohort and Datasets to be included for the extraction - https://github.com/HicServices/RDMP/issues/983
- AllowIdentifiableExtractions is now an ErrorCode so can be set to Success instead of always being Fail or Warning (i.e. to completley ignore it).
- The extractability of columns are no longer saved if a Dataset is removed from an Extraction Configuration - https://github.com/HicServices/RDMP/issues/1023
- "Show Pipeline Completed Popup" now enabled by default - https://github.com/HicServices/RDMP/issues/1069
- Cohorts are now "emphasise" after being commited. If part of one project it will highlight under that project.


## [7.0.9] - 2022-03-29

### Added

- Added command CreateNewCohortFromTable which creates a cohort from a table directly without having to first import it as a [Catalogue]
- Import Catalogue filter now allows selecting multiple filters at once.
- Improved performance of Select objects dialog when there are many objects available to pick from
- Made Select objects dialog filter in the same way as the Find dialog (i.e. support short codes and Type names)
- Ability to select multiple objects at once when adding to a Session
- Ability to find multiple objects at once (ctrl+shift+f)
- Added new pipeline component CohortSampler


### Fixed

- Fixed newlines in CatalogueItem descriptions not being output correctly in docx metadata report
- Fixed iterative data loads run on the CLI throwing and returning non zero when caught up to date with load progress (when running in iterative mode)
- Pipeline component order is now "correct" and will list more important variables at the top rather than at the bottom - https://github.com/HicServices/RDMP/issues/996
- Fixed bug where Pipeline objects could not be deleted from the `Tables (Advanced)` tree
- Removing a datset from an [ExtractionConfiguration] now deletes any extraction specific column changes (i.e. changes are not persisted if the dataset is added back in again)
- Fixed Release button prompting to pick [Project] when clicked in the ExecuteExtractionUI [#963](https://github.com/HicServices/RDMP/issues/963)

### Changed

- Processes wanting to run a Pipeline using the current user interface abstraction layer `IPipelineRunner GetPipelineRunner` must now provide a task description and UI look and feel as a `DialogArgs` argument.

## [7.0.8] - 2022-03-08

### Fixed

- Fixed Startup skipping some plugin dlls during load and enabled multithreading
- Fixed CLI not showing underlying exception when unable to reach platform databases

### Removed

- CSV files with unclosed leading quotes are no longer preserved when using IgnoreQuotes (side effect of updating CsvHelper)

## [7.0.7] - 2022-03-01

*Database Patches Included (enables ExtractionProgress retry)*

### Added
- Added ArchiveTriggerTimeout user setting [#623](https://github.com/HicServices/RDMP/issues/623)
- Support for referencing plugin objects from command line e.g. `./rdmp.exe cmd delete MyPluginClass:2`
- The word 'now' is a valid date when supplied on the command line
- Ability to sort based on Favourite status [#925](https://github.com/HicServices/RDMP/issues/925)
- Added Frozen column to Cohort Builder tree for easier sorting
- Added ability to query an [ExternalDatabaseServer] from the right click context menu [#910](https://github.com/HicServices/RDMP/issues/910)
- Added an overlay @ symbol for filters that have known parameter values configured [#914](https://github.com/HicServices/RDMP/issues/914)
- Added Retry support to [ExtractionProgress]
- Added new CLI options for RDMP installer `--createdatabasetimeout` and `--otherkeywords` for custom auth setups e.g. Azure/Active Directory Authentication etc.

### Fixed
- Fixed closing and changing instance not consulting tabs before closing
- Fixed bug where setting `SuggestedCategory` on a plugin command resulted in it vanishing from context menu
- Fixed bug with AllowEmptyExtractions not working under some situations
- Fixed [Lookup] creation UI creating CatalogueItem with the suffix _Desc even when you ask it not to in prompt
- Fixed layout bug in rule validation configuration UI where rationale tip was cut off [#909](https://github.com/HicServices/RDMP/issues/909)
- Fixed ViewLogs tab not remembering sort order between usages [#902](https://github.com/HicServices/RDMP/issues/902)

### Changed

- Find sorts ties firstly by favourite status (favourite items appear above others)
- Find sorts ties lastly alphabetically (previously by order of ID)
- Default sort order of ViewLogs on first time use is now date order descending [#902](https://github.com/HicServices/RDMP/issues/902)

## [7.0.6] - 2022-01-25

*Database Patch Included (enables ExtractionProgress batching)*

### Added

- Added [ExtractionProgress] for robustly extracting large datasets in multiple smaller executions
- Added ability to export [ExtractableCohort] to CSV file
- Added 'Created From' column to cohort detail page (parses cohorts AuditLog)

### Fixed

- Fixed a bug where ProjectUI would not show cohorts when some cohort sources are unreachable
- Fixed ProgressUI filter hiding global errors on extraction where the whole operation failed and a dataset filter was selected ([888](https://github.com/HicServices/RDMP/issues/888))
- Fixed a rare dll resolving issue that could occur during startup when running the RDMP windows client from outside the current directory (https://github.com/HicServices/RDMP/issues/877)

### Changed

- Changed right click context menu item 'Delete' to say 'Remove' when deleting a chain or relationship object (e.g. cohort usage by a project) ([#887](https://github.com/HicServices/RDMP/issues/887))
- Restricted [Pipelines] shown to only those where all components are compatible with the input objects (previously on context was checked) (https://github.com/HicServices/RDMP/issues/885)
- "Show All/Incompatible Pipelines" option added to Pipelines dropdown to make a simpler user interface
- When committing a cohort through the Cohort Builder the Project will automatically be selected if it already belongs to a single one (https://github.com/HicServices/RDMP/issues/868)
- Removed requirement for filter parameters to have comments to be published (https://github.com/HicServices/RDMP/issues/582)

## [7.0.5] - 2022-01-10

### Added

- Added ability to open extraction directory for an [ExtractionConfiguration]
- Added diagnostic screen logging last executed command (https://github.com/HicServices/RDMP/issues/815)
- Added tooltips for objects in tree views (https://github.com/HicServices/RDMP/issues/819).
- Added custom icon for [CatalogueItem] that represent transforms on the underlying column (https://github.com/HicServices/RDMP/issues/818)
- Added Extraction Primary Keys to Catalogue tooltip
- Added ability to 'View TOP 100' etc samples on [ExtractionInformation] (previously only available on [ColumnInfo] objects)
- Added icon overlays for 'Is Extraction Identifier' and 'Is Extraction Primary Key' (https://github.com/HicServices/RDMP/issues/830)
- Extraction Information for a Catalogue Item now includes "Transforms Data" property (which shows yes/no based on whether it transform the column data)
- Added 'open load directory' command to [Catalogue] context menu
- Added ability to switch between instances of RDMP using the Locations menu
- Added CLI command `ClearQueryCache`
- Added Description capability to prompts. More descriptions to be added (https://github.com/HicServices/RDMP/issues/814)
- Added description to Publish Filter "Select One" dialog (https://github.com/HicServices/RDMP/issues/813)
### Fixed
- Changed to SHIFT+Enter for closing multiline dialogs (https://github.com/HicServices/RDMP/issues/817)
- Fixed bug where configuring dataset didn't show all available tables when listing optional joinable tables (https://github.com/HicServices/RDMP/issues/804)

### Changed
- Updated CatalogueItemUI (https://github.com/HicServices/RDMP/issues/820)
- Fixed bug where cached aggregates were not considered stale even though changes had been made to their patient index table (https://github.com/HicServices/RDMP/issues/849)
- "You only have one object Yes/No" box has been removed in favour of being more consistent for the user (https://github.com/HicServices/RDMP/issues/811)

## [7.0.4] - 2021-12-08

### Added

- Added `RoundFloatsTo` to ExecuteDatasetExtractionFlatFileDestination
- Added new menu item Diagnostics->Restart Application
- Trying to extract an [ExtractionConfiguration] with a cohort that is marked IsDeprecated now fails checks
- Added [MigrateUsages] setting to cohort creation destination pipeline components.  When enabled and creating a new version of an existing cohort then all unreleased [ExtractionConfiguration] using the old (replaced) cohort switch to the new version
- Added an 'All Tasks', 'All Runs' etc commands to View Logs tab menu
- Added ability to filter [Catalogue] in the Find dialog by Internal/Deprecated etc
- Added search and filter compatible controls to [Pipeline] editing dialog
- Added ability to ignore/elevate specific errors in UserSettings
- Enabled Expand/Collapse all when right clicking whitespace in a tree collection
- Added title to graph charts
- Added a user setting for hiding Series in which all cells are 0/null
- Added `IPipelineOptionalRequirement` interface for Plugin Pipeline Components that can optionally make use of Pipeline initialization objects but do not require them to function.
- Support for templating in `ColumnSwapper` when used in an extraction pipeline (e.g. $n for project number)
- Support for specifying `--ConnectionStringsFile somefile.yaml` when starting RDMP (gui client or CLI)
- Added 'Hash On Release' column to initial new Catalogue extractability configuration dialog (https://github.com/HicServices/RDMP/issues/394)

### Fixed

- Fixed [Pipeline] objects showing an ID of 0 in tree collections
- Fixed the 'filters' count column in [Catalogue] tree collection showing edit control when clicked
- Fixed Find not working when searching by ID for [Pipeline] objects
- Prevented showing out dated cohorts when changing Project half way through defining a cohort
- When plugins contain dlls with differing version numbers then the latest dll version is loaded (previously the first encountered was used)
- Fixed bug in Console Gui where edit window showed value set directly instead of passing through Property Setters
- Fixed bug in Console Gui where password properties showed (encrypted) HEX binary value instead of ****
- Fixed Command Line UI showing abstract and interfaces when prompting user to pick a Type
- Fixed `OverrideCommandName` not working for `ExecuteCommandViewLogs` command
- Fixed `View Logs` commands appearing twice in right click context menu for logging servers objects (once on root and once under 'View Logs' submenu)
- Generate Release Document now shows as impossible when Cohort is not defined or unreachable (e.g. if user does not have access to cohort database)
- Fixed bug where selecting a [PipelineComponent] for which help is unavailable would leave the previously selected component's help visible
- Fixed bug with 'Commit Cohort' storing the target cohort database for future clicks
- Fixed a bug where editing a field like `Description` would fire validation on other properties e.g. `Name` which could slow controls down when validation is slow and change events are fired in rapid succession.
- Edit Catalogue window layout updated to allow errors to be seen on the right hand side of inputs (https://github.com/HicServices/RDMP/issues/758)
- Cohort Identification Configuration descriptions box is now easy to read and edit (https://github.com/HicServices/RDMP/issues/755)
- Fixed bug where RDMP would lose focus when "checks" were being run in background resulting in RDMP appearing unresponsive (https://github.com/HicServices/RDMP/issues/747)
- Fixed bug where some words in RDMP would have spaces in the wrong place (e.g. "W HERE") (https://github.com/HicServices/RDMP/issues/752)

### Changed

- Bump System.Drawing.Common from 5.0.2 to 5.0.3
- Bump System.Security.Permissions from 5.0.0 to 6.0.0
- Bump NLog from 4.7.12 to 4.7.13
- Changed to Dock layout for Pipeline editing control (may improve performance on older machines)
- Removed dependency on `System.Drawing.Common` by updating usages to `System.Drawing`
- Increased size of all text fields in [Catalogue] and [CatalogueItem] to `nvarchar(max)` to support long urls etc
- Updated icons to a more modern look. Catalogue Item image no longer has black corner. Green yellow and red smiley faces have been replaced. Cloud API icon replaced (https://github.com/HicServices/RDMP/issues/712)
- Extract to database now checks for explicit table names amongst pre-existing tables on the destination
- Startup no longer reports non dotnet dlls as 'unable to load' (warnings)
- Added Project number to Title Bar (and full project name to tooltip) for Extraction Configurations (https://github.com/HicServices/RDMP/issues/621)
- Root Cohort Identification Configuration will now highlight SET container issues with red highlight (https://github.com/HicServices/RDMP/issues/681)
- "Data Export" has been renamed to "Projects" to be more consistent (https://github.com/HicServices/RDMP/issues/720)
- Corrected layout of "Master Ticket" in New Project dialog (https://github.com/HicServices/RDMP/issues/735)
- Corrected layout of "Create New Lookup" (https://github.com/HicServices/RDMP/issues/730)
- Aligned buttons for Pipeline options (https://github.com/HicServices/RDMP/issues/721)
- Add "clause" (e.g. WHERE) to SQL attribute input to make it clearer what SQL you need to enter (https://github.com/HicServices/RDMP/issues/751)
- User Settings dialog now has a nicer layout (https://github.com/HicServices/RDMP/issues/760)


## [7.0.3] - 2021-11-04

### Fixed

- Fixed bug with ConfirmLogs when running with multiple [CacheProgress]

## [7.0.2] - 2021-11-03

### Fixed

- Fixed 'package downgrade' dependencies issue with `HIC.RDMP.Plugin.UI`
- Fixed log viewer total time display in logs view when task ran for > 24 hours.
- Fixed not implemented Exception when using username/password authentication and viewing [CohortIdentificationConfiguration] SQL
- Fixed missing 'add sql file process task' in DLE load stage right click context menus


### Added

- Console gui context menu now shows compatible commands from plugins
- Added the 'ConfirmLogs' command for verifying if a task is failing (e.g. a DLE run)

### Changed

- When syncing table columns with the database, the full column (including table name) is displayed in the proposed fix (previously only the column name was displayed).
- Bump Terminal.Gui from 1.2.1 to 1.3.1

## [7.0.1] - 2021-10-27

### Changed

- Bump NLog from 4.7.11 to 4.7.12
- Bump Microsoft.NET.Test.Sdk from 16.11.0 to 17.0.0
- [Catalogue] and [CatalogueItem] edit tab now expands to fill free space and allows resizing

### Fixed

- Fixed Null Reference exception when collection tabs are opened twice
- Fixed CohortBuilder 'Execute' showing ExceptionViewer on the wrong Thread

### Added

- Column visibility and size are now persisted in UserSettings

### Removed

- Removed FillsFreeSpace on columns.  User must now manually resize columns as desired

## [7.0.0] - 2021-10-18

### Changed

- IPluginUserInterface is now in `Rdmp.Core` and therefore you can write console gui or dual mode (console and winforms) plugin UIs
- IPluginUserInterface CustomActivate now takes IMapsDirectlyToDatabaseTable allowing custom plugin behaviour for activating any object
- DatasetRaceway chart (depicts multiple datasets along a shared timeline) now ignores outlier values (months with count less than 1000th as many records as the average month)
- Renamed `SelectIMapsDirectlyToDatabaseTableDialog` to `SelectDialog<T>` (now supports any object Type)
- Selected datasets icon now includes all symbols of the Catalogue they represent (e.g. ProjectSpecific, Internal)
- Changed how RDMP treats cohorts where the data has been deleted from the cohort table.  'Broken Cohort' renamed 'Orphan Cohort' and made more stable
- [CohortAggregateContainer] now show up in the find dialog (you can disable this in UserSettings)
- Bump Microsoft.Data.SqlClient from 3.0.0 to 3.0.1
- Checks buttons on the toolbars are now hidden instead of disabled when inapplicable
- Shortened tool tips in top menu bar

### Removed

- IPluginUserInterface can no longer add items to tab menu bars (only context menus)
- Removed some Catalogue context menu items when the Catalogue is an API call
- Adding a Filter from Catalogue no longer opens it up in edit mode after adding
- Command line execution (e.g. `rdmp cmd ...`) no longer supports user interactive calls (e.g. YesNo questions)
- Removed PickOneOrCancelDialog
- Removed RAG smiley from server connection UI.  Now errors are reported 'Connection Failed' text label

### Added
- Added CatalogueFolder column to Select Catalogue dialog
- Added custom metadata report tokens:
  - $Comma (for use with formats that require seperation e.g. JSON when using the `$foreach` operation)
  - $TimeCoverage_ExtractionInformation (the column that provides the time element of a dataset to the DQE e.g. StudyDate)
- Added support for default values in constructors invoked from the command line (previously command line had to specify all arguments.  Now you can skip default ones at the end of the line)
- Added support for deleting multiple objects at once with the delete command (e.g. `rdmp cmd Delete Plugin true` to delete all plugins)
  - Boolean flag at the end is optional and defaults to false (expect to delete only 1 object)
  - Use `rdmp cmd DescribeCommand Delete` for more information
- Added ability to directly query Catalogue/DataExport to Console Gui
- Added extraction check that datasets are not marked `IsInternalDataset`
- Added ability to script multiple tables at once via right click context menu in windows client
- Support for shortcodes in arguments to commands on CLI e.g. `rdmp cmd describe c:11`
- Added new command 'AddPipelineComponent' for use with RDMP command line
- Added ability to filter datasets and selected datasets by Catalogue criteria (e.g. Deprecated, Internal)
- Added Clone, Freeze, Unfreeze and add dataset(s) ExtractionConfiguration commands to command line
- Added support for identifying items by properties on CLI (e.g. list all Catalogues with Folder name containing 'edris')
- Cloning a [CohortIdentificationConfiguration] now opens the clone
- Added ability to remove objects from a UI session
- Added new command ViewCohortSample for viewing a sample or extracting all cohort identifiers (and anonymous mapping) to console/file
- Added the ability to pick which tables to import during Bulk Import TableInfos
- Added CLI command to create DLE load directory hierarchy ('CreateNewLoadDirectory')

### Fixed
- Fixed deleting a parameter value set failing due to a database constraint
- Fixed a bug where changing the server/database name could disable the Create button when selecting a database
- Added the ability to drop onto the Core/Project folders in the 'execute extraction' window
- Fixed a big where Yes/No close popup after running a pipeline in console gui could crash on 'No'
- Fixed deleting source/destination pipeline components directly from tree UI
- Fixed various issues when viewing the DQE results of a run on an empty table
- DatasetRaceway in dashboards now shows 'Table(s) were empty for...' instead of `No DQE Evaluation for...` when the DQE was run but there was no result set
- Added better error message when trying to create a new RDMP platform database into an existing database that already has one set up
- Fixed [CohortAggregateContainer] and filter containers not showing up in Find when explicitly requested
- Fixed deleting an [ExtractionFilter] with many parameter values configured.  Now confirmation message is shown and all objects are deleted together
- Fixed bug saving an [ExtractionInformation] when it is an extraction transform without an alias
- Fixed bug refreshing Data Export tree collection when deleting multiple Projects/Packages at once (deleted objects were still shown)
- Fixed bug dragging filters into Cohort Builder

## [6.0.2] - 2021-08-26

### Changed

- Bump Microsoft.NET.Test.Sdk from 16.10.0 to 16.11.0
- Bump NLog from 4.7.10 to 4.7.11

### Added

- Support for plugin Catalogues in cohort builder.  These allow you to write plugins that call out to arbitrary APIs (e.g. REST etc) from the RDMP cohort builder

### Fixed

- Fixed ExecuteCommandCloneCohortIdentificationConfiguration asking for confirmation when activation layer is non interactive

## [6.0.1] - 2021-08-12

### Added

- Added new command 'Similar' for finding columns that have the same name in other datasets
- Added the ability to Query Catalogue/DataExport databases directly through RDMP
- Support for custom column names in ColumnSwapper that do not match the names of the lookup columns
- Added ScriptTables command for scripting multiple [TableInfo] at once (optionally porting schema to alternate DBMS types).
- Support for nullable value/Enum types in command constructors

### Fixed

- AlterColumnType command now shows as IsImpossible when column is part of a view or table valued function
- Describe command no longer shows relationship properties
- Fixed layout of Bulk Process Catalogue Items in dotnet 5
- Fixed missing dependency in new installations when rendering Charts

## [6.0.0] - 2021-07-28

### Changed

- Upgraded Sql Server library from `System.Data.SqlClient` to `Microsoft.Data.SqlClient`
- `ExecuteCommandAlterColumnType` now automatically alters \_Archive table too without asking for confirmation
- When foreign key values are missing from lookups, the 'Missing' status is now attributed to the `_Desc` field (previously to the foreign key field)
- Changed Console gui DLE / DQE (etc) execution to use ListView instead of TextView
- Referencing an object by name in a script file now returns the latest when there are collisions e.g. "[ExtractableCohort]" would return the latest one (created during the script execution session)
- Bump YamlDotNet from 11.2.0 to 11.2.1
- Bump SecurityCodeScan.VS2019 from 5.1.0 to 5.2.1
- Command 'Set' now shows as Impossible for property 'ID'
- RDMP no longer complains about mixed capitalisation in server names and will connect using the capitalisation of the first encountered.

## Fixed

- Fixed release engine not respecting `-g false` (do not release Globals)
- Fixed column order in DQE results graph sometimes resulting in shifted colors (e.g. Correct appearing in red instead of green)
- Fixed Prediction rules never being run when value being considered is null (DQE).
- Fixed a bug creating a cohort without specifying a Project from the console
- Fixed bug where searching in console gui could be slow or miss keystrokes
- Fixed bug in console gui where GoTo Project or Cohort would not highlight the correct item
- Fixed bug in console gui where delete key was not handled resulting in a loop if errors occurred trying to delete the object
- Removed limit of 500 characters on extraction SQL of columns

### Added

- Added user setting for filtering table load logs where there are 0 inserts,updates and deletes
- Added support for specifying datatype when calling `ExecuteCommandAlterColumnType`
- Pipeline and DLE components with object list arguments now show the previously selected items in the 'Select Object(s)' popup
- Pressing 'delete' key in console gui edit window now offers to set value of property to null
- Editing a foreign key property (e.g. `PivotCategory_ExtractionInformation_ID`) now shows objects rather than asking for an `int` value directly
- Fatal errrors in console gui now get logged by NLog (e.g. to console/file)
- Added user setting `CreateDatabaseTimeout`

### Removed

- Removed check for DataLoadProgress being before OriginDate of a `LoadProgress`

## [5.0.3] - 2021-06-17

- Hotfix extraction/DLE progress UI layout on some Windows configurations

## [5.0.2] - 2021-06-16

### Changed

- Bump YamlDotNet from 11.1.1 to 11.2.0


### Fixed

- Fixed layout of windows client engine progress controls not filling all available screen space

## [5.0.1] - 2021-06-08

### Added

- Added CLI console gui context menu for [LoadMetadata]
- Commit cohort from CohortIdentificationConfiguration now shows crash message Exception on failure
- Added `--usc` flag to `rdmp gui`.  This allows you to specify using the `NetDriver` for Terminal.Gui (an alternative display driver)
- Added optional file argument to `ExecuteAggregateGraph` command (outputs graph data table to the file specified)
- Added ability to select a [DataAccessCredentials] in table/database selector control
- Added TopX and Filter (text) to console view logs
- Added alternative colour scheme to console gui

### Changed

- Changed `ExtractMetadata` template syntax to require `DQE_` and added year/month/day sub components:
  - `$StartDate`, `$EndDate` and `$DateRange` are now `$DQE_StartDate`, $DQE_EndDate and $DQE_DateRange.
  - Added `$DQE_StartYear`,`$DQE_EndYear`,`$DQE_StartMonth`,`$DQE_EndMonth`,`$DQE_StartDay`,`$DQE_EndDay`
  - Added `$DQE_PercentNull` (must be used with a `$foreach CatalogueItem` block)
  - Added TableInfo and ColumnInfo properties (e.g. `$Server`)
  - Added $DQE_CountTotal
- Improved performance of checks user interface (especially when there are a large number of check messages)

### Fixed

- Fixed arguments not showing up under Pipeline components of 'Other' (unknown) pipelines node
- Fixed refresh speed of console gui causing problems with Guacamole
- Fixed Keyboard shortcuts of pipeline engine execution window sharing the same letters
- Fixed bug running rdmp gui (console) with a remote current directory
- Fixed 'View Catalogue Data' command when run on ProjectSpecific Catalogues
- Fixed 'Import ProjectSpecific Catalogue' command not preserving Project choice in configure extractability dialog
- When importing an existing data table into RDMP and cancelling [Catalogue] creation RDMP will prompt you to optionally also delete the [TableInfo]

### Dependencies

- Bump Terminal.Gui from 1.0.0 to 1.1.1
- Bump HIC.FAnsiSql from 1.0.6 to 1.0.7
- Bump Microsoft.NET.Test.Sdk from 16.9.4 to 16.10.0


## [5.0.0] - 2021-05-05

### Changed

- .Net 5.0 for all, instead of Framework 4.6.1+Core 2.2+Standard 2.0 mix
- Query editor autocomplete now uses integrated autocomplete (no icons, better matching)
- Throttled how often spelling is checked in Scintilla controls.
- Changed message about inaccessible cohorts to a warning instead of an error. 
- Collation is now explicitly specified when creating a new cohort source using the wizard (as long as there is a single collation amongst existing ColumnInfo of that type)

### Added

- Added `$foreach Catalogue` option for custom metadata report templates (to allow prefix, suffixes, table of contents etc)
- Added ability to search for objects by ID in console gui
- More detailed logging of Type decisions when extracting to database
- Added ability to cancel ongoing queries in CLI Sql Editor
- Added 'Reset Sql' and 'Clear Sql' buttons to CLI Sql Editor
- Added ability to set custom timeout for queries in CLI Sql Editor
- Added ability to save results of CLI Sql Editor (table) to CSV
- Added view data/aggregate etc on ColumnInfo objects to list of commands accessible from the CLI gui
- Added 'Go To' commands to CLI gui
- Exposed 'Add New Process Task...' to load stages in CLI menu
- Added 'ViewCatalogueData' command for CLI and CLI GUI use
- Better error reporting when item validators crash during validation execution (now includes constraint type, column name and value being validated).
- Added 'Go To' commands to CLI gui
- Exposed 'Add New Process Task...' to load stages in CLI menu
- Exposed 'View Logs' commands on CLI and CLI gui
- Added minimum timeout of 5 seconds for `CohortIdentificationConfigurationSource`
- 'View Logs' tree view now accessible for CacheProgress objects
- Added query/result tabs to CLI GUI Sql editor
- Console GUI now shows important information (e.g. 'Disabled') in brackets next to items where state is highly important
- Added new command RunSupportingSql
- Console GUI root nodes now offer sensible commands (e.g. create new Catalogue)
- Added Value column to tree views (allows user to quickly see current arguments' values)
- Added 'other' checkbox to 'Create Catalogue by importing a file' (for selecting custom piplelines)
- Command SetExtractionIdentifier now supports changing the linkage identifier for specific ExtractionConfigurations only
- Added new command `AlterTableMakeDistinct`
- Added CLI GUI window for running Pipelines that displays progress
- Added RDMP.Core version number to logs at startup of rdmp cli
- Added graph commands to CLI:
  - ExecuteCommandSetPivot
  - ExecuteCommandSetAxis
  - ExecuteCommandAddDimension


### Fixed

- Fixed CLI database selection UI not using password mask symbol (`*`)
- Fixed CLI GUI message boxes bug with very long messages
- Fixed Custom Metadata template stripping preceeding whitespace in templated lines e.g. `"  - $Name"` (like you might find in a table of contents section of a template)
- Fixed 'Set Global Dle Ignore Pattern' failing the first time it is used by creating a StandardRegex with no/null Pattern
- Fixed order of branches in CLI gui tree
- Fixed importing filter containers not saving Operation (AND/OR)
- Fixed right click menu not showing when right clicking after selecting multiple objects
- Fixed some delete commands not updating the UI until refreshed (e.g. disassociating a [Catalogue] from a [LoadMetadata])
- Fixed text on disassociating a [Catalogue] from a [LoadMetadata]
- Fixed sort order not being respected in cohort summary screen
- Fixed DQE graph when data has dates before the year 1,000
- Fixed `ExecuteCommandCreateNewCatalogueByImportingFile` when using blank constructor and from CLI GUI
- Fixed extraction UI showing "WaitingForSQLServer" when DBMS might not be (now says "WaitingForDatabase").
- Fixed bug where some UI tabs would not update when changes were made to child objects (e.g. deleting a dataset from an extraction using another window in the client)
- Fixed support for UNC paths in SupportingDocument extraction (e.g. \\myserver\somedir\myfile.txt)
- Fixed not being able to add `Pipeline` objects to Sessions

### Dependencies

- Bump System.Drawing.Common from 5.0.0 to 5.0.2
- Bump Moq from 4.16.0 to 4.16.1
- Bump Microsoft.NET.Test.Sdk from 16.8.3 to 16.9.4
- Bump NLog from 4.7.7 to 4.7.10
- Bump SecurityCodeScan.VS2019 from 5.0.0 to 5.1.0
- Bump Newtonsoft.Json from 12.0.3 to 13.0.1
- Bump YamlDotNet from 9.1.4 to 11.1.1
- Bump NUnit from 3.13.1 to 3.13.2

## [4.2.4] - 2021-02-05

- Added CLI commands for viewing/changing `UserSettings` e.g. AllowIdentifiableExtractions
- Added user setting `ShowPipelineCompletedPopup` for always popping a modal dialog on completion of a pipeline execution in the GUI client (e.g. committing a cohort)
- Added new flexible file/directory extraction component `SimpleFileExtractor`

### Changed

- Globals tickbox can now be checked even when there are no explicit files (this allows implicit files e.g. `SimpleFileExtractor` to still run)

### Fixed 

- Fixed MySql backup trigger implementation not updating validTo on the new row entering the table on UPDATE operations

## [4.2.3] - 2021-02-01

### Fixed 

- Fixed rare threading issue with tree representations of Lookups
- Fixed proxy objects context menus not functioning correctly since 4.2.0 (e.g. Catalogues associated with a load) for some commands

### Dependencies

- Bump NUnit from 3.13.0 to 3.13.1

## [4.2.2] - 2021-01-28

### Added

- Added `patch` command to rdmp CLI e.g. `./rdmp patch -b`
- Added ProjectName to ExtractionConfiguration objects visualisation in Find / Select popups

### Fixed

- Fixed erroneous warning where some characters were wrongly reported as illegal e.g. '#' in Filter names 
- Fixed RemoteDatabaseAttacher not logging table name (only database)

### Changed

- Metadata report now lists Catalogues in alphabetical order
- Changed hierarchy multiple parents state to be a Warning instead of an Error

### Dependencies

- Bump Moq from 4.15.2 to 4.16.0
- Bump YamlDotNet from 9.1.1 to 9.1.4
- Bump NLog from 4.7.6 to 4.7.7
- Bump SSH.NET from 2020.0.0 to 2020.0.1

## [4.2.1] - 2021-01-13

### Added

- Choose Load Directory on DLE now shows old value during editing
- Added property suggestions when using ExecuteCommandSet with an incorrect property name
- Added the ability to drag and drop aggregates into other CohortIdentificationConfigurations to import
- Added ColumnDropper that allows a user to specify the columns that should not be extracted in the pipeline.
- Added Favourite/UnFavourite to right click context menus
- CachingHost now logs the state of the CacheProgress being executed first thing on start
- Home screen now supports right click context menu, drag and drop etc
- Added 'Sessions'.  These are tree collection windows similar to Favourites but with a user defined name and limited duration (until closed)

### Fixed

- Fixed startup error when user enters a corrupt connection string for platform database locations.  This bug affected syntactically invalid (malformed) connection strings (i.e. not simply connection strings that point to non existant databases)
- Fixed various issues in ColumnSwapper
  - If input table contains nulls these are now passed through unchanged
  - If mapping table contains nulls these are ignored (and not used to map input nulls)
  - If input table column is of a different Type than the database table a suitable Type conversion is applied
- Data load engine logging checks are better able to repair issues with missing logging server IDs / logging tasks
- Better support for abort/cancel in
  - RemoteTableAttacher
  - ExcelAttacher
  - KVPAttacher
  - RemoteDatabaseAttacher
- Fixed View Inserts/Updates dialog when using non SqlServer DBMS (e.g. MySql)
- Fixed various layout and performance issues with RDMP console GUI.
- Fixed `rdmp cmd` loop exiting when commands entered result in error.
- Fixed autocomplete in `rdmp cmd` mode and enabled for Linux
- Fixed right click context menu being built twice on right click a new node (once for selection and once for right click)

### Changed

- Added timeout of 10 minutes (previously 30 seconds) for counting unique patient identifiers while writing metadata for extractions
- Choose Load Directory now lets you specify invalid directories e.g. when building a load on one computer designed to run on separate computer with an isolated file system.
- Reinvented Console Gui to more closely resemble the windows client

### Dependencies

- Bump SSH.NET from 2016.1.0 to 2020.0.0

## [4.2.0] - 2020-10-19

### Fixed

- Reduced memory overhead during refreshes
- Fixed various graphical/performance issues when running in VDI environments with limited CPU
- Fixed missing scrollbars in Explicit Column Typing user interface
- Fixed various errors that could occur when a [Catalogue] referenced by an extraction is deleted outside of RDMP (e.g. by truncating the database table(s))

### Added

- Support for importing WHERE logic into extraction datasets from other configurations or cohort builder configurations
- Pipeline ID and Name now recorded in logs for Data Extractions
- Added support for viewing extraction logs in tree form (for a given ExtractionConfiguration)
- Added `AllowIdentifiableExtractions` user setting.  Enabling this prevents RDMP reporting an error state when cohorts are created that have the same private and release ID fields.
- Added GoTo from extraction/cohort building filters to the parent Catalogue level filter and vice versa
- Added ability to suppress [LoadMetadata] triggers
- Added ability for Plugins to store custom information about objects in the RDMP Catalogue platform database
- Added IgnoreColumns setting for DLE to ignore specific columns in the final table completely (not created in RAW/STAGING and not migrated)

### Changed

- CLI tools now built for .Net Core 3.1 since 2.2 has reached EOL

## [4.1.9] - 2020-09-17

### Added

- Added ExplicitDateTimeFormat property to flat file attachers and pipeline sources.  Allows custom parsing of dates e.g. where no delimiters exist (e.g. 010120)

## [4.1.8] - 2020-08-17

### Fixed 

- Fixed progress logging still not being allowed to go backwards when logging to database

## [4.1.7] - 2020-08-14

### Changed

- Schema names (Sql Server) are now wrapped correctly e.g. `[My Cool Schema]`
- Progress logged (e.g. done x of y files) can now go backwards.

### Added

- New command `SetArgument` for easier changing of values of modules (e.g. [PipelineComponent]) from command line
- Support for `DescribeCommand` help text on `NewObject` and other commands that take dynamic argument lists (command line)

## [4.1.6] - 2020-08-04

### Added

- Added 'Save Changes' prompt when closing tabs
- Added Import command for bringing in one or more [CohortIdentificationConfiguration] into an existing container (like Merge / UnMerge but for existing configurations)
- Added checks for LoadProgress dates being in sensible ranges during DLE

### Fixed

- Fixed [bug when parsing lists of ints in CLI](https://github.com/HicServices/RDMP/issues/84)

## [4.1.5] - 2020-07-14

### Added

- Added Merge command, for combining two or more configurations in cohort builder into one
- Added Un Merge command for splitting one cohort builder configuration into multiple seperate ones
- Improved error messages in extraction checking when there are:
  -  2+ columns with the same name
  -  2+ columns with the same location in extraction order
  -  Cohort and dataset are on different servers
- Added ability to search by ID in find dialog

### Changed

- Unhandled Application/Thread exceptions (rare) now show in the top right task bar instead of as a popup dialog

### Fixed

- Fixed lookups, supporting documents etc not appearing in the extractable artifacts tree view of the extraction window when non global.

## [4.1.4] - 2020-07-02

### Added

- Custom Metadata Report now supports looping items in a Catalogue (use `$foreach CatalogueItem` to start and `$end` to end)
- Added help to 'New Project' user interface
- Forward/Backward now includes selection changes in tree collections
- Added support for newline replacement in custom metadata doc templates

### Changed

- Improved usability of selecting multiple datasets in the 'New Project' user interface
- When in multiple selection mode, double clicking a row in the object selection dialog will add it to the selection (previously would close the dialog with the double clicked item as the sole selected item)

### Fixed

- Extractable columns Order field defaults to Max + 1 (previously 1).  This results in new columns appearing last in extracted datasets and prevents Order collisions.
- 'Select Core' columns UI button now works correctly with ProjectSpecific Catalogues (previously the highlighted rows would not change)
- Fixed popup error message showing when deleting an ExtractionConfiguration where one or more datasets are currently being edited (in tabs) 
- Fixed context menu opening error that could occur in cohort builder when datasets are not configured properly (e.g. have too many [IsExtractionIdentifier] columns).
- Fixed alias changes not showing up as 'Differences' in edit dataeset extraction user interface
- Fixed bugs in using GoTo menu of document tabs after a Refresh
- Fixed ALTER context sub menu of TableInfo when Server property is null (or other fundamental connection details cannot be resolved).
- Fixed whitespace only literal strings (e.g. `" "`) on command line causing error while parsing arguments
- Fixed bug with YesNoToAll popups launched from ChecksUI when running as a modal dialogue.
- Fixed bug with user setting 'Show Object Collection On Tab Change' when selecting tabs for objects in CohortBuilder configurations.

## [4.1.3] - 2020-06-15

### Added

- Added `-f` option to CLI (`rdmp.exe -f somefile.yaml`) to run all commands in a file
- Added "Go To" to tab right click context menu (previously only available in collections).
- Private key encryption file location can now be customized per user by setting an environment variable `RDMP_KEY_LOCATION`.  This will override any key file location specified in the RDMP platform database.

### Changed

- Frozen Extraction Configurations folder always appears at the bottom of the branch under Projects
- Improved layout of query building errors in QueryBuilder SQL viewing user interfaces

### Fixed

- Fixed bug in tree ordering when comparing a fixed order node to a non fixed order node.

## [4.1.2] - 2020-06-03

### Added

- Ability to create (Project Specific) Catalogues using the Project collection tree view top menu
- Ability to Enable/Disable many objects at once
- Catalogue icons under a load now show full range of status icons (e.g. internal / project specific)

### Changed

- When a load has only one LoadProgress dropdown no longer shows "All available"
- Double clicking a crashed configuration in cohort builder now shows the error message (previously would edit/expand the object).  Error message still accessible via context menu (as previously).
 
### Fixed

- Fixed Order not being considered 'OutOfSync' on ExtractableColumn
- Fixed changes to Catalogue visibility checkboxes not being persisted
- Fixed object caching system when RDMP user has insufficient permissions to view Change Tracking tables. 
- Fixed UserSettings last column sort order multithreading issue (causing File IO permissions error in rare cases)

## [4.1.1] - 2020-05-11


### Added

- Added ability to pick a folder in Metadata Report UI

### Fixed

- Opening 'Recent' items that have been deleted now prompts to remove from list
- Fixed race conditions updating UI during refresh / dispose of activators

## [4.1.0] - 2020-05-05

### Added

- Added tool strip to tree collection user interfaces
- Added new [PipelineComponent] `SetNull` which detects bad data in a specific column of pipeline data and sets cells matching the `Regex` to null
- Added support for template based metadata extractions ([Catalogue] descriptions etc) 
- Added new property RemoteServerReference to RemoteTableAttacher which centralises server name/database/credentials when creating many attachers that all pull data from the same place
- Added double click to expand tree option for RDMP
- When searching (Ctrl+F), exact matches now appear first
- Added RDMP platform database name (and server) to the window title
- Added Export Plugins command (which saves the currently loaded RDMP plugins to the selected folder)
- Double clicking a dataset in the Extraction user interface opens it for editing (previously you had to right click and select Edit)

### Changed

- CohortBuilder interface has been revamped
- Home screen now follows more consistent user experience and includes recently used items
- Catalogue collection no longer expands when CatalogueFolder changes

### Fixed

- LoadProgress with RemoteTableAttacher now works correctly with DBMS that do not support Sql parameter declarations (Oracle / Postgres)

## [4.0.3] - 2020-02-28

### Added

- Added timestamps to Word Metadata Reports (e.g. when document was created)
- Added icon for HashOnDataRelease
- Added Order column to [Catalogue] Collection tree view
- Added ability to disable the TicketingSystem that controls whether datasets can be released (only applies where one has been configured)
- Added ability to customize extraction directory subfolder names
- Added check for stale extraction records when generating a one off Release Document (i.e. not part of a Release workflow)
- Added clarifiaction on what to do if a table is not found during synchronization
- Refresh now shows 'waiting' cursor while updates take effect
- Creating a [Catalogue] from a CatalogueFolder right click context menu now creates the resulting [Catalogue] in that directory
- Added ability to right click a dataset in an [ExtractionConfiguration] and open the directory into which it was extracted (if it was extracted to disk)
- Added Extraction Category column for columns included in the project extractions
- Added command Import [Catalogue] Item Descriptions accessible from the [CatalogueItem] node menu that imports all descriptions (and other fields) from one [Catalogue] into another.
- Added 'Execute' button on [Catalogue] and Extraction dataset SQL viewing windows.
- 'Show' on collection based tab windows now prompts you to pick which you want to navigate to (previously did nothing)
- Datagrid UI now shows server/database names and DatabaseType
- Running Checks or CheckAll now shows the Checks column (if it isn't already visible)
- Added 'Clear Cache' option for clearing the cache on a single [Catalogue] in a cohort builder configuration (without affecting the cache state of the others)
- Added `FOR UPDATE` to the end of the DLE migration query for MySql server (prevents edge case deadlocks when live table changes during migration)

### Changed

- Datagrid/query syntax errors are now more visible and consistent with other SQL IDEs
- Open / New [Catalogue] no longer closes all toolboxes prior to setting up editing layout
- Bulk Process CatalogueItems now defaults to exact matching (ignoring case)
- Changed MySql adapter from `MySql.Data` to `MySqlConnector` (see [FAnsiSql] version 0.11.1 change notes)

### Fixed

- Fixed bug where broken Lookup configurations could result in DQE not passing checks
- Fixed top menu missing some options on extraction/cohort building graphs (e.g. timeout / retry query)
- Fixed DLE backup trigger creation for old versions of MySql (5.5 and earlier)
- Fixed some forms not getting launched when new objects are created (e.g. Supporting Documents)
- Fixed null reference when cancelling adding a SupportingDocument
- Fixed bug in axis section of graph editor where changing value would result in text box loosing focus
- Fixed ticketing system Reason [for not being able to release a configuration] not being displayed on the ReleaseUI

## [4.0.2] - 2020-01-23

### Fixed

- Fixed stack overflow when trying to edit 'unknown pipelines' in Tables tree view
- Undo/Redo button now changes label as well as icon during use
- Fixed null reference when using command `Reports->Generate...->Metadata Report...`
- Fixed bug in console gui where cancelling a property change (e.g. Description) would result in setting the value to null.

## [4.0.1] - 2019-12-03

### Added

- Ability to generate metadata reports for subset of catalogues (e.g. all catalogues in a folder).
- Cohort Builder build log now lists the [IsExtractionIdentifier] column for each cohort set

### Changed

- Cohort Builder now shows "No Cache" when there is no query cache server configured for a configuration instead of "0/1" (or "0/2" etc)

### Fixed

- Fixed issue using the 'context menu' button on compatible keyboards to access the GoTo menu (sometimes menu would not be expandable)
- Fixed issue where ProjectNumber and Version appeared editable in some tree controls (changes were ignored).  These cells are now correctly readonly.
- Fixed bug in log viewer right click (introduced in 4.0.1 command refactoring)
- TestConnection now shows obfuscated connection string when a connection cannot be established (affects RDMP API users only - not core software)
- Fixed changing join direciton in patient index tables not triggering refresh
- Fixed Data Load Engine RAW server credentials when running RDMP installer with sql user authentication (RAW server entry would be created with Integrated Security)

## [4.0.1-rc3] - 2019-11-25

### Added

- Console gui supports short code searches (e.g. "c", "ti" etc)

### Changed

- Updated to [FAnsiSql] 0.10.13

### Fixed

- Fixed various issues with new CLI gui

## [4.0.1-rc2] - 2019-11-20

### Added

- Added interactive terminal user interface `./rdmp gui`

### Changed

- Cloning an Extraction Configuration no longer expands clone and names the new copy "Clone of [..]" (previously name was a guid)
- Select object dialog now display a maximum of 1000 objects (prioritising your search text)
- Logging tasks are now case insensitive

### Fixed

- Fixed Console input in CLI when running under Linux
- Fixed issue where parallel checks could fail due to UI cross thread access
- Fixed bugs in DLE when loading tables with dodgy column names (e.g. `[My Group by lolz]`)
- 
...

## [4.0.1-rc1] - 2019-11-11

### Added

- Support for PostgreSql databases

### Changed

- Sql Server `..` syntax is no longer used (now uses `.dbo.` - or whatever the table schema is).  Since references can be shared by users the default schema notation is not good idea.
- Cohort Query Bulder will now connect to the database containing the data rather than the users default database when querying data on a single database
- Flat file Attachers now process files in alphabetical order (case insensitive) when Pattern matches multiple files (previously order was arbitrary / OS defined)
- Extraction source now specifies database to connect to when a dataset exists in a single database (previously connected to users default server e.g. master)
- Updated to latest version of [FAnsiSql] (0.10.12) for Postgres support
- 
### Fixed

- Fixed handling of credentials where password is blank (allowed)
- Fixed race condition when there are multiple cohort databases that host cohorts for the same project
- Extracting a dataset using Cross Server extraction source now shows the correct SQL in error message when no records are returned by the linkage

## [3.2.1] - 2019-10-30

### Added

- SET containers ([UNION] / [INTERSECT] / [EXCEPT]) now highlight (as a `Problem`) when they will be ignored (empty) or not applied (when they contain only 1 child)

## Fixed

- Fixed bug generating metadata reports that include Catalogues with orphan [ExtractionInformation] (not mapped to an underlying ColumnInfo)
- Fixed bug in column descriptions pie chart where navigate to CatalogueItem(s) would show all CatalogueItems instead of only those missing descriptions
- Fixed bug in example dataset creation where views (vConditions and vOperations) were not marked IsView

## [3.2.1-rc4] - 2019-10-22

### Added 

- Errors during caching (of cohort builder results) now appear in the results control (previously could generate erro popups)
- Patient Index Tables are no longer allowed to have parameters with the same name (but different values) of tables they are joined against
- Sql Parameters (e.g. `@test_code`) now work properly cross [DBMS] (e.g. MySql / SqlServer) when using a query cache.
- Added menu for inspecting the state of a cohort compiler (view SQL executed, build log, results etc)

### Fixed 

- Fixed ExceptionViewer showing the wrong stack trace under certain circumstances
- Fixed cache usage bug where sql parameters were used in queries (cache would not be used when it should)
- Fixed 'View Dataset Sample' user interface generating the wrong SQL when a patient index table has a column alias (e.g. `SELECT chi,AdmissionDate as fish from MyPatIndexTable`)
- Fixed renaming parameters causing UI to incorrectly ask if you want to save changes

## [3.2.1-rc3] - 2019-10-21

### Fixed 

- Fixed bug in cross server query building when using parameters (@testcode etc)

## [3.2.1-rc2] - 2019-10-18

### Added 

- Added GoTo from cohorts to Extraction Configuration(s)

### Changed

- View ThenVsNow Sql in right click context menu of data extractions is only evaluated when run (improves performance).  This results as the command always being enabled.

### Fixed

- Fixed [bug in cross server query building](https://github.com/HicServices/RDMP/commit/a0c6223d1a7793bde4a67b368ae062e8bec3d960#diff-196fcda7990895e9f656c99602d1972b) (via cache) when joining patient index tables on one server to a main dataset on another

## [3.2.1-rc1] - 2019-10-14

### Added

- Long running processes that previously blocked the UI (e.g. create primary key) now have a small dialog describing task and allowing cancellation.
- Proposed Fix dialog now has standard look and feel of RDMP message boxes (including keywords etc)
- Double clicking an executing task in Cohort Builder now shows cohort build log as well as Exception (if any)

### Changed
 
- Database patching user interface presents clearer information about what version upgrade is occuring and the patches that will be applied.
- Updated to latest version of [FAnsiSql] (0.10.7) for task cancellation
- Data load engine no longer lists dropping columns / anonymising in progress if there are no operations actually being performed (e.g. no ANOTables configured)
- Delete is now disabled for the top level container (e.g. "UNION - Inclusion criteria") of cohort builder configuration

### Fixed

- Database patching user interface no longer suggests restarting if the patching process has failed
- Improved usability of StartupUI when no repository connection strings are not set (previously would report status as 'Broken')
- Fixed bug where `DropTableIfLoadFails` of `ExecuteFullExtractionToDatabaseMSSql` would (under fail conditions) drop the destination table even if the table was created by a previous execution of the same pipeline.
- Fixed bug where adding a [Catalogue] to a cohort set container would create an extra duplicate copy (which would appear under orphans)
- Improved cross server cohort query building (e.g. combining cohort sets on seperate servers / server types)
- Fixed bug in checks dual reporting some errors when clicking on red angry face icons

### Removed

- Generate test data window no longer shows the output folder in Windows Explorer when done

## [3.2.0] - 2019-09-16

### Added

- Patient Index Tables now use the source column datatype for caching columns (as long as there is no transform declared).

## [3.2.0-rc1] - 2019-09-13

### Added

- Right clicking a mispelled word now offers spelling suggestions
- You can now add new datasets to an extraction configuration directly from the "Core" folder in Execute Extraction window (rather than having to go back to the DataExport tree view)
- MDFAttacher now checks for existing mdf/ldf files in the RAW server data directory.  Existing files will trigger a warning.  After the warning an attempt is still made to overwrite the file(s) (as occured previously)
- Tab key now also works for autocomplete in SQL editor windows (previously only Enter worked)
- Orphan cohort sets (do not belong to any Cohort Identification Configuration) now appear under a top level folder in 'Cohort Builder' collection
- Extraction Category can now be changed directly from a CatalogueItem, [ExtractionInformation] 
- Extraction Category can be changed for all columns in a [Catalogue] at once by right clicking the or the CatalogueItemsNode (folder under a Catalogue)
- Right clicking a column allows you to Alter its type e.g. increase the size of a varchar field

### Changed

- Help documentation for objects no longer uses NuDoq library (now faster and more maintainable)
- Extraction source component `ExecuteCrossServerDatasetExtractionSource` now never drops the temporary cohort database (previously it would drop it if it created it and CreateTemporaryDatabaseIfNotExists was true)
- Updated to latest version of [FAnsiSql] (0.10.4) for better Oracle, localization and type estimation
- Dashboards now appear in tree view instead of application tool strip and are searchable
- [CatalogueItem] descriptions pie chart has flags for including internal/project specific etc in its counts
- [CatalogueItem] descriptions pie chart now lets you navigate directly to problem objects rather than showing a data table

### Fixed 
- Deleting an object now clears the selection in tree views (previously selection would become an arbitrary object).
- Fixed bug where adding/moving cohort sets between containers ([INTERSECT]/[UNION]/[EXCEPT]) could result in 2 objects with the same Order in the same container (resulting in ambiguous order of execution).
- Fixed UI bug where selecting an extractable [Catalogue] would hide its extractable (small green e) icon overlay
- Fixed bug where deleting a Pinned object would not unpin the object
- Fixed bug where database tables with brackets in the name could break synchronization (these tables are now ignored by RDMP and cannot be imported).
- Fixed bug deleting multiple objects at once when some objects are parents of others (and cause implicit delete).
- Fixed bug with low resolution monitors and the Create New Cohort Wizard
- Fixed bug with low resolution monitors and collections where leading columns could shrink to be no longer visible
- Adding new filters/containers (AND/OR) now correctly expand and highlight the created object in collections
- Fixed AggregateEditorUI could incorrectly offer to save changes even when no changes had been made
- Clonng a Cohort Identification Configuration now preserves custom set container names e.g. "UNION Inclusion Criteria"
- Fixed bug in DataTableUploadDestination where multiple root (DataLoadInfo) logging entries were created for a single large bulk insert 
- Fixed bug in QueryBuilder when there are multiple IsPrimaryExtractionTable tables (Exception thrown was NullReferenceException instead of QueryBuilderException)
- Fixed bug in generating FROM SQL when there are circular [JoinInfo] configured between tables used in the query
- Fixed bug where closing the server/database selection dialog with the X instead of cancel could cause error messages (e.g. in Bulk Import TableInfos)
- Fixed bug where searching for "Pipeline" or "Pipe" did not show all pipelines
- Fixed bug caching patient index tables (cohort creation) when there are multiple tables being joined in the query.
- Fixed error when logging very large (over 4000 characters) to the RDMP logging database

### Removed
- Cohort sets no longer appear under Catalogues (Find / GoTo now open the parent cohort identification configuration)
- Removed OnlyUseOldDateTimes option on DataTableUploadDestination as it didn't actually do anything ([DBMS] type decisions are handled in a standard way by FAnsiSql)

## [3.1.0] - 2019-07-31

### Added

- Cohort sets with HAVING sql now support 'View Dataset Sample' (of matched records)
- Added new property IsView to TableInfo
- Added GoTo menu item Catalogue=>TableInfo
- Added user setting for skipping Cohort Creation wizard
- MDFAttacher emits more messages when looking up location on disk to copy MDF file to.
- Added menu option to set [IsExtractionIdentifier] on a [Catalogue] without having to open ExtractionInformations directly
- Added the ability to set custom number of patients / rows per dataset when creating example datasets (from command line or when setting up client)
- FlatFileAttacher now issues a warning if TableToLoad isn't one of the tables loaded by the currently executing load (previously it would just say 'table x wasn't found in RAW')
- Added (initially hidden) column Order to cohort query builder to help debugging any issues with order of display

### Changed

- Attempting to generate a graph from a query that returns more than 1,000,000 cells now asks for confirmation.
- Updated to latest version of [FAnsiSql] (0.9.4) for better Oracle support
- Oracle extraction commands no longer generate parameters (e.g. @projectNumber).  Previously invalid SQL was generated.
- Improved layout of message boxes and link highlighting
- Add (Copy Of) cohort set no longer complains about creating a copy of one already in the cohort builder configuration
- Extraction destination property CleanExtractionFolderBeforeExtraction now defaults to false (i.e. do not delete the contents of the extraction directory before extracting)
- Extraction destination property CleanExtractionFolderBeforeExtraction is now implemented in the Checks phase of the component lifecycle rather than on reciept of first batch of records (this prevents accidentally deleting files produced by upstream components)
- 
### Fixed 
- Fixed bug in [Catalogue] validation setup window (DQE Validation Rules) which resulted in changes not being saved if it had been refreshed after initially loading
- Fixed scrollbars not appearing in [Catalogue] validation setup window when lots of validation rules are applied to a single column
- Type text dialog prompt now resizes correctly and has a display limit of 20,000 characters for messages
- Fixed bug that prevented exiting if the RDMP directory (in user's application data folder) was deleted while the program was running
- Fixed bug where CatalogueItems created when importing Oracle tables had database qualifiers in the name e.g. "CHI" (including the double quotes)
- Fixed bug where deleting a Filter from a cohort set in a Cohort Identification Query could result in the display order changing to alphabetical (until tab was refreshed).
- Fixed obscure bug in plugins implementing the `ICustomUI` interface when returning a new object in `GetFinalStateOfUnderlyingObject` that resulted in the UI showing a stale version of the object
- Connecting to a non existant server in ServerDatabaseTableSelector now shows the Exception in the RAG icon (previously just showed empty database list)
 
- Fixed bug where adding/removing a column in Aggregate Editor would would reset the Name/Description if there were unsaved changes (to Name/Description)
- Fixed bug where example datasets created would have the text value "NULL" instead of db nulls (only affected initial install/setup datasets)

## [3.0.16-rc2] - 2019-07-17

### Added 

- Example data generated on install can now be given a seed (allows for reproducibility)
- Creating a Query Caching server for an cohort identification AggregateConfiguration now asks you if you want to set it as the default QueryCaching server (if there isn't already one)
- Double clicking a row in SQL query editor user interfaces now shows text summary of the row
- DLE load logs tree view now supports double clicking on messages/errors to see summary
- All RDMP platform objects now have icons even if not visible in the UI (this affects the objects documentation file generation)
- MetadataReport now supports generating data for Catalogues with no extractable columns

### Changed

- Updated to latest version of BadMedicine (0.1.5)
- Improved error message shown when attempting to delete a used patient index table (now lists the users)
- System no longer auto selects objects when there is only 1 option (e.g. when user starts a Release when there is only one [Project] in the system).  This previously created an inconsistent user experience.
- Dita extraction checks no longer propose deleting non dita files in the output directory
- Improved Find (Ctrl+F) dialog layout and added shortcut codes (e.g. typing "c Bob" will return all Catalogues containing the word "Bob")
- Message boxes now display a limit of 20,000 characters (full text can still be accessed by the copy to clipboard button).
- DLE Debug options (e.g. Skip migrating RAW=>STAGING) now appear as a drop down with more descriptive titles (e.g. StopAfterRAW)
 
### Fixed 

- Fixed bug when cloning a Pipeline called "Bob" when there was already an existing Pipeline called "Bob (Clone)"
- Fixed validation issue in some user interfaces of INamed classes (e.g. Catalogue) where all properties were checked for illegal characters instead of just the Name
- Fixed image scaling in Metadata reports to 100% (previously 133%)
- Governance report now properly escapes newlines and quotes in [Catalogue] descriptions when outputting as CSV
- Fixed bug in Plugin code generator for tables with a Name property (previously incorrect C# code was generated)
- Fixed bug in SQL query editor user interface when the query returned a table that included binary columns with large amounts of data in
- Clicking a collection button or using GoTo/Show now correctly pops the relevant collection if it is set to auto dock (pinned).
- Application title bar now correctly updates after loading a tab (previously it was left with the caption "Loading...")
- Un Pinning in a collection using X now correctly maintains tree selection (consistent with the context menu Tree=>UnPin)
- Fixed display order of cohort sets in Cohort Query Builder to correctly match the compiler (previously the tree view order was misleading)

## [3.0.16-rc] - 2019-07-08

### Added 

- Forward/backward navigation in LogViewer now preserves text filters / TOP X
- Added the ability to create example datasets and configurations/projects etc during installation / startup
- Objects with names containing problematic characters (e.g. \ ") are highlighted red
- New right click context menu GoTo shows related objects e.g. which ExtractionConfiguration(s) a [Catalogue] has been used in
- Heatmap hover tool tip now shows more information about the cell value
- 'Other Pipelines' (unknown use case) can now be edited by double clicking.  This prompts user to pick a use case to edit them under
- Creating a Catalogue/TableInfo by importing a file now lets you rename the table after it has been created
- Added new DLE module ExecuteSqlFileRuntimeTask which runs the SQL stored in the RDMP platform database (rather than relying on an sql file on disk like ExecuteSqlFileRuntimeTask)
- RDMP platform database schemas no longer require 100% matching to models.  This allows limited backwards compatibility between minor versions of RDMP in which new fields are added to the database.

### Changed

- Updated to latest version of [BadMedicine] (0.0.1.2)
- Updated to latest version of [FAnsiSql] (0.9.2)
- File=>New now launches modal dialog instead of dropdown menu
- [Project] objects can now be sorted (previously they always appeared alphabetically)
- [Project] creation UI now shows duplicate ProjectNumbers as a Warning instead of an Error allowing users to create 2+ Projects with shared cohorts
- Disabled objects in tree views now appear greyed out instead of red
- Improved message shown when cohorts with null descriptions are preventing cohort importing
- Attempting to deleting an Extractable [Catalogue] no longer shows an error and instead asks if you want to make it non extractable (then delete)
- xmldoc are now shipped inside SourceCodeForSelfAwareness.zip (instead of side by side with the binary).  This avoids an issue where [Squirrel drops xmldoc files](https://github.com/Squirrel/Squirrel.Windows/issues/1323)

### Fixed 

- Fixed bug in CLI (rdmp.exe) where yaml settings would override command line values for connection strings to platform databases
- Disabled smiley controls now render in greyscale
- Fixed bug in Aggregate graphs which included a PIVOT on columns containing values with leading whitespace
- Fixed crash bug in UI responsible for picking the DLE load folder that could occur when when xmldocs are missing
- Fixed bug resolving Plugin dll dependencies where dependencies would only be resolved correctly the first time they were loaded into the AppDomain
- Fixed Culture (e.g. en-us) not being passed correctly in DelimitedFlatFileAttacher
- Fixed bug where Updater would show older versions of RDMP as installable 'updates'

[Unreleased]: https://github.com/HicServices/RDMP/compare/v8.1.0...develop
[8.1.0]: https://github.com/HicServices/RDMP/compare/v8.0.7...v8.1.0
[8.0.7]: https://github.com/HicServices/RDMP/compare/v8.0.6...v8.0.7
[8.0.6]: https://github.com/HicServices/RDMP/compare/v8.0.5...v8.0.6
[8.0.5]: https://github.com/HicServices/RDMP/compare/v8.0.4...v8.0.5
[8.0.4]: https://github.com/HicServices/RDMP/compare/v8.0.3...v8.0.4
[8.0.3]: https://github.com/HicServices/RDMP/compare/v8.0.2...v8.0.3
[8.0.2]: https://github.com/HicServices/RDMP/compare/v8.0.1...v8.0.2
[8.0.1]: https://github.com/HicServices/RDMP/compare/v8.0.0...v8.0.1
[8.0.0]: https://github.com/HicServices/RDMP/compare/v7.0.20...v8.0.0
[7.0.20]: https://github.com/HicServices/RDMP/compare/v7.0.19...v7.0.20
[7.0.19]: https://github.com/HicServices/RDMP/compare/v7.0.18...v7.0.19
[7.0.18]: https://github.com/HicServices/RDMP/compare/v7.0.17...v7.0.18
[7.0.17]: https://github.com/HicServices/RDMP/compare/v7.0.16...v7.0.17
[7.0.16]: https://github.com/HicServices/RDMP/compare/v7.0.15...v7.0.16
[7.0.15]: https://github.com/HicServices/RDMP/compare/v7.0.14...v7.0.15
[7.0.14]: https://github.com/HicServices/RDMP/compare/v7.0.13...v7.0.14
[7.0.13]: https://github.com/HicServices/RDMP/compare/v7.0.12...v7.0.13
[7.0.12]: https://github.com/HicServices/RDMP/compare/v7.0.11...v7.0.12
[7.0.11]: https://github.com/HicServices/RDMP/compare/v7.0.10...v7.0.11
[7.0.10]: https://github.com/HicServices/RDMP/compare/v7.0.9...v7.0.10
[7.0.9]: https://github.com/HicServices/RDMP/compare/v7.0.8...v7.0.9
[7.0.8]: https://github.com/HicServices/RDMP/compare/v7.0.7...v7.0.8
[7.0.7]: https://github.com/HicServices/RDMP/compare/v7.0.6...v7.0.7
[7.0.6]: https://github.com/HicServices/RDMP/compare/v7.0.5...v7.0.6
[7.0.5]: https://github.com/HicServices/RDMP/compare/v7.0.4...v7.0.5
[7.0.4]: https://github.com/HicServices/RDMP/compare/v7.0.3...v7.0.4
[7.0.3]: https://github.com/HicServices/RDMP/compare/v7.0.2...v7.0.3
[7.0.2]: https://github.com/HicServices/RDMP/compare/v7.0.1...v7.0.2
[7.0.1]: https://github.com/HicServices/RDMP/compare/v7.0.0...v7.0.1
[7.0.0]: https://github.com/HicServices/RDMP/compare/v6.0.2...v7.0.0
[6.0.2]: https://github.com/HicServices/RDMP/compare/v6.0.1...v6.0.2
[6.0.1]: https://github.com/HicServices/RDMP/compare/v6.0.0...v6.0.1
[6.0.0]: https://github.com/HicServices/RDMP/compare/v5.0.3...v6.0.0
[5.0.3]: https://github.com/HicServices/RDMP/compare/v5.0.2...v5.0.3
[5.0.2]: https://github.com/HicServices/RDMP/compare/v5.0.1...v5.0.2
[5.0.1]: https://github.com/HicServices/RDMP/compare/v5.0.0...v5.0.1
[5.0.0]: https://github.com/HicServices/RDMP/compare/v4.2.4...v5.0.0
[4.2.4]: https://github.com/HicServices/RDMP/compare/v4.2.3...v4.2.4
[4.2.3]: https://github.com/HicServices/RDMP/compare/v4.2.2...v4.2.3
[4.2.2]: https://github.com/HicServices/RDMP/compare/v4.2.1...v4.2.2
[4.2.1]: https://github.com/HicServices/RDMP/compare/v4.2.0...v4.2.1
[4.2.0]: https://github.com/HicServices/RDMP/compare/v4.1.9...v4.2.0
[4.1.9]: https://github.com/HicServices/RDMP/compare/v4.1.8...v4.1.9
[4.1.8]: https://github.com/HicServices/RDMP/compare/v4.1.7...v4.1.8
[4.1.7]: https://github.com/HicServices/RDMP/compare/v4.1.6...v4.1.7
[4.1.6]: https://github.com/HicServices/RDMP/compare/v4.1.5...v4.1.6
[4.1.5]: https://github.com/HicServices/RDMP/compare/v4.1.4...v4.1.5
[4.1.4]: https://github.com/HicServices/RDMP/compare/v4.1.3...v4.1.4
[4.1.3]: https://github.com/HicServices/RDMP/compare/v4.1.2...v4.1.3
[4.1.2]: https://github.com/HicServices/RDMP/compare/v4.1.1...v4.1.2
[4.1.1]: https://github.com/HicServices/RDMP/compare/v4.1.0...v4.1.1
[4.1.0]: https://github.com/HicServices/RDMP/compare/v4.0.3...v4.1.0
[4.0.3]: https://github.com/HicServices/RDMP/compare/v4.0.2...v4.0.3
[4.0.2]: https://github.com/HicServices/RDMP/compare/v4.0.1...v4.0.2
[4.0.1]: https://github.com/HicServices/RDMP/compare/v4.0.1-rc3...v4.0.1
[4.0.1-rc3]: https://github.com/HicServices/RDMP/compare/v4.0.1-rc2...v4.0.1-rc3
[4.0.1-rc2]: https://github.com/HicServices/RDMP/compare/v4.0.1-rc1...v4.0.1-rc2
[4.0.1-rc1]: https://github.com/HicServices/RDMP/compare/v3.2.1...v4.0.1-rc1
[3.2.1]: https://github.com/HicServices/RDMP/compare/v3.2.1-rc4...v3.2.1
[3.2.1-rc4]: https://github.com/HicServices/RDMP/compare/v3.2.1-rc3...v3.2.1-rc4
[3.2.1-rc3]: https://github.com/HicServices/RDMP/compare/v3.2.1-rc2...v3.2.1-rc3
[3.2.1-rc2]: https://github.com/HicServices/RDMP/compare/3.2.1-rc1...v3.2.1-rc2
[3.2.1-rc1]: https://github.com/HicServices/RDMP/compare/3.2.0...3.2.1-rc1
[3.2.0]: https://github.com/HicServices/RDMP/compare/v3.2.0-rc1...3.2.0
[3.2.0-rc1]: https://github.com/HicServices/RDMP/compare/3.1.0...v3.2.0-rc1
[3.1.0]: https://github.com/HicServices/RDMP/compare/v3.0.16-rc2...3.1.0
[3.0.16-rc2]: https://github.com/HicServices/RDMP/compare/v3.0.16-rc...v3.0.16-rc2
[3.0.16-rc]: https://github.com/HicServices/RDMP/compare/v3.0.15...v3.0.16-rc
[FAnsiSql]: https://github.com/HicServices/FAnsiSql/
[BadMedicine]: https://github.com/HicServices/BadMedicine/

[ExtractionProgress]: ./Documentation/CodeTutorials/Glossary.md#ExtractionProgress
[DBMS]: ./Documentation/CodeTutorials/Glossary.md#DBMS
[UNION]: ./Documentation/CodeTutorials/Glossary.md#UNION
[INTERSECT]: ./Documentation/CodeTutorials/Glossary.md#INTERSECT
[EXCEPT]: ./Documentation/CodeTutorials/Glossary.md#EXCEPT
[IsExtractionIdentifier]: ./Documentation/CodeTutorials/Glossary.md#IsExtractionIdentifier
[DataAccessCredentials]: ./Documentation/CodeTutorials/Glossary.md#DataAccessCredentials
[Catalogue]: ./Documentation/CodeTutorials/Glossary.md#Catalogue
[SupportingDocument]: ./Documentation/CodeTutorials/Glossary.md#SupportingDocument
[TableInfo]: ./Documentation/CodeTutorials/Glossary.md#TableInfo

[ExtractionConfiguration]: ./Documentation/CodeTutorials/Glossary.md#ExtractionConfiguration
[Project]: ./Documentation/CodeTutorials/Glossary.md#Project

[CatalogueItem]: ./Documentation/CodeTutorials/Glossary.md#CatalogueItem
[ExtractionInformation]: ./Documentation/CodeTutorials/Glossary.md#ExtractionInformation
[ColumnInfo]: ./Documentation/CodeTutorials/Glossary.md#ColumnInfo
[CacheProgress]: ./Documentation/CodeTutorials/Glossary.md#CacheProgress

[JoinInfo]: ./Documentation/CodeTutorials/Glossary.md#JoinInfo
[AggregateConfiguration]: ./Documentation/CodeTutorials/Glossary.md#AggregateConfiguration
[PipelineComponent]: ./Documentation/CodeTutorials/Glossary.md#PipelineComponent
[Pipeline]: ./Documentation/CodeTutorials/Glossary.md#Pipeline
[Pipelines]: ./Documentation/CodeTutorials/Glossary.md#Pipeline

[Lookup]: ./Documentation/CodeTutorials/Glossary.md#Lookup
[CohortIdentificationConfiguration]: ./Documentation/CodeTutorials/Glossary.md#CohortIdentificationConfiguration
[LoadMetadata]: ./Documentation/CodeTutorials/Glossary.md#LoadMetadata
[ExtractableCohort]: ./Documentation/CodeTutorials/Glossary.md#ExtractableCohort
[CohortAggregateContainer]: ./Documentation/CodeTutorials/Glossary.md#CohortAggregateContainer
[ExtractionFilter]: ./Documentation/CodeTutorials/Glossary.md#ExtractionFilter
[MigrateUsages]: https://github.com/HicServices/RDMP/pull/666
[ExternalDatabaseServer]: ./Documentation/CodeTutorials/Glossary.md#ExternalDatabaseServer
[RemoteDatabaseAttacher]: ./Rdmp.Core/DataLoad/Modules/Attachers/RemoteDatabaseAttacher.cs<|MERGE_RESOLUTION|>--- conflicted
+++ resolved
@@ -7,17 +7,13 @@
 The format is based on [Keep a Changelog](https://keepachangelog.com/en/1.0.0/),
 and this project adheres to [Semantic Versioning](https://semver.org/spec/v2.0.0.html).
 
-<<<<<<< HEAD
 ## [8.2.0]
 
 ## Changed
 
 - Add Key-Value store for instance settings
 
-## [8.1.6] - Unreleased
-=======
 ## [8.1.6] - 2024-05-27
->>>>>>> 5f3fd327
 
 ## Changed
 
