--- conflicted
+++ resolved
@@ -8,11 +8,8 @@
 
 ## Changed
 
-<<<<<<< HEAD
 - Add ability to use Extraction Category with Project Specific Catalogues
-=======
 - Allow arbitrary MDF files from foreign file systems to work with the MDF Attacher, see [MDFAttacher](Documentation\DataLoadEngine\MDFAttacher.md)
->>>>>>> 1e5a795d
 - Update Excel Attacher to read data from arbitrary start points within sheets
 - Add Time based filtering of remote table and database attachers
 
