# Changelog
All notable changes to this project will be documented in this file.

The format is based on [Keep a Changelog](https://keepachangelog.com/en/1.0.0/),
and this project adheres to [Semantic Versioning](https://semver.org/spec/v2.0.0.html).

## [8.1.5] - 2024-04-03

## Changed

- Migrate from .net7 to .net8
- Add timeout override to remote table selectors
- Extractions now remember the last used pipeline
- Allow for custom .bak file physical locations during data loads
<<<<<<< HEAD
- Add ability to customise LoadMetdata Folder Location. See [LoadMetadata](Documentation\DataLoadEngine\LoadMetadata.md)
=======
- Add ability to have multiple data loads for a single catalogue
- Allow for Project Specific Catalogues to have multiple extraction identifiers
- Fix issue with notification popups being inaccessable when RDMP is minimised
- Allow for Catalogues with Non-Core extraction categories to be made Project specific
- Bump coverlet.collector from 6.0.0 to 6.0.1
- Bump svenstaro/upload-release-action from 2.7.0 to 2.9.0 
- Bump Autoupdater.NET.Official from 1.8.4 to 1.8.5 
- Bump CsvHelper from 30.0.1 to 31.0.0
- Bump SSH.NET from 2023.0.1 to 2024.0.0 
- Bump SixLabors.ImageSharp.Drawing from 2.1.0 to 2.1.1 
- Bump MongoDB.Driver from 2.23.1 to 2.24.0
- Bump NUnit from 4.0.1 to 4.1.0 
- Bump FluentFTP from 49.0.1 to 49.0.2 
- Bump YamlDotNet from 15.1.1 to 15.1.2
- Bump SixLabors.ImageSharp from 3.1.2 to 3.1.3
- Bump SixLabors.ImageSharp.Drawing from 2.1.1 to 2.1.2
- Bump HIC.BadMedicine from 1.1.2 to 1.2.0 
- Bump coverlet.collector from 6.0.1 to 6.0.2 
- Bump HIC.FansiSql from 3.2.1 to 3.2.2
- Bump NUnit.Analyzers from 4.0.1 to 4.1.0 
- Bump Terminal.Gui from 1.15.1 to 1.16.0 
- Bump HIC.BadMedicine from 1.2.0 to 1.2.1 
- Bump NPOI from 2.6.2 to 2.7.0 
>>>>>>> e3cfd4c5


## [8.1.4] - 2024-02-19

## Changed

- Add ability to use Extraction Category with Project Specific Catalogues
- Allow arbitrary MDF files from foreign file systems to work with the MDF Attacher, see [MDFAttacher](Documentation\DataLoadEngine\MDFAttacher.md)
- Update Excel Attacher to read data from arbitrary start points within sheets
- Add Time based filtering of remote table and database attachers

## [8.1.3] - 2024-01-15

### Changed

- Fixed Upgrade path issue for RDMP version 8.0.X
- Fix excessive selection on local file storage settings
- Fix to SMTP Data Load module crashing

## [8.1.2] - 2024-01-09

### Changed

- Add command to dump current platform DB to directory
- Reorder Process Task Enum order to restore old cached process tasks
- Add quickstart instructions
- Add ability to configure and use local file system storage in windows GUI
- Truncate ProgressLog messages that would exceed database varchar limit

## [8.1.1] - 2023-12-01

### Changed

- Improved file transfer (FTP/SFTP/FTPS) support
- Improved Plugin Bundling
- Add ability to bundle UI notifications from plugin pipeline components
- Add ability to use .bak files as data load

## [8.1.0] - 2023-09-19

### Changed

- Refactor build process
- Update Scintilla
- Add LibArchive.Net 0.1.3 for archive reading support
- Batching of progress log writing to improve performance
- Add Begin/End flags for DataTable loads to improve performance of large writes
- Removable default logging server
- Increase Progress Log timeout to account for long db lock queue
- Allow users to clear all settings
- Plugin updates are now installed in the correct place
- Move Terminal.Gui to Core rather than duplicating in both CLI and GUI
- Remove Moq Library in favour of NSubstitute
- Add max message length check when logging notifications to prevent erroneous DB write attempts

## [8.0.7] - 2022-11-22

### Changed

- Substantial new documentation and updates
- Bump System.Threading.AccessControl from 6.0.0 to 7.0.0
- Bump System.Security.Permissions from 6.0.0 to 7.0.0
- Bump Microsoft.NET.Test.Sdk from 17.3.2 to 17.4.0
- Bump System.DirectoryServices.Protocols from 6.0.1 to 7.0.0
- Bump NUnit3TestAdapter from 4.3.0 to 4.3.1
- Bump HIC.BadMedicine from 1.1.1 to 1.1.2
- Bump CsvHelper from 30.0.0 to 30.0.1


## [8.0.6] - 2022-11-08

### Added

- Documentation for custom metadata reports

### Fixed

- Fixed bug selecting metadata report to run on all [Catalogue] in a folder

## [8.0.5] - 2022-11-04

### Fixed

- Fixed right clicking in empty space of a collection not passing correct object to UI Plugins
- Fixed console gui check/execute on engines (DQE, DLE etc) not working with YamlRepository backends [#1468](https://github.com/HicServices/RDMP/issues/1468)
- Fixed bug where some DbDataReader instances were not properly disposed [#1476](https://github.com/HicServices/RDMP/issues/1476)

## [8.0.4] - 2022-10-24

### Added

- Added IgnoreMissingTables setting for [RemoteDatabaseAttacher] which allows you to load only the tables that exist on the remote (and in the load)
- Add overrides for mdf/ldf local paths to MDFAttacher
- Added 'Persistent RAW' setting for [LoadMetadata]

### Fixed

- Fixed capitalization and database type differences resulting in missing tree entries of TableInfos

## [8.0.3] - 2022-10-04

### Fixed

- Fixed `ViewLogs` command not working properly on command line when passed an [ExternalDatabaseServer](logging server) [#1447](https://github.com/HicServices/RDMP/issues/1447)
- Fixed bulk import (existing) tables breaking in some corner cases (e.g. when there are broken [Catalogue] from a previous import)
- Fixed YamlRepository not implementing Release Logs API member
- Fixed issues with YamlRepository loosing stored [DataAccessCredentials] passwords
- Fixed `--help` on command line showing help text twice

## [8.0.2] - 2022-10-03

### Fixed

- Rolled back from broken Terminal.Gui 1.8.2 dependency (breaks Console Sql Editor) - see [#1448](https://github.com/HicServices/RDMP/pull/1448)

## [8.0.1] - 2022-09-30

### Fixed

- Fixed Saved Cohort Save button not enabling when updating server/database or credentials [#1259](https://github.com/HicServices/RDMP/issues/1259)
- Fixed not being able to clear properties on PipelineComponents when Type is an Array of database objects [#1420](https://github.com/HicServices/RDMP/issues/1420)
- Fixed bug with Commit system not refreshing after delete
- Fixed bug with Commit system when working with Plugins that have custom repositories
- Fix deleting ExternalDatabaseServer with YamlRepository not clearing default (e.g. deleting default logging server)
- Fixed stale references in YamlRepository breaking on startup (ServerDefaults.yaml and CredentialsDictionary.yaml) 
- Fixed empty yaml files causing errors (e.g. deleting contents of ServerDefaults.yaml)
- Fixed string encryption on [ExternalDatabaseServer] objects created with YamlRepository


### Added

- Added command line switch `--skip-patching` to prevent running patches and launch the application as normal (can help debugging patch issues) [#1392](https://github.com/HicServices/RDMP/issues/1392)
- Added 'open file' to Console SQL Editor for easier running of .sql files [#1438](https://github.com/HicServices/RDMP/issues/1438)

## [8.0.0] - 2022-09-27

**Contains database patch to add support for Commit system and expanded Folder support**

### Fixed

- Added better error message when there are problems with naming etc of a new cohort being committed [#1408](https://github.com/HicServices/RDMP/issues/1408)
- Fixed null references when Exceptions are surfaced before main UI has loaded
- Fixed a null reference trying to save [TableInfo] objects in application after setting the `Database` field to null.
- Fixed `ViewLogs` command not working from Console Gui

### Added

- Added `SetDefault` command for changing default logging/dqe etc servers from command line
- Added yes/no popup for 'partial matches' when Guessing [CatalogueItem] to [ColumnInfo] mappings (e.g. when remapping metadata layer to a new underlying table) [#1400](https://github.com/HicServices/RDMP/issues/1400)
- Added UI support for changing `UseAliasInsteadOfTransformInGroupByAggregateGraphs` user setting [#1393](https://github.com/HicServices/RDMP/issues/1393)
- Added `DoNotUseHashJoinsForCatalogues` to `ExecuteDatasetExtractionSource` [PipelineComponent] [#1403](https://github.com/HicServices/RDMP/issues/1403)
- Iteratve extractions ([ExtractionProgress]) now have more warnings during checking [#1395](https://github.com/HicServices/RDMP/issues/1395) _(All errors can be suppressed in UserSettings)_
  - Attempting to release a dataset before all batches have been extracted now results in R015
  - If a batch resume is being performed and the previous extraction audit does not contain the same cohort you will get error R017
  - If a batch resume is being performed but no audit can be found then you get error R016


## [7.0.20] - 2022-09-08

### Fixed

- Fixed null reference introduced after new Bitmap dependency refactoring [#1398](https://github.com/HicServices/RDMP/issues/1398)


## [7.0.19] - 2022-09-05

### Fixed

- Fixed a bug inserting into old logging databases


## [7.0.18] - 2022-08-30

### Added
- Added 'Set Description' command to [AggregateConfiguration] context menu
- Template cohort builder aggregates can be dragged onto extraction datasets to import the container tree [#1307](https://github.com/HicServices/RDMP/issues/1307)
- Having a JoinInfo between 2 columns that have different collations is now flagged by ProblemProvider [#1288](https://github.com/HicServices/RDMP/issues/1288)
- Added command `SetExtractionPrimaryKeys` for controlling which columns (if any) will make the primary key when extracting to database [#1335](https://github.com/HicServices/RDMP/issues/1335)
- Added ability to pop out tooltips/problems into modal popup [#1334](https://github.com/HicServices/RDMP/issues/1334)

### Changed
- The 'Core' folder in extraction execution user interface is no longer disabled when empty [#1377](https://github.com/HicServices/RDMP/issues/1377)
- Datasets in extraction UI are no longer expanded by default (i.e. to show Supporting Documents/Sql) [#1264](https://github.com/HicServices/RDMP/issues/1264)
- Removed restriction preventing [Lookup] requiring all foreign key columns being from the same table [#1331](https://github.com/HicServices/RDMP/issues/1307)
- If there are multiple IsPrimaryExtractionTable involved in a query then the one with the IsExtractionIdentifier column (if any) will be picked (previously QueryBuildingException was thrown) [#1365](https://github.com/HicServices/RDMP/issues/1365)

### Fixed

- Running RDMP cli without supplying repository connection details (and after deleting `Databases.yaml`) now results in a specific error message instead of null reference [#1346]https://github.com/HicServices/RDMP/issues/1346
- Fixed Pipeline components who run in threaded but call UI methods resulting in unstable UI components [#1357](https://github.com/HicServices/RDMP/issues/1357)
- Fixed deleting an [ExtractionConfiguration] with Selective Refresh enabled not removing it from UI [#1375](https://github.com/HicServices/RDMP/issues/1375)
- YamlRepository now saves LoadModuleAssembly binary content as a `.nupkg` file instead of string yaml [#1351](https://github.com/HicServices/RDMP/issues/1351)
- Fixed Console Gui activator 'Select File' dialog having a confusing title of "Directory" [#1282](https://github.com/HicServices/RDMP/issues/1282)


## [7.0.17] - 2022-08-01

### Added

- Icons in 'edit extraction columns' window now shows IsExtractionIdentifier and Extraction Primary Key status [#1312](https://github.com/HicServices/RDMP/issues/1312).

### Fixed

- Fixed Release not working from CLI (Bug introduced in 7.0.16)
- Fixed some old legacy plugins breaking startup if installed

## [7.0.16] - 2022-07-25

- Bugfix release due to build issues in releasing 7.0.15
- Bump YamlDotNet from 11.2.1 to 12.0.0

## [7.0.15] - 2022-07-22

### Added

- Added checkbox for show/hide ProjectSpecific Catalogue columns in extraction configuration UI [#1265](https://github.com/HicServices/RDMP/issues/1265)
- Integration tests and example scripts that can be run using RDMP command line `-f` option
- The `Set` command no longer cares about property capitalization
- Command line engines (e.g. `dle`) now optionally support specifying objects in command notation e.g. `-l "LoadMetadata:Load*Frank"` instead of `-l 1232`

### Fixed

- Fixed multiple calls to Refresh in DataExportPropertyManager causing Exception in extraction checks [#1274](https://github.com/HicServices/RDMP/issues/1274)
- Fixed issues with Advanced column reorder dialog [#1273](https://github.com/HicServices/RDMP/issues/1273)
  - Row size no longer cuts off bottom pixels of column name(s)
  - Multi delete is now supported
  - Pasted column name(s) with spaces e.g. `[my cool col]` now work
- Fixed null reference in extraction checks when extracting a dataset where the original [ExtractionInformation] has been deleted [#1253](https://github.com/HicServices/RDMP/issues/1253)
- Added an error provider message for when too many characters are entered in UIs with databindings [#1268](https://github.com/HicServices/RDMP/issues/1268).
- Fixed running on command line with `-f somefile.yaml` being considered 'interactive' (i.e. RDMP would pause to ask you questions like 'are you sure?')
- Fixed issue where DataTableUploadDestination pipeline component would refuse to load tables (e.g. from CSV) where the column has a full stop in it (e.g. `"mycol."`) [1269](https://github.com/HicServices/RDMP/issues/1269)

## [7.0.14] - 2022-06-27

### Added

- Added 'Run Detached' (run task in subprocess).  Uses [ConsoleControl](https://github.com/dwmkerr/consolecontrol).
- Added toFile option to all CLI 'View Data' commands
- When calling commands on the RDMP command line the 'cmd' verb is now optional e.g. you can now enter just `./rdmp list Catalogue`
- Added `-q` option to suppress console logging.  Allows better piping of commands e.g. to file etc
- ProblemProvider can now detect unquoted dates in parameter values [#1197](https://github.com/HicServices/RDMP/issues/1197)
- Added a `NLog.template.config` file to releases for easily enabling diagnostics logging to disk (NLog logging is still disabled by default for the windows client)
- Performance metrics (refresh time, menu building times) are now passed to NLog logging when enabled in windows client [#1227](https://github.com/HicServices/RDMP/issues/1227)
- Plugin UploadFileUseCase pipeline components can now declare `IPipelineRequirement<IBasicActivateItems>`
- Added ability to link deprecated objects to a new version [#949](https://github.com/HicServices/RDMP/issues/949)
- Deprecate command now supports deprecating multiple objects at once on CLI
- Made "Could not reach cohort..." warning suppressible [#1243](https://github.com/HicServices/RDMP/issues/1243)
- SetUserSetting now works for error codes e.g. `SetUserSetting R011 Success` [#1242](https://github.com/HicServices/RDMP/issues/1242)
- Describe command now shows syntaxes that should be used to satisfy parameters on command line
- Made 'Failed to execute Top 1' error when checking a dataset extraction a user configurable error (i.e. user can now set that to ignore)
- Added a warning for when columns in an [ExtractionConfiguration] are 'text' or 'ntext' [#1255](https://github.com/HicServices/RDMP/issues/1255)

### Changed

- The following console commands have been removed and __are instead now supported with `ViewData` command directly__ e.g. `./rdmp ViewData Catalogue:1`
  - ViewCatalogueData
  - ViewCohortIdentificationConfiguration
  - ViewCohortSample
  - ViewSample
- Removed the DescribeCommand CLI command.  Now you can just use 'Describe' e.g. `./rdmp describe Deprecate`

### Fixed

- Fixed user being able to edit filters of a frozen [ExtractionConfiguration]/[CohortIdentificationConfiguration]
- Fixed bug with `ExecuteCrossServerDatasetExtractionSource` guid table name pattern [#1256](https://github.com/HicServices/RDMP/issues/1256)

## [7.0.13] - 2022-05-30

### Changed

- 'View Aggregate' now explicitly applies an ORDER BY count descending.
- New CatalogueItems are now always marked Core (affects drag and drop and new Catalogue creation) - [#1165](https://github.com/HicServices/RDMP/issues/1165),[#1164](https://github.com/HicServices/RDMP/issues/1164)
- If a Catalogue is defined for a Lookup TableInfo then only Core extractable columns will be released (previously all columns were released) [#692](https://github.com/HicServices/RDMP/issues/692)
- Sql Parameters with no value defined are no longer flagged as Problem by ProblemProvider if they have value sets defined [#1180](https://github.com/HicServices/RDMP/issues/1180)
- CatalogueItems now appear in specific folders by Extraction Category [#1112](https://github.com/HicServices/RDMP/issues/1112).

### Added

- Added tracking of SQL/Datagrid splitter distance in user settings.  This allows users to resize how much SQL vs results they see and automatically persist the change.
- Added `CrashAtEnd` system for DLE that allows Attachers to flag a load as a failure without halting execution [#1157](https://github.com/HicServices/RDMP/issues/1157)
- Added `SimpleTicketingSystem` which simply opens the given URL+ticket [#775](https://github.com/HicServices/RDMP/issues/775)
- Added UserSettings editing UI to Console Gui
- Added ability to suppress tree expansion when opening Cohort Builder configurations
- Added a loading spinner for when find is still searching
- Adding a parameter to a filter now shows its initial value [#1201](https://github.com/HicServices/RDMP/issues/1201)
- ProblemProvider now indicates a problem when no ExtractionDirectory is set on a Project in its directory node [#1254](https://github.com/HicServices/RDMP/issues/1254)

### Removed

- Removed Pin system (anchoring an object to the top of a collection tree).

### Fixed

- Fixed order of Sql Parameters not always being first in tree
- Prevented Find/Select columns showing sort indicator when it is not supported
- Fixed `DistinctStrategy.OrderByAndDistinctInMemory` in batch processing retries [#1194](https://github.com/HicServices/RDMP/issues/1194)
- Fixed GoTo where path includes CatalogueFolder in CLI gui

## [7.0.12] - 2022-05-16

### Added

- Added Error/Warn highlighting in console gui run/check windows
- Added 'RAWTableToLoad' dropdown property to RemoteTableAttacher to prevent mispellings when typing table names - [#1134](https://github.com/HicServices/RDMP/issues/1134)
- Added optional argument to 'ExecuteCommandConfirmLogs' that requires rows were loaded by the DLE to pass
- Added ability to search the UserSettings UI 
- Added a prompt to configure JoinInfos when adding a new table to an existing Catalogue
- Added support for viewing more than 650 columns at once in the RDMP windows client UI

### Fixed

- Empty cohort builder containers are now treated as disabled by query builder when StrictValidationForCohortBuilderContainers is off [#1131](https://github.com/HicServices/RDMP/issues/1131)
- Fixed line numbers being clipped when greater than 99 [#1162](https://github.com/HicServices/RDMP/issues/1162)

### Changed

- Queries generated by RDMP are no longer automatically executed as soon as the SQL view tab is opened.  Users can enable 'AutoRunSqlQueries' under user settings to revert this change.

## [7.0.11] - 2022-05-03

### Added

- Added new command 'RefreshBrokenCohorts' for clearing the 'forbid list' of unreachable cohort sources - [#1094](https://github.com/HicServices/RDMP/issues/1094)
- Added new command 'SetAggregateDimension' for changing the linkage column in cohort builder for an [AggregateConfiguration] - [#1102](https://github.com/HicServices/RDMP/issues/1102)
- Added abilty to skip CIC validation checks when opening the commit cohort dialogue - [#1118](https://github.com/HicServices/RDMP/issues/1118)
- Ability to change cohort table name when using ExecuteCrossServerDatasetExtractionSource - [#1099](https://github.com/HicServices/RDMP/issues/1099)
- Added Success bar to ProgressUI
- Added new user setting Auto Resize Columns which will automatically resize columns within the RDMP interface where it makes sense to. E.g. the execute pipeline window and "checks" ui. More changes to be implemneted over time.

### Changed

- Dll load warnings must now be enabled otherwise the information is reported as Success (see user settings error codes R008 and R009)
- The Choose Cohort command no longer lets you pick deprecated cohorts - [#/1109](https://github.com/HicServices/RDMP/issues/1109)

### Fixed

- Fixed resizing issue on License UI when using very low resolution
- Fixed connection strings dialog 'Save as yaml...' producing invalid entry for 'DataExportConnectionString' - [#1086](https://github.com/HicServices/RDMP/issues/1086)
- Fixed various startup errors when Databases.yaml strings are invalid.
- Fixed bug with the 'unreachable' picturebox icon not being clickable
- Fixed unreachable catalogue database resulting in the Startup form immediately closing
- Fixed being able to drag filters/containers onto API calls in Cohort Builder -[#1101](https://github.com/HicServices/RDMP/issues/1101)
- Fixed regression in 7.0.10 where calling `public void ClearDefault(PermissableDefaults toDelete)` multiple times caused an Exception
- Fixed `ExecuteCrossServerDatasetExtractionSource` to work properly with identifiable extractions - [#1097](https://github.com/HicServices/RDMP/issues/1097)
- Fixed bug in cohort builder where dragging into the Execute button would turn it into an editable dropdown menu [#1098](https://github.com/HicServices/RDMP/issues/1098)
- Fixed RemoteTableAttacher logging only the database name and not the table name in RDMP DLE - [#1110](https://github.com/HicServices/RDMP/issues/1110)
- Fixed a bug in SelectiveRefresh mode where deleting a root container of an aggregate or extractable dataset would result in an error
- Fixed Error bar in ProgressUI not showing when committing a cohort - [#1124](https://github.com/HicServices/RDMP/issues/1124)

## [7.0.10] - 2022-04-25

### Added

- "parameter description" and "property name" have been added to the "set value" option for filters - https://github.com/HicServices/RDMP/issues/1034
- Filter parameter values are now prompted for the user when adding existing filter without known good value sets - https://github.com/HicServices/RDMP/issues/1030
- "Set Parameter Value(s)" option added to filter menus so you can more easily change the parameter values - https://github.com/HicServices/RDMP/issues/1035
- Added 'SelectiveRefresh' user setting
- Add options to create an extraction from a Cohorts right click menu and main userinterface - https://github.com/HicServices/RDMP/issues/1039
- Warnings are now shown if "non core" column are used for an extraction/release - https://github.com/HicServices/RDMP/issues/1024
- Added AlwaysJoinEverything user setting for always forcing joins in CohortBuilder - https://github.com/HicServices/RDMP/issues/1032
- Added UsefulProperty columns back into Find/Select dialog - https://github.com/HicServices/RDMP/issues/1033
- Added Extraction/Release warnings for extractions that contain Internal/Deprecated/SpecialApproval fields - https://github.com/HicServices/RDMP/issues/1024
- Added right click context menu support for console gui
- Cohorts now have right click option "Go To -> Project(s)"

### Fixed

- Fixed bug preventing example datasets being created from the RDMP UI client because checkbox was disabled
- "Exisiting" filter typo corrected - https://github.com/HicServices/RDMP/issues/1029
- Fixed refreshes sometimes changing selection in Data Export tree - https://github.com/HicServices/RDMP/issues/1008


### Changed

- New filters are now highlighted correctly when added to a CIC - https://github.com/HicServices/RDMP/issues/1031
- Creating a new Extracion Configuration will now ask the user for Name, Cohort and Datasets to be included for the extraction - https://github.com/HicServices/RDMP/issues/983
- AllowIdentifiableExtractions is now an ErrorCode so can be set to Success instead of always being Fail or Warning (i.e. to completley ignore it).
- The extractability of columns are no longer saved if a Dataset is removed from an Extraction Configuration - https://github.com/HicServices/RDMP/issues/1023
- "Show Pipeline Completed Popup" now enabled by default - https://github.com/HicServices/RDMP/issues/1069
- Cohorts are now "emphasise" after being commited. If part of one project it will highlight under that project.


## [7.0.9] - 2022-03-29

### Added

- Added command CreateNewCohortFromTable which creates a cohort from a table directly without having to first import it as a [Catalogue]
- Import Catalogue filter now allows selecting multiple filters at once.
- Improved performance of Select objects dialog when there are many objects available to pick from
- Made Select objects dialog filter in the same way as the Find dialog (i.e. support short codes and Type names)
- Ability to select multiple objects at once when adding to a Session
- Ability to find multiple objects at once (ctrl+shift+f)
- Added new pipeline component CohortSampler


### Fixed

- Fixed newlines in CatalogueItem descriptions not being output correctly in docx metadata report
- Fixed iterative data loads run on the CLI throwing and returning non zero when caught up to date with load progress (when running in iterative mode)
- Pipeline component order is now "correct" and will list more important variables at the top rather than at the bottom - https://github.com/HicServices/RDMP/issues/996
- Fixed bug where Pipeline objects could not be deleted from the `Tables (Advanced)` tree
- Removing a datset from an [ExtractionConfiguration] now deletes any extraction specific column changes (i.e. changes are not persisted if the dataset is added back in again)
- Fixed Release button prompting to pick [Project] when clicked in the ExecuteExtractionUI [#963](https://github.com/HicServices/RDMP/issues/963)

### Changed

- Processes wanting to run a Pipeline using the current user interface abstraction layer `IPipelineRunner GetPipelineRunner` must now provide a task description and UI look and feel as a `DialogArgs` argument.

## [7.0.8] - 2022-03-08

### Fixed

- Fixed Startup skipping some plugin dlls during load and enabled multithreading
- Fixed CLI not showing underlying exception when unable to reach platform databases

### Removed

- CSV files with unclosed leading quotes are no longer preserved when using IgnoreQuotes (side effect of updating CsvHelper)

## [7.0.7] - 2022-03-01

*Database Patches Included (enables ExtractionProgress retry)*

### Added
- Added ArchiveTriggerTimeout user setting [#623](https://github.com/HicServices/RDMP/issues/623)
- Support for referencing plugin objects from command line e.g. `./rdmp.exe cmd delete MyPluginClass:2`
- The word 'now' is a valid date when supplied on the command line
- Ability to sort based on Favourite status [#925](https://github.com/HicServices/RDMP/issues/925)
- Added Frozen column to Cohort Builder tree for easier sorting
- Added ability to query an [ExternalDatabaseServer] from the right click context menu [#910](https://github.com/HicServices/RDMP/issues/910)
- Added an overlay @ symbol for filters that have known parameter values configured [#914](https://github.com/HicServices/RDMP/issues/914)
- Added Retry support to [ExtractionProgress]
- Added new CLI options for RDMP installer `--createdatabasetimeout` and `--otherkeywords` for custom auth setups e.g. Azure/Active Directory Authentication etc.

### Fixed
- Fixed closing and changing instance not consulting tabs before closing
- Fixed bug where setting `SuggestedCategory` on a plugin command resulted in it vanishing from context menu
- Fixed bug with AllowEmptyExtractions not working under some situations
- Fixed [Lookup] creation UI creating CatalogueItem with the suffix _Desc even when you ask it not to in prompt
- Fixed layout bug in rule validation configuration UI where rationale tip was cut off [#909](https://github.com/HicServices/RDMP/issues/909)
- Fixed ViewLogs tab not remembering sort order between usages [#902](https://github.com/HicServices/RDMP/issues/902)

### Changed

- Find sorts ties firstly by favourite status (favourite items appear above others)
- Find sorts ties lastly alphabetically (previously by order of ID)
- Default sort order of ViewLogs on first time use is now date order descending [#902](https://github.com/HicServices/RDMP/issues/902)

## [7.0.6] - 2022-01-25

*Database Patch Included (enables ExtractionProgress batching)*

### Added

- Added [ExtractionProgress] for robustly extracting large datasets in multiple smaller executions
- Added ability to export [ExtractableCohort] to CSV file
- Added 'Created From' column to cohort detail page (parses cohorts AuditLog)

### Fixed

- Fixed a bug where ProjectUI would not show cohorts when some cohort sources are unreachable
- Fixed ProgressUI filter hiding global errors on extraction where the whole operation failed and a dataset filter was selected ([888](https://github.com/HicServices/RDMP/issues/888))
- Fixed a rare dll resolving issue that could occur during startup when running the RDMP windows client from outside the current directory (https://github.com/HicServices/RDMP/issues/877)

### Changed

- Changed right click context menu item 'Delete' to say 'Remove' when deleting a chain or relationship object (e.g. cohort usage by a project) ([#887](https://github.com/HicServices/RDMP/issues/887))
- Restricted [Pipelines] shown to only those where all components are compatible with the input objects (previously on context was checked) (https://github.com/HicServices/RDMP/issues/885)
- "Show All/Incompatible Pipelines" option added to Pipelines dropdown to make a simpler user interface
- When committing a cohort through the Cohort Builder the Project will automatically be selected if it already belongs to a single one (https://github.com/HicServices/RDMP/issues/868)
- Removed requirement for filter parameters to have comments to be published (https://github.com/HicServices/RDMP/issues/582)

## [7.0.5] - 2022-01-10

### Added

- Added ability to open extraction directory for an [ExtractionConfiguration]
- Added diagnostic screen logging last executed command (https://github.com/HicServices/RDMP/issues/815)
- Added tooltips for objects in tree views (https://github.com/HicServices/RDMP/issues/819).
- Added custom icon for [CatalogueItem] that represent transforms on the underlying column (https://github.com/HicServices/RDMP/issues/818)
- Added Extraction Primary Keys to Catalogue tooltip
- Added ability to 'View TOP 100' etc samples on [ExtractionInformation] (previously only available on [ColumnInfo] objects)
- Added icon overlays for 'Is Extraction Identifier' and 'Is Extraction Primary Key' (https://github.com/HicServices/RDMP/issues/830)
- Extraction Information for a Catalogue Item now includes "Transforms Data" property (which shows yes/no based on whether it transform the column data)
- Added 'open load directory' command to [Catalogue] context menu
- Added ability to switch between instances of RDMP using the Locations menu
- Added CLI command `ClearQueryCache`
- Added Description capability to prompts. More descriptions to be added (https://github.com/HicServices/RDMP/issues/814)
- Added description to Publish Filter "Select One" dialog (https://github.com/HicServices/RDMP/issues/813)
### Fixed
- Changed to SHIFT+Enter for closing multiline dialogs (https://github.com/HicServices/RDMP/issues/817)
- Fixed bug where configuring dataset didn't show all available tables when listing optional joinable tables (https://github.com/HicServices/RDMP/issues/804)

### Changed
- Updated CatalogueItemUI (https://github.com/HicServices/RDMP/issues/820)
- Fixed bug where cached aggregates were not considered stale even though changes had been made to their patient index table (https://github.com/HicServices/RDMP/issues/849)
- "You only have one object Yes/No" box has been removed in favour of being more consistent for the user (https://github.com/HicServices/RDMP/issues/811)

## [7.0.4] - 2021-12-08

### Added

- Added `RoundFloatsTo` to ExecuteDatasetExtractionFlatFileDestination
- Added new menu item Diagnostics->Restart Application
- Trying to extract an [ExtractionConfiguration] with a cohort that is marked IsDeprecated now fails checks
- Added [MigrateUsages] setting to cohort creation destination pipeline components.  When enabled and creating a new version of an existing cohort then all unreleased [ExtractionConfiguration] using the old (replaced) cohort switch to the new version
- Added an 'All Tasks', 'All Runs' etc commands to View Logs tab menu
- Added ability to filter [Catalogue] in the Find dialog by Internal/Deprecated etc
- Added search and filter compatible controls to [Pipeline] editing dialog
- Added ability to ignore/elevate specific errors in UserSettings
- Enabled Expand/Collapse all when right clicking whitespace in a tree collection
- Added title to graph charts
- Added a user setting for hiding Series in which all cells are 0/null
- Added `IPipelineOptionalRequirement` interface for Plugin Pipeline Components that can optionally make use of Pipeline initialization objects but do not require them to function.
- Support for templating in `ColumnSwapper` when used in an extraction pipeline (e.g. $n for project number)
- Support for specifying `--ConnectionStringsFile somefile.yaml` when starting RDMP (gui client or CLI)
- Added 'Hash On Release' column to initial new Catalogue extractability configuration dialog (https://github.com/HicServices/RDMP/issues/394)

### Fixed

- Fixed [Pipeline] objects showing an ID of 0 in tree collections
- Fixed the 'filters' count column in [Catalogue] tree collection showing edit control when clicked
- Fixed Find not working when searching by ID for [Pipeline] objects
- Prevented showing out dated cohorts when changing Project half way through defining a cohort
- When plugins contain dlls with differing version numbers then the latest dll version is loaded (previously the first encountered was used)
- Fixed bug in Console Gui where edit window showed value set directly instead of passing through Property Setters
- Fixed bug in Console Gui where password properties showed (encrypted) HEX binary value instead of ****
- Fixed Command Line UI showing abstract and interfaces when prompting user to pick a Type
- Fixed `OverrideCommandName` not working for `ExecuteCommandViewLogs` command
- Fixed `View Logs` commands appearing twice in right click context menu for logging servers objects (once on root and once under 'View Logs' submenu)
- Generate Release Document now shows as impossible when Cohort is not defined or unreachable (e.g. if user does not have access to cohort database)
- Fixed bug where selecting a [PipelineComponent] for which help is unavailable would leave the previously selected component's help visible
- Fixed bug with 'Commit Cohort' storing the target cohort database for future clicks
- Fixed a bug where editing a field like `Description` would fire validation on other properties e.g. `Name` which could slow controls down when validation is slow and change events are fired in rapid succession.
- Edit Catalogue window layout updated to allow errors to be seen on the right hand side of inputs (https://github.com/HicServices/RDMP/issues/758)
- Cohort Identification Configuration descriptions box is now easy to read and edit (https://github.com/HicServices/RDMP/issues/755)
- Fixed bug where RDMP would lose focus when "checks" were being run in background resulting in RDMP appearing unresponsive (https://github.com/HicServices/RDMP/issues/747)
- Fixed bug where some words in RDMP would have spaces in the wrong place (e.g. "W HERE") (https://github.com/HicServices/RDMP/issues/752)

### Changed

- Bump System.Drawing.Common from 5.0.2 to 5.0.3
- Bump System.Security.Permissions from 5.0.0 to 6.0.0
- Bump NLog from 4.7.12 to 4.7.13
- Changed to Dock layout for Pipeline editing control (may improve performance on older machines)
- Removed dependency on `System.Drawing.Common` by updating usages to `System.Drawing`
- Increased size of all text fields in [Catalogue] and [CatalogueItem] to `nvarchar(max)` to support long urls etc
- Updated icons to a more modern look. Catalogue Item image no longer has black corner. Green yellow and red smiley faces have been replaced. Cloud API icon replaced (https://github.com/HicServices/RDMP/issues/712)
- Extract to database now checks for explicit table names amongst pre-existing tables on the destination
- Startup no longer reports non dotnet dlls as 'unable to load' (warnings)
- Added Project number to Title Bar (and full project name to tooltip) for Extraction Configurations (https://github.com/HicServices/RDMP/issues/621)
- Root Cohort Identification Configuration will now highlight SET container issues with red highlight (https://github.com/HicServices/RDMP/issues/681)
- "Data Export" has been renamed to "Projects" to be more consistent (https://github.com/HicServices/RDMP/issues/720)
- Corrected layout of "Master Ticket" in New Project dialog (https://github.com/HicServices/RDMP/issues/735)
- Corrected layout of "Create New Lookup" (https://github.com/HicServices/RDMP/issues/730)
- Aligned buttons for Pipeline options (https://github.com/HicServices/RDMP/issues/721)
- Add "clause" (e.g. WHERE) to SQL attribute input to make it clearer what SQL you need to enter (https://github.com/HicServices/RDMP/issues/751)
- User Settings dialog now has a nicer layout (https://github.com/HicServices/RDMP/issues/760)


## [7.0.3] - 2021-11-04

### Fixed

- Fixed bug with ConfirmLogs when running with multiple [CacheProgress]

## [7.0.2] - 2021-11-03

### Fixed

- Fixed 'package downgrade' dependencies issue with `HIC.RDMP.Plugin.UI`
- Fixed log viewer total time display in logs view when task ran for > 24 hours.
- Fixed not implemented Exception when using username/password authentication and viewing [CohortIdentificationConfiguration] SQL
- Fixed missing 'add sql file process task' in DLE load stage right click context menus


### Added

- Console gui context menu now shows compatible commands from plugins
- Added the 'ConfirmLogs' command for verifying if a task is failing (e.g. a DLE run)

### Changed

- When syncing table columns with the database, the full column (including table name) is displayed in the proposed fix (previously only the column name was displayed).
- Bump Terminal.Gui from 1.2.1 to 1.3.1

## [7.0.1] - 2021-10-27

### Changed

- Bump NLog from 4.7.11 to 4.7.12
- Bump Microsoft.NET.Test.Sdk from 16.11.0 to 17.0.0
- [Catalogue] and [CatalogueItem] edit tab now expands to fill free space and allows resizing

### Fixed

- Fixed Null Reference exception when collection tabs are opened twice
- Fixed CohortBuilder 'Execute' showing ExceptionViewer on the wrong Thread

### Added

- Column visibility and size are now persisted in UserSettings

### Removed

- Removed FillsFreeSpace on columns.  User must now manually resize columns as desired

## [7.0.0] - 2021-10-18

### Changed

- IPluginUserInterface is now in `Rdmp.Core` and therefore you can write console gui or dual mode (console and winforms) plugin UIs
- IPluginUserInterface CustomActivate now takes IMapsDirectlyToDatabaseTable allowing custom plugin behaviour for activating any object
- DatasetRaceway chart (depicts multiple datasets along a shared timeline) now ignores outlier values (months with count less than 1000th as many records as the average month)
- Renamed `SelectIMapsDirectlyToDatabaseTableDialog` to `SelectDialog<T>` (now supports any object Type)
- Selected datasets icon now includes all symbols of the Catalogue they represent (e.g. ProjectSpecific, Internal)
- Changed how RDMP treats cohorts where the data has been deleted from the cohort table.  'Broken Cohort' renamed 'Orphan Cohort' and made more stable
- [CohortAggregateContainer] now show up in the find dialog (you can disable this in UserSettings)
- Bump Microsoft.Data.SqlClient from 3.0.0 to 3.0.1
- Checks buttons on the toolbars are now hidden instead of disabled when inapplicable
- Shortened tool tips in top menu bar

### Removed

- IPluginUserInterface can no longer add items to tab menu bars (only context menus)
- Removed some Catalogue context menu items when the Catalogue is an API call
- Adding a Filter from Catalogue no longer opens it up in edit mode after adding
- Command line execution (e.g. `rdmp cmd ...`) no longer supports user interactive calls (e.g. YesNo questions)
- Removed PickOneOrCancelDialog
- Removed RAG smiley from server connection UI.  Now errors are reported 'Connection Failed' text label

### Added
- Added CatalogueFolder column to Select Catalogue dialog
- Added custom metadata report tokens:
  - $Comma (for use with formats that require seperation e.g. JSON when using the `$foreach` operation)
  - $TimeCoverage_ExtractionInformation (the column that provides the time element of a dataset to the DQE e.g. StudyDate)
- Added support for default values in constructors invoked from the command line (previously command line had to specify all arguments.  Now you can skip default ones at the end of the line)
- Added support for deleting multiple objects at once with the delete command (e.g. `rdmp cmd Delete Plugin true` to delete all plugins)
  - Boolean flag at the end is optional and defaults to false (expect to delete only 1 object)
  - Use `rdmp cmd DescribeCommand Delete` for more information
- Added ability to directly query Catalogue/DataExport to Console Gui
- Added extraction check that datasets are not marked `IsInternalDataset`
- Added ability to script multiple tables at once via right click context menu in windows client
- Support for shortcodes in arguments to commands on CLI e.g. `rdmp cmd describe c:11`
- Added new command 'AddPipelineComponent' for use with RDMP command line
- Added ability to filter datasets and selected datasets by Catalogue criteria (e.g. Deprecated, Internal)
- Added Clone, Freeze, Unfreeze and add dataset(s) ExtractionConfiguration commands to command line
- Added support for identifying items by properties on CLI (e.g. list all Catalogues with Folder name containing 'edris')
- Cloning a [CohortIdentificationConfiguration] now opens the clone
- Added ability to remove objects from a UI session
- Added new command ViewCohortSample for viewing a sample or extracting all cohort identifiers (and anonymous mapping) to console/file
- Added the ability to pick which tables to import during Bulk Import TableInfos
- Added CLI command to create DLE load directory hierarchy ('CreateNewLoadDirectory')

### Fixed
- Fixed deleting a parameter value set failing due to a database constraint
- Fixed a bug where changing the server/database name could disable the Create button when selecting a database
- Added the ability to drop onto the Core/Project folders in the 'execute extraction' window
- Fixed a big where Yes/No close popup after running a pipeline in console gui could crash on 'No'
- Fixed deleting source/destination pipeline components directly from tree UI
- Fixed various issues when viewing the DQE results of a run on an empty table
- DatasetRaceway in dashboards now shows 'Table(s) were empty for...' instead of `No DQE Evaluation for...` when the DQE was run but there was no result set
- Added better error message when trying to create a new RDMP platform database into an existing database that already has one set up
- Fixed [CohortAggregateContainer] and filter containers not showing up in Find when explicitly requested
- Fixed deleting an [ExtractionFilter] with many parameter values configured.  Now confirmation message is shown and all objects are deleted together
- Fixed bug saving an [ExtractionInformation] when it is an extraction transform without an alias
- Fixed bug refreshing Data Export tree collection when deleting multiple Projects/Packages at once (deleted objects were still shown)
- Fixed bug dragging filters into Cohort Builder

## [6.0.2] - 2021-08-26

### Changed

- Bump Microsoft.NET.Test.Sdk from 16.10.0 to 16.11.0
- Bump NLog from 4.7.10 to 4.7.11

### Added

- Support for plugin Catalogues in cohort builder.  These allow you to write plugins that call out to arbitrary APIs (e.g. REST etc) from the RDMP cohort builder

### Fixed

- Fixed ExecuteCommandCloneCohortIdentificationConfiguration asking for confirmation when activation layer is non interactive

## [6.0.1] - 2021-08-12

### Added

- Added new command 'Similar' for finding columns that have the same name in other datasets
- Added the ability to Query Catalogue/DataExport databases directly through RDMP
- Support for custom column names in ColumnSwapper that do not match the names of the lookup columns
- Added ScriptTables command for scripting multiple [TableInfo] at once (optionally porting schema to alternate DBMS types).
- Support for nullable value/Enum types in command constructors

### Fixed

- AlterColumnType command now shows as IsImpossible when column is part of a view or table valued function
- Describe command no longer shows relationship properties
- Fixed layout of Bulk Process Catalogue Items in dotnet 5
- Fixed missing dependency in new installations when rendering Charts

## [6.0.0] - 2021-07-28

### Changed

- Upgraded Sql Server library from `System.Data.SqlClient` to `Microsoft.Data.SqlClient`
- `ExecuteCommandAlterColumnType` now automatically alters \_Archive table too without asking for confirmation
- When foreign key values are missing from lookups, the 'Missing' status is now attributed to the `_Desc` field (previously to the foreign key field)
- Changed Console gui DLE / DQE (etc) execution to use ListView instead of TextView
- Referencing an object by name in a script file now returns the latest when there are collisions e.g. "[ExtractableCohort]" would return the latest one (created during the script execution session)
- Bump YamlDotNet from 11.2.0 to 11.2.1
- Bump SecurityCodeScan.VS2019 from 5.1.0 to 5.2.1
- Command 'Set' now shows as Impossible for property 'ID'
- RDMP no longer complains about mixed capitalisation in server names and will connect using the capitalisation of the first encountered.

## Fixed

- Fixed release engine not respecting `-g false` (do not release Globals)
- Fixed column order in DQE results graph sometimes resulting in shifted colors (e.g. Correct appearing in red instead of green)
- Fixed Prediction rules never being run when value being considered is null (DQE).
- Fixed a bug creating a cohort without specifying a Project from the console
- Fixed bug where searching in console gui could be slow or miss keystrokes
- Fixed bug in console gui where GoTo Project or Cohort would not highlight the correct item
- Fixed bug in console gui where delete key was not handled resulting in a loop if errors occurred trying to delete the object
- Removed limit of 500 characters on extraction SQL of columns

### Added

- Added user setting for filtering table load logs where there are 0 inserts,updates and deletes
- Added support for specifying datatype when calling `ExecuteCommandAlterColumnType`
- Pipeline and DLE components with object list arguments now show the previously selected items in the 'Select Object(s)' popup
- Pressing 'delete' key in console gui edit window now offers to set value of property to null
- Editing a foreign key property (e.g. `PivotCategory_ExtractionInformation_ID`) now shows objects rather than asking for an `int` value directly
- Fatal errrors in console gui now get logged by NLog (e.g. to console/file)
- Added user setting `CreateDatabaseTimeout`

### Removed

- Removed check for DataLoadProgress being before OriginDate of a `LoadProgress`

## [5.0.3] - 2021-06-17

- Hotfix extraction/DLE progress UI layout on some Windows configurations

## [5.0.2] - 2021-06-16

### Changed

- Bump YamlDotNet from 11.1.1 to 11.2.0


### Fixed

- Fixed layout of windows client engine progress controls not filling all available screen space

## [5.0.1] - 2021-06-08

### Added

- Added CLI console gui context menu for [LoadMetadata]
- Commit cohort from CohortIdentificationConfiguration now shows crash message Exception on failure
- Added `--usc` flag to `rdmp gui`.  This allows you to specify using the `NetDriver` for Terminal.Gui (an alternative display driver)
- Added optional file argument to `ExecuteAggregateGraph` command (outputs graph data table to the file specified)
- Added ability to select a [DataAccessCredentials] in table/database selector control
- Added TopX and Filter (text) to console view logs
- Added alternative colour scheme to console gui

### Changed

- Changed `ExtractMetadata` template syntax to require `DQE_` and added year/month/day sub components:
  - `$StartDate`, `$EndDate` and `$DateRange` are now `$DQE_StartDate`, $DQE_EndDate and $DQE_DateRange.
  - Added `$DQE_StartYear`,`$DQE_EndYear`,`$DQE_StartMonth`,`$DQE_EndMonth`,`$DQE_StartDay`,`$DQE_EndDay`
  - Added `$DQE_PercentNull` (must be used with a `$foreach CatalogueItem` block)
  - Added TableInfo and ColumnInfo properties (e.g. `$Server`)
  - Added $DQE_CountTotal
- Improved performance of checks user interface (especially when there are a large number of check messages)

### Fixed

- Fixed arguments not showing up under Pipeline components of 'Other' (unknown) pipelines node
- Fixed refresh speed of console gui causing problems with Guacamole
- Fixed Keyboard shortcuts of pipeline engine execution window sharing the same letters
- Fixed bug running rdmp gui (console) with a remote current directory
- Fixed 'View Catalogue Data' command when run on ProjectSpecific Catalogues
- Fixed 'Import ProjectSpecific Catalogue' command not preserving Project choice in configure extractability dialog
- When importing an existing data table into RDMP and cancelling [Catalogue] creation RDMP will prompt you to optionally also delete the [TableInfo]

### Dependencies

- Bump Terminal.Gui from 1.0.0 to 1.1.1
- Bump HIC.FAnsiSql from 1.0.6 to 1.0.7
- Bump Microsoft.NET.Test.Sdk from 16.9.4 to 16.10.0


## [5.0.0] - 2021-05-05

### Changed

- .Net 5.0 for all, instead of Framework 4.6.1+Core 2.2+Standard 2.0 mix
- Query editor autocomplete now uses integrated autocomplete (no icons, better matching)
- Throttled how often spelling is checked in Scintilla controls.
- Changed message about inaccessible cohorts to a warning instead of an error. 
- Collation is now explicitly specified when creating a new cohort source using the wizard (as long as there is a single collation amongst existing ColumnInfo of that type)

### Added

- Added `$foreach Catalogue` option for custom metadata report templates (to allow prefix, suffixes, table of contents etc)
- Added ability to search for objects by ID in console gui
- More detailed logging of Type decisions when extracting to database
- Added ability to cancel ongoing queries in CLI Sql Editor
- Added 'Reset Sql' and 'Clear Sql' buttons to CLI Sql Editor
- Added ability to set custom timeout for queries in CLI Sql Editor
- Added ability to save results of CLI Sql Editor (table) to CSV
- Added view data/aggregate etc on ColumnInfo objects to list of commands accessible from the CLI gui
- Added 'Go To' commands to CLI gui
- Exposed 'Add New Process Task...' to load stages in CLI menu
- Added 'ViewCatalogueData' command for CLI and CLI GUI use
- Better error reporting when item validators crash during validation execution (now includes constraint type, column name and value being validated).
- Added 'Go To' commands to CLI gui
- Exposed 'Add New Process Task...' to load stages in CLI menu
- Exposed 'View Logs' commands on CLI and CLI gui
- Added minimum timeout of 5 seconds for `CohortIdentificationConfigurationSource`
- 'View Logs' tree view now accessible for CacheProgress objects
- Added query/result tabs to CLI GUI Sql editor
- Console GUI now shows important information (e.g. 'Disabled') in brackets next to items where state is highly important
- Added new command RunSupportingSql
- Console GUI root nodes now offer sensible commands (e.g. create new Catalogue)
- Added Value column to tree views (allows user to quickly see current arguments' values)
- Added 'other' checkbox to 'Create Catalogue by importing a file' (for selecting custom piplelines)
- Command SetExtractionIdentifier now supports changing the linkage identifier for specific ExtractionConfigurations only
- Added new command `AlterTableMakeDistinct`
- Added CLI GUI window for running Pipelines that displays progress
- Added RDMP.Core version number to logs at startup of rdmp cli
- Added graph commands to CLI:
  - ExecuteCommandSetPivot
  - ExecuteCommandSetAxis
  - ExecuteCommandAddDimension


### Fixed

- Fixed CLI database selection UI not using password mask symbol (`*`)
- Fixed CLI GUI message boxes bug with very long messages
- Fixed Custom Metadata template stripping preceeding whitespace in templated lines e.g. `"  - $Name"` (like you might find in a table of contents section of a template)
- Fixed 'Set Global Dle Ignore Pattern' failing the first time it is used by creating a StandardRegex with no/null Pattern
- Fixed order of branches in CLI gui tree
- Fixed importing filter containers not saving Operation (AND/OR)
- Fixed right click menu not showing when right clicking after selecting multiple objects
- Fixed some delete commands not updating the UI until refreshed (e.g. disassociating a [Catalogue] from a [LoadMetadata])
- Fixed text on disassociating a [Catalogue] from a [LoadMetadata]
- Fixed sort order not being respected in cohort summary screen
- Fixed DQE graph when data has dates before the year 1,000
- Fixed `ExecuteCommandCreateNewCatalogueByImportingFile` when using blank constructor and from CLI GUI
- Fixed extraction UI showing "WaitingForSQLServer" when DBMS might not be (now says "WaitingForDatabase").
- Fixed bug where some UI tabs would not update when changes were made to child objects (e.g. deleting a dataset from an extraction using another window in the client)
- Fixed support for UNC paths in SupportingDocument extraction (e.g. \\myserver\somedir\myfile.txt)
- Fixed not being able to add `Pipeline` objects to Sessions

### Dependencies

- Bump System.Drawing.Common from 5.0.0 to 5.0.2
- Bump Moq from 4.16.0 to 4.16.1
- Bump Microsoft.NET.Test.Sdk from 16.8.3 to 16.9.4
- Bump NLog from 4.7.7 to 4.7.10
- Bump SecurityCodeScan.VS2019 from 5.0.0 to 5.1.0
- Bump Newtonsoft.Json from 12.0.3 to 13.0.1
- Bump YamlDotNet from 9.1.4 to 11.1.1
- Bump NUnit from 3.13.1 to 3.13.2

## [4.2.4] - 2021-02-05

- Added CLI commands for viewing/changing `UserSettings` e.g. AllowIdentifiableExtractions
- Added user setting `ShowPipelineCompletedPopup` for always popping a modal dialog on completion of a pipeline execution in the GUI client (e.g. committing a cohort)
- Added new flexible file/directory extraction component `SimpleFileExtractor`

### Changed

- Globals tickbox can now be checked even when there are no explicit files (this allows implicit files e.g. `SimpleFileExtractor` to still run)

### Fixed 

- Fixed MySql backup trigger implementation not updating validTo on the new row entering the table on UPDATE operations

## [4.2.3] - 2021-02-01

### Fixed 

- Fixed rare threading issue with tree representations of Lookups
- Fixed proxy objects context menus not functioning correctly since 4.2.0 (e.g. Catalogues associated with a load) for some commands

### Dependencies

- Bump NUnit from 3.13.0 to 3.13.1

## [4.2.2] - 2021-01-28

### Added

- Added `patch` command to rdmp CLI e.g. `./rdmp patch -b`
- Added ProjectName to ExtractionConfiguration objects visualisation in Find / Select popups

### Fixed

- Fixed erroneous warning where some characters were wrongly reported as illegal e.g. '#' in Filter names 
- Fixed RemoteDatabaseAttacher not logging table name (only database)

### Changed

- Metadata report now lists Catalogues in alphabetical order
- Changed hierarchy multiple parents state to be a Warning instead of an Error

### Dependencies

- Bump Moq from 4.15.2 to 4.16.0
- Bump YamlDotNet from 9.1.1 to 9.1.4
- Bump NLog from 4.7.6 to 4.7.7
- Bump SSH.NET from 2020.0.0 to 2020.0.1

## [4.2.1] - 2021-01-13

### Added

- Choose Load Directory on DLE now shows old value during editing
- Added property suggestions when using ExecuteCommandSet with an incorrect property name
- Added the ability to drag and drop aggregates into other CohortIdentificationConfigurations to import
- Added ColumnDropper that allows a user to specify the columns that should not be extracted in the pipeline.
- Added Favourite/UnFavourite to right click context menus
- CachingHost now logs the state of the CacheProgress being executed first thing on start
- Home screen now supports right click context menu, drag and drop etc
- Added 'Sessions'.  These are tree collection windows similar to Favourites but with a user defined name and limited duration (until closed)

### Fixed

- Fixed startup error when user enters a corrupt connection string for platform database locations.  This bug affected syntactically invalid (malformed) connection strings (i.e. not simply connection strings that point to non existant databases)
- Fixed various issues in ColumnSwapper
  - If input table contains nulls these are now passed through unchanged
  - If mapping table contains nulls these are ignored (and not used to map input nulls)
  - If input table column is of a different Type than the database table a suitable Type conversion is applied
- Data load engine logging checks are better able to repair issues with missing logging server IDs / logging tasks
- Better support for abort/cancel in
  - RemoteTableAttacher
  - ExcelAttacher
  - KVPAttacher
  - RemoteDatabaseAttacher
- Fixed View Inserts/Updates dialog when using non SqlServer DBMS (e.g. MySql)
- Fixed various layout and performance issues with RDMP console GUI.
- Fixed `rdmp cmd` loop exiting when commands entered result in error.
- Fixed autocomplete in `rdmp cmd` mode and enabled for Linux
- Fixed right click context menu being built twice on right click a new node (once for selection and once for right click)

### Changed

- Added timeout of 10 minutes (previously 30 seconds) for counting unique patient identifiers while writing metadata for extractions
- Choose Load Directory now lets you specify invalid directories e.g. when building a load on one computer designed to run on separate computer with an isolated file system.
- Reinvented Console Gui to more closely resemble the windows client

### Dependencies

- Bump SSH.NET from 2016.1.0 to 2020.0.0

## [4.2.0] - 2020-10-19

### Fixed

- Reduced memory overhead during refreshes
- Fixed various graphical/performance issues when running in VDI environments with limited CPU
- Fixed missing scrollbars in Explicit Column Typing user interface
- Fixed various errors that could occur when a [Catalogue] referenced by an extraction is deleted outside of RDMP (e.g. by truncating the database table(s))

### Added

- Support for importing WHERE logic into extraction datasets from other configurations or cohort builder configurations
- Pipeline ID and Name now recorded in logs for Data Extractions
- Added support for viewing extraction logs in tree form (for a given ExtractionConfiguration)
- Added `AllowIdentifiableExtractions` user setting.  Enabling this prevents RDMP reporting an error state when cohorts are created that have the same private and release ID fields.
- Added GoTo from extraction/cohort building filters to the parent Catalogue level filter and vice versa
- Added ability to suppress [LoadMetadata] triggers
- Added ability for Plugins to store custom information about objects in the RDMP Catalogue platform database
- Added IgnoreColumns setting for DLE to ignore specific columns in the final table completely (not created in RAW/STAGING and not migrated)

### Changed

- CLI tools now built for .Net Core 3.1 since 2.2 has reached EOL

## [4.1.9] - 2020-09-17

### Added

- Added ExplicitDateTimeFormat property to flat file attachers and pipeline sources.  Allows custom parsing of dates e.g. where no delimiters exist (e.g. 010120)

## [4.1.8] - 2020-08-17

### Fixed 

- Fixed progress logging still not being allowed to go backwards when logging to database

## [4.1.7] - 2020-08-14

### Changed

- Schema names (Sql Server) are now wrapped correctly e.g. `[My Cool Schema]`
- Progress logged (e.g. done x of y files) can now go backwards.

### Added

- New command `SetArgument` for easier changing of values of modules (e.g. [PipelineComponent]) from command line
- Support for `DescribeCommand` help text on `NewObject` and other commands that take dynamic argument lists (command line)

## [4.1.6] - 2020-08-04

### Added

- Added 'Save Changes' prompt when closing tabs
- Added Import command for bringing in one or more [CohortIdentificationConfiguration] into an existing container (like Merge / UnMerge but for existing configurations)
- Added checks for LoadProgress dates being in sensible ranges during DLE

### Fixed

- Fixed [bug when parsing lists of ints in CLI](https://github.com/HicServices/RDMP/issues/84)

## [4.1.5] - 2020-07-14

### Added

- Added Merge command, for combining two or more configurations in cohort builder into one
- Added Un Merge command for splitting one cohort builder configuration into multiple seperate ones
- Improved error messages in extraction checking when there are:
  -  2+ columns with the same name
  -  2+ columns with the same location in extraction order
  -  Cohort and dataset are on different servers
- Added ability to search by ID in find dialog

### Changed

- Unhandled Application/Thread exceptions (rare) now show in the top right task bar instead of as a popup dialog

### Fixed

- Fixed lookups, supporting documents etc not appearing in the extractable artifacts tree view of the extraction window when non global.

## [4.1.4] - 2020-07-02

### Added

- Custom Metadata Report now supports looping items in a Catalogue (use `$foreach CatalogueItem` to start and `$end` to end)
- Added help to 'New Project' user interface
- Forward/Backward now includes selection changes in tree collections
- Added support for newline replacement in custom metadata doc templates

### Changed

- Improved usability of selecting multiple datasets in the 'New Project' user interface
- When in multiple selection mode, double clicking a row in the object selection dialog will add it to the selection (previously would close the dialog with the double clicked item as the sole selected item)

### Fixed

- Extractable columns Order field defaults to Max + 1 (previously 1).  This results in new columns appearing last in extracted datasets and prevents Order collisions.
- 'Select Core' columns UI button now works correctly with ProjectSpecific Catalogues (previously the highlighted rows would not change)
- Fixed popup error message showing when deleting an ExtractionConfiguration where one or more datasets are currently being edited (in tabs) 
- Fixed context menu opening error that could occur in cohort builder when datasets are not configured properly (e.g. have too many [IsExtractionIdentifier] columns).
- Fixed alias changes not showing up as 'Differences' in edit dataeset extraction user interface
- Fixed bugs in using GoTo menu of document tabs after a Refresh
- Fixed ALTER context sub menu of TableInfo when Server property is null (or other fundamental connection details cannot be resolved).
- Fixed whitespace only literal strings (e.g. `" "`) on command line causing error while parsing arguments
- Fixed bug with YesNoToAll popups launched from ChecksUI when running as a modal dialogue.
- Fixed bug with user setting 'Show Object Collection On Tab Change' when selecting tabs for objects in CohortBuilder configurations.

## [4.1.3] - 2020-06-15

### Added

- Added `-f` option to CLI (`rdmp.exe -f somefile.yaml`) to run all commands in a file
- Added "Go To" to tab right click context menu (previously only available in collections).
- Private key encryption file location can now be customized per user by setting an environment variable `RDMP_KEY_LOCATION`.  This will override any key file location specified in the RDMP platform database.

### Changed

- Frozen Extraction Configurations folder always appears at the bottom of the branch under Projects
- Improved layout of query building errors in QueryBuilder SQL viewing user interfaces

### Fixed

- Fixed bug in tree ordering when comparing a fixed order node to a non fixed order node.

## [4.1.2] - 2020-06-03

### Added

- Ability to create (Project Specific) Catalogues using the Project collection tree view top menu
- Ability to Enable/Disable many objects at once
- Catalogue icons under a load now show full range of status icons (e.g. internal / project specific)

### Changed

- When a load has only one LoadProgress dropdown no longer shows "All available"
- Double clicking a crashed configuration in cohort builder now shows the error message (previously would edit/expand the object).  Error message still accessible via context menu (as previously).
 
### Fixed

- Fixed Order not being considered 'OutOfSync' on ExtractableColumn
- Fixed changes to Catalogue visibility checkboxes not being persisted
- Fixed object caching system when RDMP user has insufficient permissions to view Change Tracking tables. 
- Fixed UserSettings last column sort order multithreading issue (causing File IO permissions error in rare cases)

## [4.1.1] - 2020-05-11


### Added

- Added ability to pick a folder in Metadata Report UI

### Fixed

- Opening 'Recent' items that have been deleted now prompts to remove from list
- Fixed race conditions updating UI during refresh / dispose of activators

## [4.1.0] - 2020-05-05

### Added

- Added tool strip to tree collection user interfaces
- Added new [PipelineComponent] `SetNull` which detects bad data in a specific column of pipeline data and sets cells matching the `Regex` to null
- Added support for template based metadata extractions ([Catalogue] descriptions etc) 
- Added new property RemoteServerReference to RemoteTableAttacher which centralises server name/database/credentials when creating many attachers that all pull data from the same place
- Added double click to expand tree option for RDMP
- When searching (Ctrl+F), exact matches now appear first
- Added RDMP platform database name (and server) to the window title
- Added Export Plugins command (which saves the currently loaded RDMP plugins to the selected folder)
- Double clicking a dataset in the Extraction user interface opens it for editing (previously you had to right click and select Edit)

### Changed

- CohortBuilder interface has been revamped
- Home screen now follows more consistent user experience and includes recently used items
- Catalogue collection no longer expands when CatalogueFolder changes

### Fixed

- LoadProgress with RemoteTableAttacher now works correctly with DBMS that do not support Sql parameter declarations (Oracle / Postgres)

## [4.0.3] - 2020-02-28

### Added

- Added timestamps to Word Metadata Reports (e.g. when document was created)
- Added icon for HashOnDataRelease
- Added Order column to [Catalogue] Collection tree view
- Added ability to disable the TicketingSystem that controls whether datasets can be released (only applies where one has been configured)
- Added ability to customize extraction directory subfolder names
- Added check for stale extraction records when generating a one off Release Document (i.e. not part of a Release workflow)
- Added clarifiaction on what to do if a table is not found during synchronization
- Refresh now shows 'waiting' cursor while updates take effect
- Creating a [Catalogue] from a CatalogueFolder right click context menu now creates the resulting [Catalogue] in that directory
- Added ability to right click a dataset in an [ExtractionConfiguration] and open the directory into which it was extracted (if it was extracted to disk)
- Added Extraction Category column for columns included in the project extractions
- Added command Import [Catalogue] Item Descriptions accessible from the [CatalogueItem] node menu that imports all descriptions (and other fields) from one [Catalogue] into another.
- Added 'Execute' button on [Catalogue] and Extraction dataset SQL viewing windows.
- 'Show' on collection based tab windows now prompts you to pick which you want to navigate to (previously did nothing)
- Datagrid UI now shows server/database names and DatabaseType
- Running Checks or CheckAll now shows the Checks column (if it isn't already visible)
- Added 'Clear Cache' option for clearing the cache on a single [Catalogue] in a cohort builder configuration (without affecting the cache state of the others)
- Added `FOR UPDATE` to the end of the DLE migration query for MySql server (prevents edge case deadlocks when live table changes during migration)

### Changed

- Datagrid/query syntax errors are now more visible and consistent with other SQL IDEs
- Open / New [Catalogue] no longer closes all toolboxes prior to setting up editing layout
- Bulk Process CatalogueItems now defaults to exact matching (ignoring case)
- Changed MySql adapter from `MySql.Data` to `MySqlConnector` (see [FAnsiSql] version 0.11.1 change notes)

### Fixed

- Fixed bug where broken Lookup configurations could result in DQE not passing checks
- Fixed top menu missing some options on extraction/cohort building graphs (e.g. timeout / retry query)
- Fixed DLE backup trigger creation for old versions of MySql (5.5 and earlier)
- Fixed some forms not getting launched when new objects are created (e.g. Supporting Documents)
- Fixed null reference when cancelling adding a SupportingDocument
- Fixed bug in axis section of graph editor where changing value would result in text box loosing focus
- Fixed ticketing system Reason [for not being able to release a configuration] not being displayed on the ReleaseUI

## [4.0.2] - 2020-01-23

### Fixed

- Fixed stack overflow when trying to edit 'unknown pipelines' in Tables tree view
- Undo/Redo button now changes label as well as icon during use
- Fixed null reference when using command `Reports->Generate...->Metadata Report...`
- Fixed bug in console gui where cancelling a property change (e.g. Description) would result in setting the value to null.

## [4.0.1] - 2019-12-03

### Added

- Ability to generate metadata reports for subset of catalogues (e.g. all catalogues in a folder).
- Cohort Builder build log now lists the [IsExtractionIdentifier] column for each cohort set

### Changed

- Cohort Builder now shows "No Cache" when there is no query cache server configured for a configuration instead of "0/1" (or "0/2" etc)

### Fixed

- Fixed issue using the 'context menu' button on compatible keyboards to access the GoTo menu (sometimes menu would not be expandable)
- Fixed issue where ProjectNumber and Version appeared editable in some tree controls (changes were ignored).  These cells are now correctly readonly.
- Fixed bug in log viewer right click (introduced in 4.0.1 command refactoring)
- TestConnection now shows obfuscated connection string when a connection cannot be established (affects RDMP API users only - not core software)
- Fixed changing join direciton in patient index tables not triggering refresh
- Fixed Data Load Engine RAW server credentials when running RDMP installer with sql user authentication (RAW server entry would be created with Integrated Security)

## [4.0.1-rc3] - 2019-11-25

### Added

- Console gui supports short code searches (e.g. "c", "ti" etc)

### Changed

- Updated to [FAnsiSql] 0.10.13

### Fixed

- Fixed various issues with new CLI gui

## [4.0.1-rc2] - 2019-11-20

### Added

- Added interactive terminal user interface `./rdmp gui`

### Changed

- Cloning an Extraction Configuration no longer expands clone and names the new copy "Clone of [..]" (previously name was a guid)
- Select object dialog now display a maximum of 1000 objects (prioritising your search text)
- Logging tasks are now case insensitive

### Fixed

- Fixed Console input in CLI when running under Linux
- Fixed issue where parallel checks could fail due to UI cross thread access
- Fixed bugs in DLE when loading tables with dodgy column names (e.g. `[My Group by lolz]`)
- 
...

## [4.0.1-rc1] - 2019-11-11

### Added

- Support for PostgreSql databases

### Changed

- Sql Server `..` syntax is no longer used (now uses `.dbo.` - or whatever the table schema is).  Since references can be shared by users the default schema notation is not good idea.
- Cohort Query Bulder will now connect to the database containing the data rather than the users default database when querying data on a single database
- Flat file Attachers now process files in alphabetical order (case insensitive) when Pattern matches multiple files (previously order was arbitrary / OS defined)
- Extraction source now specifies database to connect to when a dataset exists in a single database (previously connected to users default server e.g. master)
- Updated to latest version of [FAnsiSql] (0.10.12) for Postgres support
- 
### Fixed

- Fixed handling of credentials where password is blank (allowed)
- Fixed race condition when there are multiple cohort databases that host cohorts for the same project
- Extracting a dataset using Cross Server extraction source now shows the correct SQL in error message when no records are returned by the linkage

## [3.2.1] - 2019-10-30

### Added

- SET containers ([UNION] / [INTERSECT] / [EXCEPT]) now highlight (as a `Problem`) when they will be ignored (empty) or not applied (when they contain only 1 child)

## Fixed

- Fixed bug generating metadata reports that include Catalogues with orphan [ExtractionInformation] (not mapped to an underlying ColumnInfo)
- Fixed bug in column descriptions pie chart where navigate to CatalogueItem(s) would show all CatalogueItems instead of only those missing descriptions
- Fixed bug in example dataset creation where views (vConditions and vOperations) were not marked IsView

## [3.2.1-rc4] - 2019-10-22

### Added 

- Errors during caching (of cohort builder results) now appear in the results control (previously could generate erro popups)
- Patient Index Tables are no longer allowed to have parameters with the same name (but different values) of tables they are joined against
- Sql Parameters (e.g. `@test_code`) now work properly cross [DBMS] (e.g. MySql / SqlServer) when using a query cache.
- Added menu for inspecting the state of a cohort compiler (view SQL executed, build log, results etc)

### Fixed 

- Fixed ExceptionViewer showing the wrong stack trace under certain circumstances
- Fixed cache usage bug where sql parameters were used in queries (cache would not be used when it should)
- Fixed 'View Dataset Sample' user interface generating the wrong SQL when a patient index table has a column alias (e.g. `SELECT chi,AdmissionDate as fish from MyPatIndexTable`)
- Fixed renaming parameters causing UI to incorrectly ask if you want to save changes

## [3.2.1-rc3] - 2019-10-21

### Fixed 

- Fixed bug in cross server query building when using parameters (@testcode etc)

## [3.2.1-rc2] - 2019-10-18

### Added 

- Added GoTo from cohorts to Extraction Configuration(s)

### Changed

- View ThenVsNow Sql in right click context menu of data extractions is only evaluated when run (improves performance).  This results as the command always being enabled.

### Fixed

- Fixed [bug in cross server query building](https://github.com/HicServices/RDMP/commit/a0c6223d1a7793bde4a67b368ae062e8bec3d960#diff-196fcda7990895e9f656c99602d1972b) (via cache) when joining patient index tables on one server to a main dataset on another

## [3.2.1-rc1] - 2019-10-14

### Added

- Long running processes that previously blocked the UI (e.g. create primary key) now have a small dialog describing task and allowing cancellation.
- Proposed Fix dialog now has standard look and feel of RDMP message boxes (including keywords etc)
- Double clicking an executing task in Cohort Builder now shows cohort build log as well as Exception (if any)

### Changed
 
- Database patching user interface presents clearer information about what version upgrade is occuring and the patches that will be applied.
- Updated to latest version of [FAnsiSql] (0.10.7) for task cancellation
- Data load engine no longer lists dropping columns / anonymising in progress if there are no operations actually being performed (e.g. no ANOTables configured)
- Delete is now disabled for the top level container (e.g. "UNION - Inclusion criteria") of cohort builder configuration

### Fixed

- Database patching user interface no longer suggests restarting if the patching process has failed
- Improved usability of StartupUI when no repository connection strings are not set (previously would report status as 'Broken')
- Fixed bug where `DropTableIfLoadFails` of `ExecuteFullExtractionToDatabaseMSSql` would (under fail conditions) drop the destination table even if the table was created by a previous execution of the same pipeline.
- Fixed bug where adding a [Catalogue] to a cohort set container would create an extra duplicate copy (which would appear under orphans)
- Improved cross server cohort query building (e.g. combining cohort sets on seperate servers / server types)
- Fixed bug in checks dual reporting some errors when clicking on red angry face icons

### Removed

- Generate test data window no longer shows the output folder in Windows Explorer when done

## [3.2.0] - 2019-09-16

### Added

- Patient Index Tables now use the source column datatype for caching columns (as long as there is no transform declared).

## [3.2.0-rc1] - 2019-09-13

### Added

- Right clicking a mispelled word now offers spelling suggestions
- You can now add new datasets to an extraction configuration directly from the "Core" folder in Execute Extraction window (rather than having to go back to the DataExport tree view)
- MDFAttacher now checks for existing mdf/ldf files in the RAW server data directory.  Existing files will trigger a warning.  After the warning an attempt is still made to overwrite the file(s) (as occured previously)
- Tab key now also works for autocomplete in SQL editor windows (previously only Enter worked)
- Orphan cohort sets (do not belong to any Cohort Identification Configuration) now appear under a top level folder in 'Cohort Builder' collection
- Extraction Category can now be changed directly from a CatalogueItem, [ExtractionInformation] 
- Extraction Category can be changed for all columns in a [Catalogue] at once by right clicking the or the CatalogueItemsNode (folder under a Catalogue)
- Right clicking a column allows you to Alter its type e.g. increase the size of a varchar field

### Changed

- Help documentation for objects no longer uses NuDoq library (now faster and more maintainable)
- Extraction source component `ExecuteCrossServerDatasetExtractionSource` now never drops the temporary cohort database (previously it would drop it if it created it and CreateTemporaryDatabaseIfNotExists was true)
- Updated to latest version of [FAnsiSql] (0.10.4) for better Oracle, localization and type estimation
- Dashboards now appear in tree view instead of application tool strip and are searchable
- [CatalogueItem] descriptions pie chart has flags for including internal/project specific etc in its counts
- [CatalogueItem] descriptions pie chart now lets you navigate directly to problem objects rather than showing a data table

### Fixed 
- Deleting an object now clears the selection in tree views (previously selection would become an arbitrary object).
- Fixed bug where adding/moving cohort sets between containers ([INTERSECT]/[UNION]/[EXCEPT]) could result in 2 objects with the same Order in the same container (resulting in ambiguous order of execution).
- Fixed UI bug where selecting an extractable [Catalogue] would hide its extractable (small green e) icon overlay
- Fixed bug where deleting a Pinned object would not unpin the object
- Fixed bug where database tables with brackets in the name could break synchronization (these tables are now ignored by RDMP and cannot be imported).
- Fixed bug deleting multiple objects at once when some objects are parents of others (and cause implicit delete).
- Fixed bug with low resolution monitors and the Create New Cohort Wizard
- Fixed bug with low resolution monitors and collections where leading columns could shrink to be no longer visible
- Adding new filters/containers (AND/OR) now correctly expand and highlight the created object in collections
- Fixed AggregateEditorUI could incorrectly offer to save changes even when no changes had been made
- Clonng a Cohort Identification Configuration now preserves custom set container names e.g. "UNION Inclusion Criteria"
- Fixed bug in DataTableUploadDestination where multiple root (DataLoadInfo) logging entries were created for a single large bulk insert 
- Fixed bug in QueryBuilder when there are multiple IsPrimaryExtractionTable tables (Exception thrown was NullReferenceException instead of QueryBuilderException)
- Fixed bug in generating FROM SQL when there are circular [JoinInfo] configured between tables used in the query
- Fixed bug where closing the server/database selection dialog with the X instead of cancel could cause error messages (e.g. in Bulk Import TableInfos)
- Fixed bug where searching for "Pipeline" or "Pipe" did not show all pipelines
- Fixed bug caching patient index tables (cohort creation) when there are multiple tables being joined in the query.
- Fixed error when logging very large (over 4000 characters) to the RDMP logging database

### Removed
- Cohort sets no longer appear under Catalogues (Find / GoTo now open the parent cohort identification configuration)
- Removed OnlyUseOldDateTimes option on DataTableUploadDestination as it didn't actually do anything ([DBMS] type decisions are handled in a standard way by FAnsiSql)

## [3.1.0] - 2019-07-31

### Added

- Cohort sets with HAVING sql now support 'View Dataset Sample' (of matched records)
- Added new property IsView to TableInfo
- Added GoTo menu item Catalogue=>TableInfo
- Added user setting for skipping Cohort Creation wizard
- MDFAttacher emits more messages when looking up location on disk to copy MDF file to.
- Added menu option to set [IsExtractionIdentifier] on a [Catalogue] without having to open ExtractionInformations directly
- Added the ability to set custom number of patients / rows per dataset when creating example datasets (from command line or when setting up client)
- FlatFileAttacher now issues a warning if TableToLoad isn't one of the tables loaded by the currently executing load (previously it would just say 'table x wasn't found in RAW')
- Added (initially hidden) column Order to cohort query builder to help debugging any issues with order of display

### Changed

- Attempting to generate a graph from a query that returns more than 1,000,000 cells now asks for confirmation.
- Updated to latest version of [FAnsiSql] (0.9.4) for better Oracle support
- Oracle extraction commands no longer generate parameters (e.g. @projectNumber).  Previously invalid SQL was generated.
- Improved layout of message boxes and link highlighting
- Add (Copy Of) cohort set no longer complains about creating a copy of one already in the cohort builder configuration
- Extraction destination property CleanExtractionFolderBeforeExtraction now defaults to false (i.e. do not delete the contents of the extraction directory before extracting)
- Extraction destination property CleanExtractionFolderBeforeExtraction is now implemented in the Checks phase of the component lifecycle rather than on reciept of first batch of records (this prevents accidentally deleting files produced by upstream components)
- 
### Fixed 
- Fixed bug in [Catalogue] validation setup window (DQE Validation Rules) which resulted in changes not being saved if it had been refreshed after initially loading
- Fixed scrollbars not appearing in [Catalogue] validation setup window when lots of validation rules are applied to a single column
- Type text dialog prompt now resizes correctly and has a display limit of 20,000 characters for messages
- Fixed bug that prevented exiting if the RDMP directory (in user's application data folder) was deleted while the program was running
- Fixed bug where CatalogueItems created when importing Oracle tables had database qualifiers in the name e.g. "CHI" (including the double quotes)
- Fixed bug where deleting a Filter from a cohort set in a Cohort Identification Query could result in the display order changing to alphabetical (until tab was refreshed).
- Fixed obscure bug in plugins implementing the `ICustomUI` interface when returning a new object in `GetFinalStateOfUnderlyingObject` that resulted in the UI showing a stale version of the object
- Connecting to a non existant server in ServerDatabaseTableSelector now shows the Exception in the RAG icon (previously just showed empty database list)
 
- Fixed bug where adding/removing a column in Aggregate Editor would would reset the Name/Description if there were unsaved changes (to Name/Description)
- Fixed bug where example datasets created would have the text value "NULL" instead of db nulls (only affected initial install/setup datasets)

## [3.0.16-rc2] - 2019-07-17

### Added 

- Example data generated on install can now be given a seed (allows for reproducibility)
- Creating a Query Caching server for an cohort identification AggregateConfiguration now asks you if you want to set it as the default QueryCaching server (if there isn't already one)
- Double clicking a row in SQL query editor user interfaces now shows text summary of the row
- DLE load logs tree view now supports double clicking on messages/errors to see summary
- All RDMP platform objects now have icons even if not visible in the UI (this affects the objects documentation file generation)
- MetadataReport now supports generating data for Catalogues with no extractable columns

### Changed

- Updated to latest version of BadMedicine (0.1.5)
- Improved error message shown when attempting to delete a used patient index table (now lists the users)
- System no longer auto selects objects when there is only 1 option (e.g. when user starts a Release when there is only one [Project] in the system).  This previously created an inconsistent user experience.
- Dita extraction checks no longer propose deleting non dita files in the output directory
- Improved Find (Ctrl+F) dialog layout and added shortcut codes (e.g. typing "c Bob" will return all Catalogues containing the word "Bob")
- Message boxes now display a limit of 20,000 characters (full text can still be accessed by the copy to clipboard button).
- DLE Debug options (e.g. Skip migrating RAW=>STAGING) now appear as a drop down with more descriptive titles (e.g. StopAfterRAW)
 
### Fixed 

- Fixed bug when cloning a Pipeline called "Bob" when there was already an existing Pipeline called "Bob (Clone)"
- Fixed validation issue in some user interfaces of INamed classes (e.g. Catalogue) where all properties were checked for illegal characters instead of just the Name
- Fixed image scaling in Metadata reports to 100% (previously 133%)
- Governance report now properly escapes newlines and quotes in [Catalogue] descriptions when outputting as CSV
- Fixed bug in Plugin code generator for tables with a Name property (previously incorrect C# code was generated)
- Fixed bug in SQL query editor user interface when the query returned a table that included binary columns with large amounts of data in
- Clicking a collection button or using GoTo/Show now correctly pops the relevant collection if it is set to auto dock (pinned).
- Application title bar now correctly updates after loading a tab (previously it was left with the caption "Loading...")
- Un Pinning in a collection using X now correctly maintains tree selection (consistent with the context menu Tree=>UnPin)
- Fixed display order of cohort sets in Cohort Query Builder to correctly match the compiler (previously the tree view order was misleading)

## [3.0.16-rc] - 2019-07-08

### Added 

- Forward/backward navigation in LogViewer now preserves text filters / TOP X
- Added the ability to create example datasets and configurations/projects etc during installation / startup
- Objects with names containing problematic characters (e.g. \ ") are highlighted red
- New right click context menu GoTo shows related objects e.g. which ExtractionConfiguration(s) a [Catalogue] has been used in
- Heatmap hover tool tip now shows more information about the cell value
- 'Other Pipelines' (unknown use case) can now be edited by double clicking.  This prompts user to pick a use case to edit them under
- Creating a Catalogue/TableInfo by importing a file now lets you rename the table after it has been created
- Added new DLE module ExecuteSqlFileRuntimeTask which runs the SQL stored in the RDMP platform database (rather than relying on an sql file on disk like ExecuteSqlFileRuntimeTask)
- RDMP platform database schemas no longer require 100% matching to models.  This allows limited backwards compatibility between minor versions of RDMP in which new fields are added to the database.

### Changed

- Updated to latest version of [BadMedicine] (0.0.1.2)
- Updated to latest version of [FAnsiSql] (0.9.2)
- File=>New now launches modal dialog instead of dropdown menu
- [Project] objects can now be sorted (previously they always appeared alphabetically)
- [Project] creation UI now shows duplicate ProjectNumbers as a Warning instead of an Error allowing users to create 2+ Projects with shared cohorts
- Disabled objects in tree views now appear greyed out instead of red
- Improved message shown when cohorts with null descriptions are preventing cohort importing
- Attempting to deleting an Extractable [Catalogue] no longer shows an error and instead asks if you want to make it non extractable (then delete)
- xmldoc are now shipped inside SourceCodeForSelfAwareness.zip (instead of side by side with the binary).  This avoids an issue where [Squirrel drops xmldoc files](https://github.com/Squirrel/Squirrel.Windows/issues/1323)

### Fixed 

- Fixed bug in CLI (rdmp.exe) where yaml settings would override command line values for connection strings to platform databases
- Disabled smiley controls now render in greyscale
- Fixed bug in Aggregate graphs which included a PIVOT on columns containing values with leading whitespace
- Fixed crash bug in UI responsible for picking the DLE load folder that could occur when when xmldocs are missing
- Fixed bug resolving Plugin dll dependencies where dependencies would only be resolved correctly the first time they were loaded into the AppDomain
- Fixed Culture (e.g. en-us) not being passed correctly in DelimitedFlatFileAttacher
- Fixed bug where Updater would show older versions of RDMP as installable 'updates'

[Unreleased]: https://github.com/HicServices/RDMP/compare/v8.1.0...develop
[8.1.0]: https://github.com/HicServices/RDMP/compare/v8.0.7...v8.1.0
[8.0.7]: https://github.com/HicServices/RDMP/compare/v8.0.6...v8.0.7
[8.0.6]: https://github.com/HicServices/RDMP/compare/v8.0.5...v8.0.6
[8.0.5]: https://github.com/HicServices/RDMP/compare/v8.0.4...v8.0.5
[8.0.4]: https://github.com/HicServices/RDMP/compare/v8.0.3...v8.0.4
[8.0.3]: https://github.com/HicServices/RDMP/compare/v8.0.2...v8.0.3
[8.0.2]: https://github.com/HicServices/RDMP/compare/v8.0.1...v8.0.2
[8.0.1]: https://github.com/HicServices/RDMP/compare/v8.0.0...v8.0.1
[8.0.0]: https://github.com/HicServices/RDMP/compare/v7.0.20...v8.0.0
[7.0.20]: https://github.com/HicServices/RDMP/compare/v7.0.19...v7.0.20
[7.0.19]: https://github.com/HicServices/RDMP/compare/v7.0.18...v7.0.19
[7.0.18]: https://github.com/HicServices/RDMP/compare/v7.0.17...v7.0.18
[7.0.17]: https://github.com/HicServices/RDMP/compare/v7.0.16...v7.0.17
[7.0.16]: https://github.com/HicServices/RDMP/compare/v7.0.15...v7.0.16
[7.0.15]: https://github.com/HicServices/RDMP/compare/v7.0.14...v7.0.15
[7.0.14]: https://github.com/HicServices/RDMP/compare/v7.0.13...v7.0.14
[7.0.13]: https://github.com/HicServices/RDMP/compare/v7.0.12...v7.0.13
[7.0.12]: https://github.com/HicServices/RDMP/compare/v7.0.11...v7.0.12
[7.0.11]: https://github.com/HicServices/RDMP/compare/v7.0.10...v7.0.11
[7.0.10]: https://github.com/HicServices/RDMP/compare/v7.0.9...v7.0.10
[7.0.9]: https://github.com/HicServices/RDMP/compare/v7.0.8...v7.0.9
[7.0.8]: https://github.com/HicServices/RDMP/compare/v7.0.7...v7.0.8
[7.0.7]: https://github.com/HicServices/RDMP/compare/v7.0.6...v7.0.7
[7.0.6]: https://github.com/HicServices/RDMP/compare/v7.0.5...v7.0.6
[7.0.5]: https://github.com/HicServices/RDMP/compare/v7.0.4...v7.0.5
[7.0.4]: https://github.com/HicServices/RDMP/compare/v7.0.3...v7.0.4
[7.0.3]: https://github.com/HicServices/RDMP/compare/v7.0.2...v7.0.3
[7.0.2]: https://github.com/HicServices/RDMP/compare/v7.0.1...v7.0.2
[7.0.1]: https://github.com/HicServices/RDMP/compare/v7.0.0...v7.0.1
[7.0.0]: https://github.com/HicServices/RDMP/compare/v6.0.2...v7.0.0
[6.0.2]: https://github.com/HicServices/RDMP/compare/v6.0.1...v6.0.2
[6.0.1]: https://github.com/HicServices/RDMP/compare/v6.0.0...v6.0.1
[6.0.0]: https://github.com/HicServices/RDMP/compare/v5.0.3...v6.0.0
[5.0.3]: https://github.com/HicServices/RDMP/compare/v5.0.2...v5.0.3
[5.0.2]: https://github.com/HicServices/RDMP/compare/v5.0.1...v5.0.2
[5.0.1]: https://github.com/HicServices/RDMP/compare/v5.0.0...v5.0.1
[5.0.0]: https://github.com/HicServices/RDMP/compare/v4.2.4...v5.0.0
[4.2.4]: https://github.com/HicServices/RDMP/compare/v4.2.3...v4.2.4
[4.2.3]: https://github.com/HicServices/RDMP/compare/v4.2.2...v4.2.3
[4.2.2]: https://github.com/HicServices/RDMP/compare/v4.2.1...v4.2.2
[4.2.1]: https://github.com/HicServices/RDMP/compare/v4.2.0...v4.2.1
[4.2.0]: https://github.com/HicServices/RDMP/compare/v4.1.9...v4.2.0
[4.1.9]: https://github.com/HicServices/RDMP/compare/v4.1.8...v4.1.9
[4.1.8]: https://github.com/HicServices/RDMP/compare/v4.1.7...v4.1.8
[4.1.7]: https://github.com/HicServices/RDMP/compare/v4.1.6...v4.1.7
[4.1.6]: https://github.com/HicServices/RDMP/compare/v4.1.5...v4.1.6
[4.1.5]: https://github.com/HicServices/RDMP/compare/v4.1.4...v4.1.5
[4.1.4]: https://github.com/HicServices/RDMP/compare/v4.1.3...v4.1.4
[4.1.3]: https://github.com/HicServices/RDMP/compare/v4.1.2...v4.1.3
[4.1.2]: https://github.com/HicServices/RDMP/compare/v4.1.1...v4.1.2
[4.1.1]: https://github.com/HicServices/RDMP/compare/v4.1.0...v4.1.1
[4.1.0]: https://github.com/HicServices/RDMP/compare/v4.0.3...v4.1.0
[4.0.3]: https://github.com/HicServices/RDMP/compare/v4.0.2...v4.0.3
[4.0.2]: https://github.com/HicServices/RDMP/compare/v4.0.1...v4.0.2
[4.0.1]: https://github.com/HicServices/RDMP/compare/v4.0.1-rc3...v4.0.1
[4.0.1-rc3]: https://github.com/HicServices/RDMP/compare/v4.0.1-rc2...v4.0.1-rc3
[4.0.1-rc2]: https://github.com/HicServices/RDMP/compare/v4.0.1-rc1...v4.0.1-rc2
[4.0.1-rc1]: https://github.com/HicServices/RDMP/compare/v3.2.1...v4.0.1-rc1
[3.2.1]: https://github.com/HicServices/RDMP/compare/v3.2.1-rc4...v3.2.1
[3.2.1-rc4]: https://github.com/HicServices/RDMP/compare/v3.2.1-rc3...v3.2.1-rc4
[3.2.1-rc3]: https://github.com/HicServices/RDMP/compare/v3.2.1-rc2...v3.2.1-rc3
[3.2.1-rc2]: https://github.com/HicServices/RDMP/compare/3.2.1-rc1...v3.2.1-rc2
[3.2.1-rc1]: https://github.com/HicServices/RDMP/compare/3.2.0...3.2.1-rc1
[3.2.0]: https://github.com/HicServices/RDMP/compare/v3.2.0-rc1...3.2.0
[3.2.0-rc1]: https://github.com/HicServices/RDMP/compare/3.1.0...v3.2.0-rc1
[3.1.0]: https://github.com/HicServices/RDMP/compare/v3.0.16-rc2...3.1.0
[3.0.16-rc2]: https://github.com/HicServices/RDMP/compare/v3.0.16-rc...v3.0.16-rc2
[3.0.16-rc]: https://github.com/HicServices/RDMP/compare/v3.0.15...v3.0.16-rc
[FAnsiSql]: https://github.com/HicServices/FAnsiSql/
[BadMedicine]: https://github.com/HicServices/BadMedicine/

[ExtractionProgress]: ./Documentation/CodeTutorials/Glossary.md#ExtractionProgress
[DBMS]: ./Documentation/CodeTutorials/Glossary.md#DBMS
[UNION]: ./Documentation/CodeTutorials/Glossary.md#UNION
[INTERSECT]: ./Documentation/CodeTutorials/Glossary.md#INTERSECT
[EXCEPT]: ./Documentation/CodeTutorials/Glossary.md#EXCEPT
[IsExtractionIdentifier]: ./Documentation/CodeTutorials/Glossary.md#IsExtractionIdentifier
[DataAccessCredentials]: ./Documentation/CodeTutorials/Glossary.md#DataAccessCredentials
[Catalogue]: ./Documentation/CodeTutorials/Glossary.md#Catalogue
[SupportingDocument]: ./Documentation/CodeTutorials/Glossary.md#SupportingDocument
[TableInfo]: ./Documentation/CodeTutorials/Glossary.md#TableInfo

[ExtractionConfiguration]: ./Documentation/CodeTutorials/Glossary.md#ExtractionConfiguration
[Project]: ./Documentation/CodeTutorials/Glossary.md#Project

[CatalogueItem]: ./Documentation/CodeTutorials/Glossary.md#CatalogueItem
[ExtractionInformation]: ./Documentation/CodeTutorials/Glossary.md#ExtractionInformation
[ColumnInfo]: ./Documentation/CodeTutorials/Glossary.md#ColumnInfo
[CacheProgress]: ./Documentation/CodeTutorials/Glossary.md#CacheProgress

[JoinInfo]: ./Documentation/CodeTutorials/Glossary.md#JoinInfo
[AggregateConfiguration]: ./Documentation/CodeTutorials/Glossary.md#AggregateConfiguration
[PipelineComponent]: ./Documentation/CodeTutorials/Glossary.md#PipelineComponent
[Pipeline]: ./Documentation/CodeTutorials/Glossary.md#Pipeline
[Pipelines]: ./Documentation/CodeTutorials/Glossary.md#Pipeline

[Lookup]: ./Documentation/CodeTutorials/Glossary.md#Lookup
[CohortIdentificationConfiguration]: ./Documentation/CodeTutorials/Glossary.md#CohortIdentificationConfiguration
[LoadMetadata]: ./Documentation/CodeTutorials/Glossary.md#LoadMetadata
[ExtractableCohort]: ./Documentation/CodeTutorials/Glossary.md#ExtractableCohort
[CohortAggregateContainer]: ./Documentation/CodeTutorials/Glossary.md#CohortAggregateContainer
[ExtractionFilter]: ./Documentation/CodeTutorials/Glossary.md#ExtractionFilter
[MigrateUsages]: https://github.com/HicServices/RDMP/pull/666
[ExternalDatabaseServer]: ./Documentation/CodeTutorials/Glossary.md#ExternalDatabaseServer
[RemoteDatabaseAttacher]: ./Rdmp.Core/DataLoad/Modules/Attachers/RemoteDatabaseAttacher.cs<|MERGE_RESOLUTION|>--- conflicted
+++ resolved
@@ -3,6 +3,13 @@
 
 The format is based on [Keep a Changelog](https://keepachangelog.com/en/1.0.0/),
 and this project adheres to [Semantic Versioning](https://semver.org/spec/v2.0.0.html).
+
+## 8.2.0 - Unreleased
+
+## Changed
+
+- Add ability to customise LoadMetdata Folder Location. See [LoadMetadata](Documentation\DataLoadEngine\LoadMetadata.md)
+
 
 ## [8.1.5] - 2024-04-03
 
@@ -12,9 +19,6 @@
 - Add timeout override to remote table selectors
 - Extractions now remember the last used pipeline
 - Allow for custom .bak file physical locations during data loads
-<<<<<<< HEAD
-- Add ability to customise LoadMetdata Folder Location. See [LoadMetadata](Documentation\DataLoadEngine\LoadMetadata.md)
-=======
 - Add ability to have multiple data loads for a single catalogue
 - Allow for Project Specific Catalogues to have multiple extraction identifiers
 - Fix issue with notification popups being inaccessable when RDMP is minimised
@@ -38,7 +42,6 @@
 - Bump Terminal.Gui from 1.15.1 to 1.16.0 
 - Bump HIC.BadMedicine from 1.2.0 to 1.2.1 
 - Bump NPOI from 2.6.2 to 2.7.0 
->>>>>>> e3cfd4c5
 
 
 ## [8.1.4] - 2024-02-19
