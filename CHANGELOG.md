# Changelog
All notable changes to this project will be documented in this file.

The format is based on [Keep a Changelog](https://keepachangelog.com/en/1.0.0/),
and this project adheres to [Semantic Versioning](https://semver.org/spec/v2.0.0.html).

## [Unreleased]

### Changed

- .Net 5.0 for all, instead of Framework 4.6.1+Core 2.2+Standard 2.0 mix
- Query editor autocomplete now uses integrated autocomplete (no icons, better matching)
- Throttled how often spelling is checked in Scintilla controls.

### Added

- Added `$foreach Catalogue` option for custom metadata report templates (to allow prefix, suffixes, table of contents etc)
- Added ability to search for objects by ID in console gui
- More detailed logging of Type decisions when extracting to database
- Added ability to cancel ongoing queries in CLI Sql Editor
- Added 'Reset Sql' and 'Clear Sql' buttons to CLI Sql Editor
- Added ability to set custom timeout for queries in CLI Sql Editor
- Added ability to save results of CLI Sql Editor (table) to CSV
- Added view data/aggregate etc on ColumnInfo objects to list of commands accessible from the CLI gui
- Added 'Go To' commands to CLI gui
- Exposed 'Add New Process Task...' to load stages in CLI menu
- Added 'ViewCatalogueData' command for CLI and CLI GUI use
- Better error reporting when item validators crash during validation execution (now includes constraint type, column name and value being validated).
- Added 'Go To' commands to CLI gui
- Exposed 'Add New Process Task...' to load stages in CLI menu
- Exposed 'View Logs' commands on CLI and CLI gui
- Added minimum timeout of 5 seconds for `CohortIdentificationConfigurationSource`
- 'View Logs' tree view now accessible for CacheProgress objects
- Console GUI now shows important information (e.g. 'Disabled') in brackets next to items where state is highly important

### Fixed

- Fixed CLI database selection UI not using password mask symbol (`*`)
- Fixed CLI GUI message boxes bug with very long messages
- Fixed Custom Metadata template stripping preceeding whitespace in templated lines e.g. `"  - $Name"` (like you might find in a table of contents section of a template)
- Fixed 'Set Global Dle Ignore Pattern' failing the first time it is used by creating a StandardRegex with no/null Pattern
- Fixed order of branches in CLI gui tree
- Fixed importing filter containers not saving Operation (AND/OR)
<<<<<<< HEAD
- Fixed right click menu not showing when right clicking after selecting multiple objects
=======
- Fixed some delete commands not updating the UI until refreshed (e.g. disassociating a [Catalogue] from a [LoadMetadata])
- Fixed text on disassociating a [Catalogue] from a [LoadMetadata]
>>>>>>> 0f990b15

### Changed

- Changed message about inaccessible cohorts to a warning instead of an error. 
 
### Dependencies

- Bump System.Drawing.Common from 5.0.0 to 5.0.2
- Bump Moq from 4.16.0 to 4.16.1
- Bump Microsoft.NET.Test.Sdk from 16.8.3 to 16.9.1
- Bump NLog from 4.7.7 to 4.7.8
- Bump SecurityCodeScan.VS2019 from 5.0.0 to 5.1.0
- Bump Newtonsoft.Json from 12.0.3 to 13.0.1

## [4.2.4] - 2021-02-05

- Added CLI commands for viewing/changing `UserSettings` e.g. AllowIdentifiableExtractions
- Added user setting `ShowPipelineCompletedPopup` for always popping a modal dialog on completion of a pipeline execution in the GUI client (e.g. committing a cohort)
- Added new flexible file/directory extraction component `SimpleFileExtractor`

### Changed

- Globals tickbox can now be checked even when there are no explicit files (this allows implicit files e.g. `SimpleFileExtractor` to still run)

### Fixed 

- Fixed MySql backup trigger implementation not updating validTo on the new row entering the table on UPDATE operations

## [4.2.3] - 2021-02-01

### Fixed 

- Fixed rare threading issue with tree representations of Lookups
- Fixed proxy objects context menus not functioning correctly since 4.2.0 (e.g. Catalogues associated with a load) for some commands

### Dependencies

- Bump NUnit from 3.13.0 to 3.13.1

## [4.2.2] - 2021-01-28

### Added

- Added `patch` command to rdmp CLI e.g. `./rdmp patch -b`
- Added ProjectName to ExtractionConfiguration objects visualisation in Find / Select popups

### Fixed

- Fixed erroneous warning where some characters were wrongly reported as illegal e.g. '#' in Filter names 
- Fixed RemoteDatabaseAttacher not logging table name (only database)

### Changed

- Metadata report now lists Catalogues in alphabetical order
- Changed hierarchy multiple parents state to be a Warning instead of an Error

### Dependencies

- Bump Moq from 4.15.2 to 4.16.0
- Bump YamlDotNet from 9.1.1 to 9.1.4
- Bump NLog from 4.7.6 to 4.7.7
- Bump SSH.NET from 2020.0.0 to 2020.0.1

## [4.2.1] - 2021-01-13

### Added

- Choose Load Directory on DLE now shows old value during editing
- Added property suggestions when using ExecuteCommandSet with an incorrect property name
- Added the ability to drag and drop aggregates into other CohortIdentificationConfigurations to import
- Added ColumnDropper that allows a user to specify the columns that should not be extracted in the pipeline.
- Added Favourite/UnFavourite to right click context menus
- CachingHost now logs the state of the CacheProgress being executed first thing on start
- Home screen now supports right click context menu, drag and drop etc
- Added 'Sessions'.  These are tree collection windows similar to Favourites but with a user defined name and limited duration (until closed)

### Fixed

- Fixed startup error when user enters a corrupt connection string for platform database locations.  This bug affected syntactically invalid (malformed) connection strings (i.e. not simply connection strings that point to non existant databases)
- Fixed various issues in ColumnSwapper
  - If input table contains nulls these are now passed through unchanged
  - If mapping table contains nulls these are ignored (and not used to map input nulls)
  - If input table column is of a different Type than the database table a suitable Type conversion is applied
- Data load engine logging checks are better able to repair issues with missing logging server IDs / logging tasks
- Better support for abort/cancel in
  - RemoteTableAttacher
  - ExcelAttacher
  - KVPAttacher
  - RemoteDatabaseAttacher
- Fixed View Inserts/Updates dialog when using non SqlServer DBMS (e.g. MySql)
- Fixed various layout and performance issues with RDMP console GUI.
- Fixed `rdmp cmd` loop exiting when commands entered result in error.
- Fixed autocomplete in `rdmp cmd` mode and enabled for Linux
- Fixed right click context menu being built twice on right click a new node (once for selection and once for right click)

### Changed

- Added timeout of 10 minutes (previously 30 seconds) for counting unique patient identifiers while writing metadata for extractions
- Choose Load Directory now lets you specify invalid directories e.g. when building a load on one computer designed to run on separate computer with an isolated file system.
- Reinvented Console Gui to more closely resemble the windows client

### Dependencies

- Bump SSH.NET from 2016.1.0 to 2020.0.0

## [4.2.0] - 2020-10-19

### Fixed

- Reduced memory overhead during refreshes
- Fixed various graphical/performance issues when running in VDI environments with limited CPU
- Fixed missing scrollbars in Explicit Column Typing user interface
- Fixed various errors that could occur when a [Catalogue] referenced by an extraction is deleted outside of RDMP (e.g. by truncating the database table(s))

### Added

- Support for importing WHERE logic into extraction datasets from other configurations or cohort builder configurations
- Pipeline ID and Name now recorded in logs for Data Extractions
- Added support for viewing extraction logs in tree form (for a given ExtractionConfiguration)
- Added `AllowIdentifiableExtractions` user setting.  Enabling this prevents RDMP reporting an error state when cohorts are created that have the same private and release ID fields.
- Added GoTo from extraction/cohort building filters to the parent Catalogue level filter and vice versa
- Added ability to suppress [LoadMetadata] triggers
- Added ability for Plugins to store custom information about objects in the RDMP Catalogue platform database
- Added IgnoreColumns setting for DLE to ignore specific columns in the final table completely (not created in RAW/STAGING and not migrated)

### Changed

- CLI tools now built for .Net Core 3.1 since 2.2 has reached EOL

## [4.1.9] - 2020-09-17

### Added

- Added ExplicitDateTimeFormat property to flat file attachers and pipeline sources.  Allows custom parsing of dates e.g. where no delimiters exist (e.g. 010120)

## [4.1.8] - 2020-08-17

### Fixed 

- Fixed progress logging still not being allowed to go backwards when logging to database

## [4.1.7] - 2020-08-14

### Changed

- Schema names (Sql Server) are now wrapped correctly e.g. `[My Cool Schema]`
- Progress logged (e.g. done x of y files) can now go backwards.

### Added

- New command `SetArgument` for easier changing of values of modules (e.g. [PipelineComponent]) from command line
- Support for `DescribeCommand` help text on `NewObject` and other commands that take dynamic argument lists (command line)

## [4.1.6] - 2020-08-04

### Added

- Added 'Save Changes' prompt when closing tabs
- Added Import command for bringing in one or more [CohortIdentificationConfiguration] into an existing container (like Merge / UnMerge but for existing configurations)
- Added checks for LoadProgress dates being in sensible ranges during DLE

### Fixed

- Fixed [bug when parsing lists of ints in CLI](https://github.com/HicServices/RDMP/issues/84)

## [4.1.5] - 2020-07-14

### Added

- Added Merge command, for combining two or more configurations in cohort builder into one
- Added Un Merge command for splitting one cohort builder configuration into multiple seperate ones
- Improved error messages in extraction checking when there are:
  -  2+ columns with the same name
  -  2+ columns with the same location in extraction order
  -  Cohort and dataset are on different servers
- Added ability to search by ID in find dialog

### Changed

- Unhandled Application/Thread exceptions (rare) now show in the top right task bar instead of as a popup dialog

### Fixed

- Fixed lookups, supporting documents etc not appearing in the extractable artifacts tree view of the extraction window when non global.

## [4.1.4] - 2020-07-02

### Added

- Custom Metadata Report now supports looping items in a Catalogue (use `$foreach CatalogueItem` to start and `$end` to end)
- Added help to 'New Project' user interface
- Forward/Backward now includes selection changes in tree collections
- Added support for newline replacement in custom metadata doc templates

### Changed

- Improved usability of selecting multiple datasets in the 'New Project' user interface
- When in multiple selection mode, double clicking a row in the object selection dialog will add it to the selection (previously would close the dialog with the double clicked item as the sole selected item)

### Fixed

- Extractable columns Order field defaults to Max + 1 (previously 1).  This results in new columns appearing last in extracted datasets and prevents Order collisions.
- 'Select Core' columns UI button now works correctly with ProjectSpecific Catalogues (previously the highlighted rows would not change)
- Fixed popup error message showing when deleting an ExtractionConfiguration where one or more datasets are currently being edited (in tabs) 
- Fixed context menu opening error that could occur in cohort builder when datasets are not configured properly (e.g. have too many [IsExtractionIdentifier] columns).
- Fixed alias changes not showing up as 'Differences' in edit dataeset extraction user interface
- Fixed bugs in using GoTo menu of document tabs after a Refresh
- Fixed ALTER context sub menu of TableInfo when Server property is null (or other fundamental connection details cannot be resolved).
- Fixed whitespace only literal strings (e.g. `" "`) on command line causing error while parsing arguments
- Fixed bug with YesNoToAll popups launched from ChecksUI when running as a modal dialogue.
- Fixed bug with user setting 'Show Object Collection On Tab Change' when selecting tabs for objects in CohortBuilder configurations.

## [4.1.3] - 2020-06-15

### Added

- Added `-f` option to CLI (`rdmp.exe -f somefile.yaml`) to run all commands in a file
- Added "Go To" to tab right click context menu (previously only available in collections).
- Private key encryption file location can now be customized per user by setting an environment variable `RDMP_KEY_LOCATION`.  This will override any key file location specified in the RDMP platform database.

### Changed

- Frozen Extraction Configurations folder always appears at the bottom of the branch under Projects
- Improved layout of query building errors in QueryBuilder SQL viewing user interfaces

### Fixed

- Fixed bug in tree ordering when comparing a fixed order node to a non fixed order node.

## [4.1.2] - 2020-06-03

### Added

- Ability to create (Project Specific) Catalogues using the Project collection tree view top menu
- Ability to Enable/Disable many objects at once
- Catalogue icons under a load now show full range of status icons (e.g. internal / project specific)

### Changed

- When a load has only one LoadProgress dropdown no longer shows "All available"
- Double clicking a crashed configuration in cohort builder now shows the error message (previously would edit/expand the object).  Error message still accessible via context menu (as previously).
 
### Fixed

- Fixed Order not being considered 'OutOfSync' on ExtractableColumn
- Fixed changes to Catalogue visibility checkboxes not being persisted
- Fixed object caching system when RDMP user has insufficient permissions to view Change Tracking tables. 
- Fixed UserSettings last column sort order multithreading issue (causing File IO permissions error in rare cases)

## [4.1.1] - 2020-05-11


### Added

- Added ability to pick a folder in Metadata Report UI

### Fixed

- Opening 'Recent' items that have been deleted now prompts to remove from list
- Fixed race conditions updating UI during refresh / dispose of activators

## [4.1.0] - 2020-05-05

### Added

- Added tool strip to tree collection user interfaces
- Added new [PipelineComponent] `SetNull` which detects bad data in a specific column of pipeline data and sets cells matching the `Regex` to null
- Added support for template based metadata extractions ([Catalogue] descriptions etc) 
- Added new property RemoteServerReference to RemoteTableAttacher which centralises server name/database/credentials when creating many attachers that all pull data from the same place
- Added double click to expand tree option for RDMP
- When searching (Ctrl+F), exact matches now appear first
- Added RDMP platform database name (and server) to the window title
- Added Export Plugins command (which saves the currently loaded RDMP plugins to the selected folder)
- Double clicking a dataset in the Extraction user interface opens it for editing (previously you had to right click and select Edit)

### Changed

- CohortBuilder interface has been revamped
- Home screen now follows more consistent user experience and includes recently used items
- Catalogue collection no longer expands when CatalogueFolder changes

### Fixed

- LoadProgress with RemoteTableAttacher now works correctly with DBMS that do not support Sql parameter declarations (Oracle / Postgres)

## [4.0.3] - 2020-02-28

### Added

- Added timestamps to Word Metadata Reports (e.g. when document was created)
- Added icon for HashOnDataRelease
- Added Order column to [Catalogue] Collection tree view
- Added ability to disable the TicketingSystem that controls whether datasets can be released (only applies where one has been configured)
- Added ability to customize extraction directory subfolder names
- Added check for stale extraction records when generating a one off Release Document (i.e. not part of a Release workflow)
- Added clarifiaction on what to do if a table is not found during synchronization
- Refresh now shows 'waiting' cursor while updates take effect
- Creating a [Catalogue] from a CatalogueFolder right click context menu now creates the resulting [Catalogue] in that directory
- Added ability to right click a dataset in an [ExtractionConfiguration] and open the directory into which it was extracted (if it was extracted to disk)
- Added Extraction Category column for columns included in the project extractions
- Added command Import [Catalogue] Item Descriptions accessible from the [CatalogueItem] node menu that imports all descriptions (and other fields) from one [Catalogue] into another.
- Added 'Execute' button on [Catalogue] and Extraction dataset SQL viewing windows.
- 'Show' on collection based tab windows now prompts you to pick which you want to navigate to (previously did nothing)
- Datagrid UI now shows server/database names and DatabaseType
- Running Checks or CheckAll now shows the Checks column (if it isn't already visible)
- Added 'Clear Cache' option for clearing the cache on a single [Catalogue] in a cohort builder configuration (without affecting the cache state of the others)
- Added `FOR UPDATE` to the end of the DLE migration query for MySql server (prevents edge case deadlocks when live table changes during migration)

### Changed

- Datagrid/query syntax errors are now more visible and consistent with other SQL IDEs
- Open / New [Catalogue] no longer closes all toolboxes prior to setting up editing layout
- Bulk Process CatalogueItems now defaults to exact matching (ignoring case)
- Changed MySql adapter from `MySql.Data` to `MySqlConnector` (see [FAnsiSql] version 0.11.1 change notes)

### Fixed

- Fixed bug where broken Lookup configurations could result in DQE not passing checks
- Fixed top menu missing some options on extraction/cohort building graphs (e.g. timeout / retry query)
- Fixed DLE backup trigger creation for old versions of MySql (5.5 and earlier)
- Fixed some forms not getting launched when new objects are created (e.g. Supporting Documents)
- Fixed null reference when cancelling adding a SupportingDocument
- Fixed bug in axis section of graph editor where changing value would result in text box loosing focus
- Fixed ticketing system Reason [for not being able to release a configuration] not being displayed on the ReleaseUI

## [4.0.2] - 2020-01-23

### Fixed

- Fixed stack overflow when trying to edit 'unknown pipelines' in Tables tree view
- Undo/Redo button now changes label as well as icon during use
- Fixed null reference when using command `Reports->Generate...->Metadata Report...`
- Fixed bug in console gui where cancelling a property change (e.g. Description) would result in setting the value to null.

## [4.0.1] - 2019-12-03

### Added

- Ability to generate metadata reports for subset of catalogues (e.g. all catalogues in a folder).
- Cohort Builder build log now lists the [IsExtractionIdentifier] column for each cohort set

### Changed

- Cohort Builder now shows "No Cache" when there is no query cache server configured for a configuration instead of "0/1" (or "0/2" etc)

### Fixed

- Fixed issue using the 'context menu' button on compatible keyboards to access the GoTo menu (sometimes menu would not be expandable)
- Fixed issue where ProjectNumber and Version appeared editable in some tree controls (changes were ignored).  These cells are now correctly readonly.
- Fixed bug in log viewer right click (introduced in 4.0.1 command refactoring)
- TestConnection now shows obfuscated connection string when a connection cannot be established (affects RDMP API users only - not core software)
- Fixed changing join direciton in patient index tables not triggering refresh
- Fixed Data Load Engine RAW server credentials when running RDMP installer with sql user authentication (RAW server entry would be created with Integrated Security)

## [4.0.1-rc3] - 2019-11-25

### Added

- Console gui supports short code searches (e.g. "c", "ti" etc)

### Changed

- Updated to [FAnsiSql] 0.10.13

### Fixed

- Fixed various issues with new CLI gui

## [4.0.1-rc2] - 2019-11-20

### Added

- Added interactive terminal user interface `./rdmp gui`

### Changed

- Cloning an Extraction Configuration no longer expands clone and names the new copy "Clone of [..]" (previously name was a guid)
- Select object dialog now display a maximum of 1000 objects (prioritising your search text)
- Logging tasks are now case insensitive

### Fixed

- Fixed Console input in CLI when running under Linux
- Fixed issue where parallel checks could fail due to UI cross thread access
- Fixed bugs in DLE when loading tables with dodgy column names (e.g. `[My Group by lolz]`)
- 
...

## [4.0.1-rc1] - 2019-11-11

### Added

- Support for PostgreSql databases

### Changed

- Sql Server `..` syntax is no longer used (now uses `.dbo.` - or whatever the table schema is).  Since references can be shared by users the default schema notation is not good idea.
- Cohort Query Bulder will now connect to the database containing the data rather than the users default database when querying data on a single database
- Flat file Attachers now process files in alphabetical order (case insensitive) when Pattern matches multiple files (previously order was arbitrary / OS defined)
- Extraction source now specifies database to connect to when a dataset exists in a single database (previously connected to users default server e.g. master)
- Updated to latest version of [FAnsiSql] (0.10.12) for Postgres support
- 
### Fixed

- Fixed handling of credentials where password is blank (allowed)
- Fixed race condition when there are multiple cohort databases that host cohorts for the same project
- Extracting a dataset using Cross Server extraction source now shows the correct SQL in error message when no records are returned by the linkage

## [3.2.1] - 2019-10-30

### Added

- SET containers ([UNION] / [INTERSECT] / [EXCEPT]) now highlight (as a `Problem`) when they will be ignored (empty) or not applied (when they contain only 1 child)

## Fixed

- Fixed bug generating metadata reports that include Catalogues with orphan [ExtractionInformation] (not mapped to an underlying ColumnInfo)
- Fixed bug in column descriptions pie chart where navigate to CatalogueItem(s) would show all CatalogueItems instead of only those missing descriptions
- Fixed bug in example dataset creation where views (vConditions and vOperations) were not marked IsView

## [3.2.1-rc4] - 2019-10-22

### Added 

- Errors during caching (of cohort builder results) now appear in the results control (previously could generate erro popups)
- Patient Index Tables are no longer allowed to have parameters with the same name (but different values) of tables they are joined against
- Sql Parameters (e.g. `@test_code`) now work properly cross [DBMS] (e.g. MySql / SqlServer) when using a query cache.
- Added menu for inspecting the state of a cohort compiler (view SQL executed, build log, results etc)

### Fixed 

- Fixed ExceptionViewer showing the wrong stack trace under certain circumstances
- Fixed cache usage bug where sql parameters were used in queries (cache would not be used when it should)
- Fixed 'View Dataset Sample' user interface generating the wrong SQL when a patient index table has a column alias (e.g. `SELECT chi,AdmissionDate as fish from MyPatIndexTable`)
- Fixed renaming parameters causing UI to incorrectly ask if you want to save changes

## [3.2.1-rc3] - 2019-10-21

### Fixed 

- Fixed bug in cross server query building when using parameters (@testcode etc)

## [3.2.1-rc2] - 2019-10-18

### Added 

- Added GoTo from cohorts to Extraction Configuration(s)

### Changed

- View ThenVsNow Sql in right click context menu of data extractions is only evaluated when run (improves performance).  This results as the command always being enabled.

### Fixed

- Fixed [bug in cross server query building](https://github.com/HicServices/RDMP/commit/a0c6223d1a7793bde4a67b368ae062e8bec3d960#diff-196fcda7990895e9f656c99602d1972b) (via cache) when joining patient index tables on one server to a main dataset on another

## [3.2.1-rc1] - 2019-10-14

### Added

- Long running processes that previously blocked the UI (e.g. create primary key) now have a small dialog describing task and allowing cancellation.
- Proposed Fix dialog now has standard look and feel of RDMP message boxes (including keywords etc)
- Double clicking an executing task in Cohort Builder now shows cohort build log as well as Exception (if any)

### Changed
 
- Database patching user interface presents clearer information about what version upgrade is occuring and the patches that will be applied.
- Updated to latest version of [FAnsiSql] (0.10.7) for task cancellation
- Data load engine no longer lists dropping columns / anonymising in progress if there are no operations actually being performed (e.g. no ANOTables configured)
- Delete is now disabled for the top level container (e.g. "UNION - Inclusion criteria") of cohort builder configuration

### Fixed

- Database patching user interface no longer suggests restarting if the patching process has failed
- Improved usability of StartupUI when no repository connection strings are not set (previously would report status as 'Broken')
- Fixed bug where `DropTableIfLoadFails` of `ExecuteFullExtractionToDatabaseMSSql` would (under fail conditions) drop the destination table even if the table was created by a previous execution of the same pipeline.
- Fixed bug where adding a [Catalogue] to a cohort set container would create an extra duplicate copy (which would appear under orphans)
- Improved cross server cohort query building (e.g. combining cohort sets on seperate servers / server types)
- Fixed bug in checks dual reporting some errors when clicking on red angry face icons

### Removed

- Generate test data window no longer shows the output folder in Windows Explorer when done

## [3.2.0] - 2019-09-16

### Added

- Patient Index Tables now use the source column datatype for caching columns (as long as there is no transform declared).

## [3.2.0-rc1] - 2019-09-13

### Added

- Right clicking a mispelled word now offers spelling suggestions
- You can now add new datasets to an extraction configuration directly from the "Core" folder in Execute Extraction window (rather than having to go back to the DataExport tree view)
- MDFAttacher now checks for existing mdf/ldf files in the RAW server data directory.  Existing files will trigger a warning.  After the warning an attempt is still made to overwrite the file(s) (as occured previously)
- Tab key now also works for autocomplete in SQL editor windows (previously only Enter worked)
- Orphan cohort sets (do not belong to any Cohort Identification Configuration) now appear under a top level folder in 'Cohort Builder' collection
- Extraction Category can now be changed directly from a CatalogueItem, [ExtractionInformation] 
- Extraction Category can be changed for all columns in a [Catalogue] at once by right clicking the or the CatalogueItemsNode (folder under a Catalogue)
- Right clicking a column allows you to Alter it's type e.g. increase the size of a varchar field

### Changed

- Help documentation for objects no longer uses NuDoq library (now faster and more maintainable)
- Extraction source component `ExecuteCrossServerDatasetExtractionSource` now never drops the temporary cohort database (previously it would drop it if it created it and CreateTemporaryDatabaseIfNotExists was true)
- Updated to latest version of [FAnsiSql] (0.10.4) for better Oracle, localization and type estimation
- Dashboards now appear in tree view instead of application tool strip and are searchable
- [CatalogueItem] descriptions pie chart has flags for including internal/project specific etc in it's counts
- [CatalogueItem] descriptions pie chart now lets you navigate directly to problem objects rather than showing a data table

### Fixed 
- Deleting an object now clears the selection in tree views (previously selection would become an arbitrary object).
- Fixed bug where adding/moving cohort sets between containers ([INTERSECT]/[UNION]/[EXCEPT]) could result in 2 objects with the same Order in the same container (resulting in ambiguous order of execution).
- Fixed UI bug where selecting an extractable [Catalogue] would hide it's extractable (small green e) icon overlay
- Fixed bug where deleting a Pinned object would not unpin the object
- Fixed bug where database tables with brackets in the name could break synchronization (these tables are now ignored by RDMP and cannot be imported).
- Fixed bug deleting multiple objects at once when some objects are parents of others (and cause implicit delete).
- Fixed bug with low resolution monitors and the Create New Cohort Wizard
- Fixed bug with low resolution monitors and collections where leading columns could shrink to be no longer visible
- Adding new filters/containers (AND/OR) now correctly expand and highlight the created object in collections
- Fixed AggregateEditorUI could incorrectly offer to save changes even when no changes had been made
- Clonng a Cohort Identification Configuration now preserves custom set container names e.g. "UNION Inclusion Criteria"
- Fixed bug in DataTableUploadDestination where multiple root (DataLoadInfo) logging entries were created for a single large bulk insert 
- Fixed bug in QueryBuilder when there are multiple IsPrimaryExtractionTable tables (Exception thrown was NullReferenceException instead of QueryBuilderException)
- Fixed bug in generating FROM SQL when there are circular [JoinInfo] configured between tables used in the query
- Fixed bug where closing the server/database selection dialog with the X instead of cancel could cause error messages (e.g. in Bulk Import TableInfos)
- Fixed bug where searching for "Pipeline" or "Pipe" did not show all pipelines
- Fixed bug caching patient index tables (cohort creation) when there are multiple tables being joined in the query.
- Fixed error when logging very large (over 4000 characters) to the RDMP logging database

### Removed
- Cohort sets no longer appear under Catalogues (Find / GoTo now open the parent cohort identification configuration)
- Removed OnlyUseOldDateTimes option on DataTableUploadDestination as it didn't actually do anything ([DBMS] type decisions are handled in a standard way by FAnsiSql)

## [3.1.0] - 2019-07-31

### Added

- Cohort sets with HAVING sql now support 'View Dataset Sample' (of matched records)
- Added new property IsView to TableInfo
- Added GoTo menu item Catalogue=>TableInfo
- Added user setting for skipping Cohort Creation wizard
- MDFAttacher emits more messages when looking up location on disk to copy MDF file to.
- Added menu option to set [IsExtractionIdentifier] on a [Catalogue] without having to open ExtractionInformations directly
- Added the ability to set custom number of patients / rows per dataset when creating example datasets (from command line or when setting up client)
- FlatFileAttacher now issues a warning if TableToLoad isn't one of the tables loaded by the currently executing load (previously it would just say 'table x wasn't found in RAW')
- Added (initially hidden) column Order to cohort query builder to help debugging any issues with order of display

### Changed

- Attempting to generate a graph from a query that returns more than 1,000,000 cells now asks for confirmation.
- Updated to latest version of [FAnsiSql] (0.9.4) for better Oracle support
- Oracle extraction commands no longer generate parameters (e.g. @projectNumber).  Previously invalid SQL was generated.
- Improved layout of message boxes and link highlighting
- Add (Copy Of) cohort set no longer complains about creating a copy of one already in the cohort builder configuration
- Extraction destination property CleanExtractionFolderBeforeExtraction now defaults to false (i.e. do not delete the contents of the extraction directory before extracting)
- Extraction destination property CleanExtractionFolderBeforeExtraction is now implemented in the Checks phase of the component lifecycle rather than on reciept of first batch of records (this prevents accidentally deleting files produced by upstream components)
- 
### Fixed 
- Fixed bug in [Catalogue] validation setup window (DQE Validation Rules) which resulted in changes not being saved if it had been refreshed after initially loading
- Fixed scrollbars not appearing in [Catalogue] validation setup window when lots of validation rules are applied to a single column
- Type text dialog prompt now resizes correctly and has a display limit of 20,000 characters for messages
- Fixed bug that prevented exiting if the RDMP directory (in user's application data folder) was deleted while the program was running
- Fixed bug where CatalogueItems created when importing Oracle tables had database qualifiers in the name e.g. "CHI" (including the double quotes)
- Fixed bug where deleting a Filter from a cohort set in a Cohort Identification Query could result in the display order changing to alphabetical (until tab was refreshed).
- Fixed obscure bug in plugins implementing the `ICustomUI` interface when returning a new object in `GetFinalStateOfUnderlyingObject` that resulted in the UI showing a stale version of the object
- Connecting to a non existant server in ServerDatabaseTableSelector now shows the Exception in the RAG icon (previously just showed empty database list)
 
- Fixed bug where adding/removing a column in Aggregate Editor would would reset the Name/Description if there were unsaved changes (to Name/Description)
- Fixed bug where example datasets created would have the text value "NULL" instead of db nulls (only affected initial install/setup datasets)

## [3.0.16-rc2] - 2019-07-17

### Added 

- Example data generated on install can now be given a seed (allows for reproducibility)
- Creating a Query Caching server for an cohort identification AggregateConfiguration now asks you if you want to set it as the default QueryCaching server (if there isn't already one)
- Double clicking a row in SQL query editor user interfaces now shows text summary of the row
- DLE load logs tree view now supports double clicking on messages/errors to see summary
- All RDMP platform objects now have icons even if not visible in the UI (this affects the objects documentation file generation)
- MetadataReport now supports generating data for Catalogues with no extractable columns

### Changed

- Updated to latest version of BadMedicine (0.1.5)
- Improved error message shown when attempting to delete a used patient index table (now lists the users)
- System no longer auto selects objects when there is only 1 option (e.g. when user starts a Release when there is only one [Project] in the system).  This previously created an inconsistent user experience.
- Dita extraction checks no longer propose deleting non dita files in the output directory
- Improved Find (Ctrl+F) dialog layout and added shortcut codes (e.g. typing "c Bob" will return all Catalogues containing the word "Bob")
- Message boxes now display a limit of 20,000 characters (full text can still be accessed by the copy to clipboard button).
- DLE Debug options (e.g. Skip migrating RAW=>STAGING) now appear as a drop down with more descriptive titles (e.g. StopAfterRAW)
 
### Fixed 

- Fixed bug when cloning a Pipeline called "Bob" when there was already an existing Pipeline called "Bob (Clone)"
- Fixed validation issue in some user interfaces of INamed classes (e.g. Catalogue) where all properties were checked for illegal characters instead of just the Name
- Fixed image scaling in Metadata reports to 100% (previously 133%)
- Governance report now properly escapes newlines and quotes in [Catalogue] descriptions when outputting as CSV
- Fixed bug in Plugin code generator for tables with a Name property (previously incorrect C# code was generated)
- Fixed bug in SQL query editor user interface when the query returned a table that included binary columns with large amounts of data in
- Clicking a collection button or using GoTo/Show now correctly pops the relevant collection if it is set to auto dock (pinned).
- Application title bar now correctly updates after loading a tab (previously it was left with the caption "Loading...")
- Un Pinning in a collection using X now correctly maintains tree selection (consistent with the context menu Tree=>UnPin)
- Fixed display order of cohort sets in Cohort Query Builder to correctly match the compiler (previously the tree view order was misleading)

## [3.0.16-rc] - 2019-07-08

### Added 

- Forward/backward navigation in LogViewer now preserves text filters / TOP X
- Added the ability to create example datasets and configurations/projects etc during installation / startup
- Objects with names containing problematic characters (e.g. \ ") are highlighted red
- New right click context menu GoTo shows related objects e.g. which ExtractionConfiguration(s) a [Catalogue] has been used in
- Heatmap hover tool tip now shows more information about the cell value
- 'Other Pipelines' (unknown use case) can now be edited by double clicking.  This prompts user to pick a use case to edit them under
- Creating a Catalogue/TableInfo by importing a file now lets you rename the table after it has been created
- Added new DLE module ExecuteSqlFileRuntimeTask which runs the SQL stored in the RDMP platform database (rather than relying on an sql file on disk like ExecuteSqlFileRuntimeTask)
- RDMP platform database schemas no longer require 100% matching to models.  This allows limited backwards compatibility between minor versions of RDMP in which new fields are added to the database.

### Changed

- Updated to latest version of [BadMedicine] (0.0.1.2)
- Updated to latest version of [FAnsiSql] (0.9.2)
- File=>New now launches modal dialog instead of dropdown menu
- [Project] objects can now be sorted (previously they always appeared alphabetically)
- [Project] creation UI now shows duplicate ProjectNumbers as a Warning instead of an Error allowing users to create 2+ Projects with shared cohorts
- Disabled objects in tree views now appear greyed out instead of red
- Improved message shown when cohorts with null descriptions are preventing cohort importing
- Attempting to deleting an Extractable [Catalogue] no longer shows an error and instead asks if you want to make it non extractable (then delete)
- xmldoc are now shipped inside SourceCodeForSelfAwareness.zip (instead of side by side with the binary).  This avoids an issue where [Squirrel drops xmldoc files](https://github.com/Squirrel/Squirrel.Windows/issues/1323)

### Fixed 

- Fixed bug in CLI (rdmp.exe) where yaml settings would override command line values for connection strings to platform databases
- Disabled smiley controls now render in greyscale
- Fixed bug in Aggregate graphs which included a PIVOT on columns containing values with leading whitespace
- Fixed crash bug in UI responsible for picking the DLE load folder that could occur when when xmldocs are missing
- Fixed bug resolving Plugin dll dependencies where dependencies would only be resolved correctly the first time they were loaded into the AppDomain
- Fixed Culture (e.g. en-us) not being passed correctly in DelimitedFlatFileAttacher
- Fixed bug where Updater would show older versions of RDMP as installable 'updates'

[Unreleased]: https://github.com/HicServices/RDMP/compare/v4.2.4...develop
[4.2.4]: https://github.com/HicServices/RDMP/compare/v4.2.3...v4.2.4
[4.2.3]: https://github.com/HicServices/RDMP/compare/v4.2.2...v4.2.3
[4.2.2]: https://github.com/HicServices/RDMP/compare/v4.2.1...v4.2.2
[4.2.1]: https://github.com/HicServices/RDMP/compare/v4.2.0...v4.2.1
[4.2.0]: https://github.com/HicServices/RDMP/compare/v4.1.9...v4.2.0
[4.1.9]: https://github.com/HicServices/RDMP/compare/v4.1.8...v4.1.9
[4.1.8]: https://github.com/HicServices/RDMP/compare/v4.1.7...v4.1.8
[4.1.7]: https://github.com/HicServices/RDMP/compare/v4.1.6...v4.1.7
[4.1.6]: https://github.com/HicServices/RDMP/compare/v4.1.5...v4.1.6
[4.1.5]: https://github.com/HicServices/RDMP/compare/v4.1.4...v4.1.5
[4.1.4]: https://github.com/HicServices/RDMP/compare/v4.1.3...v4.1.4
[4.1.3]: https://github.com/HicServices/RDMP/compare/v4.1.2...v4.1.3
[4.1.2]: https://github.com/HicServices/RDMP/compare/v4.1.1...v4.1.2
[4.1.1]: https://github.com/HicServices/RDMP/compare/v4.1.0...v4.1.1
[4.1.0]: https://github.com/HicServices/RDMP/compare/v4.0.3...v4.1.0
[4.0.3]: https://github.com/HicServices/RDMP/compare/v4.0.2...v4.0.3
[4.0.2]: https://github.com/HicServices/RDMP/compare/v4.0.1...v4.0.2
[4.0.1]: https://github.com/HicServices/RDMP/compare/v4.0.1-rc3...v4.0.1
[4.0.1-rc3]: https://github.com/HicServices/RDMP/compare/v4.0.1-rc2...v4.0.1-rc3
[4.0.1-rc2]: https://github.com/HicServices/RDMP/compare/v4.0.1-rc1...v4.0.1-rc2
[4.0.1-rc1]: https://github.com/HicServices/RDMP/compare/v3.2.1...v4.0.1-rc1
[3.2.1]: https://github.com/HicServices/RDMP/compare/v3.2.1-rc4...v3.2.1
[3.2.1-rc4]: https://github.com/HicServices/RDMP/compare/v3.2.1-rc3...v3.2.1-rc4
[3.2.1-rc3]: https://github.com/HicServices/RDMP/compare/v3.2.1-rc2...v3.2.1-rc3
[3.2.1-rc2]: https://github.com/HicServices/RDMP/compare/3.2.1-rc1...v3.2.1-rc2
[3.2.1-rc1]: https://github.com/HicServices/RDMP/compare/3.2.0...3.2.1-rc1
[3.2.0]: https://github.com/HicServices/RDMP/compare/v3.2.0-rc1...3.2.0
[3.2.0-rc1]: https://github.com/HicServices/RDMP/compare/3.1.0...v3.2.0-rc1
[3.1.0]: https://github.com/HicServices/RDMP/compare/v3.0.16-rc2...3.1.0
[3.0.16-rc2]: https://github.com/HicServices/RDMP/compare/v3.0.16-rc...v3.0.16-rc2
[3.0.16-rc]: https://github.com/HicServices/RDMP/compare/v3.0.15...v3.0.16-rc
[FAnsiSql]: https://github.com/HicServices/FAnsiSql/
[BadMedicine]: https://github.com/HicServices/BadMedicine/

[DBMS]: ./Documentation/CodeTutorials/Glossary.md#DBMS
[UNION]: ./Documentation/CodeTutorials/Glossary.md#UNION
[INTERSECT]: ./Documentation/CodeTutorials/Glossary.md#INTERSECT
[EXCEPT]: ./Documentation/CodeTutorials/Glossary.md#EXCEPT
[IsExtractionIdentifier]: ./Documentation/CodeTutorials/Glossary.md#IsExtractionIdentifier

[Catalogue]: ./Documentation/CodeTutorials/Glossary.md#Catalogue
[SupportingDocument]: ./Documentation/CodeTutorials/Glossary.md#SupportingDocument
[TableInfo]: ./Documentation/CodeTutorials/Glossary.md#TableInfo

[ExtractionConfiguration]: ./Documentation/CodeTutorials/Glossary.md#ExtractionConfiguration
[Project]: ./Documentation/CodeTutorials/Glossary.md#Project

[CatalogueItem]: ./Documentation/CodeTutorials/Glossary.md#CatalogueItem
[ExtractionInformation]: ./Documentation/CodeTutorials/Glossary.md#ExtractionInformation
[ColumnInfo]: ./Documentation/CodeTutorials/Glossary.md#ColumnInfo

[JoinInfo]: ./Documentation/CodeTutorials/Glossary.md#JoinInfo

[PipelineComponent]: ./Documentation/CodeTutorials/Glossary.md#PipelineComponent
[Pipeline]: ./Documentation/CodeTutorials/Glossary.md#Pipeline

[Lookup]: ./Documentation/CodeTutorials/Glossary.md#Lookup
[CohortIdentificationConfiguration]: ./Documentation/CodeTutorials/Glossary.md#CohortIdentificationConfiguration
[LoadMetadata]: ./Documentation/CodeTutorials/Glossary.md#LoadMetadata<|MERGE_RESOLUTION|>--- conflicted
+++ resolved
@@ -41,12 +41,9 @@
 - Fixed 'Set Global Dle Ignore Pattern' failing the first time it is used by creating a StandardRegex with no/null Pattern
 - Fixed order of branches in CLI gui tree
 - Fixed importing filter containers not saving Operation (AND/OR)
-<<<<<<< HEAD
 - Fixed right click menu not showing when right clicking after selecting multiple objects
-=======
 - Fixed some delete commands not updating the UI until refreshed (e.g. disassociating a [Catalogue] from a [LoadMetadata])
 - Fixed text on disassociating a [Catalogue] from a [LoadMetadata]
->>>>>>> 0f990b15
 
 ### Changed
 
