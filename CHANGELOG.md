--- conflicted
+++ resolved
@@ -11,11 +11,8 @@
 ### Added
 
 - Added new command 'RefreshBrokenCohorts' for clearing the 'forbid list' of unreachable cohort sources - [#1094](https://github.com/HicServices/RDMP/issues/1094)
-<<<<<<< HEAD
 - Added new command 'SetAggregateDimension' for changing the linkage column in cohort builder for an [AggregateConfiguration]
-=======
 - Added abilty to skip CIC validation checks when opening the commit cohort dialogue - [#1118](https://github.com/HicServices/RDMP/issues/1118)
->>>>>>> 9b961d72
 
 ### Changed
 
