

# Changelog
All notable changes to this project will be documented in this file.

The format is based on [Keep a Changelog](https://keepachangelog.com/en/1.0.0/),
and this project adheres to [Semantic Versioning](https://semver.org/spec/v2.0.0.html).

## [8.2.0] - Unreleased

## Changed

- Add Key-Value store for instance settings
- Allow for Re-extractions of projects to a database, see [ExecuteFullExtractionToDatabaseMSSql](Documentation\DataExtractions\ExecuteFullExtractionToDatabaseMSSql.md)
<<<<<<< HEAD
- Add the ability to store versions of cohort configurations, see [Cohort Versioning](Documentation\Cohorts\CohortVersioning.md)
=======
- When cloning an ExtractionConfiguration with a deprecated catalogue, the GUI will ask if you want to replace the deprecated catalogue with the known replacement
>>>>>>> 78db710e
- Add ability to customise LoadMetdata Folder Location. See [LoadMetadata](Documentation\DataLoadEngine\LoadMetadata.md)
- Add ability to point a catalogue to a new data source [Documentation](./Documentation/Catalogues/UpdateCatalogueDataLocation.md)
- Allow DQE graphs to be scrollable and scalable
- Allow for partial refreshes of time-based DQE charts
- Fix issue when creating PostgreSQL Logging Server

## [8.1.7] - 2024-06-17

## Changed

- Add ability to update an extraction's cohort from the command line using `SetExtractionConfigurationCohort ExtractionConfiguration:{id} ExtractableCohort:{id}`
- Fix issue with non-default named PostgreSQL Table Info not being checkable
- Improve default timeouts on database lookups
- Implement keepalive and liveness checks for FTP, SFTP fetches before deletion attempt

## [8.1.6] - 2024-05-27

## Changed

- Improve error messages for Multi-ExtractionIdentifier extractions
- Add prompt to rename container when adding a cohort filter
- Allow for column selection when using the RemoteTableAttacher
- Fix to remove stack trace button from non error popups
- Add ability to set Extraction Category as "Not Extractable"
- Replace BadMedicine v1.2.1 with SynthEHR v2.0.0
- Fix issue with RDMP being slow to load when having numerous Load Metadatas
- Fix issue creating logging databases on PostgreSQL servers

## [8.1.5] - 2024-04-03

## Changed

- Migrate from .net7 to .net8
- Add timeout override to remote table selectors
- Extractions now remember the last used pipeline
- Allow for custom .bak file physical locations during data loads
- Add ability to have multiple data loads for a single catalogue
- Allow for Project Specific Catalogues to have multiple extraction identifiers
- Fix issue with notification popups being inaccessable when RDMP is minimised
- Allow for Catalogues with Non-Core extraction categories to be made Project specific
- Bump coverlet.collector from 6.0.0 to 6.0.1
- Bump svenstaro/upload-release-action from 2.7.0 to 2.9.0 
- Bump Autoupdater.NET.Official from 1.8.4 to 1.8.5 
- Bump CsvHelper from 30.0.1 to 31.0.0
- Bump SSH.NET from 2023.0.1 to 2024.0.0 
- Bump SixLabors.ImageSharp.Drawing from 2.1.0 to 2.1.1 
- Bump MongoDB.Driver from 2.23.1 to 2.24.0
- Bump NUnit from 4.0.1 to 4.1.0 
- Bump FluentFTP from 49.0.1 to 49.0.2 
- Bump YamlDotNet from 15.1.1 to 15.1.2
- Bump SixLabors.ImageSharp from 3.1.2 to 3.1.3
- Bump SixLabors.ImageSharp.Drawing from 2.1.1 to 2.1.2
- Bump HIC.BadMedicine from 1.1.2 to 1.2.0 
- Bump coverlet.collector from 6.0.1 to 6.0.2 
- Bump HIC.FansiSql from 3.2.1 to 3.2.2
- Bump NUnit.Analyzers from 4.0.1 to 4.1.0 
- Bump Terminal.Gui from 1.15.1 to 1.16.0 
- Bump HIC.BadMedicine from 1.2.0 to 1.2.1 
- Bump NPOI from 2.6.2 to 2.7.0 


## [8.1.4] - 2024-02-19

## Changed

- Add ability to use Extraction Category with Project Specific Catalogues
- Allow arbitrary MDF files from foreign file systems to work with the MDF Attacher, see [MDFAttacher](Documentation\DataLoadEngine\MDFAttacher.md)
- Update Excel Attacher to read data from arbitrary start points within sheets
- Add Time based filtering of remote table and database attachers

## [8.1.3] - 2024-01-15

### Changed

- Fixed Upgrade path issue for RDMP version 8.0.X
- Fix excessive selection on local file storage settings
- Fix to SMTP Data Load module crashing

## [8.1.2] - 2024-01-09

### Changed

- Add command to dump current platform DB to directory
- Reorder Process Task Enum order to restore old cached process tasks
- Add quickstart instructions
- Add ability to configure and use local file system storage in windows GUI
- Truncate ProgressLog messages that would exceed database varchar limit

## [8.1.1] - 2023-12-01

### Changed

- Improved file transfer (FTP/SFTP/FTPS) support
- Improved Plugin Bundling
- Add ability to bundle UI notifications from plugin pipeline components
- Add ability to use .bak files as data load

## [8.1.0] - 2023-09-19

### Changed

- Refactor build process
- Update Scintilla
- Add LibArchive.Net 0.1.3 for archive reading support
- Batching of progress log writing to improve performance
- Add Begin/End flags for DataTable loads to improve performance of large writes
- Removable default logging server
- Increase Progress Log timeout to account for long db lock queue
- Allow users to clear all settings
- Plugin updates are now installed in the correct place
- Move Terminal.Gui to Core rather than duplicating in both CLI and GUI
- Remove Moq Library in favour of NSubstitute
- Add max message length check when logging notifications to prevent erroneous DB write attempts

## [8.0.7] - 2022-11-22

### Changed

- Substantial new documentation and updates
- Bump System.Threading.AccessControl from 6.0.0 to 7.0.0
- Bump System.Security.Permissions from 6.0.0 to 7.0.0
- Bump Microsoft.NET.Test.Sdk from 17.3.2 to 17.4.0
- Bump System.DirectoryServices.Protocols from 6.0.1 to 7.0.0
- Bump NUnit3TestAdapter from 4.3.0 to 4.3.1
- Bump HIC.BadMedicine from 1.1.1 to 1.1.2
- Bump CsvHelper from 30.0.0 to 30.0.1


## [8.0.6] - 2022-11-08

### Added

- Documentation for custom metadata reports

### Fixed

- Fixed bug selecting metadata report to run on all [Catalogue] in a folder

## [8.0.5] - 2022-11-04

### Fixed

- Fixed right clicking in empty space of a collection not passing correct object to UI Plugins
- Fixed console gui check/execute on engines (DQE, DLE etc) not working with YamlRepository backends [#1468](https://github.com/HicServices/RDMP/issues/1468)
- Fixed bug where some DbDataReader instances were not properly disposed [#1476](https://github.com/HicServices/RDMP/issues/1476)

## [8.0.4] - 2022-10-24

### Added

- Added IgnoreMissingTables setting for [RemoteDatabaseAttacher] which allows you to load only the tables that exist on the remote (and in the load)
- Add overrides for mdf/ldf local paths to MDFAttacher
- Added 'Persistent RAW' setting for [LoadMetadata]

### Fixed

- Fixed capitalization and database type differences resulting in missing tree entries of TableInfos

## [8.0.3] - 2022-10-04

### Fixed

- Fixed `ViewLogs` command not working properly on command line when passed an [ExternalDatabaseServer](logging server) [#1447](https://github.com/HicServices/RDMP/issues/1447)
- Fixed bulk import (existing) tables breaking in some corner cases (e.g. when there are broken [Catalogue] from a previous import)
- Fixed YamlRepository not implementing Release Logs API member
- Fixed issues with YamlRepository loosing stored [DataAccessCredentials] passwords
- Fixed `--help` on command line showing help text twice

## [8.0.2] - 2022-10-03

### Fixed

- Rolled back from broken Terminal.Gui 1.8.2 dependency (breaks Console Sql Editor) - see [#1448](https://github.com/HicServices/RDMP/pull/1448)

## [8.0.1] - 2022-09-30

### Fixed

- Fixed Saved Cohort Save button not enabling when updating server/database or credentials [#1259](https://github.com/HicServices/RDMP/issues/1259)
- Fixed not being able to clear properties on PipelineComponents when Type is an Array of database objects [#1420](https://github.com/HicServices/RDMP/issues/1420)
- Fixed bug with Commit system not refreshing after delete
- Fixed bug with Commit system when working with Plugins that have custom repositories
- Fix deleting ExternalDatabaseServer with YamlRepository not clearing default (e.g. deleting default logging server)
- Fixed stale references in YamlRepository breaking on startup (ServerDefaults.yaml and CredentialsDictionary.yaml) 
- Fixed empty yaml files causing errors (e.g. deleting contents of ServerDefaults.yaml)
- Fixed string encryption on [ExternalDatabaseServer] objects created with YamlRepository


### Added

- Added command line switch `--skip-patching` to prevent running patches and launch the application as normal (can help debugging patch issues) [#1392](https://github.com/HicServices/RDMP/issues/1392)
- Added 'open file' to Console SQL Editor for easier running of .sql files [#1438](https://github.com/HicServices/RDMP/issues/1438)

## [8.0.0] - 2022-09-27

**Contains database patch to add support for Commit system and expanded Folder support**

### Fixed

- Added better error message when there are problems with naming etc of a new cohort being committed [#1408](https://github.com/HicServices/RDMP/issues/1408)
- Fixed null references when Exceptions are surfaced before main UI has loaded
- Fixed a null reference trying to save [TableInfo] objects in application after setting the `Database` field to null.
- Fixed `ViewLogs` command not working from Console Gui

### Added

- Added `SetDefault` command for changing default logging/dqe etc servers from command line
- Added yes/no popup for 'partial matches' when Guessing [CatalogueItem] to [ColumnInfo] mappings (e.g. when remapping metadata layer to a new underlying table) [#1400](https://github.com/HicServices/RDMP/issues/1400)
- Added UI support for changing `UseAliasInsteadOfTransformInGroupByAggregateGraphs` user setting [#1393](https://github.com/HicServices/RDMP/issues/1393)
- Added `DoNotUseHashJoinsForCatalogues` to `ExecuteDatasetExtractionSource` [PipelineComponent] [#1403](https://github.com/HicServices/RDMP/issues/1403)
- Iteratve extractions ([ExtractionProgress]) now have more warnings during checking [#1395](https://github.com/HicServices/RDMP/issues/1395) _(All errors can be suppressed in UserSettings)_
  - Attempting to release a dataset before all batches have been extracted now results in R015
  - If a batch resume is being performed and the previous extraction audit does not contain the same cohort you will get error R017
  - If a batch resume is being performed but no audit can be found then you get error R016


## [7.0.20] - 2022-09-08

### Fixed

- Fixed null reference introduced after new Bitmap dependency refactoring [#1398](https://github.com/HicServices/RDMP/issues/1398)


## [7.0.19] - 2022-09-05

### Fixed

- Fixed a bug inserting into old logging databases


## [7.0.18] - 2022-08-30

### Added
- Added 'Set Description' command to [AggregateConfiguration] context menu
- Template cohort builder aggregates can be dragged onto extraction datasets to import the container tree [#1307](https://github.com/HicServices/RDMP/issues/1307)
- Having a JoinInfo between 2 columns that have different collations is now flagged by ProblemProvider [#1288](https://github.com/HicServices/RDMP/issues/1288)
- Added command `SetExtractionPrimaryKeys` for controlling which columns (if any) will make the primary key when extracting to database [#1335](https://github.com/HicServices/RDMP/issues/1335)
- Added ability to pop out tooltips/problems into modal popup [#1334](https://github.com/HicServices/RDMP/issues/1334)

### Changed
- The 'Core' folder in extraction execution user interface is no longer disabled when empty [#1377](https://github.com/HicServices/RDMP/issues/1377)
- Datasets in extraction UI are no longer expanded by default (i.e. to show Supporting Documents/Sql) [#1264](https://github.com/HicServices/RDMP/issues/1264)
- Removed restriction preventing [Lookup] requiring all foreign key columns being from the same table [#1331](https://github.com/HicServices/RDMP/issues/1307)
- If there are multiple IsPrimaryExtractionTable involved in a query then the one with the IsExtractionIdentifier column (if any) will be picked (previously QueryBuildingException was thrown) [#1365](https://github.com/HicServices/RDMP/issues/1365)

### Fixed

- Running RDMP cli without supplying repository connection details (and after deleting `Databases.yaml`) now results in a specific error message instead of null reference [#1346]https://github.com/HicServices/RDMP/issues/1346
- Fixed Pipeline components who run in threaded but call UI methods resulting in unstable UI components [#1357](https://github.com/HicServices/RDMP/issues/1357)
- Fixed deleting an [ExtractionConfiguration] with Selective Refresh enabled not removing it from UI [#1375](https://github.com/HicServices/RDMP/issues/1375)
- YamlRepository now saves LoadModuleAssembly binary content as a `.nupkg` file instead of string yaml [#1351](https://github.com/HicServices/RDMP/issues/1351)
- Fixed Console Gui activator 'Select File' dialog having a confusing title of "Directory" [#1282](https://github.com/HicServices/RDMP/issues/1282)


## [7.0.17] - 2022-08-01

### Added

- Icons in 'edit extraction columns' window now shows IsExtractionIdentifier and Extraction Primary Key status [#1312](https://github.com/HicServices/RDMP/issues/1312).

### Fixed

- Fixed Release not working from CLI (Bug introduced in 7.0.16)
- Fixed some old legacy plugins breaking startup if installed

## [7.0.16] - 2022-07-25

- Bugfix release due to build issues in releasing 7.0.15
- Bump YamlDotNet from 11.2.1 to 12.0.0

## [7.0.15] - 2022-07-22

### Added

- Added checkbox for show/hide ProjectSpecific Catalogue columns in extraction configuration UI [#1265](https://github.com/HicServices/RDMP/issues/1265)
- Integration tests and example scripts that can be run using RDMP command line `-f` option
- The `Set` command no longer cares about property capitalization
- Command line engines (e.g. `dle`) now optionally support specifying objects in command notation e.g. `-l "LoadMetadata:Load*Frank"` instead of `-l 1232`

### Fixed

- Fixed multiple calls to Refresh in DataExportPropertyManager causing Exception in extraction checks [#1274](https://github.com/HicServices/RDMP/issues/1274)
- Fixed issues with Advanced column reorder dialog [#1273](https://github.com/HicServices/RDMP/issues/1273)
  - Row size no longer cuts off bottom pixels of column name(s)
  - Multi delete is now supported
  - Pasted column name(s) with spaces e.g. `[my cool col]` now work
- Fixed null reference in extraction checks when extracting a dataset where the original [ExtractionInformation] has been deleted [#1253](https://github.com/HicServices/RDMP/issues/1253)
- Added an error provider message for when too many characters are entered in UIs with databindings [#1268](https://github.com/HicServices/RDMP/issues/1268).
- Fixed running on command line with `-f somefile.yaml` being considered 'interactive' (i.e. RDMP would pause to ask you questions like 'are you sure?')
- Fixed issue where DataTableUploadDestination pipeline component would refuse to load tables (e.g. from CSV) where the column has a full stop in it (e.g. `"mycol."`) [1269](https://github.com/HicServices/RDMP/issues/1269)

## [7.0.14] - 2022-06-27

### Added

- Added 'Run Detached' (run task in subprocess).  Uses [ConsoleControl](https://github.com/dwmkerr/consolecontrol).
- Added toFile option to all CLI 'View Data' commands
- When calling commands on the RDMP command line the 'cmd' verb is now optional e.g. you can now enter just `./rdmp list Catalogue`
- Added `-q` option to suppress console logging.  Allows better piping of commands e.g. to file etc
- ProblemProvider can now detect unquoted dates in parameter values [#1197](https://github.com/HicServices/RDMP/issues/1197)
- Added a `NLog.template.config` file to releases for easily enabling diagnostics logging to disk (NLog logging is still disabled by default for the windows client)
- Performance metrics (refresh time, menu building times) are now passed to NLog logging when enabled in windows client [#1227](https://github.com/HicServices/RDMP/issues/1227)
- Plugin UploadFileUseCase pipeline components can now declare `IPipelineRequirement<IBasicActivateItems>`
- Added ability to link deprecated objects to a new version [#949](https://github.com/HicServices/RDMP/issues/949)
- Deprecate command now supports deprecating multiple objects at once on CLI
- Made "Could not reach cohort..." warning suppressible [#1243](https://github.com/HicServices/RDMP/issues/1243)
- SetUserSetting now works for error codes e.g. `SetUserSetting R011 Success` [#1242](https://github.com/HicServices/RDMP/issues/1242)
- Describe command now shows syntaxes that should be used to satisfy parameters on command line
- Made 'Failed to execute Top 1' error when checking a dataset extraction a user configurable error (i.e. user can now set that to ignore)
- Added a warning for when columns in an [ExtractionConfiguration] are 'text' or 'ntext' [#1255](https://github.com/HicServices/RDMP/issues/1255)

### Changed

- The following console commands have been removed and __are instead now supported with `ViewData` command directly__ e.g. `./rdmp ViewData Catalogue:1`
  - ViewCatalogueData
  - ViewCohortIdentificationConfiguration
  - ViewCohortSample
  - ViewSample
- Removed the DescribeCommand CLI command.  Now you can just use 'Describe' e.g. `./rdmp describe Deprecate`

### Fixed

- Fixed user being able to edit filters of a frozen [ExtractionConfiguration]/[CohortIdentificationConfiguration]
- Fixed bug with `ExecuteCrossServerDatasetExtractionSource` guid table name pattern [#1256](https://github.com/HicServices/RDMP/issues/1256)

## [7.0.13] - 2022-05-30

### Changed

- 'View Aggregate' now explicitly applies an ORDER BY count descending.
- New CatalogueItems are now always marked Core (affects drag and drop and new Catalogue creation) - [#1165](https://github.com/HicServices/RDMP/issues/1165),[#1164](https://github.com/HicServices/RDMP/issues/1164)
- If a Catalogue is defined for a Lookup TableInfo then only Core extractable columns will be released (previously all columns were released) [#692](https://github.com/HicServices/RDMP/issues/692)
- Sql Parameters with no value defined are no longer flagged as Problem by ProblemProvider if they have value sets defined [#1180](https://github.com/HicServices/RDMP/issues/1180)
- CatalogueItems now appear in specific folders by Extraction Category [#1112](https://github.com/HicServices/RDMP/issues/1112).

### Added

- Added tracking of SQL/Datagrid splitter distance in user settings.  This allows users to resize how much SQL vs results they see and automatically persist the change.
- Added `CrashAtEnd` system for DLE that allows Attachers to flag a load as a failure without halting execution [#1157](https://github.com/HicServices/RDMP/issues/1157)
- Added `SimpleTicketingSystem` which simply opens the given URL+ticket [#775](https://github.com/HicServices/RDMP/issues/775)
- Added UserSettings editing UI to Console Gui
- Added ability to suppress tree expansion when opening Cohort Builder configurations
- Added a loading spinner for when find is still searching
- Adding a parameter to a filter now shows its initial value [#1201](https://github.com/HicServices/RDMP/issues/1201)
- ProblemProvider now indicates a problem when no ExtractionDirectory is set on a Project in its directory node [#1254](https://github.com/HicServices/RDMP/issues/1254)

### Removed

- Removed Pin system (anchoring an object to the top of a collection tree).

### Fixed

- Fixed order of Sql Parameters not always being first in tree
- Prevented Find/Select columns showing sort indicator when it is not supported
- Fixed `DistinctStrategy.OrderByAndDistinctInMemory` in batch processing retries [#1194](https://github.com/HicServices/RDMP/issues/1194)
- Fixed GoTo where path includes CatalogueFolder in CLI gui

## [7.0.12] - 2022-05-16

### Added

- Added Error/Warn highlighting in console gui run/check windows
- Added 'RAWTableToLoad' dropdown property to RemoteTableAttacher to prevent mispellings when typing table names - [#1134](https://github.com/HicServices/RDMP/issues/1134)
- Added optional argument to 'ExecuteCommandConfirmLogs' that requires rows were loaded by the DLE to pass
- Added ability to search the UserSettings UI 
- Added a prompt to configure JoinInfos when adding a new table to an existing Catalogue
- Added support for viewing more than 650 columns at once in the RDMP windows client UI

### Fixed

- Empty cohort builder containers are now treated as disabled by query builder when StrictValidationForCohortBuilderContainers is off [#1131](https://github.com/HicServices/RDMP/issues/1131)
- Fixed line numbers being clipped when greater than 99 [#1162](https://github.com/HicServices/RDMP/issues/1162)

### Changed

- Queries generated by RDMP are no longer automatically executed as soon as the SQL view tab is opened.  Users can enable 'AutoRunSqlQueries' under user settings to revert this change.

## [7.0.11] - 2022-05-03

### Added

- Added new command 'RefreshBrokenCohorts' for clearing the 'forbid list' of unreachable cohort sources - [#1094](https://github.com/HicServices/RDMP/issues/1094)
- Added new command 'SetAggregateDimension' for changing the linkage column in cohort builder for an [AggregateConfiguration] - [#1102](https://github.com/HicServices/RDMP/issues/1102)
- Added abilty to skip CIC validation checks when opening the commit cohort dialogue - [#1118](https://github.com/HicServices/RDMP/issues/1118)
- Ability to change cohort table name when using ExecuteCrossServerDatasetExtractionSource - [#1099](https://github.com/HicServices/RDMP/issues/1099)
- Added Success bar to ProgressUI
- Added new user setting Auto Resize Columns which will automatically resize columns within the RDMP interface where it makes sense to. E.g. the execute pipeline window and "checks" ui. More changes to be implemneted over time.

### Changed

- Dll load warnings must now be enabled otherwise the information is reported as Success (see user settings error codes R008 and R009)
- The Choose Cohort command no longer lets you pick deprecated cohorts - [#/1109](https://github.com/HicServices/RDMP/issues/1109)

### Fixed

- Fixed resizing issue on License UI when using very low resolution
- Fixed connection strings dialog 'Save as yaml...' producing invalid entry for 'DataExportConnectionString' - [#1086](https://github.com/HicServices/RDMP/issues/1086)
- Fixed various startup errors when Databases.yaml strings are invalid.
- Fixed bug with the 'unreachable' picturebox icon not being clickable
- Fixed unreachable catalogue database resulting in the Startup form immediately closing
- Fixed being able to drag filters/containers onto API calls in Cohort Builder -[#1101](https://github.com/HicServices/RDMP/issues/1101)
- Fixed regression in 7.0.10 where calling `public void ClearDefault(PermissableDefaults toDelete)` multiple times caused an Exception
- Fixed `ExecuteCrossServerDatasetExtractionSource` to work properly with identifiable extractions - [#1097](https://github.com/HicServices/RDMP/issues/1097)
- Fixed bug in cohort builder where dragging into the Execute button would turn it into an editable dropdown menu [#1098](https://github.com/HicServices/RDMP/issues/1098)
- Fixed RemoteTableAttacher logging only the database name and not the table name in RDMP DLE - [#1110](https://github.com/HicServices/RDMP/issues/1110)
- Fixed a bug in SelectiveRefresh mode where deleting a root container of an aggregate or extractable dataset would result in an error
- Fixed Error bar in ProgressUI not showing when committing a cohort - [#1124](https://github.com/HicServices/RDMP/issues/1124)

## [7.0.10] - 2022-04-25

### Added

- "parameter description" and "property name" have been added to the "set value" option for filters - https://github.com/HicServices/RDMP/issues/1034
- Filter parameter values are now prompted for the user when adding existing filter without known good value sets - https://github.com/HicServices/RDMP/issues/1030
- "Set Parameter Value(s)" option added to filter menus so you can more easily change the parameter values - https://github.com/HicServices/RDMP/issues/1035
- Added 'SelectiveRefresh' user setting
- Add options to create an extraction from a Cohorts right click menu and main userinterface - https://github.com/HicServices/RDMP/issues/1039
- Warnings are now shown if "non core" column are used for an extraction/release - https://github.com/HicServices/RDMP/issues/1024
- Added AlwaysJoinEverything user setting for always forcing joins in CohortBuilder - https://github.com/HicServices/RDMP/issues/1032
- Added UsefulProperty columns back into Find/Select dialog - https://github.com/HicServices/RDMP/issues/1033
- Added Extraction/Release warnings for extractions that contain Internal/Deprecated/SpecialApproval fields - https://github.com/HicServices/RDMP/issues/1024
- Added right click context menu support for console gui
- Cohorts now have right click option "Go To -> Project(s)"

### Fixed

- Fixed bug preventing example datasets being created from the RDMP UI client because checkbox was disabled
- "Exisiting" filter typo corrected - https://github.com/HicServices/RDMP/issues/1029
- Fixed refreshes sometimes changing selection in Data Export tree - https://github.com/HicServices/RDMP/issues/1008


### Changed

- New filters are now highlighted correctly when added to a CIC - https://github.com/HicServices/RDMP/issues/1031
- Creating a new Extracion Configuration will now ask the user for Name, Cohort and Datasets to be included for the extraction - https://github.com/HicServices/RDMP/issues/983
- AllowIdentifiableExtractions is now an ErrorCode so can be set to Success instead of always being Fail or Warning (i.e. to completley ignore it).
- The extractability of columns are no longer saved if a Dataset is removed from an Extraction Configuration - https://github.com/HicServices/RDMP/issues/1023
- "Show Pipeline Completed Popup" now enabled by default - https://github.com/HicServices/RDMP/issues/1069
- Cohorts are now "emphasise" after being commited. If part of one project it will highlight under that project.


## [7.0.9] - 2022-03-29

### Added

- Added command CreateNewCohortFromTable which creates a cohort from a table directly without having to first import it as a [Catalogue]
- Import Catalogue filter now allows selecting multiple filters at once.
- Improved performance of Select objects dialog when there are many objects available to pick from
- Made Select objects dialog filter in the same way as the Find dialog (i.e. support short codes and Type names)
- Ability to select multiple objects at once when adding to a Session
- Ability to find multiple objects at once (ctrl+shift+f)
- Added new pipeline component CohortSampler


### Fixed

- Fixed newlines in CatalogueItem descriptions not being output correctly in docx metadata report
- Fixed iterative data loads run on the CLI throwing and returning non zero when caught up to date with load progress (when running in iterative mode)
- Pipeline component order is now "correct" and will list more important variables at the top rather than at the bottom - https://github.com/HicServices/RDMP/issues/996
- Fixed bug where Pipeline objects could not be deleted from the `Tables (Advanced)` tree
- Removing a datset from an [ExtractionConfiguration] now deletes any extraction specific column changes (i.e. changes are not persisted if the dataset is added back in again)
- Fixed Release button prompting to pick [Project] when clicked in the ExecuteExtractionUI [#963](https://github.com/HicServices/RDMP/issues/963)

### Changed

- Processes wanting to run a Pipeline using the current user interface abstraction layer `IPipelineRunner GetPipelineRunner` must now provide a task description and UI look and feel as a `DialogArgs` argument.

## [7.0.8] - 2022-03-08

### Fixed

- Fixed Startup skipping some plugin dlls during load and enabled multithreading
- Fixed CLI not showing underlying exception when unable to reach platform databases

### Removed

- CSV files with unclosed leading quotes are no longer preserved when using IgnoreQuotes (side effect of updating CsvHelper)

## [7.0.7] - 2022-03-01

*Database Patches Included (enables ExtractionProgress retry)*

### Added
- Added ArchiveTriggerTimeout user setting [#623](https://github.com/HicServices/RDMP/issues/623)
- Support for referencing plugin objects from command line e.g. `./rdmp.exe cmd delete MyPluginClass:2`
- The word 'now' is a valid date when supplied on the command line
- Ability to sort based on Favourite status [#925](https://github.com/HicServices/RDMP/issues/925)
- Added Frozen column to Cohort Builder tree for easier sorting
- Added ability to query an [ExternalDatabaseServer] from the right click context menu [#910](https://github.com/HicServices/RDMP/issues/910)
- Added an overlay @ symbol for filters that have known parameter values configured [#914](https://github.com/HicServices/RDMP/issues/914)
- Added Retry support to [ExtractionProgress]
- Added new CLI options for RDMP installer `--createdatabasetimeout` and `--otherkeywords` for custom auth setups e.g. Azure/Active Directory Authentication etc.

### Fixed
- Fixed closing and changing instance not consulting tabs before closing
- Fixed bug where setting `SuggestedCategory` on a plugin command resulted in it vanishing from context menu
- Fixed bug with AllowEmptyExtractions not working under some situations
- Fixed [Lookup] creation UI creating CatalogueItem with the suffix _Desc even when you ask it not to in prompt
- Fixed layout bug in rule validation configuration UI where rationale tip was cut off [#909](https://github.com/HicServices/RDMP/issues/909)
- Fixed ViewLogs tab not remembering sort order between usages [#902](https://github.com/HicServices/RDMP/issues/902)

### Changed

- Find sorts ties firstly by favourite status (favourite items appear above others)
- Find sorts ties lastly alphabetically (previously by order of ID)
- Default sort order of ViewLogs on first time use is now date order descending [#902](https://github.com/HicServices/RDMP/issues/902)

## [7.0.6] - 2022-01-25

*Database Patch Included (enables ExtractionProgress batching)*

### Added

- Added [ExtractionProgress] for robustly extracting large datasets in multiple smaller executions
- Added ability to export [ExtractableCohort] to CSV file
- Added 'Created From' column to cohort detail page (parses cohorts AuditLog)

### Fixed

- Fixed a bug where ProjectUI would not show cohorts when some cohort sources are unreachable
- Fixed ProgressUI filter hiding global errors on extraction where the whole operation failed and a dataset filter was selected ([888](https://github.com/HicServices/RDMP/issues/888))
- Fixed a rare dll resolving issue that could occur during startup when running the RDMP windows client from outside the current directory (https://github.com/HicServices/RDMP/issues/877)

### Changed

- Changed right click context menu item 'Delete' to say 'Remove' when deleting a chain or relationship object (e.g. cohort usage by a project) ([#887](https://github.com/HicServices/RDMP/issues/887))
- Restricted [Pipelines] shown to only those where all components are compatible with the input objects (previously on context was checked) (https://github.com/HicServices/RDMP/issues/885)
- "Show All/Incompatible Pipelines" option added to Pipelines dropdown to make a simpler user interface
- When committing a cohort through the Cohort Builder the Project will automatically be selected if it already belongs to a single one (https://github.com/HicServices/RDMP/issues/868)
- Removed requirement for filter parameters to have comments to be published (https://github.com/HicServices/RDMP/issues/582)

## [7.0.5] - 2022-01-10

### Added

- Added ability to open extraction directory for an [ExtractionConfiguration]
- Added diagnostic screen logging last executed command (https://github.com/HicServices/RDMP/issues/815)
- Added tooltips for objects in tree views (https://github.com/HicServices/RDMP/issues/819).
- Added custom icon for [CatalogueItem] that represent transforms on the underlying column (https://github.com/HicServices/RDMP/issues/818)
- Added Extraction Primary Keys to Catalogue tooltip
- Added ability to 'View TOP 100' etc samples on [ExtractionInformation] (previously only available on [ColumnInfo] objects)
- Added icon overlays for 'Is Extraction Identifier' and 'Is Extraction Primary Key' (https://github.com/HicServices/RDMP/issues/830)
- Extraction Information for a Catalogue Item now includes "Transforms Data" property (which shows yes/no based on whether it transform the column data)
- Added 'open load directory' command to [Catalogue] context menu
- Added ability to switch between instances of RDMP using the Locations menu
- Added CLI command `ClearQueryCache`
- Added Description capability to prompts. More descriptions to be added (https://github.com/HicServices/RDMP/issues/814)
- Added description to Publish Filter "Select One" dialog (https://github.com/HicServices/RDMP/issues/813)
### Fixed
- Changed to SHIFT+Enter for closing multiline dialogs (https://github.com/HicServices/RDMP/issues/817)
- Fixed bug where configuring dataset didn't show all available tables when listing optional joinable tables (https://github.com/HicServices/RDMP/issues/804)

### Changed
- Updated CatalogueItemUI (https://github.com/HicServices/RDMP/issues/820)
- Fixed bug where cached aggregates were not considered stale even though changes had been made to their patient index table (https://github.com/HicServices/RDMP/issues/849)
- "You only have one object Yes/No" box has been removed in favour of being more consistent for the user (https://github.com/HicServices/RDMP/issues/811)

## [7.0.4] - 2021-12-08

### Added

- Added `RoundFloatsTo` to ExecuteDatasetExtractionFlatFileDestination
- Added new menu item Diagnostics->Restart Application
- Trying to extract an [ExtractionConfiguration] with a cohort that is marked IsDeprecated now fails checks
- Added [MigrateUsages] setting to cohort creation destination pipeline components.  When enabled and creating a new version of an existing cohort then all unreleased [ExtractionConfiguration] using the old (replaced) cohort switch to the new version
- Added an 'All Tasks', 'All Runs' etc commands to View Logs tab menu
- Added ability to filter [Catalogue] in the Find dialog by Internal/Deprecated etc
- Added search and filter compatible controls to [Pipeline] editing dialog
- Added ability to ignore/elevate specific errors in UserSettings
- Enabled Expand/Collapse all when right clicking whitespace in a tree collection
- Added title to graph charts
- Added a user setting for hiding Series in which all cells are 0/null
- Added `IPipelineOptionalRequirement` interface for Plugin Pipeline Components that can optionally make use of Pipeline initialization objects but do not require them to function.
- Support for templating in `ColumnSwapper` when used in an extraction pipeline (e.g. $n for project number)
- Support for specifying `--ConnectionStringsFile somefile.yaml` when starting RDMP (gui client or CLI)
- Added 'Hash On Release' column to initial new Catalogue extractability configuration dialog (https://github.com/HicServices/RDMP/issues/394)

### Fixed

- Fixed [Pipeline] objects showing an ID of 0 in tree collections
- Fixed the 'filters' count column in [Catalogue] tree collection showing edit control when clicked
- Fixed Find not working when searching by ID for [Pipeline] objects
- Prevented showing out dated cohorts when changing Project half way through defining a cohort
- When plugins contain dlls with differing version numbers then the latest dll version is loaded (previously the first encountered was used)
- Fixed bug in Console Gui where edit window showed value set directly instead of passing through Property Setters
- Fixed bug in Console Gui where password properties showed (encrypted) HEX binary value instead of ****
- Fixed Command Line UI showing abstract and interfaces when prompting user to pick a Type
- Fixed `OverrideCommandName` not working for `ExecuteCommandViewLogs` command
- Fixed `View Logs` commands appearing twice in right click context menu for logging servers objects (once on root and once under 'View Logs' submenu)
- Generate Release Document now shows as impossible when Cohort is not defined or unreachable (e.g. if user does not have access to cohort database)
- Fixed bug where selecting a [PipelineComponent] for which help is unavailable would leave the previously selected component's help visible
- Fixed bug with 'Commit Cohort' storing the target cohort database for future clicks
- Fixed a bug where editing a field like `Description` would fire validation on other properties e.g. `Name` which could slow controls down when validation is slow and change events are fired in rapid succession.
- Edit Catalogue window layout updated to allow errors to be seen on the right hand side of inputs (https://github.com/HicServices/RDMP/issues/758)
- Cohort Identification Configuration descriptions box is now easy to read and edit (https://github.com/HicServices/RDMP/issues/755)
- Fixed bug where RDMP would lose focus when "checks" were being run in background resulting in RDMP appearing unresponsive (https://github.com/HicServices/RDMP/issues/747)
- Fixed bug where some words in RDMP would have spaces in the wrong place (e.g. "W HERE") (https://github.com/HicServices/RDMP/issues/752)

### Changed

- Bump System.Drawing.Common from 5.0.2 to 5.0.3
- Bump System.Security.Permissions from 5.0.0 to 6.0.0
- Bump NLog from 4.7.12 to 4.7.13
- Changed to Dock layout for Pipeline editing control (may improve performance on older machines)
- Removed dependency on `System.Drawing.Common` by updating usages to `System.Drawing`
- Increased size of all text fields in [Catalogue] and [CatalogueItem] to `nvarchar(max)` to support long urls etc
- Updated icons to a more modern look. Catalogue Item image no longer has black corner. Green yellow and red smiley faces have been replaced. Cloud API icon replaced (https://github.com/HicServices/RDMP/issues/712)
- Extract to database now checks for explicit table names amongst pre-existing tables on the destination
- Startup no longer reports non dotnet dlls as 'unable to load' (warnings)
- Added Project number to Title Bar (and full project name to tooltip) for Extraction Configurations (https://github.com/HicServices/RDMP/issues/621)
- Root Cohort Identification Configuration will now highlight SET container issues with red highlight (https://github.com/HicServices/RDMP/issues/681)
- "Data Export" has been renamed to "Projects" to be more consistent (https://github.com/HicServices/RDMP/issues/720)
- Corrected layout of "Master Ticket" in New Project dialog (https://github.com/HicServices/RDMP/issues/735)
- Corrected layout of "Create New Lookup" (https://github.com/HicServices/RDMP/issues/730)
- Aligned buttons for Pipeline options (https://github.com/HicServices/RDMP/issues/721)
- Add "clause" (e.g. WHERE) to SQL attribute input to make it clearer what SQL you need to enter (https://github.com/HicServices/RDMP/issues/751)
- User Settings dialog now has a nicer layout (https://github.com/HicServices/RDMP/issues/760)


## [7.0.3] - 2021-11-04

### Fixed

- Fixed bug with ConfirmLogs when running with multiple [CacheProgress]

## [7.0.2] - 2021-11-03

### Fixed

- Fixed 'package downgrade' dependencies issue with `HIC.RDMP.Plugin.UI`
- Fixed log viewer total time display in logs view when task ran for > 24 hours.
- Fixed not implemented Exception when using username/password authentication and viewing [CohortIdentificationConfiguration] SQL
- Fixed missing 'add sql file process task' in DLE load stage right click context menus


### Added

- Console gui context menu now shows compatible commands from plugins
- Added the 'ConfirmLogs' command for verifying if a task is failing (e.g. a DLE run)

### Changed

- When syncing table columns with the database, the full column (including table name) is displayed in the proposed fix (previously only the column name was displayed).
- Bump Terminal.Gui from 1.2.1 to 1.3.1

## [7.0.1] - 2021-10-27

### Changed

- Bump NLog from 4.7.11 to 4.7.12
- Bump Microsoft.NET.Test.Sdk from 16.11.0 to 17.0.0
- [Catalogue] and [CatalogueItem] edit tab now expands to fill free space and allows resizing

### Fixed

- Fixed Null Reference exception when collection tabs are opened twice
- Fixed CohortBuilder 'Execute' showing ExceptionViewer on the wrong Thread

### Added

- Column visibility and size are now persisted in UserSettings

### Removed

- Removed FillsFreeSpace on columns.  User must now manually resize columns as desired

## [7.0.0] - 2021-10-18

### Changed

- IPluginUserInterface is now in `Rdmp.Core` and therefore you can write console gui or dual mode (console and winforms) plugin UIs
- IPluginUserInterface CustomActivate now takes IMapsDirectlyToDatabaseTable allowing custom plugin behaviour for activating any object
- DatasetRaceway chart (depicts multiple datasets along a shared timeline) now ignores outlier values (months with count less than 1000th as many records as the average month)
- Renamed `SelectIMapsDirectlyToDatabaseTableDialog` to `SelectDialog<T>` (now supports any object Type)
- Selected datasets icon now includes all symbols of the Catalogue they represent (e.g. ProjectSpecific, Internal)
- Changed how RDMP treats cohorts where the data has been deleted from the cohort table.  'Broken Cohort' renamed 'Orphan Cohort' and made more stable
- [CohortAggregateContainer] now show up in the find dialog (you can disable this in UserSettings)
- Bump Microsoft.Data.SqlClient from 3.0.0 to 3.0.1
- Checks buttons on the toolbars are now hidden instead of disabled when inapplicable
- Shortened tool tips in top menu bar

### Removed

- IPluginUserInterface can no longer add items to tab menu bars (only context menus)
- Removed some Catalogue context menu items when the Catalogue is an API call
- Adding a Filter from Catalogue no longer opens it up in edit mode after adding
- Command line execution (e.g. `rdmp cmd ...`) no longer supports user interactive calls (e.g. YesNo questions)
- Removed PickOneOrCancelDialog
- Removed RAG smiley from server connection UI.  Now errors are reported 'Connection Failed' text label

### Added
- Added CatalogueFolder column to Select Catalogue dialog
- Added custom metadata report tokens:
  - $Comma (for use with formats that require seperation e.g. JSON when using the `$foreach` operation)
  - $TimeCoverage_ExtractionInformation (the column that provides the time element of a dataset to the DQE e.g. StudyDate)
- Added support for default values in constructors invoked from the command line (previously command line had to specify all arguments.  Now you can skip default ones at the end of the line)
- Added support for deleting multiple objects at once with the delete command (e.g. `rdmp cmd Delete Plugin true` to delete all plugins)
  - Boolean flag at the end is optional and defaults to false (expect to delete only 1 object)
  - Use `rdmp cmd DescribeCommand Delete` for more information
- Added ability to directly query Catalogue/DataExport to Console Gui
- Added extraction check that datasets are not marked `IsInternalDataset`
- Added ability to script multiple tables at once via right click context menu in windows client
- Support for shortcodes in arguments to commands on CLI e.g. `rdmp cmd describe c:11`
- Added new command 'AddPipelineComponent' for use with RDMP command line
- Added ability to filter datasets and selected datasets by Catalogue criteria (e.g. Deprecated, Internal)
- Added Clone, Freeze, Unfreeze and add dataset(s) ExtractionConfiguration commands to command line
- Added support for identifying items by properties on CLI (e.g. list all Catalogues with Folder name containing 'edris')
- Cloning a [CohortIdentificationConfiguration] now opens the clone
- Added ability to remove objects from a UI session
- Added new command ViewCohortSample for viewing a sample or extracting all cohort identifiers (and anonymous mapping) to console/file
- Added the ability to pick which tables to import during Bulk Import TableInfos
- Added CLI command to create DLE load directory hierarchy ('CreateNewLoadDirectory')

### Fixed
- Fixed deleting a parameter value set failing due to a database constraint
- Fixed a bug where changing the server/database name could disable the Create button when selecting a database
- Added the ability to drop onto the Core/Project folders in the 'execute extraction' window
- Fixed a big where Yes/No close popup after running a pipeline in console gui could crash on 'No'
- Fixed deleting source/destination pipeline components directly from tree UI
- Fixed various issues when viewing the DQE results of a run on an empty table
- DatasetRaceway in dashboards now shows 'Table(s) were empty for...' instead of `No DQE Evaluation for...` when the DQE was run but there was no result set
- Added better error message when trying to create a new RDMP platform database into an existing database that already has one set up
- Fixed [CohortAggregateContainer] and filter containers not showing up in Find when explicitly requested
- Fixed deleting an [ExtractionFilter] with many parameter values configured.  Now confirmation message is shown and all objects are deleted together
- Fixed bug saving an [ExtractionInformation] when it is an extraction transform without an alias
- Fixed bug refreshing Data Export tree collection when deleting multiple Projects/Packages at once (deleted objects were still shown)
- Fixed bug dragging filters into Cohort Builder

## [6.0.2] - 2021-08-26

### Changed

- Bump Microsoft.NET.Test.Sdk from 16.10.0 to 16.11.0
- Bump NLog from 4.7.10 to 4.7.11

### Added

- Support for plugin Catalogues in cohort builder.  These allow you to write plugins that call out to arbitrary APIs (e.g. REST etc) from the RDMP cohort builder

### Fixed

- Fixed ExecuteCommandCloneCohortIdentificationConfiguration asking for confirmation when activation layer is non interactive

## [6.0.1] - 2021-08-12

### Added

- Added new command 'Similar' for finding columns that have the same name in other datasets
- Added the ability to Query Catalogue/DataExport databases directly through RDMP
- Support for custom column names in ColumnSwapper that do not match the names of the lookup columns
- Added ScriptTables command for scripting multiple [TableInfo] at once (optionally porting schema to alternate DBMS types).
- Support for nullable value/Enum types in command constructors

### Fixed

- AlterColumnType command now shows as IsImpossible when column is part of a view or table valued function
- Describe command no longer shows relationship properties
- Fixed layout of Bulk Process Catalogue Items in dotnet 5
- Fixed missing dependency in new installations when rendering Charts

## [6.0.0] - 2021-07-28

### Changed

- Upgraded Sql Server library from `System.Data.SqlClient` to `Microsoft.Data.SqlClient`
- `ExecuteCommandAlterColumnType` now automatically alters \_Archive table too without asking for confirmation
- When foreign key values are missing from lookups, the 'Missing' status is now attributed to the `_Desc` field (previously to the foreign key field)
- Changed Console gui DLE / DQE (etc) execution to use ListView instead of TextView
- Referencing an object by name in a script file now returns the latest when there are collisions e.g. "[ExtractableCohort]" would return the latest one (created during the script execution session)
- Bump YamlDotNet from 11.2.0 to 11.2.1
- Bump SecurityCodeScan.VS2019 from 5.1.0 to 5.2.1
- Command 'Set' now shows as Impossible for property 'ID'
- RDMP no longer complains about mixed capitalisation in server names and will connect using the capitalisation of the first encountered.

## Fixed

- Fixed release engine not respecting `-g false` (do not release Globals)
- Fixed column order in DQE results graph sometimes resulting in shifted colors (e.g. Correct appearing in red instead of green)
- Fixed Prediction rules never being run when value being considered is null (DQE).
- Fixed a bug creating a cohort without specifying a Project from the console
- Fixed bug where searching in console gui could be slow or miss keystrokes
- Fixed bug in console gui where GoTo Project or Cohort would not highlight the correct item
- Fixed bug in console gui where delete key was not handled resulting in a loop if errors occurred trying to delete the object
- Removed limit of 500 characters on extraction SQL of columns

### Added

- Added user setting for filtering table load logs where there are 0 inserts,updates and deletes
- Added support for specifying datatype when calling `ExecuteCommandAlterColumnType`
- Pipeline and DLE components with object list arguments now show the previously selected items in the 'Select Object(s)' popup
- Pressing 'delete' key in console gui edit window now offers to set value of property to null
- Editing a foreign key property (e.g. `PivotCategory_ExtractionInformation_ID`) now shows objects rather than asking for an `int` value directly
- Fatal errrors in console gui now get logged by NLog (e.g. to console/file)
- Added user setting `CreateDatabaseTimeout`

### Removed

- Removed check for DataLoadProgress being before OriginDate of a `LoadProgress`

## [5.0.3] - 2021-06-17

- Hotfix extraction/DLE progress UI layout on some Windows configurations

## [5.0.2] - 2021-06-16

### Changed

- Bump YamlDotNet from 11.1.1 to 11.2.0


### Fixed

- Fixed layout of windows client engine progress controls not filling all available screen space

## [5.0.1] - 2021-06-08

### Added

- Added CLI console gui context menu for [LoadMetadata]
- Commit cohort from CohortIdentificationConfiguration now shows crash message Exception on failure
- Added `--usc` flag to `rdmp gui`.  This allows you to specify using the `NetDriver` for Terminal.Gui (an alternative display driver)
- Added optional file argument to `ExecuteAggregateGraph` command (outputs graph data table to the file specified)
- Added ability to select a [DataAccessCredentials] in table/database selector control
- Added TopX and Filter (text) to console view logs
- Added alternative colour scheme to console gui

### Changed

- Changed `ExtractMetadata` template syntax to require `DQE_` and added year/month/day sub components:
  - `$StartDate`, `$EndDate` and `$DateRange` are now `$DQE_StartDate`, $DQE_EndDate and $DQE_DateRange.
  - Added `$DQE_StartYear`,`$DQE_EndYear`,`$DQE_StartMonth`,`$DQE_EndMonth`,`$DQE_StartDay`,`$DQE_EndDay`
  - Added `$DQE_PercentNull` (must be used with a `$foreach CatalogueItem` block)
  - Added TableInfo and ColumnInfo properties (e.g. `$Server`)
  - Added $DQE_CountTotal
- Improved performance of checks user interface (especially when there are a large number of check messages)

### Fixed

- Fixed arguments not showing up under Pipeline components of 'Other' (unknown) pipelines node
- Fixed refresh speed of console gui causing problems with Guacamole
- Fixed Keyboard shortcuts of pipeline engine execution window sharing the same letters
- Fixed bug running rdmp gui (console) with a remote current directory
- Fixed 'View Catalogue Data' command when run on ProjectSpecific Catalogues
- Fixed 'Import ProjectSpecific Catalogue' command not preserving Project choice in configure extractability dialog
- When importing an existing data table into RDMP and cancelling [Catalogue] creation RDMP will prompt you to optionally also delete the [TableInfo]

### Dependencies

- Bump Terminal.Gui from 1.0.0 to 1.1.1
- Bump HIC.FAnsiSql from 1.0.6 to 1.0.7
- Bump Microsoft.NET.Test.Sdk from 16.9.4 to 16.10.0


## [5.0.0] - 2021-05-05

### Changed

- .Net 5.0 for all, instead of Framework 4.6.1+Core 2.2+Standard 2.0 mix
- Query editor autocomplete now uses integrated autocomplete (no icons, better matching)
- Throttled how often spelling is checked in Scintilla controls.
- Changed message about inaccessible cohorts to a warning instead of an error. 
- Collation is now explicitly specified when creating a new cohort source using the wizard (as long as there is a single collation amongst existing ColumnInfo of that type)

### Added

- Added `$foreach Catalogue` option for custom metadata report templates (to allow prefix, suffixes, table of contents etc)
- Added ability to search for objects by ID in console gui
- More detailed logging of Type decisions when extracting to database
- Added ability to cancel ongoing queries in CLI Sql Editor
- Added 'Reset Sql' and 'Clear Sql' buttons to CLI Sql Editor
- Added ability to set custom timeout for queries in CLI Sql Editor
- Added ability to save results of CLI Sql Editor (table) to CSV
- Added view data/aggregate etc on ColumnInfo objects to list of commands accessible from the CLI gui
- Added 'Go To' commands to CLI gui
- Exposed 'Add New Process Task...' to load stages in CLI menu
- Added 'ViewCatalogueData' command for CLI and CLI GUI use
- Better error reporting when item validators crash during validation execution (now includes constraint type, column name and value being validated).
- Added 'Go To' commands to CLI gui
- Exposed 'Add New Process Task...' to load stages in CLI menu
- Exposed 'View Logs' commands on CLI and CLI gui
- Added minimum timeout of 5 seconds for `CohortIdentificationConfigurationSource`
- 'View Logs' tree view now accessible for CacheProgress objects
- Added query/result tabs to CLI GUI Sql editor
- Console GUI now shows important information (e.g. 'Disabled') in brackets next to items where state is highly important
- Added new command RunSupportingSql
- Console GUI root nodes now offer sensible commands (e.g. create new Catalogue)
- Added Value column to tree views (allows user to quickly see current arguments' values)
- Added 'other' checkbox to 'Create Catalogue by importing a file' (for selecting custom piplelines)
- Command SetExtractionIdentifier now supports changing the linkage identifier for specific ExtractionConfigurations only
- Added new command `AlterTableMakeDistinct`
- Added CLI GUI window for running Pipelines that displays progress
- Added RDMP.Core version number to logs at startup of rdmp cli
- Added graph commands to CLI:
  - ExecuteCommandSetPivot
  - ExecuteCommandSetAxis
  - ExecuteCommandAddDimension


### Fixed

- Fixed CLI database selection UI not using password mask symbol (`*`)
- Fixed CLI GUI message boxes bug with very long messages
- Fixed Custom Metadata template stripping preceeding whitespace in templated lines e.g. `"  - $Name"` (like you might find in a table of contents section of a template)
- Fixed 'Set Global Dle Ignore Pattern' failing the first time it is used by creating a StandardRegex with no/null Pattern
- Fixed order of branches in CLI gui tree
- Fixed importing filter containers not saving Operation (AND/OR)
- Fixed right click menu not showing when right clicking after selecting multiple objects
- Fixed some delete commands not updating the UI until refreshed (e.g. disassociating a [Catalogue] from a [LoadMetadata])
- Fixed text on disassociating a [Catalogue] from a [LoadMetadata]
- Fixed sort order not being respected in cohort summary screen
- Fixed DQE graph when data has dates before the year 1,000
- Fixed `ExecuteCommandCreateNewCatalogueByImportingFile` when using blank constructor and from CLI GUI
- Fixed extraction UI showing "WaitingForSQLServer" when DBMS might not be (now says "WaitingForDatabase").
- Fixed bug where some UI tabs would not update when changes were made to child objects (e.g. deleting a dataset from an extraction using another window in the client)
- Fixed support for UNC paths in SupportingDocument extraction (e.g. \\myserver\somedir\myfile.txt)
- Fixed not being able to add `Pipeline` objects to Sessions

### Dependencies

- Bump System.Drawing.Common from 5.0.0 to 5.0.2
- Bump Moq from 4.16.0 to 4.16.1
- Bump Microsoft.NET.Test.Sdk from 16.8.3 to 16.9.4
- Bump NLog from 4.7.7 to 4.7.10
- Bump SecurityCodeScan.VS2019 from 5.0.0 to 5.1.0
- Bump Newtonsoft.Json from 12.0.3 to 13.0.1
- Bump YamlDotNet from 9.1.4 to 11.1.1
- Bump NUnit from 3.13.1 to 3.13.2

## [4.2.4] - 2021-02-05

- Added CLI commands for viewing/changing `UserSettings` e.g. AllowIdentifiableExtractions
- Added user setting `ShowPipelineCompletedPopup` for always popping a modal dialog on completion of a pipeline execution in the GUI client (e.g. committing a cohort)
- Added new flexible file/directory extraction component `SimpleFileExtractor`

### Changed

- Globals tickbox can now be checked even when there are no explicit files (this allows implicit files e.g. `SimpleFileExtractor` to still run)

### Fixed 

- Fixed MySql backup trigger implementation not updating validTo on the new row entering the table on UPDATE operations

## [4.2.3] - 2021-02-01

### Fixed 

- Fixed rare threading issue with tree representations of Lookups
- Fixed proxy objects context menus not functioning correctly since 4.2.0 (e.g. Catalogues associated with a load) for some commands

### Dependencies

- Bump NUnit from 3.13.0 to 3.13.1

## [4.2.2] - 2021-01-28

### Added

- Added `patch` command to rdmp CLI e.g. `./rdmp patch -b`
- Added ProjectName to ExtractionConfiguration objects visualisation in Find / Select popups

### Fixed

- Fixed erroneous warning where some characters were wrongly reported as illegal e.g. '#' in Filter names 
- Fixed RemoteDatabaseAttacher not logging table name (only database)

### Changed

- Metadata report now lists Catalogues in alphabetical order
- Changed hierarchy multiple parents state to be a Warning instead of an Error

### Dependencies

- Bump Moq from 4.15.2 to 4.16.0
- Bump YamlDotNet from 9.1.1 to 9.1.4
- Bump NLog from 4.7.6 to 4.7.7
- Bump SSH.NET from 2020.0.0 to 2020.0.1

## [4.2.1] - 2021-01-13

### Added

- Choose Load Directory on DLE now shows old value during editing
- Added property suggestions when using ExecuteCommandSet with an incorrect property name
- Added the ability to drag and drop aggregates into other CohortIdentificationConfigurations to import
- Added ColumnDropper that allows a user to specify the columns that should not be extracted in the pipeline.
- Added Favourite/UnFavourite to right click context menus
- CachingHost now logs the state of the CacheProgress being executed first thing on start
- Home screen now supports right click context menu, drag and drop etc
- Added 'Sessions'.  These are tree collection windows similar to Favourites but with a user defined name and limited duration (until closed)

### Fixed

- Fixed startup error when user enters a corrupt connection string for platform database locations.  This bug affected syntactically invalid (malformed) connection strings (i.e. not simply connection strings that point to non existant databases)
- Fixed various issues in ColumnSwapper
  - If input table contains nulls these are now passed through unchanged
  - If mapping table contains nulls these are ignored (and not used to map input nulls)
  - If input table column is of a different Type than the database table a suitable Type conversion is applied
- Data load engine logging checks are better able to repair issues with missing logging server IDs / logging tasks
- Better support for abort/cancel in
  - RemoteTableAttacher
  - ExcelAttacher
  - KVPAttacher
  - RemoteDatabaseAttacher
- Fixed View Inserts/Updates dialog when using non SqlServer DBMS (e.g. MySql)
- Fixed various layout and performance issues with RDMP console GUI.
- Fixed `rdmp cmd` loop exiting when commands entered result in error.
- Fixed autocomplete in `rdmp cmd` mode and enabled for Linux
- Fixed right click context menu being built twice on right click a new node (once for selection and once for right click)

### Changed

- Added timeout of 10 minutes (previously 30 seconds) for counting unique patient identifiers while writing metadata for extractions
- Choose Load Directory now lets you specify invalid directories e.g. when building a load on one computer designed to run on separate computer with an isolated file system.
- Reinvented Console Gui to more closely resemble the windows client

### Dependencies

- Bump SSH.NET from 2016.1.0 to 2020.0.0

## [4.2.0] - 2020-10-19

### Fixed

- Reduced memory overhead during refreshes
- Fixed various graphical/performance issues when running in VDI environments with limited CPU
- Fixed missing scrollbars in Explicit Column Typing user interface
- Fixed various errors that could occur when a [Catalogue] referenced by an extraction is deleted outside of RDMP (e.g. by truncating the database table(s))

### Added

- Support for importing WHERE logic into extraction datasets from other configurations or cohort builder configurations
- Pipeline ID and Name now recorded in logs for Data Extractions
- Added support for viewing extraction logs in tree form (for a given ExtractionConfiguration)
- Added `AllowIdentifiableExtractions` user setting.  Enabling this prevents RDMP reporting an error state when cohorts are created that have the same private and release ID fields.
- Added GoTo from extraction/cohort building filters to the parent Catalogue level filter and vice versa
- Added ability to suppress [LoadMetadata] triggers
- Added ability for Plugins to store custom information about objects in the RDMP Catalogue platform database
- Added IgnoreColumns setting for DLE to ignore specific columns in the final table completely (not created in RAW/STAGING and not migrated)

### Changed

- CLI tools now built for .Net Core 3.1 since 2.2 has reached EOL

## [4.1.9] - 2020-09-17

### Added

- Added ExplicitDateTimeFormat property to flat file attachers and pipeline sources.  Allows custom parsing of dates e.g. where no delimiters exist (e.g. 010120)

## [4.1.8] - 2020-08-17

### Fixed 

- Fixed progress logging still not being allowed to go backwards when logging to database

## [4.1.7] - 2020-08-14

### Changed

- Schema names (Sql Server) are now wrapped correctly e.g. `[My Cool Schema]`
- Progress logged (e.g. done x of y files) can now go backwards.

### Added

- New command `SetArgument` for easier changing of values of modules (e.g. [PipelineComponent]) from command line
- Support for `DescribeCommand` help text on `NewObject` and other commands that take dynamic argument lists (command line)

## [4.1.6] - 2020-08-04

### Added

- Added 'Save Changes' prompt when closing tabs
- Added Import command for bringing in one or more [CohortIdentificationConfiguration] into an existing container (like Merge / UnMerge but for existing configurations)
- Added checks for LoadProgress dates being in sensible ranges during DLE

### Fixed

- Fixed [bug when parsing lists of ints in CLI](https://github.com/HicServices/RDMP/issues/84)

## [4.1.5] - 2020-07-14

### Added

- Added Merge command, for combining two or more configurations in cohort builder into one
- Added Un Merge command for splitting one cohort builder configuration into multiple seperate ones
- Improved error messages in extraction checking when there are:
  -  2+ columns with the same name
  -  2+ columns with the same location in extraction order
  -  Cohort and dataset are on different servers
- Added ability to search by ID in find dialog

### Changed

- Unhandled Application/Thread exceptions (rare) now show in the top right task bar instead of as a popup dialog

### Fixed

- Fixed lookups, supporting documents etc not appearing in the extractable artifacts tree view of the extraction window when non global.

## [4.1.4] - 2020-07-02

### Added

- Custom Metadata Report now supports looping items in a Catalogue (use `$foreach CatalogueItem` to start and `$end` to end)
- Added help to 'New Project' user interface
- Forward/Backward now includes selection changes in tree collections
- Added support for newline replacement in custom metadata doc templates

### Changed

- Improved usability of selecting multiple datasets in the 'New Project' user interface
- When in multiple selection mode, double clicking a row in the object selection dialog will add it to the selection (previously would close the dialog with the double clicked item as the sole selected item)

### Fixed

- Extractable columns Order field defaults to Max + 1 (previously 1).  This results in new columns appearing last in extracted datasets and prevents Order collisions.
- 'Select Core' columns UI button now works correctly with ProjectSpecific Catalogues (previously the highlighted rows would not change)
- Fixed popup error message showing when deleting an ExtractionConfiguration where one or more datasets are currently being edited (in tabs) 
- Fixed context menu opening error that could occur in cohort builder when datasets are not configured properly (e.g. have too many [IsExtractionIdentifier] columns).
- Fixed alias changes not showing up as 'Differences' in edit dataeset extraction user interface
- Fixed bugs in using GoTo menu of document tabs after a Refresh
- Fixed ALTER context sub menu of TableInfo when Server property is null (or other fundamental connection details cannot be resolved).
- Fixed whitespace only literal strings (e.g. `" "`) on command line causing error while parsing arguments
- Fixed bug with YesNoToAll popups launched from ChecksUI when running as a modal dialogue.
- Fixed bug with user setting 'Show Object Collection On Tab Change' when selecting tabs for objects in CohortBuilder configurations.

## [4.1.3] - 2020-06-15

### Added

- Added `-f` option to CLI (`rdmp.exe -f somefile.yaml`) to run all commands in a file
- Added "Go To" to tab right click context menu (previously only available in collections).
- Private key encryption file location can now be customized per user by setting an environment variable `RDMP_KEY_LOCATION`.  This will override any key file location specified in the RDMP platform database.

### Changed

- Frozen Extraction Configurations folder always appears at the bottom of the branch under Projects
- Improved layout of query building errors in QueryBuilder SQL viewing user interfaces

### Fixed

- Fixed bug in tree ordering when comparing a fixed order node to a non fixed order node.

## [4.1.2] - 2020-06-03

### Added

- Ability to create (Project Specific) Catalogues using the Project collection tree view top menu
- Ability to Enable/Disable many objects at once
- Catalogue icons under a load now show full range of status icons (e.g. internal / project specific)

### Changed

- When a load has only one LoadProgress dropdown no longer shows "All available"
- Double clicking a crashed configuration in cohort builder now shows the error message (previously would edit/expand the object).  Error message still accessible via context menu (as previously).
 
### Fixed

- Fixed Order not being considered 'OutOfSync' on ExtractableColumn
- Fixed changes to Catalogue visibility checkboxes not being persisted
- Fixed object caching system when RDMP user has insufficient permissions to view Change Tracking tables. 
- Fixed UserSettings last column sort order multithreading issue (causing File IO permissions error in rare cases)

## [4.1.1] - 2020-05-11


### Added

- Added ability to pick a folder in Metadata Report UI

### Fixed

- Opening 'Recent' items that have been deleted now prompts to remove from list
- Fixed race conditions updating UI during refresh / dispose of activators

## [4.1.0] - 2020-05-05

### Added

- Added tool strip to tree collection user interfaces
- Added new [PipelineComponent] `SetNull` which detects bad data in a specific column of pipeline data and sets cells matching the `Regex` to null
- Added support for template based metadata extractions ([Catalogue] descriptions etc) 
- Added new property RemoteServerReference to RemoteTableAttacher which centralises server name/database/credentials when creating many attachers that all pull data from the same place
- Added double click to expand tree option for RDMP
- When searching (Ctrl+F), exact matches now appear first
- Added RDMP platform database name (and server) to the window title
- Added Export Plugins command (which saves the currently loaded RDMP plugins to the selected folder)
- Double clicking a dataset in the Extraction user interface opens it for editing (previously you had to right click and select Edit)

### Changed

- CohortBuilder interface has been revamped
- Home screen now follows more consistent user experience and includes recently used items
- Catalogue collection no longer expands when CatalogueFolder changes

### Fixed

- LoadProgress with RemoteTableAttacher now works correctly with DBMS that do not support Sql parameter declarations (Oracle / Postgres)

## [4.0.3] - 2020-02-28

### Added

- Added timestamps to Word Metadata Reports (e.g. when document was created)
- Added icon for HashOnDataRelease
- Added Order column to [Catalogue] Collection tree view
- Added ability to disable the TicketingSystem that controls whether datasets can be released (only applies where one has been configured)
- Added ability to customize extraction directory subfolder names
- Added check for stale extraction records when generating a one off Release Document (i.e. not part of a Release workflow)
- Added clarifiaction on what to do if a table is not found during synchronization
- Refresh now shows 'waiting' cursor while updates take effect
- Creating a [Catalogue] from a CatalogueFolder right click context menu now creates the resulting [Catalogue] in that directory
- Added ability to right click a dataset in an [ExtractionConfiguration] and open the directory into which it was extracted (if it was extracted to disk)
- Added Extraction Category column for columns included in the project extractions
- Added command Import [Catalogue] Item Descriptions accessible from the [CatalogueItem] node menu that imports all descriptions (and other fields) from one [Catalogue] into another.
- Added 'Execute' button on [Catalogue] and Extraction dataset SQL viewing windows.
- 'Show' on collection based tab windows now prompts you to pick which you want to navigate to (previously did nothing)
- Datagrid UI now shows server/database names and DatabaseType
- Running Checks or CheckAll now shows the Checks column (if it isn't already visible)
- Added 'Clear Cache' option for clearing the cache on a single [Catalogue] in a cohort builder configuration (without affecting the cache state of the others)
- Added `FOR UPDATE` to the end of the DLE migration query for MySql server (prevents edge case deadlocks when live table changes during migration)

### Changed

- Datagrid/query syntax errors are now more visible and consistent with other SQL IDEs
- Open / New [Catalogue] no longer closes all toolboxes prior to setting up editing layout
- Bulk Process CatalogueItems now defaults to exact matching (ignoring case)
- Changed MySql adapter from `MySql.Data` to `MySqlConnector` (see [FAnsiSql] version 0.11.1 change notes)

### Fixed

- Fixed bug where broken Lookup configurations could result in DQE not passing checks
- Fixed top menu missing some options on extraction/cohort building graphs (e.g. timeout / retry query)
- Fixed DLE backup trigger creation for old versions of MySql (5.5 and earlier)
- Fixed some forms not getting launched when new objects are created (e.g. Supporting Documents)
- Fixed null reference when cancelling adding a SupportingDocument
- Fixed bug in axis section of graph editor where changing value would result in text box loosing focus
- Fixed ticketing system Reason [for not being able to release a configuration] not being displayed on the ReleaseUI

## [4.0.2] - 2020-01-23

### Fixed

- Fixed stack overflow when trying to edit 'unknown pipelines' in Tables tree view
- Undo/Redo button now changes label as well as icon during use
- Fixed null reference when using command `Reports->Generate...->Metadata Report...`
- Fixed bug in console gui where cancelling a property change (e.g. Description) would result in setting the value to null.

## [4.0.1] - 2019-12-03

### Added

- Ability to generate metadata reports for subset of catalogues (e.g. all catalogues in a folder).
- Cohort Builder build log now lists the [IsExtractionIdentifier] column for each cohort set

### Changed

- Cohort Builder now shows "No Cache" when there is no query cache server configured for a configuration instead of "0/1" (or "0/2" etc)

### Fixed

- Fixed issue using the 'context menu' button on compatible keyboards to access the GoTo menu (sometimes menu would not be expandable)
- Fixed issue where ProjectNumber and Version appeared editable in some tree controls (changes were ignored).  These cells are now correctly readonly.
- Fixed bug in log viewer right click (introduced in 4.0.1 command refactoring)
- TestConnection now shows obfuscated connection string when a connection cannot be established (affects RDMP API users only - not core software)
- Fixed changing join direciton in patient index tables not triggering refresh
- Fixed Data Load Engine RAW server credentials when running RDMP installer with sql user authentication (RAW server entry would be created with Integrated Security)

## [4.0.1-rc3] - 2019-11-25

### Added

- Console gui supports short code searches (e.g. "c", "ti" etc)

### Changed

- Updated to [FAnsiSql] 0.10.13

### Fixed

- Fixed various issues with new CLI gui

## [4.0.1-rc2] - 2019-11-20

### Added

- Added interactive terminal user interface `./rdmp gui`

### Changed

- Cloning an Extraction Configuration no longer expands clone and names the new copy "Clone of [..]" (previously name was a guid)
- Select object dialog now display a maximum of 1000 objects (prioritising your search text)
- Logging tasks are now case insensitive

### Fixed

- Fixed Console input in CLI when running under Linux
- Fixed issue where parallel checks could fail due to UI cross thread access
- Fixed bugs in DLE when loading tables with dodgy column names (e.g. `[My Group by lolz]`)
- 
...

## [4.0.1-rc1] - 2019-11-11

### Added

- Support for PostgreSql databases

### Changed

- Sql Server `..` syntax is no longer used (now uses `.dbo.` - or whatever the table schema is).  Since references can be shared by users the default schema notation is not good idea.
- Cohort Query Bulder will now connect to the database containing the data rather than the users default database when querying data on a single database
- Flat file Attachers now process files in alphabetical order (case insensitive) when Pattern matches multiple files (previously order was arbitrary / OS defined)
- Extraction source now specifies database to connect to when a dataset exists in a single database (previously connected to users default server e.g. master)
- Updated to latest version of [FAnsiSql] (0.10.12) for Postgres support
- 
### Fixed

- Fixed handling of credentials where password is blank (allowed)
- Fixed race condition when there are multiple cohort databases that host cohorts for the same project
- Extracting a dataset using Cross Server extraction source now shows the correct SQL in error message when no records are returned by the linkage

## [3.2.1] - 2019-10-30

### Added

- SET containers ([UNION] / [INTERSECT] / [EXCEPT]) now highlight (as a `Problem`) when they will be ignored (empty) or not applied (when they contain only 1 child)

## Fixed

- Fixed bug generating metadata reports that include Catalogues with orphan [ExtractionInformation] (not mapped to an underlying ColumnInfo)
- Fixed bug in column descriptions pie chart where navigate to CatalogueItem(s) would show all CatalogueItems instead of only those missing descriptions
- Fixed bug in example dataset creation where views (vConditions and vOperations) were not marked IsView

## [3.2.1-rc4] - 2019-10-22

### Added 

- Errors during caching (of cohort builder results) now appear in the results control (previously could generate erro popups)
- Patient Index Tables are no longer allowed to have parameters with the same name (but different values) of tables they are joined against
- Sql Parameters (e.g. `@test_code`) now work properly cross [DBMS] (e.g. MySql / SqlServer) when using a query cache.
- Added menu for inspecting the state of a cohort compiler (view SQL executed, build log, results etc)

### Fixed 

- Fixed ExceptionViewer showing the wrong stack trace under certain circumstances
- Fixed cache usage bug where sql parameters were used in queries (cache would not be used when it should)
- Fixed 'View Dataset Sample' user interface generating the wrong SQL when a patient index table has a column alias (e.g. `SELECT chi,AdmissionDate as fish from MyPatIndexTable`)
- Fixed renaming parameters causing UI to incorrectly ask if you want to save changes

## [3.2.1-rc3] - 2019-10-21

### Fixed 

- Fixed bug in cross server query building when using parameters (@testcode etc)

## [3.2.1-rc2] - 2019-10-18

### Added 

- Added GoTo from cohorts to Extraction Configuration(s)

### Changed

- View ThenVsNow Sql in right click context menu of data extractions is only evaluated when run (improves performance).  This results as the command always being enabled.

### Fixed

- Fixed [bug in cross server query building](https://github.com/HicServices/RDMP/commit/a0c6223d1a7793bde4a67b368ae062e8bec3d960#diff-196fcda7990895e9f656c99602d1972b) (via cache) when joining patient index tables on one server to a main dataset on another

## [3.2.1-rc1] - 2019-10-14

### Added

- Long running processes that previously blocked the UI (e.g. create primary key) now have a small dialog describing task and allowing cancellation.
- Proposed Fix dialog now has standard look and feel of RDMP message boxes (including keywords etc)
- Double clicking an executing task in Cohort Builder now shows cohort build log as well as Exception (if any)

### Changed
 
- Database patching user interface presents clearer information about what version upgrade is occuring and the patches that will be applied.
- Updated to latest version of [FAnsiSql] (0.10.7) for task cancellation
- Data load engine no longer lists dropping columns / anonymising in progress if there are no operations actually being performed (e.g. no ANOTables configured)
- Delete is now disabled for the top level container (e.g. "UNION - Inclusion criteria") of cohort builder configuration

### Fixed

- Database patching user interface no longer suggests restarting if the patching process has failed
- Improved usability of StartupUI when no repository connection strings are not set (previously would report status as 'Broken')
- Fixed bug where `DropTableIfLoadFails` of `ExecuteFullExtractionToDatabaseMSSql` would (under fail conditions) drop the destination table even if the table was created by a previous execution of the same pipeline.
- Fixed bug where adding a [Catalogue] to a cohort set container would create an extra duplicate copy (which would appear under orphans)
- Improved cross server cohort query building (e.g. combining cohort sets on seperate servers / server types)
- Fixed bug in checks dual reporting some errors when clicking on red angry face icons

### Removed

- Generate test data window no longer shows the output folder in Windows Explorer when done

## [3.2.0] - 2019-09-16

### Added

- Patient Index Tables now use the source column datatype for caching columns (as long as there is no transform declared).

## [3.2.0-rc1] - 2019-09-13

### Added

- Right clicking a mispelled word now offers spelling suggestions
- You can now add new datasets to an extraction configuration directly from the "Core" folder in Execute Extraction window (rather than having to go back to the DataExport tree view)
- MDFAttacher now checks for existing mdf/ldf files in the RAW server data directory.  Existing files will trigger a warning.  After the warning an attempt is still made to overwrite the file(s) (as occured previously)
- Tab key now also works for autocomplete in SQL editor windows (previously only Enter worked)
- Orphan cohort sets (do not belong to any Cohort Identification Configuration) now appear under a top level folder in 'Cohort Builder' collection
- Extraction Category can now be changed directly from a CatalogueItem, [ExtractionInformation] 
- Extraction Category can be changed for all columns in a [Catalogue] at once by right clicking the or the CatalogueItemsNode (folder under a Catalogue)
- Right clicking a column allows you to Alter its type e.g. increase the size of a varchar field

### Changed

- Help documentation for objects no longer uses NuDoq library (now faster and more maintainable)
- Extraction source component `ExecuteCrossServerDatasetExtractionSource` now never drops the temporary cohort database (previously it would drop it if it created it and CreateTemporaryDatabaseIfNotExists was true)
- Updated to latest version of [FAnsiSql] (0.10.4) for better Oracle, localization and type estimation
- Dashboards now appear in tree view instead of application tool strip and are searchable
- [CatalogueItem] descriptions pie chart has flags for including internal/project specific etc in its counts
- [CatalogueItem] descriptions pie chart now lets you navigate directly to problem objects rather than showing a data table

### Fixed 
- Deleting an object now clears the selection in tree views (previously selection would become an arbitrary object).
- Fixed bug where adding/moving cohort sets between containers ([INTERSECT]/[UNION]/[EXCEPT]) could result in 2 objects with the same Order in the same container (resulting in ambiguous order of execution).
- Fixed UI bug where selecting an extractable [Catalogue] would hide its extractable (small green e) icon overlay
- Fixed bug where deleting a Pinned object would not unpin the object
- Fixed bug where database tables with brackets in the name could break synchronization (these tables are now ignored by RDMP and cannot be imported).
- Fixed bug deleting multiple objects at once when some objects are parents of others (and cause implicit delete).
- Fixed bug with low resolution monitors and the Create New Cohort Wizard
- Fixed bug with low resolution monitors and collections where leading columns could shrink to be no longer visible
- Adding new filters/containers (AND/OR) now correctly expand and highlight the created object in collections
- Fixed AggregateEditorUI could incorrectly offer to save changes even when no changes had been made
- Clonng a Cohort Identification Configuration now preserves custom set container names e.g. "UNION Inclusion Criteria"
- Fixed bug in DataTableUploadDestination where multiple root (DataLoadInfo) logging entries were created for a single large bulk insert 
- Fixed bug in QueryBuilder when there are multiple IsPrimaryExtractionTable tables (Exception thrown was NullReferenceException instead of QueryBuilderException)
- Fixed bug in generating FROM SQL when there are circular [JoinInfo] configured between tables used in the query
- Fixed bug where closing the server/database selection dialog with the X instead of cancel could cause error messages (e.g. in Bulk Import TableInfos)
- Fixed bug where searching for "Pipeline" or "Pipe" did not show all pipelines
- Fixed bug caching patient index tables (cohort creation) when there are multiple tables being joined in the query.
- Fixed error when logging very large (over 4000 characters) to the RDMP logging database

### Removed
- Cohort sets no longer appear under Catalogues (Find / GoTo now open the parent cohort identification configuration)
- Removed OnlyUseOldDateTimes option on DataTableUploadDestination as it didn't actually do anything ([DBMS] type decisions are handled in a standard way by FAnsiSql)

## [3.1.0] - 2019-07-31

### Added

- Cohort sets with HAVING sql now support 'View Dataset Sample' (of matched records)
- Added new property IsView to TableInfo
- Added GoTo menu item Catalogue=>TableInfo
- Added user setting for skipping Cohort Creation wizard
- MDFAttacher emits more messages when looking up location on disk to copy MDF file to.
- Added menu option to set [IsExtractionIdentifier] on a [Catalogue] without having to open ExtractionInformations directly
- Added the ability to set custom number of patients / rows per dataset when creating example datasets (from command line or when setting up client)
- FlatFileAttacher now issues a warning if TableToLoad isn't one of the tables loaded by the currently executing load (previously it would just say 'table x wasn't found in RAW')
- Added (initially hidden) column Order to cohort query builder to help debugging any issues with order of display

### Changed

- Attempting to generate a graph from a query that returns more than 1,000,000 cells now asks for confirmation.
- Updated to latest version of [FAnsiSql] (0.9.4) for better Oracle support
- Oracle extraction commands no longer generate parameters (e.g. @projectNumber).  Previously invalid SQL was generated.
- Improved layout of message boxes and link highlighting
- Add (Copy Of) cohort set no longer complains about creating a copy of one already in the cohort builder configuration
- Extraction destination property CleanExtractionFolderBeforeExtraction now defaults to false (i.e. do not delete the contents of the extraction directory before extracting)
- Extraction destination property CleanExtractionFolderBeforeExtraction is now implemented in the Checks phase of the component lifecycle rather than on reciept of first batch of records (this prevents accidentally deleting files produced by upstream components)
- 
### Fixed 
- Fixed bug in [Catalogue] validation setup window (DQE Validation Rules) which resulted in changes not being saved if it had been refreshed after initially loading
- Fixed scrollbars not appearing in [Catalogue] validation setup window when lots of validation rules are applied to a single column
- Type text dialog prompt now resizes correctly and has a display limit of 20,000 characters for messages
- Fixed bug that prevented exiting if the RDMP directory (in user's application data folder) was deleted while the program was running
- Fixed bug where CatalogueItems created when importing Oracle tables had database qualifiers in the name e.g. "CHI" (including the double quotes)
- Fixed bug where deleting a Filter from a cohort set in a Cohort Identification Query could result in the display order changing to alphabetical (until tab was refreshed).
- Fixed obscure bug in plugins implementing the `ICustomUI` interface when returning a new object in `GetFinalStateOfUnderlyingObject` that resulted in the UI showing a stale version of the object
- Connecting to a non existant server in ServerDatabaseTableSelector now shows the Exception in the RAG icon (previously just showed empty database list)
 
- Fixed bug where adding/removing a column in Aggregate Editor would would reset the Name/Description if there were unsaved changes (to Name/Description)
- Fixed bug where example datasets created would have the text value "NULL" instead of db nulls (only affected initial install/setup datasets)

## [3.0.16-rc2] - 2019-07-17

### Added 

- Example data generated on install can now be given a seed (allows for reproducibility)
- Creating a Query Caching server for an cohort identification AggregateConfiguration now asks you if you want to set it as the default QueryCaching server (if there isn't already one)
- Double clicking a row in SQL query editor user interfaces now shows text summary of the row
- DLE load logs tree view now supports double clicking on messages/errors to see summary
- All RDMP platform objects now have icons even if not visible in the UI (this affects the objects documentation file generation)
- MetadataReport now supports generating data for Catalogues with no extractable columns

### Changed

- Updated to latest version of BadMedicine (0.1.5)
- Improved error message shown when attempting to delete a used patient index table (now lists the users)
- System no longer auto selects objects when there is only 1 option (e.g. when user starts a Release when there is only one [Project] in the system).  This previously created an inconsistent user experience.
- Dita extraction checks no longer propose deleting non dita files in the output directory
- Improved Find (Ctrl+F) dialog layout and added shortcut codes (e.g. typing "c Bob" will return all Catalogues containing the word "Bob")
- Message boxes now display a limit of 20,000 characters (full text can still be accessed by the copy to clipboard button).
- DLE Debug options (e.g. Skip migrating RAW=>STAGING) now appear as a drop down with more descriptive titles (e.g. StopAfterRAW)
 
### Fixed 

- Fixed bug when cloning a Pipeline called "Bob" when there was already an existing Pipeline called "Bob (Clone)"
- Fixed validation issue in some user interfaces of INamed classes (e.g. Catalogue) where all properties were checked for illegal characters instead of just the Name
- Fixed image scaling in Metadata reports to 100% (previously 133%)
- Governance report now properly escapes newlines and quotes in [Catalogue] descriptions when outputting as CSV
- Fixed bug in Plugin code generator for tables with a Name property (previously incorrect C# code was generated)
- Fixed bug in SQL query editor user interface when the query returned a table that included binary columns with large amounts of data in
- Clicking a collection button or using GoTo/Show now correctly pops the relevant collection if it is set to auto dock (pinned).
- Application title bar now correctly updates after loading a tab (previously it was left with the caption "Loading...")
- Un Pinning in a collection using X now correctly maintains tree selection (consistent with the context menu Tree=>UnPin)
- Fixed display order of cohort sets in Cohort Query Builder to correctly match the compiler (previously the tree view order was misleading)

## [3.0.16-rc] - 2019-07-08

### Added 

- Forward/backward navigation in LogViewer now preserves text filters / TOP X
- Added the ability to create example datasets and configurations/projects etc during installation / startup
- Objects with names containing problematic characters (e.g. \ ") are highlighted red
- New right click context menu GoTo shows related objects e.g. which ExtractionConfiguration(s) a [Catalogue] has been used in
- Heatmap hover tool tip now shows more information about the cell value
- 'Other Pipelines' (unknown use case) can now be edited by double clicking.  This prompts user to pick a use case to edit them under
- Creating a Catalogue/TableInfo by importing a file now lets you rename the table after it has been created
- Added new DLE module ExecuteSqlFileRuntimeTask which runs the SQL stored in the RDMP platform database (rather than relying on an sql file on disk like ExecuteSqlFileRuntimeTask)
- RDMP platform database schemas no longer require 100% matching to models.  This allows limited backwards compatibility between minor versions of RDMP in which new fields are added to the database.

### Changed

- Updated to latest version of [BadMedicine] (0.0.1.2)
- Updated to latest version of [FAnsiSql] (0.9.2)
- File=>New now launches modal dialog instead of dropdown menu
- [Project] objects can now be sorted (previously they always appeared alphabetically)
- [Project] creation UI now shows duplicate ProjectNumbers as a Warning instead of an Error allowing users to create 2+ Projects with shared cohorts
- Disabled objects in tree views now appear greyed out instead of red
- Improved message shown when cohorts with null descriptions are preventing cohort importing
- Attempting to deleting an Extractable [Catalogue] no longer shows an error and instead asks if you want to make it non extractable (then delete)
- xmldoc are now shipped inside SourceCodeForSelfAwareness.zip (instead of side by side with the binary).  This avoids an issue where [Squirrel drops xmldoc files](https://github.com/Squirrel/Squirrel.Windows/issues/1323)

### Fixed 

- Fixed bug in CLI (rdmp.exe) where yaml settings would override command line values for connection strings to platform databases
- Disabled smiley controls now render in greyscale
- Fixed bug in Aggregate graphs which included a PIVOT on columns containing values with leading whitespace
- Fixed crash bug in UI responsible for picking the DLE load folder that could occur when when xmldocs are missing
- Fixed bug resolving Plugin dll dependencies where dependencies would only be resolved correctly the first time they were loaded into the AppDomain
- Fixed Culture (e.g. en-us) not being passed correctly in DelimitedFlatFileAttacher
- Fixed bug where Updater would show older versions of RDMP as installable 'updates'

[Unreleased]: https://github.com/HicServices/RDMP/compare/v8.1.0...develop
[8.1.0]: https://github.com/HicServices/RDMP/compare/v8.0.7...v8.1.0
[8.0.7]: https://github.com/HicServices/RDMP/compare/v8.0.6...v8.0.7
[8.0.6]: https://github.com/HicServices/RDMP/compare/v8.0.5...v8.0.6
[8.0.5]: https://github.com/HicServices/RDMP/compare/v8.0.4...v8.0.5
[8.0.4]: https://github.com/HicServices/RDMP/compare/v8.0.3...v8.0.4
[8.0.3]: https://github.com/HicServices/RDMP/compare/v8.0.2...v8.0.3
[8.0.2]: https://github.com/HicServices/RDMP/compare/v8.0.1...v8.0.2
[8.0.1]: https://github.com/HicServices/RDMP/compare/v8.0.0...v8.0.1
[8.0.0]: https://github.com/HicServices/RDMP/compare/v7.0.20...v8.0.0
[7.0.20]: https://github.com/HicServices/RDMP/compare/v7.0.19...v7.0.20
[7.0.19]: https://github.com/HicServices/RDMP/compare/v7.0.18...v7.0.19
[7.0.18]: https://github.com/HicServices/RDMP/compare/v7.0.17...v7.0.18
[7.0.17]: https://github.com/HicServices/RDMP/compare/v7.0.16...v7.0.17
[7.0.16]: https://github.com/HicServices/RDMP/compare/v7.0.15...v7.0.16
[7.0.15]: https://github.com/HicServices/RDMP/compare/v7.0.14...v7.0.15
[7.0.14]: https://github.com/HicServices/RDMP/compare/v7.0.13...v7.0.14
[7.0.13]: https://github.com/HicServices/RDMP/compare/v7.0.12...v7.0.13
[7.0.12]: https://github.com/HicServices/RDMP/compare/v7.0.11...v7.0.12
[7.0.11]: https://github.com/HicServices/RDMP/compare/v7.0.10...v7.0.11
[7.0.10]: https://github.com/HicServices/RDMP/compare/v7.0.9...v7.0.10
[7.0.9]: https://github.com/HicServices/RDMP/compare/v7.0.8...v7.0.9
[7.0.8]: https://github.com/HicServices/RDMP/compare/v7.0.7...v7.0.8
[7.0.7]: https://github.com/HicServices/RDMP/compare/v7.0.6...v7.0.7
[7.0.6]: https://github.com/HicServices/RDMP/compare/v7.0.5...v7.0.6
[7.0.5]: https://github.com/HicServices/RDMP/compare/v7.0.4...v7.0.5
[7.0.4]: https://github.com/HicServices/RDMP/compare/v7.0.3...v7.0.4
[7.0.3]: https://github.com/HicServices/RDMP/compare/v7.0.2...v7.0.3
[7.0.2]: https://github.com/HicServices/RDMP/compare/v7.0.1...v7.0.2
[7.0.1]: https://github.com/HicServices/RDMP/compare/v7.0.0...v7.0.1
[7.0.0]: https://github.com/HicServices/RDMP/compare/v6.0.2...v7.0.0
[6.0.2]: https://github.com/HicServices/RDMP/compare/v6.0.1...v6.0.2
[6.0.1]: https://github.com/HicServices/RDMP/compare/v6.0.0...v6.0.1
[6.0.0]: https://github.com/HicServices/RDMP/compare/v5.0.3...v6.0.0
[5.0.3]: https://github.com/HicServices/RDMP/compare/v5.0.2...v5.0.3
[5.0.2]: https://github.com/HicServices/RDMP/compare/v5.0.1...v5.0.2
[5.0.1]: https://github.com/HicServices/RDMP/compare/v5.0.0...v5.0.1
[5.0.0]: https://github.com/HicServices/RDMP/compare/v4.2.4...v5.0.0
[4.2.4]: https://github.com/HicServices/RDMP/compare/v4.2.3...v4.2.4
[4.2.3]: https://github.com/HicServices/RDMP/compare/v4.2.2...v4.2.3
[4.2.2]: https://github.com/HicServices/RDMP/compare/v4.2.1...v4.2.2
[4.2.1]: https://github.com/HicServices/RDMP/compare/v4.2.0...v4.2.1
[4.2.0]: https://github.com/HicServices/RDMP/compare/v4.1.9...v4.2.0
[4.1.9]: https://github.com/HicServices/RDMP/compare/v4.1.8...v4.1.9
[4.1.8]: https://github.com/HicServices/RDMP/compare/v4.1.7...v4.1.8
[4.1.7]: https://github.com/HicServices/RDMP/compare/v4.1.6...v4.1.7
[4.1.6]: https://github.com/HicServices/RDMP/compare/v4.1.5...v4.1.6
[4.1.5]: https://github.com/HicServices/RDMP/compare/v4.1.4...v4.1.5
[4.1.4]: https://github.com/HicServices/RDMP/compare/v4.1.3...v4.1.4
[4.1.3]: https://github.com/HicServices/RDMP/compare/v4.1.2...v4.1.3
[4.1.2]: https://github.com/HicServices/RDMP/compare/v4.1.1...v4.1.2
[4.1.1]: https://github.com/HicServices/RDMP/compare/v4.1.0...v4.1.1
[4.1.0]: https://github.com/HicServices/RDMP/compare/v4.0.3...v4.1.0
[4.0.3]: https://github.com/HicServices/RDMP/compare/v4.0.2...v4.0.3
[4.0.2]: https://github.com/HicServices/RDMP/compare/v4.0.1...v4.0.2
[4.0.1]: https://github.com/HicServices/RDMP/compare/v4.0.1-rc3...v4.0.1
[4.0.1-rc3]: https://github.com/HicServices/RDMP/compare/v4.0.1-rc2...v4.0.1-rc3
[4.0.1-rc2]: https://github.com/HicServices/RDMP/compare/v4.0.1-rc1...v4.0.1-rc2
[4.0.1-rc1]: https://github.com/HicServices/RDMP/compare/v3.2.1...v4.0.1-rc1
[3.2.1]: https://github.com/HicServices/RDMP/compare/v3.2.1-rc4...v3.2.1
[3.2.1-rc4]: https://github.com/HicServices/RDMP/compare/v3.2.1-rc3...v3.2.1-rc4
[3.2.1-rc3]: https://github.com/HicServices/RDMP/compare/v3.2.1-rc2...v3.2.1-rc3
[3.2.1-rc2]: https://github.com/HicServices/RDMP/compare/3.2.1-rc1...v3.2.1-rc2
[3.2.1-rc1]: https://github.com/HicServices/RDMP/compare/3.2.0...3.2.1-rc1
[3.2.0]: https://github.com/HicServices/RDMP/compare/v3.2.0-rc1...3.2.0
[3.2.0-rc1]: https://github.com/HicServices/RDMP/compare/3.1.0...v3.2.0-rc1
[3.1.0]: https://github.com/HicServices/RDMP/compare/v3.0.16-rc2...3.1.0
[3.0.16-rc2]: https://github.com/HicServices/RDMP/compare/v3.0.16-rc...v3.0.16-rc2
[3.0.16-rc]: https://github.com/HicServices/RDMP/compare/v3.0.15...v3.0.16-rc
[FAnsiSql]: https://github.com/HicServices/FAnsiSql/
[BadMedicine]: https://github.com/HicServices/BadMedicine/

[ExtractionProgress]: ./Documentation/CodeTutorials/Glossary.md#ExtractionProgress
[DBMS]: ./Documentation/CodeTutorials/Glossary.md#DBMS
[UNION]: ./Documentation/CodeTutorials/Glossary.md#UNION
[INTERSECT]: ./Documentation/CodeTutorials/Glossary.md#INTERSECT
[EXCEPT]: ./Documentation/CodeTutorials/Glossary.md#EXCEPT
[IsExtractionIdentifier]: ./Documentation/CodeTutorials/Glossary.md#IsExtractionIdentifier
[DataAccessCredentials]: ./Documentation/CodeTutorials/Glossary.md#DataAccessCredentials
[Catalogue]: ./Documentation/CodeTutorials/Glossary.md#Catalogue
[SupportingDocument]: ./Documentation/CodeTutorials/Glossary.md#SupportingDocument
[TableInfo]: ./Documentation/CodeTutorials/Glossary.md#TableInfo

[ExtractionConfiguration]: ./Documentation/CodeTutorials/Glossary.md#ExtractionConfiguration
[Project]: ./Documentation/CodeTutorials/Glossary.md#Project

[CatalogueItem]: ./Documentation/CodeTutorials/Glossary.md#CatalogueItem
[ExtractionInformation]: ./Documentation/CodeTutorials/Glossary.md#ExtractionInformation
[ColumnInfo]: ./Documentation/CodeTutorials/Glossary.md#ColumnInfo
[CacheProgress]: ./Documentation/CodeTutorials/Glossary.md#CacheProgress

[JoinInfo]: ./Documentation/CodeTutorials/Glossary.md#JoinInfo
[AggregateConfiguration]: ./Documentation/CodeTutorials/Glossary.md#AggregateConfiguration
[PipelineComponent]: ./Documentation/CodeTutorials/Glossary.md#PipelineComponent
[Pipeline]: ./Documentation/CodeTutorials/Glossary.md#Pipeline
[Pipelines]: ./Documentation/CodeTutorials/Glossary.md#Pipeline

[Lookup]: ./Documentation/CodeTutorials/Glossary.md#Lookup
[CohortIdentificationConfiguration]: ./Documentation/CodeTutorials/Glossary.md#CohortIdentificationConfiguration
[LoadMetadata]: ./Documentation/CodeTutorials/Glossary.md#LoadMetadata
[ExtractableCohort]: ./Documentation/CodeTutorials/Glossary.md#ExtractableCohort
[CohortAggregateContainer]: ./Documentation/CodeTutorials/Glossary.md#CohortAggregateContainer
[ExtractionFilter]: ./Documentation/CodeTutorials/Glossary.md#ExtractionFilter
[MigrateUsages]: https://github.com/HicServices/RDMP/pull/666
[ExternalDatabaseServer]: ./Documentation/CodeTutorials/Glossary.md#ExternalDatabaseServer
[RemoteDatabaseAttacher]: ./Rdmp.Core/DataLoad/Modules/Attachers/RemoteDatabaseAttacher.cs<|MERGE_RESOLUTION|>--- conflicted
+++ resolved
@@ -12,11 +12,8 @@
 
 - Add Key-Value store for instance settings
 - Allow for Re-extractions of projects to a database, see [ExecuteFullExtractionToDatabaseMSSql](Documentation\DataExtractions\ExecuteFullExtractionToDatabaseMSSql.md)
-<<<<<<< HEAD
 - Add the ability to store versions of cohort configurations, see [Cohort Versioning](Documentation\Cohorts\CohortVersioning.md)
-=======
 - When cloning an ExtractionConfiguration with a deprecated catalogue, the GUI will ask if you want to replace the deprecated catalogue with the known replacement
->>>>>>> 78db710e
 - Add ability to customise LoadMetdata Folder Location. See [LoadMetadata](Documentation\DataLoadEngine\LoadMetadata.md)
 - Add ability to point a catalogue to a new data source [Documentation](./Documentation/Catalogues/UpdateCatalogueDataLocation.md)
 - Allow DQE graphs to be scrollable and scalable
