# Changelog
All notable changes to this project will be documented in this file.

The format is based on [Keep a Changelog](https://keepachangelog.com/en/1.0.0/),
and this project adheres to [Semantic Versioning](https://semver.org/spec/v2.0.0.html).

## [8.4.0] - Unreleased

- Add Ordering to Filters
- [MSSQL ONLY] Add ability to perform Regex redactions on data loads and existing catalogues

<<<<<<< HEAD
## [8.3.1] - 2024-10-16
=======
## [8.3.1] - 2024-10-22
>>>>>>> c3c3a1ee

- Improve Performance of regenerating problems with child providers
- Update UI Tab opening Logic
- Add Filter to Left-Hand Tree View

## [8.3.0] - 2024-09-23

- Add New Find & Replace, currently available via User Settings
- Add instance setting to prompt for cohort versioning when comitting
- Improve Cohort Versioning Interface
- Re-Instantiate connection to FTP server on FTP Downloader cleanup
- Add AWS S3 Bucket Release component for flat files
- Add UI linkage for projects and cohort builder configurations
- Add ability to chain data loads
- Allow for date variables to be used in MDF attacher overwrites
- Add ability to allow data loads to import columns with reserved prefixes
- Add goto for Cohort Identification Configuration from External Cohort

## [8.2.3] - 2024-08-05

- Fix issue with SFTP downloader timeouts

## [8.2.2] - 2024-08-01
 
- Add DQE PostLoad runner
- Misc improvements to the DQE
- Fix Project Creation UI issue
- Fix issue with whitespace confusing encryption key paths
- Add Refresh button to UI panels
- Add "View Parent Tree" functionality
- Add ability to add description to new cohort versions
- Add functionality to revert to historical cohort version
- Fix issue with YAML mode object load ordering

## [8.2.1] - 2024-07-18

- Add Release status options to the ticketing system
- Improve Interface for Lookup table generation
- Improve read/write access to plugin files for linux systems
- Add directory validity checking to data loads
- Open plugin files read-only to avoid permissions errors on Linux
- Improve PK mapping for ExtractionIdentifiers when extracting data
- Fix issue with default instance button not launching instance

## [8.2.0] - 2024-07-09

## Changed

- Add Key-Value store for instance settings
- Allow for Re-extractions of projects to a database, see [ExecuteFullExtractionToDatabaseMSSql](Documentation\DataExtractions\ExecuteFullExtractionToDatabaseMSSql.md)
- Add ability to use .rdmp plugin files
- Add the ability to store versions of cohort configurations, see [Cohort Versioning](Documentation\Cohorts\CohortVersioning.md)
- Add ability to restrict GROUPBY clause in cohort aggregate builder
- When cloning an ExtractionConfiguration with a deprecated catalogue, the GUI will ask if you want to replace the deprecated catalogue with the known replacement
- Add ability to customise LoadMetdata Folder Location. See [LoadMetadata](Documentation\DataLoadEngine\LoadMetadata.md)
- Add ability to point a catalogue to a new data source [Documentation](./Documentation/Catalogues/UpdateCatalogueDataLocation.md)
- Allow DQE graphs to be scrollable and scalable
- Allow for partial refreshes of time-based DQE charts
- Fix issue when creating PostgreSQL Logging Server

## [8.1.7] - 2024-06-17

## Changed

- Add ability to update an extraction's cohort from the command line using `SetExtractionConfigurationCohort ExtractionConfiguration:{id} ExtractableCohort:{id}`
- Fix issue with non-default named PostgreSQL Table Info not being checkable
- Improve default timeouts on database lookups
- Implement keepalive and liveness checks for FTP, SFTP fetches before deletion attempt

## [8.1.6] - 2024-05-27

## Changed

- Improve error messages for Multi-ExtractionIdentifier extractions
- Add prompt to rename container when adding a cohort filter
- Allow for column selection when using the RemoteTableAttacher
- Fix to remove stack trace button from non error popups
- Add ability to set Extraction Category as "Not Extractable"
- Replace BadMedicine v1.2.1 with SynthEHR v2.0.0
- Fix issue with RDMP being slow to load when having numerous Load Metadatas
- Fix issue creating logging databases on PostgreSQL servers

## [8.1.5] - 2024-04-03

## Changed

- Migrate from .net7 to .net8
- Add timeout override to remote table selectors
- Extractions now remember the last used pipeline
- Allow for custom .bak file physical locations during data loads
- Add ability to have multiple data loads for a single catalogue
- Allow for Project Specific Catalogues to have multiple extraction identifiers
- Fix issue with notification popups being inaccessable when RDMP is minimised
- Allow for Catalogues with Non-Core extraction categories to be made Project specific
- Bump coverlet.collector from 6.0.0 to 6.0.1
- Bump svenstaro/upload-release-action from 2.7.0 to 2.9.0 
- Bump Autoupdater.NET.Official from 1.8.4 to 1.8.5 
- Bump CsvHelper from 30.0.1 to 31.0.0
- Bump SSH.NET from 2023.0.1 to 2024.0.0 
- Bump SixLabors.ImageSharp.Drawing from 2.1.0 to 2.1.1 
- Bump MongoDB.Driver from 2.23.1 to 2.24.0
- Bump NUnit from 4.0.1 to 4.1.0 
- Bump FluentFTP from 49.0.1 to 49.0.2 
- Bump YamlDotNet from 15.1.1 to 15.1.2
- Bump SixLabors.ImageSharp from 3.1.2 to 3.1.3
- Bump SixLabors.ImageSharp.Drawing from 2.1.1 to 2.1.2
- Bump HIC.BadMedicine from 1.1.2 to 1.2.0 
- Bump coverlet.collector from 6.0.1 to 6.0.2 
- Bump HIC.FansiSql from 3.2.1 to 3.2.2
- Bump NUnit.Analyzers from 4.0.1 to 4.1.0 
- Bump Terminal.Gui from 1.15.1 to 1.16.0 
- Bump HIC.BadMedicine from 1.2.0 to 1.2.1 
- Bump NPOI from 2.6.2 to 2.7.0 

## [8.1.4] - 2024-02-19

## Changed

- Add ability to use Extraction Category with Project Specific Catalogues
- Allow arbitrary MDF files from foreign file systems to work with the MDF Attacher, see [MDFAttacher](Documentation\DataLoadEngine\MDFAttacher.md)
- Update Excel Attacher to read data from arbitrary start points within sheets
- Add Time based filtering of remote table and database attachers

## [8.1.3] - 2024-01-15

### Changed

- Fixed Upgrade path issue for RDMP version 8.0.X
- Fix excessive selection on local file storage settings
- Fix to SMTP Data Load module crashing

## [8.1.2] - 2024-01-09

### Changed

- Add command to dump current platform DB to directory
- Reorder Process Task Enum order to restore old cached process tasks
- Add quickstart instructions
- Add ability to configure and use local file system storage in windows GUI
- Truncate ProgressLog messages that would exceed database varchar limit

## [8.1.1] - 2023-12-01

### Changed

- Improved file transfer (FTP/SFTP/FTPS) support
- Improved Plugin Bundling
- Add ability to bundle UI notifications from plugin pipeline components
- Add ability to use .bak files as data load

## [8.1.0] - 2023-09-19

### Changed

- Refactor build process
- Update Scintilla
- Add LibArchive.Net 0.1.3 for archive reading support
- Batching of progress log writing to improve performance
- Add Begin/End flags for DataTable loads to improve performance of large writes
- Removable default logging server
- Increase Progress Log timeout to account for long db lock queue
- Allow users to clear all settings
- Plugin updates are now installed in the correct place
- Move Terminal.Gui to Core rather than duplicating in both CLI and GUI
- Remove Moq Library in favour of NSubstitute
- Add max message length check when logging notifications to prevent erroneous DB write attempts

## [8.0.7] - 2022-11-22

### Changed

- Substantial new documentation and updates
- Bump System.Threading.AccessControl from 6.0.0 to 7.0.0
- Bump System.Security.Permissions from 6.0.0 to 7.0.0
- Bump Microsoft.NET.Test.Sdk from 17.3.2 to 17.4.0
- Bump System.DirectoryServices.Protocols from 6.0.1 to 7.0.0
- Bump NUnit3TestAdapter from 4.3.0 to 4.3.1
- Bump HIC.BadMedicine from 1.1.1 to 1.1.2
- Bump CsvHelper from 30.0.0 to 30.0.1


## [8.0.6] - 2022-11-08

### Added

- Documentation for custom metadata reports

### Fixed

- Fixed bug selecting metadata report to run on all [Catalogue] in a folder

## [8.0.5] - 2022-11-04

### Fixed

- Fixed right clicking in empty space of a collection not passing correct object to UI Plugins
- Fixed console gui check/execute on engines (DQE, DLE etc) not working with YamlRepository backends [#1468](https://github.com/HicServices/RDMP/issues/1468)
- Fixed bug where some DbDataReader instances were not properly disposed [#1476](https://github.com/HicServices/RDMP/issues/1476)

## [8.0.4] - 2022-10-24

### Added

- Added IgnoreMissingTables setting for [RemoteDatabaseAttacher] which allows you to load only the tables that exist on the remote (and in the load)
- Add overrides for mdf/ldf local paths to MDFAttacher
- Added 'Persistent RAW' setting for [LoadMetadata]

### Fixed

- Fixed capitalization and database type differences resulting in missing tree entries of TableInfos

## [8.0.3] - 2022-10-04

### Fixed

- Fixed `ViewLogs` command not working properly on command line when passed an [ExternalDatabaseServer](logging server) [#1447](https://github.com/HicServices/RDMP/issues/1447)
- Fixed bulk import (existing) tables breaking in some corner cases (e.g. when there are broken [Catalogue] from a previous import)
- Fixed YamlRepository not implementing Release Logs API member
- Fixed issues with YamlRepository loosing stored [DataAccessCredentials] passwords
- Fixed `--help` on command line showing help text twice

## [8.0.2] - 2022-10-03

### Fixed

- Rolled back from broken Terminal.Gui 1.8.2 dependency (breaks Console Sql Editor) - see [#1448](https://github.com/HicServices/RDMP/pull/1448)

## [8.0.1] - 2022-09-30

### Fixed

- Fixed Saved Cohort Save button not enabling when updating server/database or credentials [#1259](https://github.com/HicServices/RDMP/issues/1259)
- Fixed not being able to clear properties on PipelineComponents when Type is an Array of database objects [#1420](https://github.com/HicServices/RDMP/issues/1420)
- Fixed bug with Commit system not refreshing after delete
- Fixed bug with Commit system when working with Plugins that have custom repositories
- Fix deleting ExternalDatabaseServer with YamlRepository not clearing default (e.g. deleting default logging server)
- Fixed stale references in YamlRepository breaking on startup (ServerDefaults.yaml and CredentialsDictionary.yaml) 
- Fixed empty yaml files causing errors (e.g. deleting contents of ServerDefaults.yaml)
- Fixed string encryption on [ExternalDatabaseServer] objects created with YamlRepository


### Added

- Added command line switch `--skip-patching` to prevent running patches and launch the application as normal (can help debugging patch issues) [#1392](https://github.com/HicServices/RDMP/issues/1392)
- Added 'open file' to Console SQL Editor for easier running of .sql files [#1438](https://github.com/HicServices/RDMP/issues/1438)

## [8.0.0] - 2022-09-27

**Contains database patch to add support for Commit system and expanded Folder support**

### Fixed

- Added better error message when there are problems with naming etc of a new cohort being committed [#1408](https://github.com/HicServices/RDMP/issues/1408)
- Fixed null references when Exceptions are surfaced before main UI has loaded
- Fixed a null reference trying to save [TableInfo] objects in application after setting the `Database` field to null.
- Fixed `ViewLogs` command not working from Console Gui

### Added

- Added `SetDefault` command for changing default logging/dqe etc servers from command line
- Added yes/no popup for 'partial matches' when Guessing [CatalogueItem] to [ColumnInfo] mappings (e.g. when remapping metadata layer to a new underlying table) [#1400](https://github.com/HicServices/RDMP/issues/1400)
- Added UI support for changing `UseAliasInsteadOfTransformInGroupByAggregateGraphs` user setting [#1393](https://github.com/HicServices/RDMP/issues/1393)
- Added `DoNotUseHashJoinsForCatalogues` to `ExecuteDatasetExtractionSource` [PipelineComponent] [#1403](https://github.com/HicServices/RDMP/issues/1403)
- Iteratve extractions ([ExtractionProgress]) now have more warnings during checking [#1395](https://github.com/HicServices/RDMP/issues/1395) _(All errors can be suppressed in UserSettings)_
  - Attempting to release a dataset before all batches have been extracted now results in R015
  - If a batch resume is being performed and the previous extraction audit does not contain the same cohort you will get error R017
  - If a batch resume is being performed but no audit can be found then you get error R016


## [7.0.20] - 2022-09-08

### Fixed

- Fixed null reference introduced after new Bitmap dependency refactoring [#1398](https://github.com/HicServices/RDMP/issues/1398)


## [7.0.19] - 2022-09-05

### Fixed

- Fixed a bug inserting into old logging databases


## [7.0.18] - 2022-08-30

### Added
- Added 'Set Description' command to [AggregateConfiguration] context menu
- Template cohort builder aggregates can be dragged onto extraction datasets to import the container tree [#1307](https://github.com/HicServices/RDMP/issues/1307)
- Having a JoinInfo between 2 columns that have different collations is now flagged by ProblemProvider [#1288](https://github.com/HicServices/RDMP/issues/1288)
- Added command `SetExtractionPrimaryKeys` for controlling which columns (if any) will make the primary key when extracting to database [#1335](https://github.com/HicServices/RDMP/issues/1335)
- Added ability to pop out tooltips/problems into modal popup [#1334](https://github.com/HicServices/RDMP/issues/1334)

### Changed
- The 'Core' folder in extraction execution user interface is no longer disabled when empty [#1377](https://github.com/HicServices/RDMP/issues/1377)
- Datasets in extraction UI are no longer expanded by default (i.e. to show Supporting Documents/Sql) [#1264](https://github.com/HicServices/RDMP/issues/1264)
- Removed restriction preventing [Lookup] requiring all foreign key columns being from the same table [#1331](https://github.com/HicServices/RDMP/issues/1307)
- If there are multiple IsPrimaryExtractionTable involved in a query then the one with the IsExtractionIdentifier column (if any) will be picked (previously QueryBuildingException was thrown) [#1365](https://github.com/HicServices/RDMP/issues/1365)

### Fixed

- Running RDMP cli without supplying repository connection details (and after deleting `Databases.yaml`) now results in a specific error message instead of null reference [#1346]https://github.com/HicServices/RDMP/issues/1346
- Fixed Pipeline components who run in threaded but call UI methods resulting in unstable UI components [#1357](https://github.com/HicServices/RDMP/issues/1357)
- Fixed deleting an [ExtractionConfiguration] with Selective Refresh enabled not removing it from UI [#1375](https://github.com/HicServices/RDMP/issues/1375)
- YamlRepository now saves LoadModuleAssembly binary content as a `.nupkg` file instead of string yaml [#1351](https://github.com/HicServices/RDMP/issues/1351)
- Fixed Console Gui activator 'Select File' dialog having a confusing title of "Directory" [#1282](https://github.com/HicServices/RDMP/issues/1282)


## [7.0.17] - 2022-08-01

### Added

- Icons in 'edit extraction columns' window now shows IsExtractionIdentifier and Extraction Primary Key status [#1312](https://github.com/HicServices/RDMP/issues/1312).

### Fixed

- Fixed Release not working from CLI (Bug introduced in 7.0.16)
- Fixed some old legacy plugins breaking startup if installed

## [7.0.16] - 2022-07-25

- Bugfix release due to build issues in releasing 7.0.15
- Bump YamlDotNet from 11.2.1 to 12.0.0

## [7.0.15] - 2022-07-22

### Added

- Added checkbox for show/hide ProjectSpecific Catalogue columns in extraction configuration UI [#1265](https://github.com/HicServices/RDMP/issues/1265)
- Integration tests and example scripts that can be run using RDMP command line `-f` option
- The `Set` command no longer cares about property capitalization
- Command line engines (e.g. `dle`) now optionally support specifying objects in command notation e.g. `-l "LoadMetadata:Load*Frank"` instead of `-l 1232`

### Fixed

- Fixed multiple calls to Refresh in DataExportPropertyManager causing Exception in extraction checks [#1274](https://github.com/HicServices/RDMP/issues/1274)
- Fixed issues with Advanced column reorder dialog [#1273](https://github.com/HicServices/RDMP/issues/1273)
  - Row size no longer cuts off bottom pixels of column name(s)
  - Multi delete is now supported
  - Pasted column name(s) with spaces e.g. `[my cool col]` now work
- Fixed null reference in extraction checks when extracting a dataset where the original [ExtractionInformation] has been deleted [#1253](https://github.com/HicServices/RDMP/issues/1253)
- Added an error provider message for when too many characters are entered in UIs with databindings [#1268](https://github.com/HicServices/RDMP/issues/1268).
- Fixed running on command line with `-f somefile.yaml` being considered 'interactive' (i.e. RDMP would pause to ask you questions like 'are you sure?')
- Fixed issue where DataTableUploadDestination pipeline component would refuse to load tables (e.g. from CSV) where the column has a full stop in it (e.g. `"mycol."`) [1269](https://github.com/HicServices/RDMP/issues/1269)

## [7.0.14] - 2022-06-27

### Added

- Added 'Run Detached' (run task in subprocess).  Uses [ConsoleControl](https://github.com/dwmkerr/consolecontrol).
- Added toFile option to all CLI 'View Data' commands
- When calling commands on the RDMP command line the 'cmd' verb is now optional e.g. you can now enter just `./rdmp list Catalogue`
- Added `-q` option to suppress console logging.  Allows better piping of commands e.g. to file etc
- ProblemProvider can now detect unquoted dates in parameter values [#1197](https://github.com/HicServices/RDMP/issues/1197)
- Added a `NLog.template.config` file to releases for easily enabling diagnostics logging to disk (NLog logging is still disabled by default for the windows client)
- Performance metrics (refresh time, menu building times) are now passed to NLog logging when enabled in windows client [#1227](https://github.com/HicServices/RDMP/issues/1227)
- Plugin UploadFileUseCase pipeline components can now declare `IPipelineRequirement<IBasicActivateItems>`
- Added ability to link deprecated objects to a new version [#949](https://github.com/HicServices/RDMP/issues/949)
- Deprecate command now supports deprecating multiple objects at once on CLI
- Made "Could not reach cohort..." warning suppressible [#1243](https://github.com/HicServices/RDMP/issues/1243)
- SetUserSetting now works for error codes e.g. `SetUserSetting R011 Success` [#1242](https://github.com/HicServices/RDMP/issues/1242)
- Describe command now shows syntaxes that should be used to satisfy parameters on command line
- Made 'Failed to execute Top 1' error when checking a dataset extraction a user configurable error (i.e. user can now set that to ignore)
- Added a warning for when columns in an [ExtractionConfiguration] are 'text' or 'ntext' [#1255](https://github.com/HicServices/RDMP/issues/1255)

### Changed

- The following console commands have been removed and __are instead now supported with `ViewData` command directly__ e.g. `./rdmp ViewData Catalogue:1`
  - ViewCatalogueData
  - ViewCohortIdentificationConfiguration
  - ViewCohortSample
  - ViewSample
- Removed the DescribeCommand CLI command.  Now you can just use 'Describe' e.g. `./rdmp describe Deprecate`

### Fixed

- Fixed user being able to edit filters of a frozen [ExtractionConfiguration]/[CohortIdentificationConfiguration]
- Fixed bug with `ExecuteCrossServerDatasetExtractionSource` guid table name pattern [#1256](https://github.com/HicServices/RDMP/issues/1256)

## [7.0.13] - 2022-05-30

### Changed

- 'View Aggregate' now explicitly applies an ORDER BY count descending.
- New CatalogueItems are now always marked Core (affects drag and drop and new Catalogue creation) - [#1165](https://github.com/HicServices/RDMP/issues/1165),[#1164](https://github.com/HicServices/RDMP/issues/1164)
- If a Catalogue is defined for a Lookup TableInfo then only Core extractable columns will be released (previously all columns were released) [#692](https://github.com/HicServices/RDMP/issues/692)
- Sql Parameters with no value defined are no longer flagged as Problem by ProblemProvider if they have value sets defined [#1180](https://github.com/HicServices/RDMP/issues/1180)
- CatalogueItems now appear in specific folders by Extraction Category [#1112](https://github.com/HicServices/RDMP/issues/1112).

### Added

- Added tracking of SQL/Datagrid splitter distance in user settings.  This allows users to resize how much SQL vs results they see and automatically persist the change.
- Added `CrashAtEnd` system for DLE that allows Attachers to flag a load as a failure without halting execution [#1157](https://github.com/HicServices/RDMP/issues/1157)
- Added `SimpleTicketingSystem` which simply opens the given URL+ticket [#775](https://github.com/HicServices/RDMP/issues/775)
- Added UserSettings editing UI to Console Gui
- Added ability to suppress tree expansion when opening Cohort Builder configurations
- Added a loading spinner for when find is still searching
- Adding a parameter to a filter now shows its initial value [#1201](https://github.com/HicServices/RDMP/issues/1201)
- ProblemProvider now indicates a problem when no ExtractionDirectory is set on a Project in its directory node [#1254](https://github.com/HicServices/RDMP/issues/1254)

### Removed

- Removed Pin system (anchoring an object to the top of a collection tree).

### Fixed

- Fixed order of Sql Parameters not always being first in tree
- Prevented Find/Select columns showing sort indicator when it is not supported
- Fixed `DistinctStrategy.OrderByAndDistinctInMemory` in batch processing retries [#1194](https://github.com/HicServices/RDMP/issues/1194)
- Fixed GoTo where path includes CatalogueFolder in CLI gui

## [7.0.12] - 2022-05-16

### Added

- Added Error/Warn highlighting in console gui run/check windows
- Added 'RAWTableToLoad' dropdown property to RemoteTableAttacher to prevent mispellings when typing table names - [#1134](https://github.com/HicServices/RDMP/issues/1134)
- Added optional argument to 'ExecuteCommandConfirmLogs' that requires rows were loaded by the DLE to pass
- Added ability to search the UserSettings UI 
- Added a prompt to configure JoinInfos when adding a new table to an existing Catalogue
- Added support for viewing more than 650 columns at once in the RDMP windows client UI

### Fixed

- Empty cohort builder containers are now treated as disabled by query builder when StrictValidationForCohortBuilderContainers is off [#1131](https://github.com/HicServices/RDMP/issues/1131)
- Fixed line numbers being clipped when greater than 99 [#1162](https://github.com/HicServices/RDMP/issues/1162)

### Changed

- Queries generated by RDMP are no longer automatically executed as soon as the SQL view tab is opened.  Users can enable 'AutoRunSqlQueries' under user settings to revert this change.

## [7.0.11] - 2022-05-03

### Added

- Added new command 'RefreshBrokenCohorts' for clearing the 'forbid list' of unreachable cohort sources - [#1094](https://github.com/HicServices/RDMP/issues/1094)
- Added new command 'SetAggregateDimension' for changing the linkage column in cohort builder for an [AggregateConfiguration] - [#1102](https://github.com/HicServices/RDMP/issues/1102)
- Added abilty to skip CIC validation checks when opening the commit cohort dialogue - [#1118](https://github.com/HicServices/RDMP/issues/1118)
- Ability to change cohort table name when using ExecuteCrossServerDatasetExtractionSource - [#1099](https://github.com/HicServices/RDMP/issues/1099)
- Added Success bar to ProgressUI
- Added new user setting Auto Resize Columns which will automatically resize columns within the RDMP interface where it makes sense to. E.g. the execute pipeline window and "checks" ui. More changes to be implemneted over time.

### Changed

- Dll load warnings must now be enabled otherwise the information is reported as Success (see user settings error codes R008 and R009)
- The Choose Cohort command no longer lets you pick deprecated cohorts - [#/1109](https://github.com/HicServices/RDMP/issues/1109)

### Fixed

- Fixed resizing issue on License UI when using very low resolution
- Fixed connection strings dialog 'Save as yaml...' producing invalid entry for 'DataExportConnectionString' - [#1086](https://github.com/HicServices/RDMP/issues/1086)
- Fixed various startup errors when Databases.yaml strings are invalid.
- Fixed bug with the 'unreachable' picturebox icon not being clickable
- Fixed unreachable catalogue database resulting in the Startup form immediately closing
- Fixed being able to drag filters/containers onto API calls in Cohort Builder -[#1101](https://github.com/HicServices/RDMP/issues/1101)
- Fixed regression in 7.0.10 where calling `public void ClearDefault(PermissableDefaults toDelete)` multiple times caused an Exception
- Fixed `ExecuteCrossServerDatasetExtractionSource` to work properly with identifiable extractions - [#1097](https://github.com/HicServices/RDMP/issues/1097)
- Fixed bug in cohort builder where dragging into the Execute button would turn it into an editable dropdown menu [#1098](https://github.com/HicServices/RDMP/issues/1098)
- Fixed RemoteTableAttacher logging only the database name and not the table name in RDMP DLE - [#1110](https://github.com/HicServices/RDMP/issues/1110)
- Fixed a bug in SelectiveRefresh mode where deleting a root container of an aggregate or extractable dataset would result in an error
- Fixed Error bar in ProgressUI not showing when committing a cohort - [#1124](https://github.com/HicServices/RDMP/issues/1124)

## [7.0.10] - 2022-04-25

### Added

- "parameter description" and "property name" have been added to the "set value" option for filters - https://github.com/HicServices/RDMP/issues/1034
- Filter parameter values are now prompted for the user when adding existing filter without known good value sets - https://github.com/HicServices/RDMP/issues/1030
- "Set Parameter Value(s)" option added to filter menus so you can more easily change the parameter values - https://github.com/HicServices/RDMP/issues/1035
- Added 'SelectiveRefresh' user setting
- Add options to create an extraction from a Cohorts right click menu and main userinterface - https://github.com/HicServices/RDMP/issues/1039
- Warnings are now shown if "non core" column are used for an extraction/release - https://github.com/HicServices/RDMP/issues/1024
- Added AlwaysJoinEverything user setting for always forcing joins in CohortBuilder - https://github.com/HicServices/RDMP/issues/1032
- Added UsefulProperty columns back into Find/Select dialog - https://github.com/HicServices/RDMP/issues/1033
- Added Extraction/Release warnings for extractions that contain Internal/Deprecated/SpecialApproval fields - https://github.com/HicServices/RDMP/issues/1024
- Added right click context menu support for console gui
- Cohorts now have right click option "Go To -> Project(s)"

### Fixed

- Fixed bug preventing example datasets being created from the RDMP UI client because checkbox was disabled
- "Exisiting" filter typo corrected - https://github.com/HicServices/RDMP/issues/1029
- Fixed refreshes sometimes changing selection in Data Export tree - https://github.com/HicServices/RDMP/issues/1008


### Changed

- New filters are now highlighted correctly when added to a CIC - https://github.com/HicServices/RDMP/issues/1031
- Creating a new Extracion Configuration will now ask the user for Name, Cohort and Datasets to be included for the extraction - https://github.com/HicServices/RDMP/issues/983
- AllowIdentifiableExtractions is now an ErrorCode so can be set to Success instead of always being Fail or Warning (i.e. to completley ignore it).
- The extractability of columns are no longer saved if a Dataset is removed from an Extraction Configuration - https://github.com/HicServices/RDMP/issues/1023
- "Show Pipeline Completed Popup" now enabled by default - https://github.com/HicServices/RDMP/issues/1069
- Cohorts are now "emphasise" after being commited. If part of one project it will highlight under that project.


## [7.0.9] - 2022-03-29

### Added

- Added command CreateNewCohortFromTable which creates a cohort from a table directly without having to first import it as a [Catalogue]
- Import Catalogue filter now allows selecting multiple filters at once.
- Improved performance of Select objects dialog when there are many objects available to pick from
- Made Select objects dialog filter in the same way as the Find dialog (i.e. support short codes and Type names)
- Ability to select multiple objects at once when adding to a Session
- Ability to find multiple objects at once (ctrl+shift+f)
- Added new pipeline component CohortSampler


### Fixed

- Fixed newlines in CatalogueItem descriptions not being output correctly in docx metadata report
- Fixed iterative data loads run on the CLI throwing and returning non zero when caught up to date with load progress (when running in iterative mode)
- Pipeline component order is now "correct" and will list more important variables at the top rather than at the bottom - https://github.com/HicServices/RDMP/issues/996
- Fixed bug where Pipeline objects could not be deleted from the `Tables (Advanced)` tree
- Removing a datset from an [ExtractionConfiguration] now deletes any extraction specific column changes (i.e. changes are not persisted if the dataset is added back in again)
- Fixed Release button prompting to pick [Project] when clicked in the ExecuteExtractionUI [#963](https://github.com/HicServices/RDMP/issues/963)

### Changed

- Processes wanting to run a Pipeline using the current user interface abstraction layer `IPipelineRunner GetPipelineRunner` must now provide a task description and UI look and feel as a `DialogArgs` argument.

## [7.0.8] - 2022-03-08

### Fixed

- Fixed Startup skipping some plugin dlls during load and enabled multithreading
- Fixed CLI not showing underlying exception when unable to reach platform databases

### Removed

- CSV files with unclosed leading quotes are no longer preserved when using IgnoreQuotes (side effect of updating CsvHelper)

## [7.0.7] - 2022-03-01

*Database Patches Included (enables ExtractionProgress retry)*

### Added
- Added ArchiveTriggerTimeout user setting [#623](https://github.com/HicServices/RDMP/issues/623)
- Support for referencing plugin objects from command line e.g. `./rdmp.exe cmd delete MyPluginClass:2`
- The word 'now' is a valid date when supplied on the command line
- Ability to sort based on Favourite status [#925](https://github.com/HicServices/RDMP/issues/925)
- Added Frozen column to Cohort Builder tree for easier sorting
- Added ability to query an [ExternalDatabaseServer] from the right click context menu [#910](https://github.com/HicServices/RDMP/issues/910)
- Added an overlay @ symbol for filters that have known parameter values configured [#914](https://github.com/HicServices/RDMP/issues/914)
- Added Retry support to [ExtractionProgress]
- Added new CLI options for RDMP installer `--createdatabasetimeout` and `--otherkeywords` for custom auth setups e.g. Azure/Active Directory Authentication etc.

### Fixed
- Fixed closing and changing instance not consulting tabs before closing
- Fixed bug where setting `SuggestedCategory` on a plugin command resulted in it vanishing from context menu
- Fixed bug with AllowEmptyExtractions not working under some situations
- Fixed [Lookup] creation UI creating CatalogueItem with the suffix _Desc even when you ask it not to in prompt
- Fixed layout bug in rule validation configuration UI where rationale tip was cut off [#909](https://github.com/HicServices/RDMP/issues/909)
- Fixed ViewLogs tab not remembering sort order between usages [#902](https://github.com/HicServices/RDMP/issues/902)

### Changed

- Find sorts ties firstly by favourite status (favourite items appear above others)
- Find sorts ties lastly alphabetically (previously by order of ID)
- Default sort order of ViewLogs on first time use is now date order descending [#902](https://github.com/HicServices/RDMP/issues/902)

## [7.0.6] - 2022-01-25

*Database Patch Included (enables ExtractionProgress batching)*

### Added

- Added [ExtractionProgress] for robustly extracting large datasets in multiple smaller executions
- Added ability to export [ExtractableCohort] to CSV file
- Added 'Created From' column to cohort detail page (parses cohorts AuditLog)

### Fixed

- Fixed a bug where ProjectUI would not show cohorts when some cohort sources are unreachable
- Fixed ProgressUI filter hiding global errors on extraction where the whole operation failed and a dataset filter was selected ([888](https://github.com/HicServices/RDMP/issues/888))
- Fixed a rare dll resolving issue that could occur during startup when running the RDMP windows client from outside the current directory (https://github.com/HicServices/RDMP/issues/877)

### Changed

- Changed right click context menu item 'Delete' to say 'Remove' when deleting a chain or relationship object (e.g. cohort usage by a project) ([#887](https://github.com/HicServices/RDMP/issues/887))
- Restricted [Pipelines] shown to only those where all components are compatible with the input objects (previously on context was checked) (https://github.com/HicServices/RDMP/issues/885)
- "Show All/Incompatible Pipelines" option added to Pipelines dropdown to make a simpler user interface
- When committing a cohort through the Cohort Builder the Project will automatically be selected if it already belongs to a single one (https://github.com/HicServices/RDMP/issues/868)
- Removed requirement for filter parameters to have comments to be published (https://github.com/HicServices/RDMP/issues/582)

## [7.0.5] - 2022-01-10

### Added

- Added ability to open extraction directory for an [ExtractionConfiguration]
- Added diagnostic screen logging last executed command (https://github.com/HicServices/RDMP/issues/815)
- Added tooltips for objects in tree views (https://github.com/HicServices/RDMP/issues/819).
- Added custom icon for [CatalogueItem] that represent transforms on the underlying column (https://github.com/HicServices/RDMP/issues/818)
- Added Extraction Primary Keys to Catalogue tooltip
- Added ability to 'View TOP 100' etc samples on [ExtractionInformation] (previously only available on [ColumnInfo] objects)
- Added icon overlays for 'Is Extraction Identifier' and 'Is Extraction Primary Key' (https://github.com/HicServices/RDMP/issues/830)
- Extraction Information for a Catalogue Item now includes "Transforms Data" property (which shows yes/no based on whether it transform the column data)
- Added 'open load directory' command to [Catalogue] context menu
- Added ability to switch between instances of RDMP using the Locations menu
- Added CLI command `ClearQueryCache`
- Added Description capability to prompts. More descriptions to be added (https://github.com/HicServices/RDMP/issues/814)
- Added description to Publish Filter "Select One" dialog (https://github.com/HicServices/RDMP/issues/813)
### Fixed
- Changed to SHIFT+Enter for closing multiline dialogs (https://github.com/HicServices/RDMP/issues/817)
- Fixed bug where configuring dataset didn't show all available tables when listing optional joinable tables (https://github.com/HicServices/RDMP/issues/804)

### Changed
- Updated CatalogueItemUI (https://github.com/HicServices/RDMP/issues/820)
- Fixed bug where cached aggregates were not considered stale even though changes had been made to their patient index table (https://github.com/HicServices/RDMP/issues/849)
- "You only have one object Yes/No" box has been removed in favour of being more consistent for the user (https://github.com/HicServices/RDMP/issues/811)

## [7.0.4] - 2021-12-08

### Added

- Added `RoundFloatsTo` to ExecuteDatasetExtractionFlatFileDestination
- Added new menu item Diagnostics->Restart Application
- Trying to extract an [ExtractionConfiguration] with a cohort that is marked IsDeprecated now fails checks
- Added [MigrateUsages] setting to cohort creation destination pipeline components.  When enabled and creating a new version of an existing cohort then all unreleased [ExtractionConfiguration] using the old (replaced) cohort switch to the new version
- Added an 'All Tasks', 'All Runs' etc commands to View Logs tab menu
- Added ability to filter [Catalogue] in the Find dialog by Internal/Deprecated etc
- Added search and filter compatible controls to [Pipeline] editing dialog
- Added ability to ignore/elevate specific errors in UserSettings
- Enabled Expand/Collapse all when right clicking whitespace in a tree collection
- Added title to graph charts
- Added a user setting for hiding Series in which all cells are 0/null
- Added `IPipelineOptionalRequirement` interface for Plugin Pipeline Components that can optionally make use of Pipeline initialization objects but do not require them to function.
- Support for templating in `ColumnSwapper` when used in an extraction pipeline (e.g. $n for project number)
- Support for specifying `--ConnectionStringsFile somefile.yaml` when starting RDMP (gui client or CLI)
- Added 'Hash On Release' column to initial new Catalogue extractability configuration dialog (https://github.com/HicServices/RDMP/issues/394)

### Fixed

- Fixed [Pipeline] objects showing an ID of 0 in tree collections
- Fixed the 'filters' count column in [Catalogue] tree collection showing edit control when clicked
- Fixed Find not working when searching by ID for [Pipeline] objects
- Prevented showing out dated cohorts when changing Project half way through defining a cohort
- When plugins contain dlls with differing version numbers then the latest dll version is loaded (previously the first encountered was used)
- Fixed bug in Console Gui where edit window showed value set directly instead of passing through Property Setters
- Fixed bug in Console Gui where password properties showed (encrypted) HEX binary value instead of ****
- Fixed Command Line UI showing abstract and interfaces when prompting user to pick a Type
- Fixed `OverrideCommandName` not working for `ExecuteCommandViewLogs` command
- Fixed `View Logs` commands appearing twice in right click context menu for logging servers objects (once on root and once under 'View Logs' submenu)
- Generate Release Document now shows as impossible when Cohort is not defined or unreachable (e.g. if user does not have access to cohort database)
- Fixed bug where selecting a [PipelineComponent] for which help is unavailable would leave the previously selected component's help visible
- Fixed bug with 'Commit Cohort' storing the target cohort database for future clicks
- Fixed a bug where editing a field like `Description` would fire validation on other properties e.g. `Name` which could slow controls down when validation is slow and change events are fired in rapid succession.
- Edit Catalogue window layout updated to allow errors to be seen on the right hand side of inputs (https://github.com/HicServices/RDMP/issues/758)
- Cohort Identification Configuration descriptions box is now easy to read and edit (https://github.com/HicServices/RDMP/issues/755)
- Fixed bug where RDMP would lose focus when "checks" were being run in background resulting in RDMP appearing unresponsive (https://github.com/HicServices/RDMP/issues/747)
- Fixed bug where some words in RDMP would have spaces in the wrong place (e.g. "W HERE") (https://github.com/HicServices/RDMP/issues/752)

### Changed

- Bump System.Drawing.Common from 5.0.2 to 5.0.3
- Bump System.Security.Permissions from 5.0.0 to 6.0.0
- Bump NLog from 4.7.12 to 4.7.13
- Changed to Dock layout for Pipeline editing control (may improve performance on older machines)
- Removed dependency on `System.Drawing.Common` by updating usages to `System.Drawing`
- Increased size of all text fields in [Catalogue] and [CatalogueItem] to `nvarchar(max)` to support long urls etc
- Updated icons to a more modern look. Catalogue Item image no longer has black corner. Green yellow and red smiley faces have been replaced. Cloud API icon replaced (https://github.com/HicServices/RDMP/issues/712)
- Extract to database now checks for explicit table names amongst pre-existing tables on the destination
- Startup no longer reports non dotnet dlls as 'unable to load' (warnings)
- Added Project number to Title Bar (and full project name to tooltip) for Extraction Configurations (https://github.com/HicServices/RDMP/issues/621)
- Root Cohort Identification Configuration will now highlight SET container issues with red highlight (https://github.com/HicServices/RDMP/issues/681)
- "Data Export" has been renamed to "Projects" to be more consistent (https://github.com/HicServices/RDMP/issues/720)
- Corrected layout of "Master Ticket" in New Project dialog (https://github.com/HicServices/RDMP/issues/735)
- Corrected layout of "Create New Lookup" (https://github.com/HicServices/RDMP/issues/730)
- Aligned buttons for Pipeline options (https://github.com/HicServices/RDMP/issues/721)
- Add "clause" (e.g. WHERE) to SQL attribute input to make it clearer what SQL you need to enter (https://github.com/HicServices/RDMP/issues/751)
- User Settings dialog now has a nicer layout (https://github.com/HicServices/RDMP/issues/760)


## [7.0.3] - 2021-11-04

### Fixed

- Fixed bug with ConfirmLogs when running with multiple [CacheProgress]

## [7.0.2] - 2021-11-03

### Fixed

- Fixed 'package downgrade' dependencies issue with `HIC.RDMP.Plugin.UI`
- Fixed log viewer total time display in logs view when task ran for > 24 hours.
- Fixed not implemented Exception when using username/password authentication and viewing [CohortIdentificationConfiguration] SQL
- Fixed missing 'add sql file process task' in DLE load stage right click context menus


### Added

- Console gui context menu now shows compatible commands from plugins
- Added the 'ConfirmLogs' command for verifying if a task is failing (e.g. a DLE run)

### Changed

- When syncing table columns with the database, the full column (including table name) is displayed in the proposed fix (previously only the column name was displayed).
- Bump Terminal.Gui from 1.2.1 to 1.3.1

## [7.0.1] - 2021-10-27

### Changed

- Bump NLog from 4.7.11 to 4.7.12
- Bump Microsoft.NET.Test.Sdk from 16.11.0 to 17.0.0
- [Catalogue] and [CatalogueItem] edit tab now expands to fill free space and allows resizing

### Fixed

- Fixed Null Reference exception when collection tabs are opened twice
- Fixed CohortBuilder 'Execute' showing ExceptionViewer on the wrong Thread

### Added

- Column visibility and size are now persisted in UserSettings

### Removed

- Removed FillsFreeSpace on columns.  User must now manually resize columns as desired

## [7.0.0] - 2021-10-18

### Changed

- IPluginUserInterface is now in `Rdmp.Core` and therefore you can write console gui or dual mode (console and winforms) plugin UIs
- IPluginUserInterface CustomActivate now takes IMapsDirectlyToDatabaseTable allowing custom plugin behaviour for activating any object
- DatasetRaceway chart (depicts multiple datasets along a shared timeline) now ignores outlier values (months with count less than 1000th as many records as the average month)
- Renamed `SelectIMapsDirectlyToDatabaseTableDialog` to `SelectDialog<T>` (now supports any object Type)
- Selected datasets icon now includes all symbols of the Catalogue they represent (e.g. ProjectSpecific, Internal)
- Changed how RDMP treats cohorts where the data has been deleted from the cohort table.  'Broken Cohort' renamed 'Orphan Cohort' and made more stable
- [CohortAggregateContainer] now show up in the find dialog (you can disable this in UserSettings)
- Bump Microsoft.Data.SqlClient from 3.0.0 to 3.0.1
- Checks buttons on the toolbars are now hidden instead of disabled when inapplicable
- Shortened tool tips in top menu bar

### Removed

- IPluginUserInterface can no longer add items to tab menu bars (only context menus)
- Removed some Catalogue context menu items when the Catalogue is an API call
- Adding a Filter from Catalogue no longer opens it up in edit mode after adding
- Command line execution (e.g. `rdmp cmd ...`) no longer supports user interactive calls (e.g. YesNo questions)
- Removed PickOneOrCancelDialog
- Removed RAG smiley from server connection UI.  Now errors are reported 'Connection Failed' text label

### Added
- Added CatalogueFolder column to Select Catalogue dialog
- Added custom metadata report tokens:
  - $Comma (for use with formats that require seperation e.g. JSON when using the `$foreach` operation)
  - $TimeCoverage_ExtractionInformation (the column that provides the time element of a dataset to the DQE e.g. StudyDate)
- Added support for default values in constructors invoked from the command line (previously command line had to specify all arguments.  Now you can skip default ones at the end of the line)
- Added support for deleting multiple objects at once with the delete command (e.g. `rdmp cmd Delete Plugin true` to delete all plugins)
  - Boolean flag at the end is optional and defaults to false (expect to delete only 1 object)
  - Use `rdmp cmd DescribeCommand Delete` for more information
- Added ability to directly query Catalogue/DataExport to Console Gui
- Added extraction check that datasets are not marked `IsInternalDataset`
- Added ability to script multiple tables at once via right click context menu in windows client
- Support for shortcodes in arguments to commands on CLI e.g. `rdmp cmd describe c:11`
- Added new command 'AddPipelineComponent' for use with RDMP command line
- Added ability to filter datasets and selected datasets by Catalogue criteria (e.g. Deprecated, Internal)
- Added Clone, Freeze, Unfreeze and add dataset(s) ExtractionConfiguration commands to command line
- Added support for identifying items by properties on CLI (e.g. list all Catalogues with Folder name containing 'edris')
- Cloning a [CohortIdentificationConfiguration] now opens the clone
- Added ability to remove objects from a UI session
- Added new command ViewCohortSample for viewing a sample or extracting all cohort identifiers (and anonymous mapping) to console/file
- Added the ability to pick which tables to import during Bulk Import TableInfos
- Added CLI command to create DLE load directory hierarchy ('CreateNewLoadDirectory')

### Fixed
- Fixed deleting a parameter value set failing due to a database constraint
- Fixed a bug where changing the server/database name could disable the Create button when selecting a database
- Added the ability to drop onto the Core/Project folders in the 'execute extraction' window
- Fixed a big where Yes/No close popup after running a pipeline in console gui could crash on 'No'
- Fixed deleting source/destination pipeline components directly from tree UI
- Fixed various issues when viewing the DQE results of a run on an empty table
- DatasetRaceway in dashboards now shows 'Table(s) were empty for...' instead of `No DQE Evaluation for...` when the DQE was run but there was no result set
- Added better error message when trying to create a new RDMP platform database into an existing database that already has one set up
- Fixed [CohortAggregateContainer] and filter containers not showing up in Find when explicitly requested
- Fixed deleting an [ExtractionFilter] with many parameter values configured.  Now confirmation message is shown and all objects are deleted together
- Fixed bug saving an [ExtractionInformation] when it is an extraction transform without an alias
- Fixed bug refreshing Data Export tree collection when deleting multiple Projects/Packages at once (deleted objects were still shown)
- Fixed bug dragging filters into Cohort Builder

## [6.0.2] - 2021-08-26

### Changed

- Bump Microsoft.NET.Test.Sdk from 16.10.0 to 16.11.0
- Bump NLog from 4.7.10 to 4.7.11

### Added

- Support for plugin Catalogues in cohort builder.  These allow you to write plugins that call out to arbitrary APIs (e.g. REST etc) from the RDMP cohort builder

### Fixed

- Fixed ExecuteCommandCloneCohortIdentificationConfiguration asking for confirmation when activation layer is non interactive

## [6.0.1] - 2021-08-12

### Added

- Added new command 'Similar' for finding columns that have the same name in other datasets
- Added the ability to Query Catalogue/DataExport databases directly through RDMP
- Support for custom column names in ColumnSwapper that do not match the names of the lookup columns
- Added ScriptTables command for scripting multiple [TableInfo] at once (optionally porting schema to alternate DBMS types).
- Support for nullable value/Enum types in command constructors

### Fixed

- AlterColumnType command now shows as IsImpossible when column is part of a view or table valued function
- Describe command no longer shows relationship properties
- Fixed layout of Bulk Process Catalogue Items in dotnet 5
- Fixed missing dependency in new installations when rendering Charts

## [6.0.0] - 2021-07-28

### Changed

- Upgraded Sql Server library from `System.Data.SqlClient` to `Microsoft.Data.SqlClient`
- `ExecuteCommandAlterColumnType` now automatically alters \_Archive table too without asking for confirmation
- When foreign key values are missing from lookups, the 'Missing' status is now attributed to the `_Desc` field (previously to the foreign key field)
- Changed Console gui DLE / DQE (etc) execution to use ListView instead of TextView
- Referencing an object by name in a script file now returns the latest when there are collisions e.g. "[ExtractableCohort]" would return the latest one (created during the script execution session)
- Bump YamlDotNet from 11.2.0 to 11.2.1
- Bump SecurityCodeScan.VS2019 from 5.1.0 to 5.2.1
- Command 'Set' now shows as Impossible for property 'ID'
- RDMP no longer complains about mixed capitalisation in server names and will connect using the capitalisation of the first encountered.

## Fixed

- Fixed release engine not respecting `-g false` (do not release Globals)
- Fixed column order in DQE results graph sometimes resulting in shifted colors (e.g. Correct appearing in red instead of green)
- Fixed Prediction rules never being run when value being considered is null (DQE).
- Fixed a bug creating a cohort without specifying a Project from the console
- Fixed bug where searching in console gui could be slow or miss keystrokes
- Fixed bug in console gui where GoTo Project or Cohort would not highlight the correct item
- Fixed bug in console gui where delete key was not handled resulting in a loop if errors occurred trying to delete the object
- Removed limit of 500 characters on extraction SQL of columns

### Added

- Added user setting for filtering table load logs where there are 0 inserts,updates and deletes
- Added support for specifying datatype when calling `ExecuteCommandAlterColumnType`
- Pipeline and DLE components with object list arguments now show the previously selected items in the 'Select Object(s)' popup
- Pressing 'delete' key in console gui edit window now offers to set value of property to null
- Editing a foreign key property (e.g. `PivotCategory_ExtractionInformation_ID`) now shows objects rather than asking for an `int` value directly
- Fatal errrors in console gui now get logged by NLog (e.g. to console/file)
- Added user setting `CreateDatabaseTimeout`

### Removed

- Removed check for DataLoadProgress being before OriginDate of a `LoadProgress`

## [5.0.3] - 2021-06-17

- Hotfix extraction/DLE progress UI layout on some Windows configurations

## [5.0.2] - 2021-06-16

### Changed

- Bump YamlDotNet from 11.1.1 to 11.2.0


### Fixed

- Fixed layout of windows client engine progress controls not filling all available screen space

## [5.0.1] - 2021-06-08

### Added

- Added CLI console gui context menu for [LoadMetadata]
- Commit cohort from CohortIdentificationConfiguration now shows crash message Exception on failure
- Added `--usc` flag to `rdmp gui`.  This allows you to specify using the `NetDriver` for Terminal.Gui (an alternative display driver)
- Added optional file argument to `ExecuteAggregateGraph` command (outputs graph data table to the file specified)
- Added ability to select a [DataAccessCredentials] in table/database selector control
- Added TopX and Filter (text) to console view logs
- Added alternative colour scheme to console gui

### Changed

- Changed `ExtractMetadata` template syntax to require `DQE_` and added year/month/day sub components:
  - `$StartDate`, `$EndDate` and `$DateRange` are now `$DQE_StartDate`, $DQE_EndDate and $DQE_DateRange.
  - Added `$DQE_StartYear`,`$DQE_EndYear`,`$DQE_StartMonth`,`$DQE_EndMonth`,`$DQE_StartDay`,`$DQE_EndDay`
  - Added `$DQE_PercentNull` (must be used with a `$foreach CatalogueItem` block)
  - Added TableInfo and ColumnInfo properties (e.g. `$Server`)
  - Added $DQE_CountTotal
- Improved performance of checks user interface (especially when there are a large number of check messages)

### Fixed

- Fixed arguments not showing up under Pipeline components of 'Other' (unknown) pipelines node
- Fixed refresh speed of console gui causing problems with Guacamole
- Fixed Keyboard shortcuts of pipeline engine execution window sharing the same letters
- Fixed bug running rdmp gui (console) with a remote current directory
- Fixed 'View Catalogue Data' command when run on ProjectSpecific Catalogues
- Fixed 'Import ProjectSpecific Catalogue' command not preserving Project choice in configure extractability dialog
- When importing an existing data table into RDMP and cancelling [Catalogue] creation RDMP will prompt you to optionally also delete the [TableInfo]

### Dependencies

- Bump Terminal.Gui from 1.0.0 to 1.1.1
- Bump HIC.FAnsiSql from 1.0.6 to 1.0.7
- Bump Microsoft.NET.Test.Sdk from 16.9.4 to 16.10.0


## [5.0.0] - 2021-05-05

### Changed

- .Net 5.0 for all, instead of Framework 4.6.1+Core 2.2+Standard 2.0 mix
- Query editor autocomplete now uses integrated autocomplete (no icons, better matching)
- Throttled how often spelling is checked in Scintilla controls.
- Changed message about inaccessible cohorts to a warning instead of an error. 
- Collation is now explicitly specified when creating a new cohort source using the wizard (as long as there is a single collation amongst existing ColumnInfo of that type)

### Added

- Added `$foreach Catalogue` option for custom metadata report templates (to allow prefix, suffixes, table of contents etc)
- Added ability to search for objects by ID in console gui
- More detailed logging of Type decisions when extracting to database
- Added ability to cancel ongoing queries in CLI Sql Editor
- Added 'Reset Sql' and 'Clear Sql' buttons to CLI Sql Editor
- Added ability to set custom timeout for queries in CLI Sql Editor
- Added ability to save results of CLI Sql Editor (table) to CSV
- Added view data/aggregate etc on ColumnInfo objects to list of commands accessible from the CLI gui
- Added 'Go To' commands to CLI gui
- Exposed 'Add New Process Task...' to load stages in CLI menu
- Added 'ViewCatalogueData' command for CLI and CLI GUI use
- Better error reporting when item validators crash during validation execution (now includes constraint type, column name and value being validated).
- Added 'Go To' commands to CLI gui
- Exposed 'Add New Process Task...' to load stages in CLI menu
- Exposed 'View Logs' commands on CLI and CLI gui
- Added minimum timeout of 5 seconds for `CohortIdentificationConfigurationSource`
- 'View Logs' tree view now accessible for CacheProgress objects
- Added query/result tabs to CLI GUI Sql editor
- Console GUI now shows important information (e.g. 'Disabled') in brackets next to items where state is highly important
- Added new command RunSupportingSql
- Console GUI root nodes now offer sensible commands (e.g. create new Catalogue)
- Added Value column to tree views (allows user to quickly see current arguments' values)
- Added 'other' checkbox to 'Create Catalogue by importing a file' (for selecting custom piplelines)
- Command SetExtractionIdentifier now supports changing the linkage identifier for specific ExtractionConfigurations only
- Added new command `AlterTableMakeDistinct`
- Added CLI GUI window for running Pipelines that displays progress
- Added RDMP.Core version number to logs at startup of rdmp cli
- Added graph commands to CLI:
  - ExecuteCommandSetPivot
  - ExecuteCommandSetAxis
  - ExecuteCommandAddDimension


### Fixed

- Fixed CLI database selection UI not using password mask symbol (`*`)
- Fixed CLI GUI message boxes bug with very long messages
- Fixed Custom Metadata template stripping preceeding whitespace in templated lines e.g. `"  - $Name"` (like you might find in a table of contents section of a template)
- Fixed 'Set Global Dle Ignore Pattern' failing the first time it is used by creating a StandardRegex with no/null Pattern
- Fixed order of branches in CLI gui tree
- Fixed importing filter containers not saving Operation (AND/OR)
- Fixed right click menu not showing when right clicking after selecting multiple objects
- Fixed some delete commands not updating the UI until refreshed (e.g. disassociating a [Catalogue] from a [LoadMetadata])
- Fixed text on disassociating a [Catalogue] from a [LoadMetadata]
- Fixed sort order not being respected in cohort summary screen
- Fixed DQE graph when data has dates before the year 1,000
- Fixed `ExecuteCommandCreateNewCatalogueByImportingFile` when using blank constructor and from CLI GUI
- Fixed extraction UI showing "WaitingForSQLServer" when DBMS might not be (now says "WaitingForDatabase").
- Fixed bug where some UI tabs would not update when changes were made to child objects (e.g. deleting a dataset from an extraction using another window in the client)
- Fixed support for UNC paths in SupportingDocument extraction (e.g. \\myserver\somedir\myfile.txt)
- Fixed not being able to add `Pipeline` objects to Sessions

### Dependencies

- Bump System.Drawing.Common from 5.0.0 to 5.0.2
- Bump Moq from 4.16.0 to 4.16.1
- Bump Microsoft.NET.Test.Sdk from 16.8.3 to 16.9.4
- Bump NLog from 4.7.7 to 4.7.10
- Bump SecurityCodeScan.VS2019 from 5.0.0 to 5.1.0
- Bump Newtonsoft.Json from 12.0.3 to 13.0.1
- Bump YamlDotNet from 9.1.4 to 11.1.1
- Bump NUnit from 3.13.1 to 3.13.2

## [4.2.4] - 2021-02-05

- Added CLI commands for viewing/changing `UserSettings` e.g. AllowIdentifiableExtractions
- Added user setting `ShowPipelineCompletedPopup` for always popping a modal dialog on completion of a pipeline execution in the GUI client (e.g. committing a cohort)
- Added new flexible file/directory extraction component `SimpleFileExtractor`

### Changed

- Globals tickbox can now be checked even when there are no explicit files (this allows implicit files e.g. `SimpleFileExtractor` to still run)

### Fixed 

- Fixed MySql backup trigger implementation not updating validTo on the new row entering the table on UPDATE operations

## [4.2.3] - 2021-02-01

### Fixed 

- Fixed rare threading issue with tree representations of Lookups
- Fixed proxy objects context menus not functioning correctly since 4.2.0 (e.g. Catalogues associated with a load) for some commands

### Dependencies

- Bump NUnit from 3.13.0 to 3.13.1

## [4.2.2] - 2021-01-28

### Added

- Added `patch` command to rdmp CLI e.g. `./rdmp patch -b`
- Added ProjectName to ExtractionConfiguration objects visualisation in Find / Select popups

### Fixed

- Fixed erroneous warning where some characters were wrongly reported as illegal e.g. '#' in Filter names 
- Fixed RemoteDatabaseAttacher not logging table name (only database)

### Changed

- Metadata report now lists Catalogues in alphabetical order
- Changed hierarchy multiple parents state to be a Warning instead of an Error

### Dependencies

- Bump Moq from 4.15.2 to 4.16.0
- Bump YamlDotNet from 9.1.1 to 9.1.4
- Bump NLog from 4.7.6 to 4.7.7
- Bump SSH.NET from 2020.0.0 to 2020.0.1

## [4.2.1] - 2021-01-13

### Added

- Choose Load Directory on DLE now shows old value during editing
- Added property suggestions when using ExecuteCommandSet with an incorrect property name
- Added the ability to drag and drop aggregates into other CohortIdentificationConfigurations to import
- Added ColumnDropper that allows a user to specify the columns that should not be extracted in the pipeline.
- Added Favourite/UnFavourite to right click context menus
- CachingHost now logs the state of the CacheProgress being executed first thing on start
- Home screen now supports right click context menu, drag and drop etc
- Added 'Sessions'.  These are tree collection windows similar to Favourites but with a user defined name and limited duration (until closed)

### Fixed

- Fixed startup error when user enters a corrupt connection string for platform database locations.  This bug affected syntactically invalid (malformed) connection strings (i.e. not simply connection strings that point to non existant databases)
- Fixed various issues in ColumnSwapper
  - If input table contains nulls these are now passed through unchanged
  - If mapping table contains nulls these are ignored (and not used to map input nulls)
  - If input table column is of a different Type than the database table a suitable Type conversion is applied
- Data load engine logging checks are better able to repair issues with missing logging server IDs / logging tasks
- Better support for abort/cancel in
  - RemoteTableAttacher
  - ExcelAttacher
  - KVPAttacher
  - RemoteDatabaseAttacher
- Fixed View Inserts/Updates dialog when using non SqlServer DBMS (e.g. MySql)
- Fixed various layout and performance issues with RDMP console GUI.
- Fixed `rdmp cmd` loop exiting when commands entered result in error.
- Fixed autocomplete in `rdmp cmd` mode and enabled for Linux
- Fixed right click context menu being built twice on right click a new node (once for selection and once for right click)

### Changed

- Added timeout of 10 minutes (previously 30 seconds) for counting unique patient identifiers while writing metadata for extractions
- Choose Load Directory now lets you specify invalid directories e.g. when building a load on one computer designed to run on separate computer with an isolated file system.
- Reinvented Console Gui to more closely resemble the windows client

### Dependencies

- Bump SSH.NET from 2016.1.0 to 2020.0.0

## [4.2.0] - 2020-10-19

### Fixed

- Reduced memory overhead during refreshes
- Fixed various graphical/performance issues when running in VDI environments with limited CPU
- Fixed missing scrollbars in Explicit Column Typing user interface
- Fixed various errors that could occur when a [Catalogue] referenced by an extraction is deleted outside of RDMP (e.g. by truncating the database table(s))

### Added

- Support for importing WHERE logic into extraction datasets from other configurations or cohort builder configurations
- Pipeline ID and Name now recorded in logs for Data Extractions
- Added support for viewing extraction logs in tree form (for a given ExtractionConfiguration)
- Added `AllowIdentifiableExtractions` user setting.  Enabling this prevents RDMP reporting an error state when cohorts are created that have the same private and release ID fields.
- Added GoTo from extraction/cohort building filters to the parent Catalogue level filter and vice versa
- Added ability to suppress [LoadMetadata] triggers
- Added ability for Plugins to store custom information about objects in the RDMP Catalogue platform database
- Added IgnoreColumns setting for DLE to ignore specific columns in the final table completely (not created in RAW/STAGING and not migrated)

### Changed

- CLI tools now built for .Net Core 3.1 since 2.2 has reached EOL

## [4.1.9] - 2020-09-17

### Added

- Added ExplicitDateTimeFormat property to flat file attachers and pipeline sources.  Allows custom parsing of dates e.g. where no delimiters exist (e.g. 010120)

## [4.1.8] - 2020-08-17

### Fixed 

- Fixed progress logging still not being allowed to go backwards when logging to database

## [4.1.7] - 2020-08-14

### Changed

- Schema names (Sql Server) are now wrapped correctly e.g. `[My Cool Schema]`
- Progress logged (e.g. done x of y files) can now go backwards.

### Added

- New command `SetArgument` for easier changing of values of modules (e.g. [PipelineComponent]) from command line
- Support for `DescribeCommand` help text on `NewObject` and other commands that take dynamic argument lists (command line)

## [4.1.6] - 2020-08-04

### Added

- Added 'Save Changes' prompt when closing tabs
- Added Import command for bringing in one or more [CohortIdentificationConfiguration] into an existing container (like Merge / UnMerge but for existing configurations)
- Added checks for LoadProgress dates being in sensible ranges during DLE

### Fixed

- Fixed [bug when parsing lists of ints in CLI](https://github.com/HicServices/RDMP/issues/84)

## [4.1.5] - 2020-07-14

### Added

- Added Merge command, for combining two or more configurations in cohort builder into one
- Added Un Merge command for splitting one cohort builder configuration into multiple seperate ones
- Improved error messages in extraction checking when there are:
  -  2+ columns with the same name
  -  2+ columns with the same location in extraction order
  -  Cohort and dataset are on different servers
- Added ability to search by ID in find dialog

### Changed

- Unhandled Application/Thread exceptions (rare) now show in the top right task bar instead of as a popup dialog

### Fixed

- Fixed lookups, supporting documents etc not appearing in the extractable artifacts tree view of the extraction window when non global.

## [4.1.4] - 2020-07-02

### Added

- Custom Metadata Report now supports looping items in a Catalogue (use `$foreach CatalogueItem` to start and `$end` to end)
- Added help to 'New Project' user interface
- Forward/Backward now includes selection changes in tree collections
- Added support for newline replacement in custom metadata doc templates

### Changed

- Improved usability of selecting multiple datasets in the 'New Project' user interface
- When in multiple selection mode, double clicking a row in the object selection dialog will add it to the selection (previously would close the dialog with the double clicked item as the sole selected item)

### Fixed

- Extractable columns Order field defaults to Max + 1 (previously 1).  This results in new columns appearing last in extracted datasets and prevents Order collisions.
- 'Select Core' columns UI button now works correctly with ProjectSpecific Catalogues (previously the highlighted rows would not change)
- Fixed popup error message showing when deleting an ExtractionConfiguration where one or more datasets are currently being edited (in tabs) 
- Fixed context menu opening error that could occur in cohort builder when datasets are not configured properly (e.g. have too many [IsExtractionIdentifier] columns).
- Fixed alias changes not showing up as 'Differences' in edit dataeset extraction user interface
- Fixed bugs in using GoTo menu of document tabs after a Refresh
- Fixed ALTER context sub menu of TableInfo when Server property is null (or other fundamental connection details cannot be resolved).
- Fixed whitespace only literal strings (e.g. `" "`) on command line causing error while parsing arguments
- Fixed bug with YesNoToAll popups launched from ChecksUI when running as a modal dialogue.
- Fixed bug with user setting 'Show Object Collection On Tab Change' when selecting tabs for objects in CohortBuilder configurations.

## [4.1.3] - 2020-06-15

### Added

- Added `-f` option to CLI (`rdmp.exe -f somefile.yaml`) to run all commands in a file
- Added "Go To" to tab right click context menu (previously only available in collections).
- Private key encryption file location can now be customized per user by setting an environment variable `RDMP_KEY_LOCATION`.  This will override any key file location specified in the RDMP platform database.

### Changed

- Frozen Extraction Configurations folder always appears at the bottom of the branch under Projects
- Improved layout of query building errors in QueryBuilder SQL viewing user interfaces

### Fixed

- Fixed bug in tree ordering when comparing a fixed order node to a non fixed order node.

## [4.1.2] - 2020-06-03

### Added

- Ability to create (Project Specific) Catalogues using the Project collection tree view top menu
- Ability to Enable/Disable many objects at once
- Catalogue icons under a load now show full range of status icons (e.g. internal / project specific)

### Changed

- When a load has only one LoadProgress dropdown no longer shows "All available"
- Double clicking a crashed configuration in cohort builder now shows the error message (previously would edit/expand the object).  Error message still accessible via context menu (as previously).
 
### Fixed

- Fixed Order not being considered 'OutOfSync' on ExtractableColumn
- Fixed changes to Catalogue visibility checkboxes not being persisted
- Fixed object caching system when RDMP user has insufficient permissions to view Change Tracking tables. 
- Fixed UserSettings last column sort order multithreading issue (causing File IO permissions error in rare cases)

## [4.1.1] - 2020-05-11


### Added

- Added ability to pick a folder in Metadata Report UI

### Fixed

- Opening 'Recent' items that have been deleted now prompts to remove from list
- Fixed race conditions updating UI during refresh / dispose of activators

## [4.1.0] - 2020-05-05

### Added

- Added tool strip to tree collection user interfaces
- Added new [PipelineComponent] `SetNull` which detects bad data in a specific column of pipeline data and sets cells matching the `Regex` to null
- Added support for template based metadata extractions ([Catalogue] descriptions etc) 
- Added new property RemoteServerReference to RemoteTableAttacher which centralises server name/database/credentials when creating many attachers that all pull data from the same place
- Added double click to expand tree option for RDMP
- When searching (Ctrl+F), exact matches now appear first
- Added RDMP platform database name (and server) to the window title
- Added Export Plugins command (which saves the currently loaded RDMP plugins to the selected folder)
- Double clicking a dataset in the Extraction user interface opens it for editing (previously you had to right click and select Edit)

### Changed

- CohortBuilder interface has been revamped
- Home screen now follows more consistent user experience and includes recently used items
- Catalogue collection no longer expands when CatalogueFolder changes

### Fixed

- LoadProgress with RemoteTableAttacher now works correctly with DBMS that do not support Sql parameter declarations (Oracle / Postgres)

## [4.0.3] - 2020-02-28

### Added

- Added timestamps to Word Metadata Reports (e.g. when document was created)
- Added icon for HashOnDataRelease
- Added Order column to [Catalogue] Collection tree view
- Added ability to disable the TicketingSystem that controls whether datasets can be released (only applies where one has been configured)
- Added ability to customize extraction directory subfolder names
- Added check for stale extraction records when generating a one off Release Document (i.e. not part of a Release workflow)
- Added clarifiaction on what to do if a table is not found during synchronization
- Refresh now shows 'waiting' cursor while updates take effect
- Creating a [Catalogue] from a CatalogueFolder right click context menu now creates the resulting [Catalogue] in that directory
- Added ability to right click a dataset in an [ExtractionConfiguration] and open the directory into which it was extracted (if it was extracted to disk)
- Added Extraction Category column for columns included in the project extractions
- Added command Import [Catalogue] Item Descriptions accessible from the [CatalogueItem] node menu that imports all descriptions (and other fields) from one [Catalogue] into another.
- Added 'Execute' button on [Catalogue] and Extraction dataset SQL viewing windows.
- 'Show' on collection based tab windows now prompts you to pick which you want to navigate to (previously did nothing)
- Datagrid UI now shows server/database names and DatabaseType
- Running Checks or CheckAll now shows the Checks column (if it isn't already visible)
- Added 'Clear Cache' option for clearing the cache on a single [Catalogue] in a cohort builder configuration (without affecting the cache state of the others)
- Added `FOR UPDATE` to the end of the DLE migration query for MySql server (prevents edge case deadlocks when live table changes during migration)

### Changed

- Datagrid/query syntax errors are now more visible and consistent with other SQL IDEs
- Open / New [Catalogue] no longer closes all toolboxes prior to setting up editing layout
- Bulk Process CatalogueItems now defaults to exact matching (ignoring case)
- Changed MySql adapter from `MySql.Data` to `MySqlConnector` (see [FAnsiSql] version 0.11.1 change notes)

### Fixed

- Fixed bug where broken Lookup configurations could result in DQE not passing checks
- Fixed top menu missing some options on extraction/cohort building graphs (e.g. timeout / retry query)
- Fixed DLE backup trigger creation for old versions of MySql (5.5 and earlier)
- Fixed some forms not getting launched when new objects are created (e.g. Supporting Documents)
- Fixed null reference when cancelling adding a SupportingDocument
- Fixed bug in axis section of graph editor where changing value would result in text box loosing focus
- Fixed ticketing system Reason [for not being able to release a configuration] not being displayed on the ReleaseUI

## [4.0.2] - 2020-01-23

### Fixed

- Fixed stack overflow when trying to edit 'unknown pipelines' in Tables tree view
- Undo/Redo button now changes label as well as icon during use
- Fixed null reference when using command `Reports->Generate...->Metadata Report...`
- Fixed bug in console gui where cancelling a property change (e.g. Description) would result in setting the value to null.

## [4.0.1] - 2019-12-03

### Added

- Ability to generate metadata reports for subset of catalogues (e.g. all catalogues in a folder).
- Cohort Builder build log now lists the [IsExtractionIdentifier] column for each cohort set

### Changed

- Cohort Builder now shows "No Cache" when there is no query cache server configured for a configuration instead of "0/1" (or "0/2" etc)

### Fixed

- Fixed issue using the 'context menu' button on compatible keyboards to access the GoTo menu (sometimes menu would not be expandable)
- Fixed issue where ProjectNumber and Version appeared editable in some tree controls (changes were ignored).  These cells are now correctly readonly.
- Fixed bug in log viewer right click (introduced in 4.0.1 command refactoring)
- TestConnection now shows obfuscated connection string when a connection cannot be established (affects RDMP API users only - not core software)
- Fixed changing join direciton in patient index tables not triggering refresh
- Fixed Data Load Engine RAW server credentials when running RDMP installer with sql user authentication (RAW server entry would be created with Integrated Security)

## [4.0.1-rc3] - 2019-11-25

### Added

- Console gui supports short code searches (e.g. "c", "ti" etc)

### Changed

- Updated to [FAnsiSql] 0.10.13

### Fixed

- Fixed various issues with new CLI gui

## [4.0.1-rc2] - 2019-11-20

### Added

- Added interactive terminal user interface `./rdmp gui`

### Changed

- Cloning an Extraction Configuration no longer expands clone and names the new copy "Clone of [..]" (previously name was a guid)
- Select object dialog now display a maximum of 1000 objects (prioritising your search text)
- Logging tasks are now case insensitive

### Fixed

- Fixed Console input in CLI when running under Linux
- Fixed issue where parallel checks could fail due to UI cross thread access
- Fixed bugs in DLE when loading tables with dodgy column names (e.g. `[My Group by lolz]`)
- 
...

## [4.0.1-rc1] - 2019-11-11

### Added

- Support for PostgreSql databases

### Changed

- Sql Server `..` syntax is no longer used (now uses `.dbo.` - or whatever the table schema is).  Since references can be shared by users the default schema notation is not good idea.
- Cohort Query Bulder will now connect to the database containing the data rather than the users default database when querying data on a single database
- Flat file Attachers now process files in alphabetical order (case insensitive) when Pattern matches multiple files (previously order was arbitrary / OS defined)
- Extraction source now specifies database to connect to when a dataset exists in a single database (previously connected to users default server e.g. master)
- Updated to latest version of [FAnsiSql] (0.10.12) for Postgres support
- 
### Fixed

- Fixed handling of credentials where password is blank (allowed)
- Fixed race condition when there are multiple cohort databases that host cohorts for the same project
- Extracting a dataset using Cross Server extraction source now shows the correct SQL in error message when no records are returned by the linkage

## [3.2.1] - 2019-10-30

### Added

- SET containers ([UNION] / [INTERSECT] / [EXCEPT]) now highlight (as a `Problem`) when they will be ignored (empty) or not applied (when they contain only 1 child)

## Fixed

- Fixed bug generating metadata reports that include Catalogues with orphan [ExtractionInformation] (not mapped to an underlying ColumnInfo)
- Fixed bug in column descriptions pie chart where navigate to CatalogueItem(s) would show all CatalogueItems instead of only those missing descriptions
- Fixed bug in example dataset creation where views (vConditions and vOperations) were not marked IsView

## [3.2.1-rc4] - 2019-10-22

### Added 

- Errors during caching (of cohort builder results) now appear in the results control (previously could generate erro popups)
- Patient Index Tables are no longer allowed to have parameters with the same name (but different values) of tables they are joined against
- Sql Parameters (e.g. `@test_code`) now work properly cross [DBMS] (e.g. MySql / SqlServer) when using a query cache.
- Added menu for inspecting the state of a cohort compiler (view SQL executed, build log, results etc)

### Fixed 

- Fixed ExceptionViewer showing the wrong stack trace under certain circumstances
- Fixed cache usage bug where sql parameters were used in queries (cache would not be used when it should)
- Fixed 'View Dataset Sample' user interface generating the wrong SQL when a patient index table has a column alias (e.g. `SELECT chi,AdmissionDate as fish from MyPatIndexTable`)
- Fixed renaming parameters causing UI to incorrectly ask if you want to save changes

## [3.2.1-rc3] - 2019-10-21

### Fixed 

- Fixed bug in cross server query building when using parameters (@testcode etc)

## [3.2.1-rc2] - 2019-10-18

### Added 

- Added GoTo from cohorts to Extraction Configuration(s)

### Changed

- View ThenVsNow Sql in right click context menu of data extractions is only evaluated when run (improves performance).  This results as the command always being enabled.

### Fixed

- Fixed [bug in cross server query building](https://github.com/HicServices/RDMP/commit/a0c6223d1a7793bde4a67b368ae062e8bec3d960#diff-196fcda7990895e9f656c99602d1972b) (via cache) when joining patient index tables on one server to a main dataset on another

## [3.2.1-rc1] - 2019-10-14

### Added

- Long running processes that previously blocked the UI (e.g. create primary key) now have a small dialog describing task and allowing cancellation.
- Proposed Fix dialog now has standard look and feel of RDMP message boxes (including keywords etc)
- Double clicking an executing task in Cohort Builder now shows cohort build log as well as Exception (if any)

### Changed
 
- Database patching user interface presents clearer information about what version upgrade is occuring and the patches that will be applied.
- Updated to latest version of [FAnsiSql] (0.10.7) for task cancellation
- Data load engine no longer lists dropping columns / anonymising in progress if there are no operations actually being performed (e.g. no ANOTables configured)
- Delete is now disabled for the top level container (e.g. "UNION - Inclusion criteria") of cohort builder configuration

### Fixed

- Database patching user interface no longer suggests restarting if the patching process has failed
- Improved usability of StartupUI when no repository connection strings are not set (previously would report status as 'Broken')
- Fixed bug where `DropTableIfLoadFails` of `ExecuteFullExtractionToDatabaseMSSql` would (under fail conditions) drop the destination table even if the table was created by a previous execution of the same pipeline.
- Fixed bug where adding a [Catalogue] to a cohort set container would create an extra duplicate copy (which would appear under orphans)
- Improved cross server cohort query building (e.g. combining cohort sets on seperate servers / server types)
- Fixed bug in checks dual reporting some errors when clicking on red angry face icons

### Removed

- Generate test data window no longer shows the output folder in Windows Explorer when done

## [3.2.0] - 2019-09-16

### Added

- Patient Index Tables now use the source column datatype for caching columns (as long as there is no transform declared).

## [3.2.0-rc1] - 2019-09-13

### Added

- Right clicking a mispelled word now offers spelling suggestions
- You can now add new datasets to an extraction configuration directly from the "Core" folder in Execute Extraction window (rather than having to go back to the DataExport tree view)
- MDFAttacher now checks for existing mdf/ldf files in the RAW server data directory.  Existing files will trigger a warning.  After the warning an attempt is still made to overwrite the file(s) (as occured previously)
- Tab key now also works for autocomplete in SQL editor windows (previously only Enter worked)
- Orphan cohort sets (do not belong to any Cohort Identification Configuration) now appear under a top level folder in 'Cohort Builder' collection
- Extraction Category can now be changed directly from a CatalogueItem, [ExtractionInformation] 
- Extraction Category can be changed for all columns in a [Catalogue] at once by right clicking the or the CatalogueItemsNode (folder under a Catalogue)
- Right clicking a column allows you to Alter its type e.g. increase the size of a varchar field

### Changed

- Help documentation for objects no longer uses NuDoq library (now faster and more maintainable)
- Extraction source component `ExecuteCrossServerDatasetExtractionSource` now never drops the temporary cohort database (previously it would drop it if it created it and CreateTemporaryDatabaseIfNotExists was true)
- Updated to latest version of [FAnsiSql] (0.10.4) for better Oracle, localization and type estimation
- Dashboards now appear in tree view instead of application tool strip and are searchable
- [CatalogueItem] descriptions pie chart has flags for including internal/project specific etc in its counts
- [CatalogueItem] descriptions pie chart now lets you navigate directly to problem objects rather than showing a data table

### Fixed 
- Deleting an object now clears the selection in tree views (previously selection would become an arbitrary object).
- Fixed bug where adding/moving cohort sets between containers ([INTERSECT]/[UNION]/[EXCEPT]) could result in 2 objects with the same Order in the same container (resulting in ambiguous order of execution).
- Fixed UI bug where selecting an extractable [Catalogue] would hide its extractable (small green e) icon overlay
- Fixed bug where deleting a Pinned object would not unpin the object
- Fixed bug where database tables with brackets in the name could break synchronization (these tables are now ignored by RDMP and cannot be imported).
- Fixed bug deleting multiple objects at once when some objects are parents of others (and cause implicit delete).
- Fixed bug with low resolution monitors and the Create New Cohort Wizard
- Fixed bug with low resolution monitors and collections where leading columns could shrink to be no longer visible
- Adding new filters/containers (AND/OR) now correctly expand and highlight the created object in collections
- Fixed AggregateEditorUI could incorrectly offer to save changes even when no changes had been made
- Clonng a Cohort Identification Configuration now preserves custom set container names e.g. "UNION Inclusion Criteria"
- Fixed bug in DataTableUploadDestination where multiple root (DataLoadInfo) logging entries were created for a single large bulk insert 
- Fixed bug in QueryBuilder when there are multiple IsPrimaryExtractionTable tables (Exception thrown was NullReferenceException instead of QueryBuilderException)
- Fixed bug in generating FROM SQL when there are circular [JoinInfo] configured between tables used in the query
- Fixed bug where closing the server/database selection dialog with the X instead of cancel could cause error messages (e.g. in Bulk Import TableInfos)
- Fixed bug where searching for "Pipeline" or "Pipe" did not show all pipelines
- Fixed bug caching patient index tables (cohort creation) when there are multiple tables being joined in the query.
- Fixed error when logging very large (over 4000 characters) to the RDMP logging database

### Removed
- Cohort sets no longer appear under Catalogues (Find / GoTo now open the parent cohort identification configuration)
- Removed OnlyUseOldDateTimes option on DataTableUploadDestination as it didn't actually do anything ([DBMS] type decisions are handled in a standard way by FAnsiSql)

## [3.1.0] - 2019-07-31

### Added

- Cohort sets with HAVING sql now support 'View Dataset Sample' (of matched records)
- Added new property IsView to TableInfo
- Added GoTo menu item Catalogue=>TableInfo
- Added user setting for skipping Cohort Creation wizard
- MDFAttacher emits more messages when looking up location on disk to copy MDF file to.
- Added menu option to set [IsExtractionIdentifier] on a [Catalogue] without having to open ExtractionInformations directly
- Added the ability to set custom number of patients / rows per dataset when creating example datasets (from command line or when setting up client)
- FlatFileAttacher now issues a warning if TableToLoad isn't one of the tables loaded by the currently executing load (previously it would just say 'table x wasn't found in RAW')
- Added (initially hidden) column Order to cohort query builder to help debugging any issues with order of display

### Changed

- Attempting to generate a graph from a query that returns more than 1,000,000 cells now asks for confirmation.
- Updated to latest version of [FAnsiSql] (0.9.4) for better Oracle support
- Oracle extraction commands no longer generate parameters (e.g. @projectNumber).  Previously invalid SQL was generated.
- Improved layout of message boxes and link highlighting
- Add (Copy Of) cohort set no longer complains about creating a copy of one already in the cohort builder configuration
- Extraction destination property CleanExtractionFolderBeforeExtraction now defaults to false (i.e. do not delete the contents of the extraction directory before extracting)
- Extraction destination property CleanExtractionFolderBeforeExtraction is now implemented in the Checks phase of the component lifecycle rather than on reciept of first batch of records (this prevents accidentally deleting files produced by upstream components)
- 
### Fixed 
- Fixed bug in [Catalogue] validation setup window (DQE Validation Rules) which resulted in changes not being saved if it had been refreshed after initially loading
- Fixed scrollbars not appearing in [Catalogue] validation setup window when lots of validation rules are applied to a single column
- Type text dialog prompt now resizes correctly and has a display limit of 20,000 characters for messages
- Fixed bug that prevented exiting if the RDMP directory (in user's application data folder) was deleted while the program was running
- Fixed bug where CatalogueItems created when importing Oracle tables had database qualifiers in the name e.g. "CHI" (including the double quotes)
- Fixed bug where deleting a Filter from a cohort set in a Cohort Identification Query could result in the display order changing to alphabetical (until tab was refreshed).
- Fixed obscure bug in plugins implementing the `ICustomUI` interface when returning a new object in `GetFinalStateOfUnderlyingObject` that resulted in the UI showing a stale version of the object
- Connecting to a non existant server in ServerDatabaseTableSelector now shows the Exception in the RAG icon (previously just showed empty database list)
 
- Fixed bug where adding/removing a column in Aggregate Editor would would reset the Name/Description if there were unsaved changes (to Name/Description)
- Fixed bug where example datasets created would have the text value "NULL" instead of db nulls (only affected initial install/setup datasets)

## [3.0.16-rc2] - 2019-07-17

### Added 

- Example data generated on install can now be given a seed (allows for reproducibility)
- Creating a Query Caching server for an cohort identification AggregateConfiguration now asks you if you want to set it as the default QueryCaching server (if there isn't already one)
- Double clicking a row in SQL query editor user interfaces now shows text summary of the row
- DLE load logs tree view now supports double clicking on messages/errors to see summary
- All RDMP platform objects now have icons even if not visible in the UI (this affects the objects documentation file generation)
- MetadataReport now supports generating data for Catalogues with no extractable columns

### Changed

- Updated to latest version of BadMedicine (0.1.5)
- Improved error message shown when attempting to delete a used patient index table (now lists the users)
- System no longer auto selects objects when there is only 1 option (e.g. when user starts a Release when there is only one [Project] in the system).  This previously created an inconsistent user experience.
- Dita extraction checks no longer propose deleting non dita files in the output directory
- Improved Find (Ctrl+F) dialog layout and added shortcut codes (e.g. typing "c Bob" will return all Catalogues containing the word "Bob")
- Message boxes now display a limit of 20,000 characters (full text can still be accessed by the copy to clipboard button).
- DLE Debug options (e.g. Skip migrating RAW=>STAGING) now appear as a drop down with more descriptive titles (e.g. StopAfterRAW)
 
### Fixed 

- Fixed bug when cloning a Pipeline called "Bob" when there was already an existing Pipeline called "Bob (Clone)"
- Fixed validation issue in some user interfaces of INamed classes (e.g. Catalogue) where all properties were checked for illegal characters instead of just the Name
- Fixed image scaling in Metadata reports to 100% (previously 133%)
- Governance report now properly escapes newlines and quotes in [Catalogue] descriptions when outputting as CSV
- Fixed bug in Plugin code generator for tables with a Name property (previously incorrect C# code was generated)
- Fixed bug in SQL query editor user interface when the query returned a table that included binary columns with large amounts of data in
- Clicking a collection button or using GoTo/Show now correctly pops the relevant collection if it is set to auto dock (pinned).
- Application title bar now correctly updates after loading a tab (previously it was left with the caption "Loading...")
- Un Pinning in a collection using X now correctly maintains tree selection (consistent with the context menu Tree=>UnPin)
- Fixed display order of cohort sets in Cohort Query Builder to correctly match the compiler (previously the tree view order was misleading)

## [3.0.16-rc] - 2019-07-08

### Added 

- Forward/backward navigation in LogViewer now preserves text filters / TOP X
- Added the ability to create example datasets and configurations/projects etc during installation / startup
- Objects with names containing problematic characters (e.g. \ ") are highlighted red
- New right click context menu GoTo shows related objects e.g. which ExtractionConfiguration(s) a [Catalogue] has been used in
- Heatmap hover tool tip now shows more information about the cell value
- 'Other Pipelines' (unknown use case) can now be edited by double clicking.  This prompts user to pick a use case to edit them under
- Creating a Catalogue/TableInfo by importing a file now lets you rename the table after it has been created
- Added new DLE module ExecuteSqlFileRuntimeTask which runs the SQL stored in the RDMP platform database (rather than relying on an sql file on disk like ExecuteSqlFileRuntimeTask)
- RDMP platform database schemas no longer require 100% matching to models.  This allows limited backwards compatibility between minor versions of RDMP in which new fields are added to the database.

### Changed

- Updated to latest version of [BadMedicine] (0.0.1.2)
- Updated to latest version of [FAnsiSql] (0.9.2)
- File=>New now launches modal dialog instead of dropdown menu
- [Project] objects can now be sorted (previously they always appeared alphabetically)
- [Project] creation UI now shows duplicate ProjectNumbers as a Warning instead of an Error allowing users to create 2+ Projects with shared cohorts
- Disabled objects in tree views now appear greyed out instead of red
- Improved message shown when cohorts with null descriptions are preventing cohort importing
- Attempting to deleting an Extractable [Catalogue] no longer shows an error and instead asks if you want to make it non extractable (then delete)
- xmldoc are now shipped inside SourceCodeForSelfAwareness.zip (instead of side by side with the binary).  This avoids an issue where [Squirrel drops xmldoc files](https://github.com/Squirrel/Squirrel.Windows/issues/1323)

### Fixed 

- Fixed bug in CLI (rdmp.exe) where yaml settings would override command line values for connection strings to platform databases
- Disabled smiley controls now render in greyscale
- Fixed bug in Aggregate graphs which included a PIVOT on columns containing values with leading whitespace
- Fixed crash bug in UI responsible for picking the DLE load folder that could occur when when xmldocs are missing
- Fixed bug resolving Plugin dll dependencies where dependencies would only be resolved correctly the first time they were loaded into the AppDomain
- Fixed Culture (e.g. en-us) not being passed correctly in DelimitedFlatFileAttacher
- Fixed bug where Updater would show older versions of RDMP as installable 'updates'

[Unreleased]: https://github.com/HicServices/RDMP/compare/v8.1.0...develop
[8.1.0]: https://github.com/HicServices/RDMP/compare/v8.0.7...v8.1.0
[8.0.7]: https://github.com/HicServices/RDMP/compare/v8.0.6...v8.0.7
[8.0.6]: https://github.com/HicServices/RDMP/compare/v8.0.5...v8.0.6
[8.0.5]: https://github.com/HicServices/RDMP/compare/v8.0.4...v8.0.5
[8.0.4]: https://github.com/HicServices/RDMP/compare/v8.0.3...v8.0.4
[8.0.3]: https://github.com/HicServices/RDMP/compare/v8.0.2...v8.0.3
[8.0.2]: https://github.com/HicServices/RDMP/compare/v8.0.1...v8.0.2
[8.0.1]: https://github.com/HicServices/RDMP/compare/v8.0.0...v8.0.1
[8.0.0]: https://github.com/HicServices/RDMP/compare/v7.0.20...v8.0.0
[7.0.20]: https://github.com/HicServices/RDMP/compare/v7.0.19...v7.0.20
[7.0.19]: https://github.com/HicServices/RDMP/compare/v7.0.18...v7.0.19
[7.0.18]: https://github.com/HicServices/RDMP/compare/v7.0.17...v7.0.18
[7.0.17]: https://github.com/HicServices/RDMP/compare/v7.0.16...v7.0.17
[7.0.16]: https://github.com/HicServices/RDMP/compare/v7.0.15...v7.0.16
[7.0.15]: https://github.com/HicServices/RDMP/compare/v7.0.14...v7.0.15
[7.0.14]: https://github.com/HicServices/RDMP/compare/v7.0.13...v7.0.14
[7.0.13]: https://github.com/HicServices/RDMP/compare/v7.0.12...v7.0.13
[7.0.12]: https://github.com/HicServices/RDMP/compare/v7.0.11...v7.0.12
[7.0.11]: https://github.com/HicServices/RDMP/compare/v7.0.10...v7.0.11
[7.0.10]: https://github.com/HicServices/RDMP/compare/v7.0.9...v7.0.10
[7.0.9]: https://github.com/HicServices/RDMP/compare/v7.0.8...v7.0.9
[7.0.8]: https://github.com/HicServices/RDMP/compare/v7.0.7...v7.0.8
[7.0.7]: https://github.com/HicServices/RDMP/compare/v7.0.6...v7.0.7
[7.0.6]: https://github.com/HicServices/RDMP/compare/v7.0.5...v7.0.6
[7.0.5]: https://github.com/HicServices/RDMP/compare/v7.0.4...v7.0.5
[7.0.4]: https://github.com/HicServices/RDMP/compare/v7.0.3...v7.0.4
[7.0.3]: https://github.com/HicServices/RDMP/compare/v7.0.2...v7.0.3
[7.0.2]: https://github.com/HicServices/RDMP/compare/v7.0.1...v7.0.2
[7.0.1]: https://github.com/HicServices/RDMP/compare/v7.0.0...v7.0.1
[7.0.0]: https://github.com/HicServices/RDMP/compare/v6.0.2...v7.0.0
[6.0.2]: https://github.com/HicServices/RDMP/compare/v6.0.1...v6.0.2
[6.0.1]: https://github.com/HicServices/RDMP/compare/v6.0.0...v6.0.1
[6.0.0]: https://github.com/HicServices/RDMP/compare/v5.0.3...v6.0.0
[5.0.3]: https://github.com/HicServices/RDMP/compare/v5.0.2...v5.0.3
[5.0.2]: https://github.com/HicServices/RDMP/compare/v5.0.1...v5.0.2
[5.0.1]: https://github.com/HicServices/RDMP/compare/v5.0.0...v5.0.1
[5.0.0]: https://github.com/HicServices/RDMP/compare/v4.2.4...v5.0.0
[4.2.4]: https://github.com/HicServices/RDMP/compare/v4.2.3...v4.2.4
[4.2.3]: https://github.com/HicServices/RDMP/compare/v4.2.2...v4.2.3
[4.2.2]: https://github.com/HicServices/RDMP/compare/v4.2.1...v4.2.2
[4.2.1]: https://github.com/HicServices/RDMP/compare/v4.2.0...v4.2.1
[4.2.0]: https://github.com/HicServices/RDMP/compare/v4.1.9...v4.2.0
[4.1.9]: https://github.com/HicServices/RDMP/compare/v4.1.8...v4.1.9
[4.1.8]: https://github.com/HicServices/RDMP/compare/v4.1.7...v4.1.8
[4.1.7]: https://github.com/HicServices/RDMP/compare/v4.1.6...v4.1.7
[4.1.6]: https://github.com/HicServices/RDMP/compare/v4.1.5...v4.1.6
[4.1.5]: https://github.com/HicServices/RDMP/compare/v4.1.4...v4.1.5
[4.1.4]: https://github.com/HicServices/RDMP/compare/v4.1.3...v4.1.4
[4.1.3]: https://github.com/HicServices/RDMP/compare/v4.1.2...v4.1.3
[4.1.2]: https://github.com/HicServices/RDMP/compare/v4.1.1...v4.1.2
[4.1.1]: https://github.com/HicServices/RDMP/compare/v4.1.0...v4.1.1
[4.1.0]: https://github.com/HicServices/RDMP/compare/v4.0.3...v4.1.0
[4.0.3]: https://github.com/HicServices/RDMP/compare/v4.0.2...v4.0.3
[4.0.2]: https://github.com/HicServices/RDMP/compare/v4.0.1...v4.0.2
[4.0.1]: https://github.com/HicServices/RDMP/compare/v4.0.1-rc3...v4.0.1
[4.0.1-rc3]: https://github.com/HicServices/RDMP/compare/v4.0.1-rc2...v4.0.1-rc3
[4.0.1-rc2]: https://github.com/HicServices/RDMP/compare/v4.0.1-rc1...v4.0.1-rc2
[4.0.1-rc1]: https://github.com/HicServices/RDMP/compare/v3.2.1...v4.0.1-rc1
[3.2.1]: https://github.com/HicServices/RDMP/compare/v3.2.1-rc4...v3.2.1
[3.2.1-rc4]: https://github.com/HicServices/RDMP/compare/v3.2.1-rc3...v3.2.1-rc4
[3.2.1-rc3]: https://github.com/HicServices/RDMP/compare/v3.2.1-rc2...v3.2.1-rc3
[3.2.1-rc2]: https://github.com/HicServices/RDMP/compare/3.2.1-rc1...v3.2.1-rc2
[3.2.1-rc1]: https://github.com/HicServices/RDMP/compare/3.2.0...3.2.1-rc1
[3.2.0]: https://github.com/HicServices/RDMP/compare/v3.2.0-rc1...3.2.0
[3.2.0-rc1]: https://github.com/HicServices/RDMP/compare/3.1.0...v3.2.0-rc1
[3.1.0]: https://github.com/HicServices/RDMP/compare/v3.0.16-rc2...3.1.0
[3.0.16-rc2]: https://github.com/HicServices/RDMP/compare/v3.0.16-rc...v3.0.16-rc2
[3.0.16-rc]: https://github.com/HicServices/RDMP/compare/v3.0.15...v3.0.16-rc
[FAnsiSql]: https://github.com/HicServices/FAnsiSql/
[BadMedicine]: https://github.com/HicServices/BadMedicine/

[ExtractionProgress]: ./Documentation/CodeTutorials/Glossary.md#ExtractionProgress
[DBMS]: ./Documentation/CodeTutorials/Glossary.md#DBMS
[UNION]: ./Documentation/CodeTutorials/Glossary.md#UNION
[INTERSECT]: ./Documentation/CodeTutorials/Glossary.md#INTERSECT
[EXCEPT]: ./Documentation/CodeTutorials/Glossary.md#EXCEPT
[IsExtractionIdentifier]: ./Documentation/CodeTutorials/Glossary.md#IsExtractionIdentifier
[DataAccessCredentials]: ./Documentation/CodeTutorials/Glossary.md#DataAccessCredentials
[Catalogue]: ./Documentation/CodeTutorials/Glossary.md#Catalogue
[SupportingDocument]: ./Documentation/CodeTutorials/Glossary.md#SupportingDocument
[TableInfo]: ./Documentation/CodeTutorials/Glossary.md#TableInfo

[ExtractionConfiguration]: ./Documentation/CodeTutorials/Glossary.md#ExtractionConfiguration
[Project]: ./Documentation/CodeTutorials/Glossary.md#Project

[CatalogueItem]: ./Documentation/CodeTutorials/Glossary.md#CatalogueItem
[ExtractionInformation]: ./Documentation/CodeTutorials/Glossary.md#ExtractionInformation
[ColumnInfo]: ./Documentation/CodeTutorials/Glossary.md#ColumnInfo
[CacheProgress]: ./Documentation/CodeTutorials/Glossary.md#CacheProgress

[JoinInfo]: ./Documentation/CodeTutorials/Glossary.md#JoinInfo
[AggregateConfiguration]: ./Documentation/CodeTutorials/Glossary.md#AggregateConfiguration
[PipelineComponent]: ./Documentation/CodeTutorials/Glossary.md#PipelineComponent
[Pipeline]: ./Documentation/CodeTutorials/Glossary.md#Pipeline
[Pipelines]: ./Documentation/CodeTutorials/Glossary.md#Pipeline

[Lookup]: ./Documentation/CodeTutorials/Glossary.md#Lookup
[CohortIdentificationConfiguration]: ./Documentation/CodeTutorials/Glossary.md#CohortIdentificationConfiguration
[LoadMetadata]: ./Documentation/CodeTutorials/Glossary.md#LoadMetadata
[ExtractableCohort]: ./Documentation/CodeTutorials/Glossary.md#ExtractableCohort
[CohortAggregateContainer]: ./Documentation/CodeTutorials/Glossary.md#CohortAggregateContainer
[ExtractionFilter]: ./Documentation/CodeTutorials/Glossary.md#ExtractionFilter
[MigrateUsages]: https://github.com/HicServices/RDMP/pull/666
[ExternalDatabaseServer]: ./Documentation/CodeTutorials/Glossary.md#ExternalDatabaseServer
[RemoteDatabaseAttacher]: ./Rdmp.Core/DataLoad/Modules/Attachers/RemoteDatabaseAttacher.cs<|MERGE_RESOLUTION|>--- conflicted
+++ resolved
@@ -9,11 +9,7 @@
 - Add Ordering to Filters
 - [MSSQL ONLY] Add ability to perform Regex redactions on data loads and existing catalogues
 
-<<<<<<< HEAD
-## [8.3.1] - 2024-10-16
-=======
 ## [8.3.1] - 2024-10-22
->>>>>>> c3c3a1ee
 
 - Improve Performance of regenerating problems with child providers
 - Update UI Tab opening Logic
