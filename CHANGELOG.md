
# Changelog
All notable changes to this project will be documented in this file.

The format is based on [Keep a Changelog](https://keepachangelog.com/en/1.0.0/),
and this project adheres to [Semantic Versioning](https://semver.org/spec/v2.0.0.html).

## [8.2.0] - Unreleased

## Changed

- Add Key-Value store for instance settings
- Allow for Re-extractions of projects to a database, see [ExecuteFullExtractionToDatabaseMSSql](Documentation\DataExtractions\ExecuteFullExtractionToDatabaseMSSql.md)
<<<<<<< HEAD
- Add ability to customise LoadMetdata Folder Location. See [LoadMetadata](Documentation\DataLoadEngine\LoadMetadata.md)

=======
- Allow DQE graphs to be scrollable and scalable
- Allow for partial refreshes of time-based DQE charts
>>>>>>> 61d7c9f9

## [8.1.6] - 2024-05-27

## Changed

- Improve error messages for Multi-ExtractionIdentifier extractions
- Add prompt to rename container when adding a cohort filter
- Allow for column selection when using the RemoteTableAttacher
- Fix to remove stack trace button from non error popups
- Add ability to set Extraction Category as "Not Extractable"
- Replace BadMedicine v1.2.1 with SynthEHR v2.0.0
- Fix issue with RDMP being slow to load when having numerous Load Metadatas
- Fix issue creating logging databases on PostgreSQL servers

## [8.1.5] - 2024-04-03

## Changed

- Migrate from .net7 to .net8
- Add timeout override to remote table selectors
- Extractions now remember the last used pipeline
- Allow for custom .bak file physical locations during data loads
- Add ability to have multiple data loads for a single catalogue
- Allow for Project Specific Catalogues to have multiple extraction identifiers
- Fix issue with notification popups being inaccessable when RDMP is minimised
- Allow for Catalogues with Non-Core extraction categories to be made Project specific
- Bump coverlet.collector from 6.0.0 to 6.0.1
- Bump svenstaro/upload-release-action from 2.7.0 to 2.9.0 
- Bump Autoupdater.NET.Official from 1.8.4 to 1.8.5 
- Bump CsvHelper from 30.0.1 to 31.0.0
- Bump SSH.NET from 2023.0.1 to 2024.0.0 
- Bump SixLabors.ImageSharp.Drawing from 2.1.0 to 2.1.1 
- Bump MongoDB.Driver from 2.23.1 to 2.24.0
- Bump NUnit from 4.0.1 to 4.1.0 
- Bump FluentFTP from 49.0.1 to 49.0.2 
- Bump YamlDotNet from 15.1.1 to 15.1.2
- Bump SixLabors.ImageSharp from 3.1.2 to 3.1.3
- Bump SixLabors.ImageSharp.Drawing from 2.1.1 to 2.1.2
- Bump HIC.BadMedicine from 1.1.2 to 1.2.0 
- Bump coverlet.collector from 6.0.1 to 6.0.2 
- Bump HIC.FansiSql from 3.2.1 to 3.2.2
- Bump NUnit.Analyzers from 4.0.1 to 4.1.0 
- Bump Terminal.Gui from 1.15.1 to 1.16.0 
- Bump HIC.BadMedicine from 1.2.0 to 1.2.1 
- Bump NPOI from 2.6.2 to 2.7.0 


## [8.1.4] - 2024-02-19

## Changed

- Add ability to use Extraction Category with Project Specific Catalogues
- Allow arbitrary MDF files from foreign file systems to work with the MDF Attacher, see [MDFAttacher](Documentation\DataLoadEngine\MDFAttacher.md)
- Update Excel Attacher to read data from arbitrary start points within sheets
- Add Time based filtering of remote table and database attachers

## [8.1.3] - 2024-01-15

### Changed

- Fixed Upgrade path issue for RDMP version 8.0.X
- Fix excessive selection on local file storage settings
- Fix to SMTP Data Load module crashing

## [8.1.2] - 2024-01-09

### Changed

- Add command to dump current platform DB to directory
- Reorder Process Task Enum order to restore old cached process tasks
- Add quickstart instructions
- Add ability to configure and use local file system storage in windows GUI
- Truncate ProgressLog messages that would exceed database varchar limit

## [8.1.1] - 2023-12-01

### Changed

- Improved file transfer (FTP/SFTP/FTPS) support
- Improved Plugin Bundling
- Add ability to bundle UI notifications from plugin pipeline components
- Add ability to use .bak files as data load

## [8.1.0] - 2023-09-19

### Changed

- Refactor build process
- Update Scintilla
- Add LibArchive.Net 0.1.3 for archive reading support
- Batching of progress log writing to improve performance
- Add Begin/End flags for DataTable loads to improve performance of large writes
- Removable default logging server
- Increase Progress Log timeout to account for long db lock queue
- Allow users to clear all settings
- Plugin updates are now installed in the correct place
- Move Terminal.Gui to Core rather than duplicating in both CLI and GUI
- Remove Moq Library in favour of NSubstitute
- Add max message length check when logging notifications to prevent erroneous DB write attempts

## [8.0.7] - 2022-11-22

### Changed

- Substantial new documentation and updates
- Bump System.Threading.AccessControl from 6.0.0 to 7.0.0
- Bump System.Security.Permissions from 6.0.0 to 7.0.0
- Bump Microsoft.NET.Test.Sdk from 17.3.2 to 17.4.0
- Bump System.DirectoryServices.Protocols from 6.0.1 to 7.0.0
- Bump NUnit3TestAdapter from 4.3.0 to 4.3.1
- Bump HIC.BadMedicine from 1.1.1 to 1.1.2
- Bump CsvHelper from 30.0.0 to 30.0.1


## [8.0.6] - 2022-11-08

### Added

- Documentation for custom metadata reports

### Fixed

- Fixed bug selecting metadata report to run on all [Catalogue] in a folder

## [8.0.5] - 2022-11-04

### Fixed

- Fixed right clicking in empty space of a collection not passing correct object to UI Plugins
- Fixed console gui check/execute on engines (DQE, DLE etc) not working with YamlRepository backends [#1468](https://github.com/HicServices/RDMP/issues/1468)
- Fixed bug where some DbDataReader instances were not properly disposed [#1476](https://github.com/HicServices/RDMP/issues/1476)

## [8.0.4] - 2022-10-24

### Added

- Added IgnoreMissingTables setting for [RemoteDatabaseAttacher] which allows you to load only the tables that exist on the remote (and in the load)
- Add overrides for mdf/ldf local paths to MDFAttacher
- Added 'Persistent RAW' setting for [LoadMetadata]

### Fixed

- Fixed capitalization and database type differences resulting in missing tree entries of TableInfos

## [8.0.3] - 2022-10-04

### Fixed

- Fixed `ViewLogs` command not working properly on command line when passed an [ExternalDatabaseServer](logging server) [#1447](https://github.com/HicServices/RDMP/issues/1447)
- Fixed bulk import (existing) tables breaking in some corner cases (e.g. when there are broken [Catalogue] from a previous import)
- Fixed YamlRepository not implementing Release Logs API member
- Fixed issues with YamlRepository loosing stored [DataAccessCredentials] passwords
- Fixed `--help` on command line showing help text twice

## [8.0.2] - 2022-10-03

### Fixed

- Rolled back from broken Terminal.Gui 1.8.2 dependency (breaks Console Sql Editor) - see [#1448](https://github.com/HicServices/RDMP/pull/1448)

## [8.0.1] - 2022-09-30

### Fixed

- Fixed Saved Cohort Save button not enabling when updating server/database or credentials [#1259](https://github.com/HicServices/RDMP/issues/1259)
- Fixed not being able to clear properties on PipelineComponents when Type is an Array of database objects [#1420](https://github.com/HicServices/RDMP/issues/1420)
- Fixed bug with Commit system not refreshing after delete
- Fixed bug with Commit system when working with Plugins that have custom repositories
- Fix deleting ExternalDatabaseServer with YamlRepository not clearing default (e.g. deleting default logging server)
- Fixed stale references in YamlRepository breaking on startup (ServerDefaults.yaml and CredentialsDictionary.yaml) 
- Fixed empty yaml files causing errors (e.g. deleting contents of ServerDefaults.yaml)
- Fixed string encryption on [ExternalDatabaseServer] objects created with YamlRepository


### Added

- Added command line switch `--skip-patching` to prevent running patches and launch the application as normal (can help debugging patch issues) [#1392](https://github.com/HicServices/RDMP/issues/1392)
- Added 'open file' to Console SQL Editor for easier running of .sql files [#1438](https://github.com/HicServices/RDMP/issues/1438)

## [8.0.0] - 2022-09-27

**Contains database patch to add support for Commit system and expanded Folder support**

### Fixed

- Added better error message when there are problems with naming etc of a new cohort being committed [#1408](https://github.com/HicServices/RDMP/issues/1408)
- Fixed null references when Exceptions are surfaced before main UI has loaded
- Fixed a null reference trying to save [TableInfo] objects in application after setting the `Database` field to null.
- Fixed `ViewLogs` command not working from Console Gui

### Added

- Added `SetDefault` command for changing default logging/dqe etc servers from command line
- Added yes/no popup for 'partial matches' when Guessing [CatalogueItem] to [ColumnInfo] mappings (e.g. when remapping metadata layer to a new underlying table) [#1400](https://github.com/HicServices/RDMP/issues/1400)
- Added UI support for changing `UseAliasInsteadOfTransformInGroupByAggregateGraphs` user setting [#1393](https://github.com/HicServices/RDMP/issues/1393)
- Added `DoNotUseHashJoinsForCatalogues` to `ExecuteDatasetExtractionSource` [PipelineComponent] [#1403](https://github.com/HicServices/RDMP/issues/1403)
- Iteratve extractions ([ExtractionProgress]) now have more warnings during checking [#1395](https://github.com/HicServices/RDMP/issues/1395) _(All errors can be suppressed in UserSettings)_
  - Attempting to release a dataset before all batches have been extracted now results in R015
  - If a batch resume is being performed and the previous extraction audit does not contain the same cohort you will get error R017
  - If a batch resume is being performed but no audit can be found then you get error R016


## [7.0.20] - 2022-09-08

### Fixed

- Fixed null reference introduced after new Bitmap dependency refactoring [#1398](https://github.com/HicServices/RDMP/issues/1398)


## [7.0.19] - 2022-09-05

### Fixed

- Fixed a bug inserting into old logging databases


## [7.0.18] - 2022-08-30

### Added
- Added 'Set Description' command to [AggregateConfiguration] context menu
- Template cohort builder aggregates can be dragged onto extraction datasets to import the container tree [#1307](https://github.com/HicServices/RDMP/issues/1307)
- Having a JoinInfo between 2 columns that have different collations is now flagged by ProblemProvider [#1288](https://github.com/HicServices/RDMP/issues/1288)
- Added command `SetExtractionPrimaryKeys` for controlling which columns (if any) will make the primary key when extracting to database [#1335](https://github.com/HicServices/RDMP/issues/1335)
- Added ability to pop out tooltips/problems into modal popup [#1334](https://github.com/HicServices/RDMP/issues/1334)

### Changed
- The 'Core' folder in extraction execution user interface is no longer disabled when empty [#1377](https://github.com/HicServices/RDMP/issues/1377)
- Datasets in extraction UI are no longer expanded by default (i.e. to show Supporting Documents/Sql) [#1264](https://github.com/HicServices/RDMP/issues/1264)
- Removed restriction preventing [Lookup] requiring all foreign key columns being from the same table [#1331](https://github.com/HicServices/RDMP/issues/1307)
- If there are multiple IsPrimaryExtractionTable involved in a query then the one with the IsExtractionIdentifier column (if any) will be picked (previously QueryBuildingException was thrown) [#1365](https://github.com/HicServices/RDMP/issues/1365)

### Fixed

- Running RDMP cli without supplying repository connection details (and after deleting `Databases.yaml`) now results in a specific error message instead of null reference [#1346]https://github.com/HicServices/RDMP/issues/1346
- Fixed Pipeline components who run in threaded but call UI methods resulting in unstable UI components [#1357](https://github.com/HicServices/RDMP/issues/1357)
- Fixed deleting an [ExtractionConfiguration] with Selective Refresh enabled not removing it from UI [#1375](https://github.com/HicServices/RDMP/issues/1375)
- YamlRepository now saves LoadModuleAssembly binary content as a `.nupkg` file instead of string yaml [#1351](https://github.com/HicServices/RDMP/issues/1351)
- Fixed Console Gui activator 'Select File' dialog having a confusing title of "Directory" [#1282](https://github.com/HicServices/RDMP/issues/1282)


## [7.0.17] - 2022-08-01

### Added

- Icons in 'edit extraction columns' window now shows IsExtractionIdentifier and Extraction Primary Key status [#1312](https://github.com/HicServices/RDMP/issues/1312).

### Fixed

- Fixed Release not working from CLI (Bug introduced in 7.0.16)
- Fixed some old legacy plugins breaking startup if installed

## [7.0.16] - 2022-07-25

- Bugfix release due to build issues in releasing 7.0.15
- Bump YamlDotNet from 11.2.1 to 12.0.0

## [7.0.15] - 2022-07-22

### Added

- Added checkbox for show/hide ProjectSpecific Catalogue columns in extraction configuration UI [#1265](https://github.com/HicServices/RDMP/issues/1265)
- Integration tests and example scripts that can be run using RDMP command line `-f` option
- The `Set` command no longer cares about property capitalization
- Command line engines (e.g. `dle`) now optionally support specifying objects in command notation e.g. `-l "LoadMetadata:Load*Frank"` instead of `-l 1232`

### Fixed

- Fixed multiple calls to Refresh in DataExportPropertyManager causing Exception in extraction checks [#1274](https://github.com/HicServices/RDMP/issues/1274)
- Fixed issues with Advanced column reorder dialog [#1273](https://github.com/HicServices/RDMP/issues/1273)
  - Row size no longer cuts off bottom pixels of column name(s)
  - Multi delete is now supported
  - Pasted column name(s) with spaces e.g. `[my cool col]` now work
- Fixed null reference in extraction checks when extracting a dataset where the original [ExtractionInformation] has been deleted [#1253](https://github.com/HicServices/RDMP/issues/1253)
- Added an error provider message for when too many characters are entered in UIs with databindings [#1268](https://github.com/HicServices/RDMP/issues/1268).
- Fixed running on command line with `-f somefile.yaml` being considered 'interactive' (i.e. RDMP would pause to ask you questions like 'are you sure?')
- Fixed issue where DataTableUploadDestination pipeline component would refuse to load tables (e.g. from CSV) where the column has a full stop in it (e.g. `"mycol."`) [1269](https://github.com/HicServices/RDMP/issues/1269)

## [7.0.14] - 2022-06-27

### Added

- Added 'Run Detached' (run task in subprocess).  Uses [ConsoleControl](https://github.com/dwmkerr/consolecontrol).
- Added toFile option to all CLI 'View Data' commands
- When calling commands on the RDMP command line the 'cmd' verb is now optional e.g. you can now enter just `./rdmp list Catalogue`
- Added `-q` option to suppress console logging.  Allows better piping of commands e.g. to file etc
- ProblemProvider can now detect unquoted dates in parameter values [#1197](https://github.com/HicServices/RDMP/issues/1197)
- Added a `NLog.template.config` file to releases for easily enabling diagnostics logging to disk (NLog logging is still disabled by default for the windows client)
- Performance metrics (refresh time, menu building times) are now passed to NLog logging when enabled in windows client [#1227](https://github.com/HicServices/RDMP/issues/1227)
- Plugin UploadFileUseCase pipeline components can now declare `IPipelineRequirement<IBasicActivateItems>`
- Added ability to link deprecated objects to a new version [#949](https://github.com/HicServices/RDMP/issues/949)
- Deprecate command now supports deprecating multiple objects at once on CLI
- Made "Could not reach cohort..." warning suppressible [#1243](https://github.com/HicServices/RDMP/issues/1243)
- SetUserSetting now works for error codes e.g. `SetUserSetting R011 Success` [#1242](https://github.com/HicServices/RDMP/issues/1242)
- Describe command now shows syntaxes that should be used to satisfy parameters on command line
- Made 'Failed to execute Top 1' error when checking a dataset extraction a user configurable error (i.e. user can now set that to ignore)
- Added a warning for when columns in an [ExtractionConfiguration] are 'text' or 'ntext' [#1255](https://github.com/HicServices/RDMP/issues/1255)

### Changed

- The following console commands have been removed and __are instead now supported with `ViewData` command directly__ e.g. `./rdmp ViewData Catalogue:1`
  - ViewCatalogueData
  - ViewCohortIdentificationConfiguration
  - ViewCohortSample
  - ViewSample
- Removed the DescribeCommand CLI command.  Now you can just use 'Describe' e.g. `./rdmp describe Deprecate`

### Fixed

- Fixed user being able to edit filters of a frozen [ExtractionConfiguration]/[CohortIdentificationConfiguration]
- Fixed bug with `ExecuteCrossServerDatasetExtractionSource` guid table name pattern [#1256](https://github.com/HicServices/RDMP/issues/1256)

## [7.0.13] - 2022-05-30

### Changed

- 'View Aggregate' now explicitly applies an ORDER BY count descending.
- New CatalogueItems are now always marked Core (affects drag and drop and new Catalogue creation) - [#1165](https://github.com/HicServices/RDMP/issues/1165),[#1164](https://github.com/HicServices/RDMP/issues/1164)
- If a Catalogue is defined for a Lookup TableInfo then only Core extractable columns will be released (previously all columns were released) [#692](https://github.com/HicServices/RDMP/issues/692)
- Sql Parameters with no value defined are no longer flagged as Problem by ProblemProvider if they have value sets defined [#1180](https://github.com/HicServices/RDMP/issues/1180)
- CatalogueItems now appear in specific folders by Extraction Category [#1112](https://github.com/HicServices/RDMP/issues/1112).

### Added

- Added tracking of SQL/Datagrid splitter distance in user settings.  This allows users to resize how much SQL vs results they see and automatically persist the change.
- Added `CrashAtEnd` system for DLE that allows Attachers to flag a load as a failure without halting execution [#1157](https://github.com/HicServices/RDMP/issues/1157)
- Added `SimpleTicketingSystem` which simply opens the given URL+ticket [#775](https://github.com/HicServices/RDMP/issues/775)
- Added UserSettings editing UI to Console Gui
- Added ability to suppress tree expansion when opening Cohort Builder configurations
- Added a loading spinner for when find is still searching
- Adding a parameter to a filter now shows its initial value [#1201](https://github.com/HicServices/RDMP/issues/1201)
- ProblemProvider now indicates a problem when no ExtractionDirectory is set on a Project in its directory node [#1254](https://github.com/HicServices/RDMP/issues/1254)

### Removed

- Removed Pin system (anchoring an object to the top of a collection tree).

### Fixed

- Fixed order of Sql Parameters not always being first in tree
- Prevented Find/Select columns showing sort indicator when it is not supported
- Fixed `DistinctStrategy.OrderByAndDistinctInMemory` in batch processing retries [#1194](https://github.com/HicServices/RDMP/issues/1194)
- Fixed GoTo where path includes CatalogueFolder in CLI gui

## [7.0.12] - 2022-05-16

### Added

- Added Error/Warn highlighting in console gui run/check windows
- Added 'RAWTableToLoad' dropdown property to RemoteTableAttacher to prevent mispellings when typing table names - [#1134](https://github.com/HicServices/RDMP/issues/1134)
- Added optional argument to 'ExecuteCommandConfirmLogs' that requires rows were loaded by the DLE to pass
- Added ability to search the UserSettings UI 
- Added a prompt to configure JoinInfos when adding a new table to an existing Catalogue
- Added support for viewing more than 650 columns at once in the RDMP windows client UI

### Fixed

- Empty cohort builder containers are now treated as disabled by query builder when StrictValidationForCohortBuilderContainers is off [#1131](https://github.com/HicServices/RDMP/issues/1131)
- Fixed line numbers being clipped when greater than 99 [#1162](https://github.com/HicServices/RDMP/issues/1162)

### Changed

- Queries generated by RDMP are no longer automatically executed as soon as the SQL view tab is opened.  Users can enable 'AutoRunSqlQueries' under user settings to revert this change.

## [7.0.11] - 2022-05-03

### Added

- Added new command 'RefreshBrokenCohorts' for clearing the 'forbid list' of unreachable cohort sources - [#1094](https://github.com/HicServices/RDMP/issues/1094)
- Added new command 'SetAggregateDimension' for changing the linkage column in cohort builder for an [AggregateConfiguration] - [#1102](https://github.com/HicServices/RDMP/issues/1102)
- Added abilty to skip CIC validation checks when opening the commit cohort dialogue - [#1118](https://github.com/HicServices/RDMP/issues/1118)
- Ability to change cohort table name when using ExecuteCrossServerDatasetExtractionSource - [#1099](https://github.com/HicServices/RDMP/issues/1099)
- Added Success bar to ProgressUI
- Added new user setting Auto Resize Columns which will automatically resize columns within the RDMP interface where it makes sense to. E.g. the execute pipeline window and "checks" ui. More changes to be implemneted over time.

### Changed

- Dll load warnings must now be enabled otherwise the information is reported as Success (see user settings error codes R008 and R009)
- The Choose Cohort command no longer lets you pick deprecated cohorts - [#/1109](https://github.com/HicServices/RDMP/issues/1109)

### Fixed

- Fixed resizing issue on License UI when using very low resolution
- Fixed connection strings dialog 'Save as yaml...' producing invalid entry for 'DataExportConnectionString' - [#1086](https://github.com/HicServices/RDMP/issues/1086)
- Fixed various startup errors when Databases.yaml strings are invalid.
- Fixed bug with the 'unreachable' picturebox icon not being clickable
- Fixed unreachable catalogue database resulting in the Startup form immediately closing
- Fixed being able to drag filters/containers onto API calls in Cohort Builder -[#1101](https://github.com/HicServices/RDMP/issues/1101)
- Fixed regression in 7.0.10 where calling `public void ClearDefault(PermissableDefaults toDelete)` multiple times caused an Exception
- Fixed `ExecuteCrossServerDatasetExtractionSource` to work properly with identifiable extractions - [#1097](https://github.com/HicServices/RDMP/issues/1097)
- Fixed bug in cohort builder where dragging into the Execute button would turn it into an editable dropdown menu [#1098](https://github.com/HicServices/RDMP/issues/1098)
- Fixed RemoteTableAttacher logging only the database name and not the table name in RDMP DLE - [#1110](https://github.com/HicServices/RDMP/issues/1110)
- Fixed a bug in SelectiveRefresh mode where deleting a root container of an aggregate or extractable dataset would result in an error
- Fixed Error bar in ProgressUI not showing when committing a cohort - [#1124](https://github.com/HicServices/RDMP/issues/1124)

## [7.0.10] - 2022-04-25

### Added

- "parameter description" and "property name" have been added to the "set value" option for filters - https://github.com/HicServices/RDMP/issues/1034
- Filter parameter values are now prompted for the user when adding existing filter without known good value sets - https://github.com/HicServices/RDMP/issues/1030
- "Set Parameter Value(s)" option added to filter menus so you can more easily change the parameter values - https://github.com/HicServices/RDMP/issues/1035
- Added 'SelectiveRefresh' user setting
- Add options to create an extraction from a Cohorts right click menu and main userinterface - https://github.com/HicServices/RDMP/issues/1039
- Warnings are now shown if "non core" column are used for an extraction/release - https://github.com/HicServices/RDMP/issues/1024
- Added AlwaysJoinEverything user setting for always forcing joins in CohortBuilder - https://github.com/HicServices/RDMP/issues/1032
- Added UsefulProperty columns back into Find/Select dialog - https://github.com/HicServices/RDMP/issues/1033
- Added Extraction/Release warnings for extractions that contain Internal/Deprecated/SpecialApproval fields - https://github.com/HicServices/RDMP/issues/1024
- Added right click context menu support for console gui
- Cohorts now have right click option "Go To -> Project(s)"

### Fixed

- Fixed bug preventing example datasets being created from the RDMP UI client because checkbox was disabled
- "Exisiting" filter typo corrected - https://github.com/HicServices/RDMP/issues/1029
- Fixed refreshes sometimes changing selection in Data Export tree - https://github.com/HicServices/RDMP/issues/1008


### Changed

- New filters are now highlighted correctly when added to a CIC - https://github.com/HicServices/RDMP/issues/1031
- Creating a new Extracion Configuration will now ask the user for Name, Cohort and Datasets to be included for the extraction - https://github.com/HicServices/RDMP/issues/983
- AllowIdentifiableExtractions is now an ErrorCode so can be set to Success instead of always being Fail or Warning (i.e. to completley ignore it).
- The extractability of columns are no longer saved if a Dataset is removed from an Extraction Configuration - https://github.com/HicServices/RDMP/issues/1023
- "Show Pipeline Completed Popup" now enabled by default - https://github.com/HicServices/RDMP/issues/1069
- Cohorts are now "emphasise" after being commited. If part of one project it will highlight under that project.


## [7.0.9] - 2022-03-29

### Added

- Added command CreateNewCohortFromTable which creates a cohort from a table directly without having to first import it as a [Catalogue]
- Import Catalogue filter now allows selecting multiple filters at once.
- Improved performance of Select objects dialog when there are many objects available to pick from
- Made Select objects dialog filter in the same way as the Find dialog (i.e. support short codes and Type names)
- Ability to select multiple objects at once when adding to a Session
- Ability to find multiple objects at once (ctrl+shift+f)
- Added new pipeline component CohortSampler


### Fixed

- Fixed newlines in CatalogueItem descriptions not being output correctly in docx metadata report
- Fixed iterative data loads run on the CLI throwing and returning non zero when caught up to date with load progress (when running in iterative mode)
- Pipeline component order is now "correct" and will list more important variables at the top rather than at the bottom - https://github.com/HicServices/RDMP/issues/996
- Fixed bug where Pipeline objects could not be deleted from the `Tables (Advanced)` tree
- Removing a datset from an [ExtractionConfiguration] now deletes any extraction specific column changes (i.e. changes are not persisted if the dataset is added back in again)
- Fixed Release button prompting to pick [Project] when clicked in the ExecuteExtractionUI [#963](https://github.com/HicServices/RDMP/issues/963)

### Changed

- Processes wanting to run a Pipeline using the current user interface abstraction layer `IPipelineRunner GetPipelineRunner` must now provide a task description and UI look and feel as a `DialogArgs` argument.

## [7.0.8] - 2022-03-08

### Fixed

- Fixed Startup skipping some plugin dlls during load and enabled multithreading
- Fixed CLI not showing underlying exception when unable to reach platform databases

### Removed

- CSV files with unclosed leading quotes are no longer preserved when using IgnoreQuotes (side effect of updating CsvHelper)

## [7.0.7] - 2022-03-01

*Database Patches Included (enables ExtractionProgress retry)*

### Added
- Added ArchiveTriggerTimeout user setting [#623](https://github.com/HicServices/RDMP/issues/623)
- Support for referencing plugin objects from command line e.g. `./rdmp.exe cmd delete MyPluginClass:2`
- The word 'now' is a valid date when supplied on the command line
- Ability to sort based on Favourite status [#925](https://github.com/HicServices/RDMP/issues/925)
- Added Frozen column to Cohort Builder tree for easier sorting
- Added ability to query an [ExternalDatabaseServer] from the right click context menu [#910](https://github.com/HicServices/RDMP/issues/910)
- Added an overlay @ symbol for filters that have known parameter values configured [#914](https://github.com/HicServices/RDMP/issues/914)
- Added Retry support to [ExtractionProgress]
- Added new CLI options for RDMP installer `--createdatabasetimeout` and `--otherkeywords` for custom auth setups e.g. Azure/Active Directory Authentication etc.

### Fixed
- Fixed closing and changing instance not consulting tabs before closing
- Fixed bug where setting `SuggestedCategory` on a plugin command resulted in it vanishing from context menu
- Fixed bug with AllowEmptyExtractions not working under some situations
- Fixed [Lookup] creation UI creating CatalogueItem with the suffix _Desc even when you ask it not to in prompt
- Fixed layout bug in rule validation configuration UI where rationale tip was cut off [#909](https://github.com/HicServices/RDMP/issues/909)
- Fixed ViewLogs tab not remembering sort order between usages [#902](https://github.com/HicServices/RDMP/issues/902)

### Changed

- Find sorts ties firstly by favourite status (favourite items appear above others)
- Find sorts ties lastly alphabetically (previously by order of ID)
- Default sort order of ViewLogs on first time use is now date order descending [#902](https://github.com/HicServices/RDMP/issues/902)

## [7.0.6] - 2022-01-25

*Database Patch Included (enables ExtractionProgress batching)*

### Added

- Added [ExtractionProgress] for robustly extracting large datasets in multiple smaller executions
- Added ability to export [ExtractableCohort] to CSV file
- Added 'Created From' column to cohort detail page (parses cohorts AuditLog)

### Fixed

- Fixed a bug where ProjectUI would not show cohorts when some cohort sources are unreachable
- Fixed ProgressUI filter hiding global errors on extraction where the whole operation failed and a dataset filter was selected ([888](https://github.com/HicServices/RDMP/issues/888))
- Fixed a rare dll resolving issue that could occur during startup when running the RDMP windows client from outside the current directory (https://github.com/HicServices/RDMP/issues/877)

### Changed

- Changed right click context menu item 'Delete' to say 'Remove' when deleting a chain or relationship object (e.g. cohort usage by a project) ([#887](https://github.com/HicServices/RDMP/issues/887))
- Restricted [Pipelines] shown to only those where all components are compatible with the input objects (previously on context was checked) (https://github.com/HicServices/RDMP/issues/885)
- "Show All/Incompatible Pipelines" option added to Pipelines dropdown to make a simpler user interface
- When committing a cohort through the Cohort Builder the Project will automatically be selected if it already belongs to a single one (https://github.com/HicServices/RDMP/issues/868)
- Removed requirement for filter parameters to have comments to be published (https://github.com/HicServices/RDMP/issues/582)

## [7.0.5] - 2022-01-10

### Added

- Added ability to open extraction directory for an [ExtractionConfiguration]
- Added diagnostic screen logging last executed command (https://github.com/HicServices/RDMP/issues/815)
- Added tooltips for objects in tree views (https://github.com/HicServices/RDMP/issues/819).
- Added custom icon for [CatalogueItem] that represent transforms on the underlying column (https://github.com/HicServices/RDMP/issues/818)
- Added Extraction Primary Keys to Catalogue tooltip
- Added ability to 'View TOP 100' etc samples on [ExtractionInformation] (previously only available on [ColumnInfo] objects)
- Added icon overlays for 'Is Extraction Identifier' and 'Is Extraction Primary Key' (https://github.com/HicServices/RDMP/issues/830)
- Extraction Information for a Catalogue Item now includes "Transforms Data" property (which shows yes/no based on whether it transform the column data)
- Added 'open load directory' command to [Catalogue] context menu
- Added ability to switch between instances of RDMP using the Locations menu
- Added CLI command `ClearQueryCache`
- Added Description capability to prompts. More descriptions to be added (https://github.com/HicServices/RDMP/issues/814)
- Added description to Publish Filter "Select One" dialog (https://github.com/HicServices/RDMP/issues/813)
### Fixed
- Changed to SHIFT+Enter for closing multiline dialogs (https://github.com/HicServices/RDMP/issues/817)
- Fixed bug where configuring dataset didn't show all available tables when listing optional joinable tables (https://github.com/HicServices/RDMP/issues/804)

### Changed
- Updated CatalogueItemUI (https://github.com/HicServices/RDMP/issues/820)
- Fixed bug where cached aggregates were not considered stale even though changes had been made to their patient index table (https://github.com/HicServices/RDMP/issues/849)
- "You only have one object Yes/No" box has been removed in favour of being more consistent for the user (https://github.com/HicServices/RDMP/issues/811)

## [7.0.4] - 2021-12-08

### Added

- Added `RoundFloatsTo` to ExecuteDatasetExtractionFlatFileDestination
- Added new menu item Diagnostics->Restart Application
- Trying to extract an [ExtractionConfiguration] with a cohort that is marked IsDeprecated now fails checks
- Added [MigrateUsages] setting to cohort creation destination pipeline components.  When enabled and creating a new version of an existing cohort then all unreleased [ExtractionConfiguration] using the old (replaced) cohort switch to the new version
- Added an 'All Tasks', 'All Runs' etc commands to View Logs tab menu
- Added ability to filter [Catalogue] in the Find dialog by Internal/Deprecated etc
- Added search and filter compatible controls to [Pipeline] editing dialog
- Added ability to ignore/elevate specific errors in UserSettings
- Enabled Expand/Collapse all when right clicking whitespace in a tree collection
- Added title to graph charts
- Added a user setting for hiding Series in which all cells are 0/null
- Added `IPipelineOptionalRequirement` interface for Plugin Pipeline Components that can optionally make use of Pipeline initialization objects but do not require them to function.
- Support for templating in `ColumnSwapper` when used in an extraction pipeline (e.g. $n for project number)
- Support for specifying `--ConnectionStringsFile somefile.yaml` when starting RDMP (gui client or CLI)
- Added 'Hash On Release' column to initial new Catalogue extractability configuration dialog (https://github.com/HicServices/RDMP/issues/394)

### Fixed

- Fixed [Pipeline] objects showing an ID of 0 in tree collections
- Fixed the 'filters' count column in [Catalogue] tree collection showing edit control when clicked
- Fixed Find not working when searching by ID for [Pipeline] objects
- Prevented showing out dated cohorts when changing Project half way through defining a cohort
- When plugins contain dlls with differing version numbers then the latest dll version is loaded (previously the first encountered was used)
- Fixed bug in Console Gui where edit window showed value set directly instead of passing through Property Setters
- Fixed bug in Console Gui where password properties showed (encrypted) HEX binary value instead of ****
- Fixed Command Line UI showing abstract and interfaces when prompting user to pick a Type
- Fixed `OverrideCommandName` not working for `ExecuteCommandViewLogs` command
- Fixed `View Logs` commands appearing twice in right click context menu for logging servers objects (once on root and once under 'View Logs' submenu)
- Generate Release Document now shows as impossible when Cohort is not defined or unreachable (e.g. if user does not have access to cohort database)
- Fixed bug where selecting a [PipelineComponent] for which help is unavailable would leave the previously selected component's help visible
- Fixed bug with 'Commit Cohort' storing the target cohort database for future clicks
- Fixed a bug where editing a field like `Description` would fire validation on other properties e.g. `Name` which could slow controls down when validation is slow and change events are fired in rapid succession.
- Edit Catalogue window layout updated to allow errors to be seen on the right hand side of inputs (https://github.com/HicServices/RDMP/issues/758)
- Cohort Identification Configuration descriptions box is now easy to read and edit (https://github.com/HicServices/RDMP/issues/755)
- Fixed bug where RDMP would lose focus when "checks" were being run in background resulting in RDMP appearing unresponsive (https://github.com/HicServices/RDMP/issues/747)
- Fixed bug where some words in RDMP would have spaces in the wrong place (e.g. "W HERE") (https://github.com/HicServices/RDMP/issues/752)

### Changed

- Bump System.Drawing.Common from 5.0.2 to 5.0.3
- Bump System.Security.Permissions from 5.0.0 to 6.0.0
- Bump NLog from 4.7.12 to 4.7.13
- Changed to Dock layout for Pipeline editing control (may improve performance on older machines)
- Removed dependency on `System.Drawing.Common` by updating usages to `System.Drawing`
- Increased size of all text fields in [Catalogue] and [CatalogueItem] to `nvarchar(max)` to support long urls etc
- Updated icons to a more modern look. Catalogue Item image no longer has black corner. Green yellow and red smiley faces have been replaced. Cloud API icon replaced (https://github.com/HicServices/RDMP/issues/712)
- Extract to database now checks for explicit table names amongst pre-existing tables on the destination
- Startup no longer reports non dotnet dlls as 'unable to load' (warnings)
- Added Project number to Title Bar (and full project name to tooltip) for Extraction Configurations (https://github.com/HicServices/RDMP/issues/621)
- Root Cohort Identification Configuration will now highlight SET container issues with red highlight (https://github.com/HicServices/RDMP/issues/681)
- "Data Export" has been renamed to "Projects" to be more consistent (https://github.com/HicServices/RDMP/issues/720)
- Corrected layout of "Master Ticket" in New Project dialog (https://github.com/HicServices/RDMP/issues/735)
- Corrected layout of "Create New Lookup" (https://github.com/HicServices/RDMP/issues/730)
- Aligned buttons for Pipeline options (https://github.com/HicServices/RDMP/issues/721)
- Add "clause" (e.g. WHERE) to SQL attribute input to make it clearer what SQL you need to enter (https://github.com/HicServices/RDMP/issues/751)
- User Settings dialog now has a nicer layout (https://github.com/HicServices/RDMP/issues/760)


## [7.0.3] - 2021-11-04

### Fixed

- Fixed bug with ConfirmLogs when running with multiple [CacheProgress]

## [7.0.2] - 2021-11-03

### Fixed

- Fixed 'package downgrade' dependencies issue with `HIC.RDMP.Plugin.UI`
- Fixed log viewer total time display in logs view when task ran for > 24 hours.
- Fixed not implemented Exception when using username/password authentication and viewing [CohortIdentificationConfiguration] SQL
- Fixed missing 'add sql file process task' in DLE load stage right click context menus


### Added

- Console gui context menu now shows compatible commands from plugins
- Added the 'ConfirmLogs' command for verifying if a task is failing (e.g. a DLE run)

### Changed

- When syncing table columns with the database, the full column (including table name) is displayed in the proposed fix (previously only the column name was displayed).
- Bump Terminal.Gui from 1.2.1 to 1.3.1

## [7.0.1] - 2021-10-27

### Changed

- Bump NLog from 4.7.11 to 4.7.12
- Bump Microsoft.NET.Test.Sdk from 16.11.0 to 17.0.0
- [Catalogue] and [CatalogueItem] edit tab now expands to fill free space and allows resizing

### Fixed

- Fixed Null Reference exception when collection tabs are opened twice
- Fixed CohortBuilder 'Execute' showing ExceptionViewer on the wrong Thread

### Added

- Column visibility and size are now persisted in UserSettings

### Removed

- Removed FillsFreeSpace on columns.  User must now manually resize columns as desired

## [7.0.0] - 2021-10-18

### Changed

- IPluginUserInterface is now in `Rdmp.Core` and therefore you can write console gui or dual mode (console and winforms) plugin UIs
- IPluginUserInterface CustomActivate now takes IMapsDirectlyToDatabaseTable allowing custom plugin behaviour for activating any object
- DatasetRaceway chart (depicts multiple datasets along a shared timeline) now ignores outlier values (months with count less than 1000th as many records as the average month)
- Renamed `SelectIMapsDirectlyToDatabaseTableDialog` to `SelectDialog<T>` (now supports any object Type)
- Selected datasets icon now includes all symbols of the Catalogue they represent (e.g. ProjectSpecific, Internal)
- Changed how RDMP treats cohorts where the data has been deleted from the cohort table.  'Broken Cohort' renamed 'Orphan Cohort' and made more stable
- [CohortAggregateContainer] now show up in the find dialog (you can disable this in UserSettings)
- Bump Microsoft.Data.SqlClient from 3.0.0 to 3.0.1
- Checks buttons on the toolbars are now hidden instead of disabled when inapplicable
- Shortened tool tips in top menu bar

### Removed

- IPluginUserInterface can no longer add items to tab menu bars (only context menus)
- Removed some Catalogue context menu items when the Catalogue is an API call
- Adding a Filter from Catalogue no longer opens it up in edit mode after adding
- Command line execution (e.g. `rdmp cmd ...`) no longer supports user interactive calls (e.g. YesNo questions)
- Removed PickOneOrCancelDialog
- Removed RAG smiley from server connection UI.  Now errors are reported 'Connection Failed' text label

### Added
- Added CatalogueFolder column to Select Catalogue dialog
- Added custom metadata report tokens:
  - $Comma (for use with formats that require seperation e.g. JSON when using the `$foreach` operation)
  - $TimeCoverage_ExtractionInformation (the column that provides the time element of a dataset to the DQE e.g. StudyDate)
- Added support for default values in constructors invoked from the command line (previously command line had to specify all arguments.  Now you can skip default ones at the end of the line)
- Added support for deleting multiple objects at once with the delete command (e.g. `rdmp cmd Delete Plugin true` to delete all plugins)
  - Boolean flag at the end is optional and defaults to false (expect to delete only 1 object)
  - Use `rdmp cmd DescribeCommand Delete` for more information
- Added ability to directly query Catalogue/DataExport to Console Gui
- Added extraction check that datasets are not marked `IsInternalDataset`
- Added ability to script multiple tables at once via right click context menu in windows client
- Support for shortcodes in arguments to commands on CLI e.g. `rdmp cmd describe c:11`
- Added new command 'AddPipelineComponent' for use with RDMP command line
- Added ability to filter datasets and selected datasets by Catalogue criteria (e.g. Deprecated, Internal)
- Added Clone, Freeze, Unfreeze and add dataset(s) ExtractionConfiguration commands to command line
- Added support for identifying items by properties on CLI (e.g. list all Catalogues with Folder name containing 'edris')
- Cloning a [CohortIdentificationConfiguration] now opens the clone
- Added ability to remove objects from a UI session
- Added new command ViewCohortSample for viewing a sample or extracting all cohort identifiers (and anonymous mapping) to console/file
- Added the ability to pick which tables to import during Bulk Import TableInfos
- Added CLI command to create DLE load directory hierarchy ('CreateNewLoadDirectory')

### Fixed
- Fixed deleting a parameter value set failing due to a database constraint
- Fixed a bug where changing the server/database name could disable the Create button when selecting a database
- Added the ability to drop onto the Core/Project folders in the 'execute extraction' window
- Fixed a big where Yes/No close popup after running a pipeline in console gui could crash on 'No'
- Fixed deleting source/destination pipeline components directly from tree UI
- Fixed various issues when viewing the DQE results of a run on an empty table
- DatasetRaceway in dashboards now shows 'Table(s) were empty for...' instead of `No DQE Evaluation for...` when the DQE was run but there was no result set
- Added better error message when trying to create a new RDMP platform database into an existing database that already has one set up
- Fixed [CohortAggregateContainer] and filter containers not showing up in Find when explicitly requested
- Fixed deleting an [ExtractionFilter] with many parameter values configured.  Now confirmation message is shown and all objects are deleted together
- Fixed bug saving an [ExtractionInformation] when it is an extraction transform without an alias
- Fixed bug refreshing Data Export tree collection when deleting multiple Projects/Packages at once (deleted objects were still shown)
- Fixed bug dragging filters into Cohort Builder

## [6.0.2] - 2021-08-26

### Changed

- Bump Microsoft.NET.Test.Sdk from 16.10.0 to 16.11.0
- Bump NLog from 4.7.10 to 4.7.11

### Added

- Support for plugin Catalogues in cohort builder.  These allow you to write plugins that call out to arbitrary APIs (e.g. REST etc) from the RDMP cohort builder

### Fixed

- Fixed ExecuteCommandCloneCohortIdentificationConfiguration asking for confirmation when activation layer is non interactive

## [6.0.1] - 2021-08-12

### Added

- Added new command 'Similar' for finding columns that have the same name in other datasets
- Added the ability to Query Catalogue/DataExport databases directly through RDMP
- Support for custom column names in ColumnSwapper that do not match the names of the lookup columns
- Added ScriptTables command for scripting multiple [TableInfo] at once (optionally porting schema to alternate DBMS types).
- Support for nullable value/Enum types in command constructors

### Fixed

- AlterColumnType command now shows as IsImpossible when column is part of a view or table valued function
- Describe command no longer shows relationship properties
- Fixed layout of Bulk Process Catalogue Items in dotnet 5
- Fixed missing dependency in new installations when rendering Charts

## [6.0.0] - 2021-07-28

### Changed

- Upgraded Sql Server library from `System.Data.SqlClient` to `Microsoft.Data.SqlClient`
- `ExecuteCommandAlterColumnType` now automatically alters \_Archive table too without asking for confirmation
- When foreign key values are missing from lookups, the 'Missing' status is now attributed to the `_Desc` field (previously to the foreign key field)
- Changed Console gui DLE / DQE (etc) execution to use ListView instead of TextView
- Referencing an object by name in a script file now returns the latest when there are collisions e.g. "[ExtractableCohort]" would return the latest one (created during the script execution session)
- Bump YamlDotNet from 11.2.0 to 11.2.1
- Bump SecurityCodeScan.VS2019 from 5.1.0 to 5.2.1
- Command 'Set' now shows as Impossible for property 'ID'
- RDMP no longer complains about mixed capitalisation in server names and will connect using the capitalisation of the first encountered.

## Fixed

- Fixed release engine not respecting `-g false` (do not release Globals)
- Fixed column order in DQE results graph sometimes resulting in shifted colors (e.g. Correct appearing in red instead of green)
- Fixed Prediction rules never being run when value being considered is null (DQE).
- Fixed a bug creating a cohort without specifying a Project from the console
- Fixed bug where searching in console gui could be slow or miss keystrokes
- Fixed bug in console gui where GoTo Project or Cohort would not highlight the correct item
- Fixed bug in console gui where delete key was not handled resulting in a loop if errors occurred trying to delete the object
- Removed limit of 500 characters on extraction SQL of columns

### Added

- Added user setting for filtering table load logs where there are 0 inserts,updates and deletes
- Added support for specifying datatype when calling `ExecuteCommandAlterColumnType`
- Pipeline and DLE components with object list arguments now show the previously selected items in the 'Select Object(s)' popup
- Pressing 'delete' key in console gui edit window now offers to set value of property to null
- Editing a foreign key property (e.g. `PivotCategory_ExtractionInformation_ID`) now shows objects rather than asking for an `int` value directly
- Fatal errrors in console gui now get logged by NLog (e.g. to console/file)
- Added user setting `CreateDatabaseTimeout`

### Removed

- Removed check for DataLoadProgress being before OriginDate of a `LoadProgress`

## [5.0.3] - 2021-06-17

- Hotfix extraction/DLE progress UI layout on some Windows configurations

## [5.0.2] - 2021-06-16

### Changed

- Bump YamlDotNet from 11.1.1 to 11.2.0


### Fixed

- Fixed layout of windows client engine progress controls not filling all available screen space

## [5.0.1] - 2021-06-08

### Added

- Added CLI console gui context menu for [LoadMetadata]
- Commit cohort from CohortIdentificationConfiguration now shows crash message Exception on failure
- Added `--usc` flag to `rdmp gui`.  This allows you to specify using the `NetDriver` for Terminal.Gui (an alternative display driver)
- Added optional file argument to `ExecuteAggregateGraph` command (outputs graph data table to the file specified)
- Added ability to select a [DataAccessCredentials] in table/database selector control
- Added TopX and Filter (text) to console view logs
- Added alternative colour scheme to console gui

### Changed

- Changed `ExtractMetadata` template syntax to require `DQE_` and added year/month/day sub components:
  - `$StartDate`, `$EndDate` and `$DateRange` are now `$DQE_StartDate`, $DQE_EndDate and $DQE_DateRange.
  - Added `$DQE_StartYear`,`$DQE_EndYear`,`$DQE_StartMonth`,`$DQE_EndMonth`,`$DQE_StartDay`,`$DQE_EndDay`
  - Added `$DQE_PercentNull` (must be used with a `$foreach CatalogueItem` block)
  - Added TableInfo and ColumnInfo properties (e.g. `$Server`)
  - Added $DQE_CountTotal
- Improved performance of checks user interface (especially when there are a large number of check messages)

### Fixed

- Fixed arguments not showing up under Pipeline components of 'Other' (unknown) pipelines node
- Fixed refresh speed of console gui causing problems with Guacamole
- Fixed Keyboard shortcuts of pipeline engine execution window sharing the same letters
- Fixed bug running rdmp gui (console) with a remote current directory
- Fixed 'View Catalogue Data' command when run on ProjectSpecific Catalogues
- Fixed 'Import ProjectSpecific Catalogue' command not preserving Project choice in configure extractability dialog
- When importing an existing data table into RDMP and cancelling [Catalogue] creation RDMP will prompt you to optionally also delete the [TableInfo]

### Dependencies

- Bump Terminal.Gui from 1.0.0 to 1.1.1
- Bump HIC.FAnsiSql from 1.0.6 to 1.0.7
- Bump Microsoft.NET.Test.Sdk from 16.9.4 to 16.10.0


## [5.0.0] - 2021-05-05

### Changed

- .Net 5.0 for all, instead of Framework 4.6.1+Core 2.2+Standard 2.0 mix
- Query editor autocomplete now uses integrated autocomplete (no icons, better matching)
- Throttled how often spelling is checked in Scintilla controls.
- Changed message about inaccessible cohorts to a warning instead of an error. 
- Collation is now explicitly specified when creating a new cohort source using the wizard (as long as there is a single collation amongst existing ColumnInfo of that type)

### Added

- Added `$foreach Catalogue` option for custom metadata report templates (to allow prefix, suffixes, table of contents etc)
- Added ability to search for objects by ID in console gui
- More detailed logging of Type decisions when extracting to database
- Added ability to cancel ongoing queries in CLI Sql Editor
- Added 'Reset Sql' and 'Clear Sql' buttons to CLI Sql Editor
- Added ability to set custom timeout for queries in CLI Sql Editor
- Added ability to save results of CLI Sql Editor (table) to CSV
- Added view data/aggregate etc on ColumnInfo objects to list of commands accessible from the CLI gui
- Added 'Go To' commands to CLI gui
- Exposed 'Add New Process Task...' to load stages in CLI menu
- Added 'ViewCatalogueData' command for CLI and CLI GUI use
- Better error reporting when item validators crash during validation execution (now includes constraint type, column name and value being validated).
- Added 'Go To' commands to CLI gui
- Exposed 'Add New Process Task...' to load stages in CLI menu
- Exposed 'View Logs' commands on CLI and CLI gui
- Added minimum timeout of 5 seconds for `CohortIdentificationConfigurationSource`
- 'View Logs' tree view now accessible for CacheProgress objects
- Added query/result tabs to CLI GUI Sql editor
- Console GUI now shows important information (e.g. 'Disabled') in brackets next to items where state is highly important
- Added new command RunSupportingSql
- Console GUI root nodes now offer sensible commands (e.g. create new Catalogue)
- Added Value column to tree views (allows user to quickly see current arguments' values)
- Added 'other' checkbox to 'Create Catalogue by importing a file' (for selecting custom piplelines)
- Command SetExtractionIdentifier now supports changing the linkage identifier for specific ExtractionConfigurations only
- Added new command `AlterTableMakeDistinct`
- Added CLI GUI window for running Pipelines that displays progress
- Added RDMP.Core version number to logs at startup of rdmp cli
- Added graph commands to CLI:
  - ExecuteCommandSetPivot
  - ExecuteCommandSetAxis
  - ExecuteCommandAddDimension


### Fixed

- Fixed CLI database selection UI not using password mask symbol (`*`)
- Fixed CLI GUI message boxes bug with very long messages
- Fixed Custom Metadata template stripping preceeding whitespace in templated lines e.g. `"  - $Name"` (like you might find in a table of contents section of a template)
- Fixed 'Set Global Dle Ignore Pattern' failing the first time it is used by creating a StandardRegex with no/null Pattern
- Fixed order of branches in CLI gui tree
- Fixed importing filter containers not saving Operation (AND/OR)
- Fixed right click menu not showing when right clicking after selecting multiple objects
- Fixed some delete commands not updating the UI until refreshed (e.g. disassociating a [Catalogue] from a [LoadMetadata])
- Fixed text on disassociating a [Catalogue] from a [LoadMetadata]
- Fixed sort order not being respected in cohort summary screen
- Fixed DQE graph when data has dates before the year 1,000
- Fixed `ExecuteCommandCreateNewCatalogueByImportingFile` when using blank constructor and from CLI GUI
- Fixed extraction UI showing "WaitingForSQLServer" when DBMS might not be (now says "WaitingForDatabase").
- Fixed bug where some UI tabs would not update when changes were made to child objects (e.g. deleting a dataset from an extraction using another window in the client)
- Fixed support for UNC paths in SupportingDocument extraction (e.g. \\myserver\somedir\myfile.txt)
- Fixed not being able to add `Pipeline` objects to Sessions

### Dependencies

- Bump System.Drawing.Common from 5.0.0 to 5.0.2
- Bump Moq from 4.16.0 to 4.16.1
- Bump Microsoft.NET.Test.Sdk from 16.8.3 to 16.9.4
- Bump NLog from 4.7.7 to 4.7.10
- Bump SecurityCodeScan.VS2019 from 5.0.0 to 5.1.0
- Bump Newtonsoft.Json from 12.0.3 to 13.0.1
- Bump YamlDotNet from 9.1.4 to 11.1.1
- Bump NUnit from 3.13.1 to 3.13.2

## [4.2.4] - 2021-02-05

- Added CLI commands for viewing/changing `UserSettings` e.g. AllowIdentifiableExtractions
- Added user setting `ShowPipelineCompletedPopup` for always popping a modal dialog on completion of a pipeline execution in the GUI client (e.g. committing a cohort)
- Added new flexible file/directory extraction component `SimpleFileExtractor`

### Changed

- Globals tickbox can now be checked even when there are no explicit files (this allows implicit files e.g. `SimpleFileExtractor` to still run)

### Fixed 

- Fixed MySql backup trigger implementation not updating validTo on the new row entering the table on UPDATE operations

## [4.2.3] - 2021-02-01

### Fixed 

- Fixed rare threading issue with tree representations of Lookups
- Fixed proxy objects context menus not functioning correctly since 4.2.0 (e.g. Catalogues associated with a load) for some commands

### Dependencies

- Bump NUnit from 3.13.0 to 3.13.1

## [4.2.2] - 2021-01-28

### Added

- Added `patch` command to rdmp CLI e.g. `./rdmp patch -b`
- Added ProjectName to ExtractionConfiguration objects visualisation in Find / Select popups

### Fixed

- Fixed erroneous warning where some characters were wrongly reported as illegal e.g. '#' in Filter names 
- Fixed RemoteDatabaseAttacher not logging table name (only database)

### Changed

- Metadata report now lists Catalogues in alphabetical order
- Changed hierarchy multiple parents state to be a Warning instead of an Error

### Dependencies

- Bump Moq from 4.15.2 to 4.16.0
- Bump YamlDotNet from 9.1.1 to 9.1.4
- Bump NLog from 4.7.6 to 4.7.7
- Bump SSH.NET from 2020.0.0 to 2020.0.1

## [4.2.1] - 2021-01-13

### Added

- Choose Load Directory on DLE now shows old value during editing
- Added property suggestions when using ExecuteCommandSet with an incorrect property name
- Added the ability to drag and drop aggregates into other CohortIdentificationConfigurations to import
- Added ColumnDropper that allows a user to specify the columns that should not be extracted in the pipeline.
- Added Favourite/UnFavourite to right click context menus
- CachingHost now logs the state of the CacheProgress being executed first thing on start
- Home screen now supports right click context menu, drag and drop etc
- Added 'Sessions'.  These are tree collection windows similar to Favourites but with a user defined name and limited duration (until closed)

### Fixed

- Fixed startup error when user enters a corrupt connection string for platform database locations.  This bug affected syntactically invalid (malformed) connection strings (i.e. not simply connection strings that point to non existant databases)
- Fixed various issues in ColumnSwapper
  - If input table contains nulls these are now passed through unchanged
  - If mapping table contains nulls these are ignored (and not used to map input nulls)
  - If input table column is of a different Type than the database table a suitable Type conversion is applied
- Data load engine logging checks are better able to repair issues with missing logging server IDs / logging tasks
- Better support for abort/cancel in
  - RemoteTableAttacher
  - ExcelAttacher
  - KVPAttacher
  - RemoteDatabaseAttacher
- Fixed View Inserts/Updates dialog when using non SqlServer DBMS (e.g. MySql)
- Fixed various layout and performance issues with RDMP console GUI.
- Fixed `rdmp cmd` loop exiting when commands entered result in error.
- Fixed autocomplete in `rdmp cmd` mode and enabled for Linux
- Fixed right click context menu being built twice on right click a new node (once for selection and once for right click)

### Changed

- Added timeout of 10 minutes (previously 30 seconds) for counting unique patient identifiers while writing metadata for extractions
- Choose Load Directory now lets you specify invalid directories e.g. when building a load on one computer designed to run on separate computer with an isolated file system.
- Reinvented Console Gui to more closely resemble the windows client

### Dependencies

- Bump SSH.NET from 2016.1.0 to 2020.0.0

## [4.2.0] - 2020-10-19

### Fixed

- Reduced memory overhead during refreshes
- Fixed various graphical/performance issues when running in VDI environments with limited CPU
- Fixed missing scrollbars in Explicit Column Typing user interface
- Fixed various errors that could occur when a [Catalogue] referenced by an extraction is deleted outside of RDMP (e.g. by truncating the database table(s))

### Added

- Support for importing WHERE logic into extraction datasets from other configurations or cohort builder configurations
- Pipeline ID and Name now recorded in logs for Data Extractions
- Added support for viewing extraction logs in tree form (for a given ExtractionConfiguration)
- Added `AllowIdentifiableExtractions` user setting.  Enabling this prevents RDMP reporting an error state when cohorts are created that have the same private and release ID fields.
- Added GoTo from extraction/cohort building filters to the parent Catalogue level filter and vice versa
- Added ability to suppress [LoadMetadata] triggers
- Added ability for Plugins to store custom information about objects in the RDMP Catalogue platform database
- Added IgnoreColumns setting for DLE to ignore specific columns in the final table completely (not created in RAW/STAGING and not migrated)

### Changed

- CLI tools now built for .Net Core 3.1 since 2.2 has reached EOL

## [4.1.9] - 2020-09-17

### Added

- Added ExplicitDateTimeFormat property to flat file attachers and pipeline sources.  Allows custom parsing of dates e.g. where no delimiters exist (e.g. 010120)

## [4.1.8] - 2020-08-17

### Fixed 

- Fixed progress logging still not being allowed to go backwards when logging to database

## [4.1.7] - 2020-08-14

### Changed

- Schema names (Sql Server) are now wrapped correctly e.g. `[My Cool Schema]`
- Progress logged (e.g. done x of y files) can now go backwards.

### Added

- New command `SetArgument` for easier changing of values of modules (e.g. [PipelineComponent]) from command line
- Support for `DescribeCommand` help text on `NewObject` and other commands that take dynamic argument lists (command line)

## [4.1.6] - 2020-08-04

### Added

- Added 'Save Changes' prompt when closing tabs
- Added Import command for bringing in one or more [CohortIdentificationConfiguration] into an existing container (like Merge / UnMerge but for existing configurations)
- Added checks for LoadProgress dates being in sensible ranges during DLE

### Fixed

- Fixed [bug when parsing lists of ints in CLI](https://github.com/HicServices/RDMP/issues/84)

## [4.1.5] - 2020-07-14

### Added

- Added Merge command, for combining two or more configurations in cohort builder into one
- Added Un Merge command for splitting one cohort builder configuration into multiple seperate ones
- Improved error messages in extraction checking when there are:
  -  2+ columns with the same name
  -  2+ columns with the same location in extraction order
  -  Cohort and dataset are on different servers
- Added ability to search by ID in find dialog

### Changed

- Unhandled Application/Thread exceptions (rare) now show in the top right task bar instead of as a popup dialog

### Fixed

- Fixed lookups, supporting documents etc not appearing in the extractable artifacts tree view of the extraction window when non global.

## [4.1.4] - 2020-07-02

### Added

- Custom Metadata Report now supports looping items in a Catalogue (use `$foreach CatalogueItem` to start and `$end` to end)
- Added help to 'New Project' user interface
- Forward/Backward now includes selection changes in tree collections
- Added support for newline replacement in custom metadata doc templates

### Changed

- Improved usability of selecting multiple datasets in the 'New Project' user interface
- When in multiple selection mode, double clicking a row in the object selection dialog will add it to the selection (previously would close the dialog with the double clicked item as the sole selected item)

### Fixed

- Extractable columns Order field defaults to Max + 1 (previously 1).  This results in new columns appearing last in extracted datasets and prevents Order collisions.
- 'Select Core' columns UI button now works correctly with ProjectSpecific Catalogues (previously the highlighted rows would not change)
- Fixed popup error message showing when deleting an ExtractionConfiguration where one or more datasets are currently being edited (in tabs) 
- Fixed context menu opening error that could occur in cohort builder when datasets are not configured properly (e.g. have too many [IsExtractionIdentifier] columns).
- Fixed alias changes not showing up as 'Differences' in edit dataeset extraction user interface
- Fixed bugs in using GoTo menu of document tabs after a Refresh
- Fixed ALTER context sub menu of TableInfo when Server property is null (or other fundamental connection details cannot be resolved).
- Fixed whitespace only literal strings (e.g. `" "`) on command line causing error while parsing arguments
- Fixed bug with YesNoToAll popups launched from ChecksUI when running as a modal dialogue.
- Fixed bug with user setting 'Show Object Collection On Tab Change' when selecting tabs for objects in CohortBuilder configurations.

## [4.1.3] - 2020-06-15

### Added

- Added `-f` option to CLI (`rdmp.exe -f somefile.yaml`) to run all commands in a file
- Added "Go To" to tab right click context menu (previously only available in collections).
- Private key encryption file location can now be customized per user by setting an environment variable `RDMP_KEY_LOCATION`.  This will override any key file location specified in the RDMP platform database.

### Changed

- Frozen Extraction Configurations folder always appears at the bottom of the branch under Projects
- Improved layout of query building errors in QueryBuilder SQL viewing user interfaces

### Fixed

- Fixed bug in tree ordering when comparing a fixed order node to a non fixed order node.

## [4.1.2] - 2020-06-03

### Added

- Ability to create (Project Specific) Catalogues using the Project collection tree view top menu
- Ability to Enable/Disable many objects at once
- Catalogue icons under a load now show full range of status icons (e.g. internal / project specific)

### Changed

- When a load has only one LoadProgress dropdown no longer shows "All available"
- Double clicking a crashed configuration in cohort builder now shows the error message (previously would edit/expand the object).  Error message still accessible via context menu (as previously).
 
### Fixed

- Fixed Order not being considered 'OutOfSync' on ExtractableColumn
- Fixed changes to Catalogue visibility checkboxes not being persisted
- Fixed object caching system when RDMP user has insufficient permissions to view Change Tracking tables. 
- Fixed UserSettings last column sort order multithreading issue (causing File IO permissions error in rare cases)

## [4.1.1] - 2020-05-11


### Added

- Added ability to pick a folder in Metadata Report UI

### Fixed

- Opening 'Recent' items that have been deleted now prompts to remove from list
- Fixed race conditions updating UI during refresh / dispose of activators

## [4.1.0] - 2020-05-05

### Added

- Added tool strip to tree collection user interfaces
- Added new [PipelineComponent] `SetNull` which detects bad data in a specific column of pipeline data and sets cells matching the `Regex` to null
- Added support for template based metadata extractions ([Catalogue] descriptions etc) 
- Added new property RemoteServerReference to RemoteTableAttacher which centralises server name/database/credentials when creating many attachers that all pull data from the same place
- Added double click to expand tree option for RDMP
- When searching (Ctrl+F), exact matches now appear first
- Added RDMP platform database name (and server) to the window title
- Added Export Plugins command (which saves the currently loaded RDMP plugins to the selected folder)
- Double clicking a dataset in the Extraction user interface opens it for editing (previously you had to right click and select Edit)

### Changed

- CohortBuilder interface has been revamped
- Home screen now follows more consistent user experience and includes recently used items
- Catalogue collection no longer expands when CatalogueFolder changes

### Fixed

- LoadProgress with RemoteTableAttacher now works correctly with DBMS that do not support Sql parameter declarations (Oracle / Postgres)

## [4.0.3] - 2020-02-28

### Added

- Added timestamps to Word Metadata Reports (e.g. when document was created)
- Added icon for HashOnDataRelease
- Added Order column to [Catalogue] Collection tree view
- Added ability to disable the TicketingSystem that controls whether datasets can be released (only applies where one has been configured)
- Added ability to customize extraction directory subfolder names
- Added check for stale extraction records when generating a one off Release Document (i.e. not part of a Release workflow)
- Added clarifiaction on what to do if a table is not found during synchronization
- Refresh now shows 'waiting' cursor while updates take effect
- Creating a [Catalogue] from a CatalogueFolder right click context menu now creates the resulting [Catalogue] in that directory
- Added ability to right click a dataset in an [ExtractionConfiguration] and open the directory into which it was extracted (if it was extracted to disk)
- Added Extraction Category column for columns included in the project extractions
- Added command Import [Catalogue] Item Descriptions accessible from the [CatalogueItem] node menu that imports all descriptions (and other fields) from one [Catalogue] into another.
- Added 'Execute' button on [Catalogue] and Extraction dataset SQL viewing windows.
- 'Show' on collection based tab windows now prompts you to pick which you want to navigate to (previously did nothing)
- Datagrid UI now shows server/database names and DatabaseType
- Running Checks or CheckAll now shows the Checks column (if it isn't already visible)
- Added 'Clear Cache' option for clearing the cache on a single [Catalogue] in a cohort builder configuration (without affecting the cache state of the others)
- Added `FOR UPDATE` to the end of the DLE migration query for MySql server (prevents edge case deadlocks when live table changes during migration)

### Changed

- Datagrid/query syntax errors are now more visible and consistent with other SQL IDEs
- Open / New [Catalogue] no longer closes all toolboxes prior to setting up editing layout
- Bulk Process CatalogueItems now defaults to exact matching (ignoring case)
- Changed MySql adapter from `MySql.Data` to `MySqlConnector` (see [FAnsiSql] version 0.11.1 change notes)

### Fixed

- Fixed bug where broken Lookup configurations could result in DQE not passing checks
- Fixed top menu missing some options on extraction/cohort building graphs (e.g. timeout / retry query)
- Fixed DLE backup trigger creation for old versions of MySql (5.5 and earlier)
- Fixed some forms not getting launched when new objects are created (e.g. Supporting Documents)
- Fixed null reference when cancelling adding a SupportingDocument
- Fixed bug in axis section of graph editor where changing value would result in text box loosing focus
- Fixed ticketing system Reason [for not being able to release a configuration] not being displayed on the ReleaseUI

## [4.0.2] - 2020-01-23

### Fixed

- Fixed stack overflow when trying to edit 'unknown pipelines' in Tables tree view
- Undo/Redo button now changes label as well as icon during use
- Fixed null reference when using command `Reports->Generate...->Metadata Report...`
- Fixed bug in console gui where cancelling a property change (e.g. Description) would result in setting the value to null.

## [4.0.1] - 2019-12-03

### Added

- Ability to generate metadata reports for subset of catalogues (e.g. all catalogues in a folder).
- Cohort Builder build log now lists the [IsExtractionIdentifier] column for each cohort set

### Changed

- Cohort Builder now shows "No Cache" when there is no query cache server configured for a configuration instead of "0/1" (or "0/2" etc)

### Fixed

- Fixed issue using the 'context menu' button on compatible keyboards to access the GoTo menu (sometimes menu would not be expandable)
- Fixed issue where ProjectNumber and Version appeared editable in some tree controls (changes were ignored).  These cells are now correctly readonly.
- Fixed bug in log viewer right click (introduced in 4.0.1 command refactoring)
- TestConnection now shows obfuscated connection string when a connection cannot be established (affects RDMP API users only - not core software)
- Fixed changing join direciton in patient index tables not triggering refresh
- Fixed Data Load Engine RAW server credentials when running RDMP installer with sql user authentication (RAW server entry would be created with Integrated Security)

## [4.0.1-rc3] - 2019-11-25

### Added

- Console gui supports short code searches (e.g. "c", "ti" etc)

### Changed

- Updated to [FAnsiSql] 0.10.13

### Fixed

- Fixed various issues with new CLI gui

## [4.0.1-rc2] - 2019-11-20

### Added

- Added interactive terminal user interface `./rdmp gui`

### Changed

- Cloning an Extraction Configuration no longer expands clone and names the new copy "Clone of [..]" (previously name was a guid)
- Select object dialog now display a maximum of 1000 objects (prioritising your search text)
- Logging tasks are now case insensitive

### Fixed

- Fixed Console input in CLI when running under Linux
- Fixed issue where parallel checks could fail due to UI cross thread access
- Fixed bugs in DLE when loading tables with dodgy column names (e.g. `[My Group by lolz]`)
- 
...

## [4.0.1-rc1] - 2019-11-11

### Added

- Support for PostgreSql databases

### Changed

- Sql Server `..` syntax is no longer used (now uses `.dbo.` - or whatever the table schema is).  Since references can be shared by users the default schema notation is not good idea.
- Cohort Query Bulder will now connect to the database containing the data rather than the users default database when querying data on a single database
- Flat file Attachers now process files in alphabetical order (case insensitive) when Pattern matches multiple files (previously order was arbitrary / OS defined)
- Extraction source now specifies database to connect to when a dataset exists in a single database (previously connected to users default server e.g. master)
- Updated to latest version of [FAnsiSql] (0.10.12) for Postgres support
- 
### Fixed

- Fixed handling of credentials where password is blank (allowed)
- Fixed race condition when there are multiple cohort databases that host cohorts for the same project
- Extracting a dataset using Cross Server extraction source now shows the correct SQL in error message when no records are returned by the linkage

## [3.2.1] - 2019-10-30

### Added

- SET containers ([UNION] / [INTERSECT] / [EXCEPT]) now highlight (as a `Problem`) when they will be ignored (empty) or not applied (when they contain only 1 child)

## Fixed

- Fixed bug generating metadata reports that include Catalogues with orphan [ExtractionInformation] (not mapped to an underlying ColumnInfo)
- Fixed bug in column descriptions pie chart where navigate to CatalogueItem(s) would show all CatalogueItems instead of only those missing descriptions
- Fixed bug in example dataset creation where views (vConditions and vOperations) were not marked IsView

## [3.2.1-rc4] - 2019-10-22

### Added 

- Errors during caching (of cohort builder results) now appear in the results control (previously could generate erro popups)
- Patient Index Tables are no longer allowed to have parameters with the same name (but different values) of tables they are joined against
- Sql Parameters (e.g. `@test_code`) now work properly cross [DBMS] (e.g. MySql / SqlServer) when using a query cache.
- Added menu for inspecting the state of a cohort compiler (view SQL executed, build log, results etc)

### Fixed 

- Fixed ExceptionViewer showing the wrong stack trace under certain circumstances
- Fixed cache usage bug where sql parameters were used in queries (cache would not be used when it should)
- Fixed 'View Dataset Sample' user interface generating the wrong SQL when a patient index table has a column alias (e.g. `SELECT chi,AdmissionDate as fish from MyPatIndexTable`)
- Fixed renaming parameters causing UI to incorrectly ask if you want to save changes

## [3.2.1-rc3] - 2019-10-21

### Fixed 

- Fixed bug in cross server query building when using parameters (@testcode etc)

## [3.2.1-rc2] - 2019-10-18

### Added 

- Added GoTo from cohorts to Extraction Configuration(s)

### Changed

- View ThenVsNow Sql in right click context menu of data extractions is only evaluated when run (improves performance).  This results as the command always being enabled.

### Fixed

- Fixed [bug in cross server query building](https://github.com/HicServices/RDMP/commit/a0c6223d1a7793bde4a67b368ae062e8bec3d960#diff-196fcda7990895e9f656c99602d1972b) (via cache) when joining patient index tables on one server to a main dataset on another

## [3.2.1-rc1] - 2019-10-14

### Added

- Long running processes that previously blocked the UI (e.g. create primary key) now have a small dialog describing task and allowing cancellation.
- Proposed Fix dialog now has standard look and feel of RDMP message boxes (including keywords etc)
- Double clicking an executing task in Cohort Builder now shows cohort build log as well as Exception (if any)

### Changed
 
- Database patching user interface presents clearer information about what version upgrade is occuring and the patches that will be applied.
- Updated to latest version of [FAnsiSql] (0.10.7) for task cancellation
- Data load engine no longer lists dropping columns / anonymising in progress if there are no operations actually being performed (e.g. no ANOTables configured)
- Delete is now disabled for the top level container (e.g. "UNION - Inclusion criteria") of cohort builder configuration

### Fixed

- Database patching user interface no longer suggests restarting if the patching process has failed
- Improved usability of StartupUI when no repository connection strings are not set (previously would report status as 'Broken')
- Fixed bug where `DropTableIfLoadFails` of `ExecuteFullExtractionToDatabaseMSSql` would (under fail conditions) drop the destination table even if the table was created by a previous execution of the same pipeline.
- Fixed bug where adding a [Catalogue] to a cohort set container would create an extra duplicate copy (which would appear under orphans)
- Improved cross server cohort query building (e.g. combining cohort sets on seperate servers / server types)
- Fixed bug in checks dual reporting some errors when clicking on red angry face icons

### Removed

- Generate test data window no longer shows the output folder in Windows Explorer when done

## [3.2.0] - 2019-09-16

### Added

- Patient Index Tables now use the source column datatype for caching columns (as long as there is no transform declared).

## [3.2.0-rc1] - 2019-09-13

### Added

- Right clicking a mispelled word now offers spelling suggestions
- You can now add new datasets to an extraction configuration directly from the "Core" folder in Execute Extraction window (rather than having to go back to the DataExport tree view)
- MDFAttacher now checks for existing mdf/ldf files in the RAW server data directory.  Existing files will trigger a warning.  After the warning an attempt is still made to overwrite the file(s) (as occured previously)
- Tab key now also works for autocomplete in SQL editor windows (previously only Enter worked)
- Orphan cohort sets (do not belong to any Cohort Identification Configuration) now appear under a top level folder in 'Cohort Builder' collection
- Extraction Category can now be changed directly from a CatalogueItem, [ExtractionInformation] 
- Extraction Category can be changed for all columns in a [Catalogue] at once by right clicking the or the CatalogueItemsNode (folder under a Catalogue)
- Right clicking a column allows you to Alter its type e.g. increase the size of a varchar field

### Changed

- Help documentation for objects no longer uses NuDoq library (now faster and more maintainable)
- Extraction source component `ExecuteCrossServerDatasetExtractionSource` now never drops the temporary cohort database (previously it would drop it if it created it and CreateTemporaryDatabaseIfNotExists was true)
- Updated to latest version of [FAnsiSql] (0.10.4) for better Oracle, localization and type estimation
- Dashboards now appear in tree view instead of application tool strip and are searchable
- [CatalogueItem] descriptions pie chart has flags for including internal/project specific etc in its counts
- [CatalogueItem] descriptions pie chart now lets you navigate directly to problem objects rather than showing a data table

### Fixed 
- Deleting an object now clears the selection in tree views (previously selection would become an arbitrary object).
- Fixed bug where adding/moving cohort sets between containers ([INTERSECT]/[UNION]/[EXCEPT]) could result in 2 objects with the same Order in the same container (resulting in ambiguous order of execution).
- Fixed UI bug where selecting an extractable [Catalogue] would hide its extractable (small green e) icon overlay
- Fixed bug where deleting a Pinned object would not unpin the object
- Fixed bug where database tables with brackets in the name could break synchronization (these tables are now ignored by RDMP and cannot be imported).
- Fixed bug deleting multiple objects at once when some objects are parents of others (and cause implicit delete).
- Fixed bug with low resolution monitors and the Create New Cohort Wizard
- Fixed bug with low resolution monitors and collections where leading columns could shrink to be no longer visible
- Adding new filters/containers (AND/OR) now correctly expand and highlight the created object in collections
- Fixed AggregateEditorUI could incorrectly offer to save changes even when no changes had been made
- Clonng a Cohort Identification Configuration now preserves custom set container names e.g. "UNION Inclusion Criteria"
- Fixed bug in DataTableUploadDestination where multiple root (DataLoadInfo) logging entries were created for a single large bulk insert 
- Fixed bug in QueryBuilder when there are multiple IsPrimaryExtractionTable tables (Exception thrown was NullReferenceException instead of QueryBuilderException)
- Fixed bug in generating FROM SQL when there are circular [JoinInfo] configured between tables used in the query
- Fixed bug where closing the server/database selection dialog with the X instead of cancel could cause error messages (e.g. in Bulk Import TableInfos)
- Fixed bug where searching for "Pipeline" or "Pipe" did not show all pipelines
- Fixed bug caching patient index tables (cohort creation) when there are multiple tables being joined in the query.
- Fixed error when logging very large (over 4000 characters) to the RDMP logging database

### Removed
- Cohort sets no longer appear under Catalogues (Find / GoTo now open the parent cohort identification configuration)
- Removed OnlyUseOldDateTimes option on DataTableUploadDestination as it didn't actually do anything ([DBMS] type decisions are handled in a standard way by FAnsiSql)

## [3.1.0] - 2019-07-31

### Added

- Cohort sets with HAVING sql now support 'View Dataset Sample' (of matched records)
- Added new property IsView to TableInfo
- Added GoTo menu item Catalogue=>TableInfo
- Added user setting for skipping Cohort Creation wizard
- MDFAttacher emits more messages when looking up location on disk to copy MDF file to.
- Added menu option to set [IsExtractionIdentifier] on a [Catalogue] without having to open ExtractionInformations directly
- Added the ability to set custom number of patients / rows per dataset when creating example datasets (from command line or when setting up client)
- FlatFileAttacher now issues a warning if TableToLoad isn't one of the tables loaded by the currently executing load (previously it would just say 'table x wasn't found in RAW')
- Added (initially hidden) column Order to cohort query builder to help debugging any issues with order of display

### Changed

- Attempting to generate a graph from a query that returns more than 1,000,000 cells now asks for confirmation.
- Updated to latest version of [FAnsiSql] (0.9.4) for better Oracle support
- Oracle extraction commands no longer generate parameters (e.g. @projectNumber).  Previously invalid SQL was generated.
- Improved layout of message boxes and link highlighting
- Add (Copy Of) cohort set no longer complains about creating a copy of one already in the cohort builder configuration
- Extraction destination property CleanExtractionFolderBeforeExtraction now defaults to false (i.e. do not delete the contents of the extraction directory before extracting)
- Extraction destination property CleanExtractionFolderBeforeExtraction is now implemented in the Checks phase of the component lifecycle rather than on reciept of first batch of records (this prevents accidentally deleting files produced by upstream components)
- 
### Fixed 
- Fixed bug in [Catalogue] validation setup window (DQE Validation Rules) which resulted in changes not being saved if it had been refreshed after initially loading
- Fixed scrollbars not appearing in [Catalogue] validation setup window when lots of validation rules are applied to a single column
- Type text dialog prompt now resizes correctly and has a display limit of 20,000 characters for messages
- Fixed bug that prevented exiting if the RDMP directory (in user's application data folder) was deleted while the program was running
- Fixed bug where CatalogueItems created when importing Oracle tables had database qualifiers in the name e.g. "CHI" (including the double quotes)
- Fixed bug where deleting a Filter from a cohort set in a Cohort Identification Query could result in the display order changing to alphabetical (until tab was refreshed).
- Fixed obscure bug in plugins implementing the `ICustomUI` interface when returning a new object in `GetFinalStateOfUnderlyingObject` that resulted in the UI showing a stale version of the object
- Connecting to a non existant server in ServerDatabaseTableSelector now shows the Exception in the RAG icon (previously just showed empty database list)
 
- Fixed bug where adding/removing a column in Aggregate Editor would would reset the Name/Description if there were unsaved changes (to Name/Description)
- Fixed bug where example datasets created would have the text value "NULL" instead of db nulls (only affected initial install/setup datasets)

## [3.0.16-rc2] - 2019-07-17

### Added 

- Example data generated on install can now be given a seed (allows for reproducibility)
- Creating a Query Caching server for an cohort identification AggregateConfiguration now asks you if you want to set it as the default QueryCaching server (if there isn't already one)
- Double clicking a row in SQL query editor user interfaces now shows text summary of the row
- DLE load logs tree view now supports double clicking on messages/errors to see summary
- All RDMP platform objects now have icons even if not visible in the UI (this affects the objects documentation file generation)
- MetadataReport now supports generating data for Catalogues with no extractable columns

### Changed

- Updated to latest version of BadMedicine (0.1.5)
- Improved error message shown when attempting to delete a used patient index table (now lists the users)
- System no longer auto selects objects when there is only 1 option (e.g. when user starts a Release when there is only one [Project] in the system).  This previously created an inconsistent user experience.
- Dita extraction checks no longer propose deleting non dita files in the output directory
- Improved Find (Ctrl+F) dialog layout and added shortcut codes (e.g. typing "c Bob" will return all Catalogues containing the word "Bob")
- Message boxes now display a limit of 20,000 characters (full text can still be accessed by the copy to clipboard button).
- DLE Debug options (e.g. Skip migrating RAW=>STAGING) now appear as a drop down with more descriptive titles (e.g. StopAfterRAW)
 
### Fixed 

- Fixed bug when cloning a Pipeline called "Bob" when there was already an existing Pipeline called "Bob (Clone)"
- Fixed validation issue in some user interfaces of INamed classes (e.g. Catalogue) where all properties were checked for illegal characters instead of just the Name
- Fixed image scaling in Metadata reports to 100% (previously 133%)
- Governance report now properly escapes newlines and quotes in [Catalogue] descriptions when outputting as CSV
- Fixed bug in Plugin code generator for tables with a Name property (previously incorrect C# code was generated)
- Fixed bug in SQL query editor user interface when the query returned a table that included binary columns with large amounts of data in
- Clicking a collection button or using GoTo/Show now correctly pops the relevant collection if it is set to auto dock (pinned).
- Application title bar now correctly updates after loading a tab (previously it was left with the caption "Loading...")
- Un Pinning in a collection using X now correctly maintains tree selection (consistent with the context menu Tree=>UnPin)
- Fixed display order of cohort sets in Cohort Query Builder to correctly match the compiler (previously the tree view order was misleading)

## [3.0.16-rc] - 2019-07-08

### Added 

- Forward/backward navigation in LogViewer now preserves text filters / TOP X
- Added the ability to create example datasets and configurations/projects etc during installation / startup
- Objects with names containing problematic characters (e.g. \ ") are highlighted red
- New right click context menu GoTo shows related objects e.g. which ExtractionConfiguration(s) a [Catalogue] has been used in
- Heatmap hover tool tip now shows more information about the cell value
- 'Other Pipelines' (unknown use case) can now be edited by double clicking.  This prompts user to pick a use case to edit them under
- Creating a Catalogue/TableInfo by importing a file now lets you rename the table after it has been created
- Added new DLE module ExecuteSqlFileRuntimeTask which runs the SQL stored in the RDMP platform database (rather than relying on an sql file on disk like ExecuteSqlFileRuntimeTask)
- RDMP platform database schemas no longer require 100% matching to models.  This allows limited backwards compatibility between minor versions of RDMP in which new fields are added to the database.

### Changed

- Updated to latest version of [BadMedicine] (0.0.1.2)
- Updated to latest version of [FAnsiSql] (0.9.2)
- File=>New now launches modal dialog instead of dropdown menu
- [Project] objects can now be sorted (previously they always appeared alphabetically)
- [Project] creation UI now shows duplicate ProjectNumbers as a Warning instead of an Error allowing users to create 2+ Projects with shared cohorts
- Disabled objects in tree views now appear greyed out instead of red
- Improved message shown when cohorts with null descriptions are preventing cohort importing
- Attempting to deleting an Extractable [Catalogue] no longer shows an error and instead asks if you want to make it non extractable (then delete)
- xmldoc are now shipped inside SourceCodeForSelfAwareness.zip (instead of side by side with the binary).  This avoids an issue where [Squirrel drops xmldoc files](https://github.com/Squirrel/Squirrel.Windows/issues/1323)

### Fixed 

- Fixed bug in CLI (rdmp.exe) where yaml settings would override command line values for connection strings to platform databases
- Disabled smiley controls now render in greyscale
- Fixed bug in Aggregate graphs which included a PIVOT on columns containing values with leading whitespace
- Fixed crash bug in UI responsible for picking the DLE load folder that could occur when when xmldocs are missing
- Fixed bug resolving Plugin dll dependencies where dependencies would only be resolved correctly the first time they were loaded into the AppDomain
- Fixed Culture (e.g. en-us) not being passed correctly in DelimitedFlatFileAttacher
- Fixed bug where Updater would show older versions of RDMP as installable 'updates'

[Unreleased]: https://github.com/HicServices/RDMP/compare/v8.1.0...develop
[8.1.0]: https://github.com/HicServices/RDMP/compare/v8.0.7...v8.1.0
[8.0.7]: https://github.com/HicServices/RDMP/compare/v8.0.6...v8.0.7
[8.0.6]: https://github.com/HicServices/RDMP/compare/v8.0.5...v8.0.6
[8.0.5]: https://github.com/HicServices/RDMP/compare/v8.0.4...v8.0.5
[8.0.4]: https://github.com/HicServices/RDMP/compare/v8.0.3...v8.0.4
[8.0.3]: https://github.com/HicServices/RDMP/compare/v8.0.2...v8.0.3
[8.0.2]: https://github.com/HicServices/RDMP/compare/v8.0.1...v8.0.2
[8.0.1]: https://github.com/HicServices/RDMP/compare/v8.0.0...v8.0.1
[8.0.0]: https://github.com/HicServices/RDMP/compare/v7.0.20...v8.0.0
[7.0.20]: https://github.com/HicServices/RDMP/compare/v7.0.19...v7.0.20
[7.0.19]: https://github.com/HicServices/RDMP/compare/v7.0.18...v7.0.19
[7.0.18]: https://github.com/HicServices/RDMP/compare/v7.0.17...v7.0.18
[7.0.17]: https://github.com/HicServices/RDMP/compare/v7.0.16...v7.0.17
[7.0.16]: https://github.com/HicServices/RDMP/compare/v7.0.15...v7.0.16
[7.0.15]: https://github.com/HicServices/RDMP/compare/v7.0.14...v7.0.15
[7.0.14]: https://github.com/HicServices/RDMP/compare/v7.0.13...v7.0.14
[7.0.13]: https://github.com/HicServices/RDMP/compare/v7.0.12...v7.0.13
[7.0.12]: https://github.com/HicServices/RDMP/compare/v7.0.11...v7.0.12
[7.0.11]: https://github.com/HicServices/RDMP/compare/v7.0.10...v7.0.11
[7.0.10]: https://github.com/HicServices/RDMP/compare/v7.0.9...v7.0.10
[7.0.9]: https://github.com/HicServices/RDMP/compare/v7.0.8...v7.0.9
[7.0.8]: https://github.com/HicServices/RDMP/compare/v7.0.7...v7.0.8
[7.0.7]: https://github.com/HicServices/RDMP/compare/v7.0.6...v7.0.7
[7.0.6]: https://github.com/HicServices/RDMP/compare/v7.0.5...v7.0.6
[7.0.5]: https://github.com/HicServices/RDMP/compare/v7.0.4...v7.0.5
[7.0.4]: https://github.com/HicServices/RDMP/compare/v7.0.3...v7.0.4
[7.0.3]: https://github.com/HicServices/RDMP/compare/v7.0.2...v7.0.3
[7.0.2]: https://github.com/HicServices/RDMP/compare/v7.0.1...v7.0.2
[7.0.1]: https://github.com/HicServices/RDMP/compare/v7.0.0...v7.0.1
[7.0.0]: https://github.com/HicServices/RDMP/compare/v6.0.2...v7.0.0
[6.0.2]: https://github.com/HicServices/RDMP/compare/v6.0.1...v6.0.2
[6.0.1]: https://github.com/HicServices/RDMP/compare/v6.0.0...v6.0.1
[6.0.0]: https://github.com/HicServices/RDMP/compare/v5.0.3...v6.0.0
[5.0.3]: https://github.com/HicServices/RDMP/compare/v5.0.2...v5.0.3
[5.0.2]: https://github.com/HicServices/RDMP/compare/v5.0.1...v5.0.2
[5.0.1]: https://github.com/HicServices/RDMP/compare/v5.0.0...v5.0.1
[5.0.0]: https://github.com/HicServices/RDMP/compare/v4.2.4...v5.0.0
[4.2.4]: https://github.com/HicServices/RDMP/compare/v4.2.3...v4.2.4
[4.2.3]: https://github.com/HicServices/RDMP/compare/v4.2.2...v4.2.3
[4.2.2]: https://github.com/HicServices/RDMP/compare/v4.2.1...v4.2.2
[4.2.1]: https://github.com/HicServices/RDMP/compare/v4.2.0...v4.2.1
[4.2.0]: https://github.com/HicServices/RDMP/compare/v4.1.9...v4.2.0
[4.1.9]: https://github.com/HicServices/RDMP/compare/v4.1.8...v4.1.9
[4.1.8]: https://github.com/HicServices/RDMP/compare/v4.1.7...v4.1.8
[4.1.7]: https://github.com/HicServices/RDMP/compare/v4.1.6...v4.1.7
[4.1.6]: https://github.com/HicServices/RDMP/compare/v4.1.5...v4.1.6
[4.1.5]: https://github.com/HicServices/RDMP/compare/v4.1.4...v4.1.5
[4.1.4]: https://github.com/HicServices/RDMP/compare/v4.1.3...v4.1.4
[4.1.3]: https://github.com/HicServices/RDMP/compare/v4.1.2...v4.1.3
[4.1.2]: https://github.com/HicServices/RDMP/compare/v4.1.1...v4.1.2
[4.1.1]: https://github.com/HicServices/RDMP/compare/v4.1.0...v4.1.1
[4.1.0]: https://github.com/HicServices/RDMP/compare/v4.0.3...v4.1.0
[4.0.3]: https://github.com/HicServices/RDMP/compare/v4.0.2...v4.0.3
[4.0.2]: https://github.com/HicServices/RDMP/compare/v4.0.1...v4.0.2
[4.0.1]: https://github.com/HicServices/RDMP/compare/v4.0.1-rc3...v4.0.1
[4.0.1-rc3]: https://github.com/HicServices/RDMP/compare/v4.0.1-rc2...v4.0.1-rc3
[4.0.1-rc2]: https://github.com/HicServices/RDMP/compare/v4.0.1-rc1...v4.0.1-rc2
[4.0.1-rc1]: https://github.com/HicServices/RDMP/compare/v3.2.1...v4.0.1-rc1
[3.2.1]: https://github.com/HicServices/RDMP/compare/v3.2.1-rc4...v3.2.1
[3.2.1-rc4]: https://github.com/HicServices/RDMP/compare/v3.2.1-rc3...v3.2.1-rc4
[3.2.1-rc3]: https://github.com/HicServices/RDMP/compare/v3.2.1-rc2...v3.2.1-rc3
[3.2.1-rc2]: https://github.com/HicServices/RDMP/compare/3.2.1-rc1...v3.2.1-rc2
[3.2.1-rc1]: https://github.com/HicServices/RDMP/compare/3.2.0...3.2.1-rc1
[3.2.0]: https://github.com/HicServices/RDMP/compare/v3.2.0-rc1...3.2.0
[3.2.0-rc1]: https://github.com/HicServices/RDMP/compare/3.1.0...v3.2.0-rc1
[3.1.0]: https://github.com/HicServices/RDMP/compare/v3.0.16-rc2...3.1.0
[3.0.16-rc2]: https://github.com/HicServices/RDMP/compare/v3.0.16-rc...v3.0.16-rc2
[3.0.16-rc]: https://github.com/HicServices/RDMP/compare/v3.0.15...v3.0.16-rc
[FAnsiSql]: https://github.com/HicServices/FAnsiSql/
[BadMedicine]: https://github.com/HicServices/BadMedicine/

[ExtractionProgress]: ./Documentation/CodeTutorials/Glossary.md#ExtractionProgress
[DBMS]: ./Documentation/CodeTutorials/Glossary.md#DBMS
[UNION]: ./Documentation/CodeTutorials/Glossary.md#UNION
[INTERSECT]: ./Documentation/CodeTutorials/Glossary.md#INTERSECT
[EXCEPT]: ./Documentation/CodeTutorials/Glossary.md#EXCEPT
[IsExtractionIdentifier]: ./Documentation/CodeTutorials/Glossary.md#IsExtractionIdentifier
[DataAccessCredentials]: ./Documentation/CodeTutorials/Glossary.md#DataAccessCredentials
[Catalogue]: ./Documentation/CodeTutorials/Glossary.md#Catalogue
[SupportingDocument]: ./Documentation/CodeTutorials/Glossary.md#SupportingDocument
[TableInfo]: ./Documentation/CodeTutorials/Glossary.md#TableInfo

[ExtractionConfiguration]: ./Documentation/CodeTutorials/Glossary.md#ExtractionConfiguration
[Project]: ./Documentation/CodeTutorials/Glossary.md#Project

[CatalogueItem]: ./Documentation/CodeTutorials/Glossary.md#CatalogueItem
[ExtractionInformation]: ./Documentation/CodeTutorials/Glossary.md#ExtractionInformation
[ColumnInfo]: ./Documentation/CodeTutorials/Glossary.md#ColumnInfo
[CacheProgress]: ./Documentation/CodeTutorials/Glossary.md#CacheProgress

[JoinInfo]: ./Documentation/CodeTutorials/Glossary.md#JoinInfo
[AggregateConfiguration]: ./Documentation/CodeTutorials/Glossary.md#AggregateConfiguration
[PipelineComponent]: ./Documentation/CodeTutorials/Glossary.md#PipelineComponent
[Pipeline]: ./Documentation/CodeTutorials/Glossary.md#Pipeline
[Pipelines]: ./Documentation/CodeTutorials/Glossary.md#Pipeline

[Lookup]: ./Documentation/CodeTutorials/Glossary.md#Lookup
[CohortIdentificationConfiguration]: ./Documentation/CodeTutorials/Glossary.md#CohortIdentificationConfiguration
[LoadMetadata]: ./Documentation/CodeTutorials/Glossary.md#LoadMetadata
[ExtractableCohort]: ./Documentation/CodeTutorials/Glossary.md#ExtractableCohort
[CohortAggregateContainer]: ./Documentation/CodeTutorials/Glossary.md#CohortAggregateContainer
[ExtractionFilter]: ./Documentation/CodeTutorials/Glossary.md#ExtractionFilter
[MigrateUsages]: https://github.com/HicServices/RDMP/pull/666
[ExternalDatabaseServer]: ./Documentation/CodeTutorials/Glossary.md#ExternalDatabaseServer
[RemoteDatabaseAttacher]: ./Rdmp.Core/DataLoad/Modules/Attachers/RemoteDatabaseAttacher.cs<|MERGE_RESOLUTION|>--- conflicted
+++ resolved
@@ -1,3 +1,4 @@
+
 
 # Changelog
 All notable changes to this project will be documented in this file.
@@ -11,13 +12,9 @@
 
 - Add Key-Value store for instance settings
 - Allow for Re-extractions of projects to a database, see [ExecuteFullExtractionToDatabaseMSSql](Documentation\DataExtractions\ExecuteFullExtractionToDatabaseMSSql.md)
-<<<<<<< HEAD
 - Add ability to customise LoadMetdata Folder Location. See [LoadMetadata](Documentation\DataLoadEngine\LoadMetadata.md)
-
-=======
 - Allow DQE graphs to be scrollable and scalable
 - Allow for partial refreshes of time-based DQE charts
->>>>>>> 61d7c9f9
 
 ## [8.1.6] - 2024-05-27
 
