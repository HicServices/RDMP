--- conflicted
+++ resolved
@@ -25,14 +25,12 @@
 - Added custom metadata report tokens:
   - $Comma (for use with formats that require seperation e.g. JSON when using the `$foreach` operation)
   - $TimeCoverage_ExtractionInformation (the column that provides the time element of a dataset to the DQE e.g. StudyDate)
-<<<<<<< HEAD
 
 ### Fixed
 
 - Fixed a bug where changing the server/database name could disable the Create button when selecting a database
-=======
 - Added the ability to drop onto the Core/Project folders in the 'execute extraction' window
->>>>>>> 43b52a34
+
 
 ## [6.0.2] - 2021-08-26
 
