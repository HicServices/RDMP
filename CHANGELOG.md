--- conflicted
+++ resolved
@@ -47,12 +47,9 @@
 - Added ability to filter datasets and selected datasets by Catalogue criteria (e.g. Deprecated, Internal)
 - Added Clone, Freeze, Unfreeze and add dataset(s) ExtractionConfiguration commands to command line
 - Added support for identifying items by properties on CLI (e.g. list all Catalogues with Folder name containing 'edris')
-<<<<<<< HEAD
 - Added ability to remove objects from a UI session
-=======
 - Added the ability to pick which tables to import during Bulk Import TableInfos
 - Added CLI command to create DLE load directory hierarchy ('CreateNewLoadDirectory')
->>>>>>> 819990eb
 
 ### Fixed
 - Fixed deleting a parameter value set failing due to a database constraint
