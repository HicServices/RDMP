--- conflicted
+++ resolved
@@ -1,8 +1,3 @@
-<<<<<<< HEAD
-=======
-
-
->>>>>>> 78db710e
 # Changelog
 All notable changes to this project will be documented in this file.
 
@@ -15,12 +10,8 @@
 
 - Add Key-Value store for instance settings
 - Allow for Re-extractions of projects to a database, see [ExecuteFullExtractionToDatabaseMSSql](Documentation\DataExtractions\ExecuteFullExtractionToDatabaseMSSql.md)
-<<<<<<< HEAD
 - Add ability to restrict GROUPBY clause in cohort aggregate builder
-
-=======
 - When cloning an ExtractionConfiguration with a deprecated catalogue, the GUI will ask if you want to replace the deprecated catalogue with the known replacement
->>>>>>> 78db710e
 - Add ability to customise LoadMetdata Folder Location. See [LoadMetadata](Documentation\DataLoadEngine\LoadMetadata.md)
 - Add ability to point a catalogue to a new data source [Documentation](./Documentation/Catalogues/UpdateCatalogueDataLocation.md)
 - Allow DQE graphs to be scrollable and scalable
