# Changelog
All notable changes to this project will be documented in this file.

The format is based on [Keep a Changelog](https://keepachangelog.com/en/1.0.0/),
and this project adheres to [Semantic Versioning](https://semver.org/spec/v2.0.0.html).

## [8.2.0] - Unreleased

## Changed

- Add Key-Value store for instance settings
- Allow for Re-extractions of projects to a database, see [ExecuteFullExtractionToDatabaseMSSql](Documentation\DataExtractions\ExecuteFullExtractionToDatabaseMSSql.md)
<<<<<<< HEAD
- Add the ability to store versions of cohort configurations, see [Cohort Versioning](Documentation\Cohorts\CohortVersioning.md)
=======
- Add ability to restrict GROUPBY clause in cohort aggregate builder
>>>>>>> 63f7d416
- When cloning an ExtractionConfiguration with a deprecated catalogue, the GUI will ask if you want to replace the deprecated catalogue with the known replacement
- Add ability to customise LoadMetdata Folder Location. See [LoadMetadata](Documentation\DataLoadEngine\LoadMetadata.md)
- Add ability to point a catalogue to a new data source [Documentation](./Documentation/Catalogues/UpdateCatalogueDataLocation.md)
- Allow DQE graphs to be scrollable and scalable
- Allow for partial refreshes of time-based DQE charts
- Fix issue when creating PostgreSQL Logging Server

## [8.1.7] - 2024-06-17

## Changed

- Add ability to update an extraction's cohort from the command line using `SetExtractionConfigurationCohort ExtractionConfiguration:{id} ExtractableCohort:{id}`
- Fix issue with non-default named PostgreSQL Table Info not being checkable
- Improve default timeouts on database lookups
- Implement keepalive and liveness checks for FTP, SFTP fetches before deletion attempt

## [8.1.6] - 2024-05-27

## Changed

- Improve error messages for Multi-ExtractionIdentifier extractions
- Add prompt to rename container when adding a cohort filter
- Allow for column selection when using the RemoteTableAttacher
- Fix to remove stack trace button from non error popups
- Add ability to set Extraction Category as "Not Extractable"
- Replace BadMedicine v1.2.1 with SynthEHR v2.0.0
- Fix issue with RDMP being slow to load when having numerous Load Metadatas
- Fix issue creating logging databases on PostgreSQL servers

## [8.1.5] - 2024-04-03

## Changed

- Migrate from .net7 to .net8
- Add timeout override to remote table selectors
- Extractions now remember the last used pipeline
- Allow for custom .bak file physical locations during data loads
- Add ability to have multiple data loads for a single catalogue
- Allow for Project Specific Catalogues to have multiple extraction identifiers
- Fix issue with notification popups being inaccessable when RDMP is minimised
- Allow for Catalogues with Non-Core extraction categories to be made Project specific
- Bump coverlet.collector from 6.0.0 to 6.0.1
- Bump svenstaro/upload-release-action from 2.7.0 to 2.9.0 
- Bump Autoupdater.NET.Official from 1.8.4 to 1.8.5 
- Bump CsvHelper from 30.0.1 to 31.0.0
- Bump SSH.NET from 2023.0.1 to 2024.0.0 
- Bump SixLabors.ImageSharp.Drawing from 2.1.0 to 2.1.1 
- Bump MongoDB.Driver from 2.23.1 to 2.24.0
- Bump NUnit from 4.0.1 to 4.1.0 
- Bump FluentFTP from 49.0.1 to 49.0.2 
- Bump YamlDotNet from 15.1.1 to 15.1.2
- Bump SixLabors.ImageSharp from 3.1.2 to 3.1.3
- Bump SixLabors.ImageSharp.Drawing from 2.1.1 to 2.1.2
- Bump HIC.BadMedicine from 1.1.2 to 1.2.0 
- Bump coverlet.collector from 6.0.1 to 6.0.2 
- Bump HIC.FansiSql from 3.2.1 to 3.2.2
- Bump NUnit.Analyzers from 4.0.1 to 4.1.0 
- Bump Terminal.Gui from 1.15.1 to 1.16.0 
- Bump HIC.BadMedicine from 1.2.0 to 1.2.1 
- Bump NPOI from 2.6.2 to 2.7.0 


## [8.1.4] - 2024-02-19

## Changed

- Add ability to use Extraction Category with Project Specific Catalogues
- Allow arbitrary MDF files from foreign file systems to work with the MDF Attacher, see [MDFAttacher](Documentation\DataLoadEngine\MDFAttacher.md)
- Update Excel Attacher to read data from arbitrary start points within sheets
- Add Time based filtering of remote table and database attachers

## [8.1.3] - 2024-01-15

### Changed

- Fixed Upgrade path issue for RDMP version 8.0.X
- Fix excessive selection on local file storage settings
- Fix to SMTP Data Load module crashing

## [8.1.2] - 2024-01-09

### Changed

- Add command to dump current platform DB to directory
- Reorder Process Task Enum order to restore old cached process tasks
- Add quickstart instructions
- Add ability to configure and use local file system storage in windows GUI
- Truncate ProgressLog messages that would exceed database varchar limit

## [8.1.1] - 2023-12-01

### Changed

- Improved file transfer (FTP/SFTP/FTPS) support
- Improved Plugin Bundling
- Add ability to bundle UI notifications from plugin pipeline components
- Add ability to use .bak files as data load

## [8.1.0] - 2023-09-19

### Changed

- Refactor build process
- Update Scintilla
- Add LibArchive.Net 0.1.3 for archive reading support
- Batching of progress log writing to improve performance
- Add Begin/End flags for DataTable loads to improve performance of large writes
- Removable default logging server
- Increase Progress Log timeout to account for long db lock queue
- Allow users to clear all settings
- Plugin updates are now installed in the correct place
- Move Terminal.Gui to Core rather than duplicating in both CLI and GUI
- Remove Moq Library in favour of NSubstitute
- Add max message length check when logging notifications to prevent erroneous DB write attempts

## [8.0.7] - 2022-11-22

### Changed

- Substantial new documentation and updates
- Bump System.Threading.AccessControl from 6.0.0 to 7.0.0
- Bump System.Security.Permissions from 6.0.0 to 7.0.0
- Bump Microsoft.NET.Test.Sdk from 17.3.2 to 17.4.0
- Bump System.DirectoryServices.Protocols from 6.0.1 to 7.0.0
- Bump NUnit3TestAdapter from 4.3.0 to 4.3.1
- Bump HIC.BadMedicine from 1.1.1 to 1.1.2
- Bump CsvHelper from 30.0.0 to 30.0.1


## [8.0.6] - 2022-11-08

### Added

- Documentation for custom metadata reports

### Fixed

- Fixed bug selecting metadata report to run on all [Catalogue] in a folder

## [8.0.5] - 2022-11-04

### Fixed

- Fixed right clicking in empty space of a collection not passing correct object to UI Plugins
- Fixed console gui check/execute on engines (DQE, DLE etc) not working with YamlRepository backends [#1468](https://github.com/HicServices/RDMP/issues/1468)
- Fixed bug where some DbDataReader instances were not properly disposed [#1476](https://github.com/HicServices/RDMP/issues/1476)

## [8.0.4] - 2022-10-24

### Added

- Added IgnoreMissingTables setting for [RemoteDatabaseAttacher] which allows you to load only the tables that exist on the remote (and in the load)
- Add overrides for mdf/ldf local paths to MDFAttacher
- Added 'Persistent RAW' setting for [LoadMetadata]

### Fixed

- Fixed capitalization and database type differences resulting in missing tree entries of TableInfos

## [8.0.3] - 2022-10-04

### Fixed

- Fixed `ViewLogs` command not working properly on command line when passed an [ExternalDatabaseServer](logging server) [#1447](https://github.com/HicServices/RDMP/issues/1447)
- Fixed bulk import (existing) tables breaking in some corner cases (e.g. when there are broken [Catalogue] from a previous import)
- Fixed YamlRepository not implementing Release Logs API member
- Fixed issues with YamlRepository loosing stored [DataAccessCredentials] passwords
- Fixed `--help` on command line showing help text twice

## [8.0.2] - 2022-10-03

### Fixed

- Rolled back from broken Terminal.Gui 1.8.2 dependency (breaks Console Sql Editor) - see [#1448](https://github.com/HicServices/RDMP/pull/1448)

## [8.0.1] - 2022-09-30

### Fixed

- Fixed Saved Cohort Save button not enabling when updating server/database or credentials [#1259](https://github.com/HicServices/RDMP/issues/1259)
- Fixed not being able to clear properties on PipelineComponents when Type is an Array of database objects [#1420](https://github.com/HicServices/RDMP/issues/1420)
- Fixed bug with Commit system not refreshing after delete
- Fixed bug with Commit system when working with Plugins that have custom repositories
- Fix deleting ExternalDatabaseServer with YamlRepository not clearing default (e.g. deleting default logging server)
- Fixed stale references in YamlRepository breaking on startup (ServerDefaults.yaml and CredentialsDictionary.yaml) 
- Fixed empty yaml files causing errors (e.g. deleting contents of ServerDefaults.yaml)
- Fixed string encryption on [ExternalDatabaseServer] objects created with YamlRepository


### Added

- Added command line switch `--skip-patching` to prevent running patches and launch the application as normal (can help debugging patch issues) [#1392](https://github.com/HicServices/RDMP/issues/1392)
- Added 'open file' to Console SQL Editor for easier running of .sql files [#1438](https://github.com/HicServices/RDMP/issues/1438)

## [8.0.0] - 2022-09-27

**Contains database patch to add support for Commit system and expanded Folder support**

### Fixed

- Added better error message when there are problems with naming etc of a new cohort being committed [#1408](https://github.com/HicServices/RDMP/issues/1408)
- Fixed null references when Exceptions are surfaced before main UI has loaded
- Fixed a null reference trying to save [TableInfo] objects in application after setting the `Database` field to null.
- Fixed `ViewLogs` command not working from Console Gui

### Added

- Added `SetDefault` command for changing default logging/dqe etc servers from command line
- Added yes/no popup for 'partial matches' when Guessing [CatalogueItem] to [ColumnInfo] mappings (e.g. when remapping metadata layer to a new underlying table) [#1400](https://github.com/HicServices/RDMP/issues/1400)
- Added UI support for changing `UseAliasInsteadOfTransformInGroupByAggregateGraphs` user setting [#1393](https://github.com/HicServices/RDMP/issues/1393)
- Added `DoNotUseHashJoinsForCatalogues` to `ExecuteDatasetExtractionSource` [PipelineComponent] [#1403](https://github.com/HicServices/RDMP/issues/1403)
- Iteratve extractions ([ExtractionProgress]) now have more warnings during checking [#1395](https://github.com/HicServices/RDMP/issues/1395) _(All errors can be suppressed in UserSettings)_
  - Attempting to release a dataset before all batches have been extracted now results in R015
  - If a batch resume is being performed and the previous extraction audit does not contain the same cohort you will get error R017
  - If a batch resume is being performed but no audit can be found then you get error R016


## [7.0.20] - 2022-09-08

### Fixed

- Fixed null reference introduced after new Bitmap dependency refactoring [#1398](https://github.com/HicServices/RDMP/issues/1398)


## [7.0.19] - 2022-09-05

### Fixed

- Fixed a bug inserting into old logging databases


## [7.0.18] - 2022-08-30

### Added
- Added 'Set Description' command to [AggregateConfiguration] context menu
- Template cohort builder aggregates can be dragged onto extraction datasets to import the container tree [#1307](https://github.com/HicServices/RDMP/issues/1307)
- Having a JoinInfo between 2 columns that have different collations is now flagged by ProblemProvider [#1288](https://github.com/HicServices/RDMP/issues/1288)
- Added command `SetExtractionPrimaryKeys` for controlling which columns (if any) will make the primary key when extracting to database [#1335](https://github.com/HicServices/RDMP/issues/1335)
- Added ability to pop out tooltips/problems into modal popup [#1334](https://github.com/HicServices/RDMP/issues/1334)

### Changed
- The 'Core' folder in extraction execution user interface is no longer disabled when empty [#1377](https://github.com/HicServices/RDMP/issues/1377)
- Datasets in extraction UI are no longer expanded by default (i.e. to show Supporting Documents/Sql) [#1264](https://github.com/HicServices/RDMP/issues/1264)
- Removed restriction preventing [Lookup] requiring all foreign key columns being from the same table [#1331](https://github.com/HicServices/RDMP/issues/1307)
- If there are multiple IsPrimaryExtractionTable involved in a query then the one with the IsExtractionIdentifier column (if any) will be picked (previously QueryBuildingException was thrown) [#1365](https://github.com/HicServices/RDMP/issues/1365)

### Fixed

- Running RDMP cli without supplying repository connection details (and after deleting `Databases.yaml`) now results in a specific error message instead of null reference [#1346]https://github.com/HicServices/RDMP/issues/1346
- Fixed Pipeline components who run in threaded but call UI methods resulting in unstable UI components [#1357](https://github.com/HicServices/RDMP/issues/1357)
- Fixed deleting an [ExtractionConfiguration] with Selective Refresh enabled not removing it from UI [#1375](https://github.com/HicServices/RDMP/issues/1375)
- YamlRepository now saves LoadModuleAssembly binary content as a `.nupkg` file instead of string yaml [#1351](https://github.com/HicServices/RDMP/issues/1351)
- Fixed Console Gui activator 'Select File' dialog having a confusing title of "Directory" [#1282](https://github.com/HicServices/RDMP/issues/1282)


## [7.0.17] - 2022-08-01

### Added

- Icons in 'edit extraction columns' window now shows IsExtractionIdentifier and Extraction Primary Key status [#1312](https://github.com/HicServices/RDMP/issues/1312).

### Fixed

- Fixed Release not working from CLI (Bug introduced in 7.0.16)
- Fixed some old legacy plugins breaking startup if installed

## [7.0.16] - 2022-07-25

- Bugfix release due to build issues in releasing 7.0.15
- Bump YamlDotNet from 11.2.1 to 12.0.0

## [7.0.15] - 2022-07-22

### Added

- Added checkbox for show/hide ProjectSpecific Catalogue columns in extraction configuration UI [#1265](https://github.com/HicServices/RDMP/issues/1265)
- Integration tests and example scripts that can be run using RDMP command line `-f` option
- The `Set` command no longer cares about property capitalization
- Command line engines (e.g. `dle`) now optionally support specifying objects in command notation e.g. `-l "LoadMetadata:Load*Frank"` instead of `-l 1232`

### Fixed

- Fixed multiple calls to Refresh in DataExportPropertyManager causing Exception in extraction checks [#1274](https://github.com/HicServices/RDMP/issues/1274)
- Fixed issues with Advanced column reorder dialog [#1273](https://github.com/HicServices/RDMP/issues/1273)
  - Row size no longer cuts off bottom pixels of column name(s)
  - Multi delete is now supported
  - Pasted column name(s) with spaces e.g. `[my cool col]` now work
- Fixed null reference in extraction checks when extracting a dataset where the original [ExtractionInformation] has been deleted [#1253](https://github.com/HicServices/RDMP/issues/1253)
- Added an error provider message for when too many characters are entered in UIs with databindings [#1268](https://github.com/HicServices/RDMP/issues/1268).
- Fixed running on command line with `-f somefile.yaml` being considered 'interactive' (i.e. RDMP would pause to ask you questions like 'are you sure?')
- Fixed issue where DataTableUploadDestination pipeline component would refuse to load tables (e.g. from CSV) where the column has a full stop in it (e.g. `"mycol."`) [1269](https://github.com/HicServices/RDMP/issues/1269)

## [7.0.14] - 2022-06-27

### Added

- Added 'Run Detached' (run task in subprocess).  Uses [ConsoleControl](https://github.com/dwmkerr/consolecontrol).
- Added toFile option to all CLI 'View Data' commands
- When calling commands on the RDMP command line the 'cmd' verb is now optional e.g. you can now enter just `./rdmp list Catalogue`
- Added `-q` option to suppress console logging.  Allows better piping of commands e.g. to file etc
- ProblemProvider can now detect unquoted dates in parameter values [#1197](https://github.com/HicServices/RDMP/issues/1197)
- Added a `NLog.template.config` file to releases for easily enabling diagnostics logging to disk (NLog logging is still disabled by default for the windows client)
- Performance metrics (refresh time, menu building times) are now passed to NLog logging when enabled in windows client [#1227](https://github.com/HicServices/RDMP/issues/1227)
- Plugin UploadFileUseCase pipeline components can now declare `IPipelineRequirement<IBasicActivateItems>`
- Added ability to link deprecated objects to a new version [#949](https://github.com/HicServices/RDMP/issues/949)
- Deprecate command now supports deprecating multiple objects at once on CLI
- Made "Could not reach cohort..." warning suppressible [#1243](https://github.com/HicServices/RDMP/issues/1243)
- SetUserSetting now works for error codes e.g. `SetUserSetting R011 Success` [#1242](https://github.com/HicServices/RDMP/issues/1242)
- Describe command now shows syntaxes that should be used to satisfy parameters on command line
- Made 'Failed to execute Top 1' error when checking a dataset extraction a user configurable error (i.e. user can now set that to ignore)
- Added a warning for when columns in an [ExtractionConfiguration] are 'text' or 'ntext' [#1255](https://github.com/HicServices/RDMP/issues/1255)

### Changed

- The following console commands have been removed and __are instead now supported with `ViewData` command directly__ e.g. `./rdmp ViewData Catalogue:1`
  - ViewCatalogueData
  - ViewCohortIdentificationConfiguration
  - ViewCohortSample
  - ViewSample
- Removed the DescribeCommand CLI command.  Now you can just use 'Describe' e.g. `./rdmp describe Deprecate`

### Fixed

- Fixed user being able to edit filters of a frozen [ExtractionConfiguration]/[CohortIdentificationConfiguration]
- Fixed bug with `ExecuteCrossServerDatasetExtractionSource` guid table name pattern [#1256](https://github.com/HicServices/RDMP/issues/1256)

## [7.0.13] - 2022-05-30

### Changed

- 'View Aggregate' now explicitly applies an ORDER BY count descending.
- New CatalogueItems are now always marked Core (affects drag and drop and new Catalogue creation) - [#1165](https://github.com/HicServices/RDMP/issues/1165),[#1164](https://github.com/HicServices/RDMP/issues/1164)
- If a Catalogue is defined for a Lookup TableInfo then only Core extractable columns will be released (previously all columns were released) [#692](https://github.com/HicServices/RDMP/issues/692)
- Sql Parameters with no value defined are no longer flagged as Problem by ProblemProvider if they have value sets defined [#1180](https://github.com/HicServices/RDMP/issues/1180)
- CatalogueItems now appear in specific folders by Extraction Category [#1112](https://github.com/HicServices/RDMP/issues/1112).

### Added

- Added tracking of SQL/Datagrid splitter distance in user settings.  This allows users to resize how much SQL vs results they see and automatically persist the change.
- Added `CrashAtEnd` system for DLE that allows Attachers to flag a load as a failure without halting execution [#1157](https://github.com/HicServices/RDMP/issues/1157)
- Added `SimpleTicketingSystem` which simply opens the given URL+ticket [#775](https://github.com/HicServices/RDMP/issues/775)
- Added UserSettings editing UI to Console Gui
- Added ability to suppress tree expansion when opening Cohort Builder configurations
- Added a loading spinner for when find is still searching
- Adding a parameter to a filter now shows its initial value [#1201](https://github.com/HicServices/RDMP/issues/1201)
- ProblemProvider now indicates a problem when no ExtractionDirectory is set on a Project in its directory node [#1254](https://github.com/HicServices/RDMP/issues/1254)

### Removed

- Removed Pin system (anchoring an object to the top of a collection tree).

### Fixed

- Fixed order of Sql Parameters not always being first in tree
- Prevented Find/Select columns showing sort indicator when it is not supported
- Fixed `DistinctStrategy.OrderByAndDistinctInMemory` in batch processing retries [#1194](https://github.com/HicServices/RDMP/issues/1194)
- Fixed GoTo where path includes CatalogueFolder in CLI gui

## [7.0.12] - 2022-05-16

### Added

- Added Error/Warn highlighting in console gui run/check windows
- Added 'RAWTableToLoad' dropdown property to RemoteTableAttacher to prevent mispellings when typing table names - [#1134](https://github.com/HicServices/RDMP/issues/1134)
- Added optional argument to 'ExecuteCommandConfirmLogs' that requires rows were loaded by the DLE to pass
- Added ability to search the UserSettings UI 
- Added a prompt to configure JoinInfos when adding a new table to an existing Catalogue
- Added support for viewing more than 650 columns at once in the RDMP windows client UI

### Fixed

- Empty cohort builder containers are now treated as disabled by query builder when StrictValidationForCohortBuilderContainers is off [#1131](https://github.com/HicServices/RDMP/issues/1131)
- Fixed line numbers being clipped when greater than 99 [#1162](https://github.com/HicServices/RDMP/issues/1162)

### Changed

- Queries generated by RDMP are no longer automatically executed as soon as the SQL view tab is opened.  Users can enable 'AutoRunSqlQueries' under user settings to revert this change.

## [7.0.11] - 2022-05-03

### Added

- Added new command 'RefreshBrokenCohorts' for clearing the 'forbid list' of unreachable cohort sources - [#1094](https://github.com/HicServices/RDMP/issues/1094)
- Added new command 'SetAggregateDimension' for changing the linkage column in cohort builder for an [AggregateConfiguration] - [#1102](https://github.com/HicServices/RDMP/issues/1102)
- Added abilty to skip CIC validation checks when opening the commit cohort dialogue - [#1118](https://github.com/HicServices/RDMP/issues/1118)
- Ability to change cohort table name when using ExecuteCrossServerDatasetExtractionSource - [#1099](https://github.com/HicServices/RDMP/issues/1099)
- Added Success bar to ProgressUI
- Added new user setting Auto Resize Columns which will automatically resize columns within the RDMP interface where it makes sense to. E.g. the execute pipeline window and "checks" ui. More changes to be implemneted over time.

### Changed

- Dll load warnings must now be enabled otherwise the information is reported as Success (see user settings error codes R008 and R009)
- The Choose Cohort command no longer lets you pick deprecated cohorts - [#/1109](https://github.com/HicServices/RDMP/issues/1109)

### Fixed

- Fixed resizing issue on License UI when using very low resolution
- Fixed connection strings dialog 'Save as yaml...' producing invalid entry for 'DataExportConnectionString' - [#1086](https://github.com/HicServices/RDMP/issues/1086)
- Fixed various startup errors when Databases.yaml strings are invalid.
- Fixed bug with the 'unreachable' picturebox icon not being clickable
- Fixed unreachable catalogue database resulting in the Startup form immediately closing
- Fixed being able to drag filters/containers onto API calls in Cohort Builder -[#1101](https://github.com/HicServices/RDMP/issues/1101)
- Fixed regression in 7.0.10 where calling `public void ClearDefault(PermissableDefaults toDelete)` multiple times caused an Exception
- Fixed `ExecuteCrossServerDatasetExtractionSource` to work properly with identifiable extractions - [#1097](https://github.com/HicServices/RDMP/issues/1097)
- Fixed bug in cohort builder where dragging into the Execute button would turn it into an editable dropdown menu [#1098](https://github.com/HicServices/RDMP/issues/1098)
- Fixed RemoteTableAttacher logging only the database name and not the table name in RDMP DLE - [#1110](https://github.com/HicServices/RDMP/issues/1110)
- Fixed a bug in SelectiveRefresh mode where deleting a root container of an aggregate or extractable dataset would result in an error
- Fixed Error bar in ProgressUI not showing when committing a cohort - [#1124](https://github.com/HicServices/RDMP/issues/1124)

## [7.0.10] - 2022-04-25

### Added

- "parameter description" and "property name" have been added to the "set value" option for filters - https://github.com/HicServices/RDMP/issues/1034
- Filter parameter values are now prompted for the user when adding existing filter without known good value sets - https://github.com/HicServices/RDMP/issues/1030
- "Set Parameter Value(s)" option added to filter menus so you can more easily change the parameter values - https://github.com/HicServices/RDMP/issues/1035
- Added 'SelectiveRefresh' user setting
- Add options to create an extraction from a Cohorts right click menu and main userinterface - https://github.com/HicServices/RDMP/issues/1039
- Warnings are now shown if "non core" column are used for an extraction/release - https://github.com/HicServices/RDMP/issues/1024
- Added AlwaysJoinEverything user setting for always forcing joins in CohortBuilder - https://github.com/HicServices/RDMP/issues/1032
- Added UsefulProperty columns back into Find/Select dialog - https://github.com/HicServices/RDMP/issues/1033
- Added Extraction/Release warnings for extractions that contain Internal/Deprecated/SpecialApproval fields - https://github.com/HicServices/RDMP/issues/1024
- Added right click context menu support for console gui
- Cohorts now have right click option "Go To -> Project(s)"

### Fixed

- Fixed bug preventing example datasets being created from the RDMP UI client because checkbox was disabled
- "Exisiting" filter typo corrected - https://github.com/HicServices/RDMP/issues/1029
- Fixed refreshes sometimes changing selection in Data Export tree - https://github.com/HicServices/RDMP/issues/1008


### Changed

- New filters are now highlighted correctly when added to a CIC - https://github.com/HicServices/RDMP/issues/1031
- Creating a new Extracion Configuration will now ask the user for Name, Cohort and Datasets to be included for the extraction - https://github.com/HicServices/RDMP/issues/983
- AllowIdentifiableExtractions is now an ErrorCode so can be set to Success instead of always being Fail or Warning (i.e. to completley ignore it).
- The extractability of columns are no longer saved if a Dataset is removed from an Extraction Configuration - https://github.com/HicServices/RDMP/issues/1023
- "Show Pipeline Completed Popup" now enabled by default - https://github.com/HicServices/RDMP/issues/1069
- Cohorts are now "emphasise" after being commited. If part of one project it will highlight under that project.


## [7.0.9] - 2022-03-29

### Added

- Added command CreateNewCohortFromTable which creates a cohort from a table directly without having to first import it as a [Catalogue]
- Import Catalogue filter now allows selecting multiple filters at once.
- Improved performance of Select objects dialog when there are many objects available to pick from
- Made Select objects dialog filter in the same way as the Find dialog (i.e. support short codes and Type names)
- Ability to select multiple objects at once when adding to a Session
- Ability to find multiple objects at once (ctrl+shift+f)
- Added new pipeline component CohortSampler


### Fixed

- Fixed newlines in CatalogueItem descriptions not being output correctly in docx metadata report
- Fixed iterative data loads run on the CLI throwing and returning non zero when caught up to date with load progress (when running in iterative mode)
- Pipeline component order is now "correct" and will list more important variables at the top rather than at the bottom - https://github.com/HicServices/RDMP/issues/996
- Fixed bug where Pipeline objects could not be deleted from the `Tables (Advanced)` tree
- Removing a datset from an [ExtractionConfiguration] now deletes any extraction specific column changes (i.e. changes are not persisted if the dataset is added back in again)
- Fixed Release button prompting to pick [Project] when clicked in the ExecuteExtractionUI [#963](https://github.com/HicServices/RDMP/issues/963)

### Changed

- Processes wanting to run a Pipeline using the current user interface abstraction layer `IPipelineRunner GetPipelineRunner` must now provide a task description and UI look and feel as a `DialogArgs` argument.

## [7.0.8] - 2022-03-08

### Fixed

- Fixed Startup skipping some plugin dlls during load and enabled multithreading
- Fixed CLI not showing underlying exception when unable to reach platform databases

### Removed

- CSV files with unclosed leading quotes are no longer preserved when using IgnoreQuotes (side effect of updating CsvHelper)

## [7.0.7] - 2022-03-01

*Database Patches Included (enables ExtractionProgress retry)*

### Added
- Added ArchiveTriggerTimeout user setting [#623](https://github.com/HicServices/RDMP/issues/623)
- Support for referencing plugin objects from command line e.g. `./rdmp.exe cmd delete MyPluginClass:2`
- The word 'now' is a valid date when supplied on the command line
- Ability to sort based on Favourite status [#925](https://github.com/HicServices/RDMP/issues/925)
- Added Frozen column to Cohort Builder tree for easier sorting
- Added ability to query an [ExternalDatabaseServer] from the right click context menu [#910](https://github.com/HicServices/RDMP/issues/910)
- Added an overlay @ symbol for filters that have known parameter values configured [#914](https://github.com/HicServices/RDMP/issues/914)
- Added Retry support to [ExtractionProgress]
- Added new CLI options for RDMP installer `--createdatabasetimeout` and `--otherkeywords` for custom auth setups e.g. Azure/Active Directory Authentication etc.

### Fixed
- Fixed closing and changing instance not consulting tabs before closing
- Fixed bug where setting `SuggestedCategory` on a plugin command resulted in it vanishing from context menu
- Fixed bug with AllowEmptyExtractions not working under some situations
- Fixed [Lookup] creation UI creating CatalogueItem with the suffix _Desc even when you ask it not to in prompt
- Fixed layout bug in rule validation configuration UI where rationale tip was cut off [#909](https://github.com/HicServices/RDMP/issues/909)
- Fixed ViewLogs tab not remembering sort order between usages [#902](https://github.com/HicServices/RDMP/issues/902)

### Changed

- Find sorts ties firstly by favourite status (favourite items appear above others)
- Find sorts ties lastly alphabetically (previously by order of ID)
- Default sort order of ViewLogs on first time use is now date order descending [#902](https://github.com/HicServices/RDMP/issues/902)

## [7.0.6] - 2022-01-25

*Database Patch Included (enables ExtractionProgress batching)*

### Added

- Added [ExtractionProgress] for robustly extracting large datasets in multiple smaller executions
- Added ability to export [ExtractableCohort] to CSV file
- Added 'Created From' column to cohort detail page (parses cohorts AuditLog)

### Fixed

- Fixed a bug where ProjectUI would not show cohorts when some cohort sources are unreachable
- Fixed ProgressUI filter hiding global errors on extraction where the whole operation failed and a dataset filter was selected ([888](https://github.com/HicServices/RDMP/issues/888))
- Fixed a rare dll resolving issue that could occur during startup when running the RDMP windows client from outside the current directory (https://github.com/HicServices/RDMP/issues/877)

### Changed

- Changed right click context menu item 'Delete' to say 'Remove' when deleting a chain or relationship object (e.g. cohort usage by a project) ([#887](https://github.com/HicServices/RDMP/issues/887))
- Restricted [Pipelines] shown to only those where all components are compatible with the input objects (previously on context was checked) (https://github.com/HicServices/RDMP/issues/885)
- "Show All/Incompatible Pipelines" option added to Pipelines dropdown to make a simpler user interface
- When committing a cohort through the Cohort Builder the Project will automatically be selected if it already belongs to a single one (https://github.com/HicServices/RDMP/issues/868)
- Removed requirement for filter parameters to have comments to be published (https://github.com/HicServices/RDMP/issues/582)

## [7.0.5] - 2022-01-10

### Added

- Added ability to open extraction directory for an [ExtractionConfiguration]
- Added diagnostic screen logging last executed command (https://github.com/HicServices/RDMP/issues/815)
- Added tooltips for objects in tree views (https://github.com/HicServices/RDMP/issues/819).
- Added custom icon for [CatalogueItem] that represent transforms on the underlying column (https://github.com/HicServices/RDMP/issues/818)
- Added Extraction Primary Keys to Catalogue tooltip
- Added ability to 'View TOP 100' etc samples on [ExtractionInformation] (previously only available on [ColumnInfo] objects)
- Added icon overlays for 'Is Extraction Identifier' and 'Is Extraction Primary Key' (https://github.com/HicServices/RDMP/issues/830)
- Extraction Information for a Catalogue Item now includes "Transforms Data" property (which shows yes/no based on whether it transform the column data)
- Added 'open load directory' command to [Catalogue] context menu
- Added ability to switch between instances of RDMP using the Locations menu
- Added CLI command `ClearQueryCache`
- Added Description capability to prompts. More descriptions to be added (https://github.com/HicServices/RDMP/issues/814)
- Added description to Publish Filter "Select One" dialog (https://github.com/HicServices/RDMP/issues/813)
### Fixed
- Changed to SHIFT+Enter for closing multiline dialogs (https://github.com/HicServices/RDMP/issues/817)
- Fixed bug where configuring dataset didn't show all available tables when listing optional joinable tables (https://github.com/HicServices/RDMP/issues/804)

### Changed
- Updated CatalogueItemUI (https://github.com/HicServices/RDMP/issues/820)
- Fixed bug where cached aggregates were not considered stale even though changes had been made to their patient index table (https://github.com/HicServices/RDMP/issues/849)
- "You only have one object Yes/No" box has been removed in favour of being more consistent for the user (https://github.com/HicServices/RDMP/issues/811)

## [7.0.4] - 2021-12-08

### Added

- Added `RoundFloatsTo` to ExecuteDatasetExtractionFlatFileDestination
- Added new menu item Diagnostics->Restart Application
- Trying to extract an [ExtractionConfiguration] with a cohort that is marked IsDeprecated now fails checks
- Added [MigrateUsages] setting to cohort creation destination pipeline components.  When enabled and creating a new version of an existing cohort then all unreleased [ExtractionConfiguration] using the old (replaced) cohort switch to the new version
- Added an 'All Tasks', 'All Runs' etc commands to View Logs tab menu
- Added ability to filter [Catalogue] in the Find dialog by Internal/Deprecated etc
- Added search and filter compatible controls to [Pipeline] editing dialog
- Added ability to ignore/elevate specific errors in UserSettings
- Enabled Expand/Collapse all when right clicking whitespace in a tree collection
- Added title to graph charts
- Added a user setting for hiding Series in which all cells are 0/null
- Added `IPipelineOptionalRequirement` interface for Plugin Pipeline Components that can optionally make use of Pipeline initialization objects but do not require them to function.
- Support for templating in `ColumnSwapper` when used in an extraction pipeline (e.g. $n for project number)
- Support for specifying `--ConnectionStringsFile somefile.yaml` when starting RDMP (gui client or CLI)
- Added 'Hash On Release' column to initial new Catalogue extractability configuration dialog (https://github.com/HicServices/RDMP/issues/394)

### Fixed

- Fixed [Pipeline] objects showing an ID of 0 in tree collections
- Fixed the 'filters' count column in [Catalogue] tree collection showing edit control when clicked
- Fixed Find not working when searching by ID for [Pipeline] objects
- Prevented showing out dated cohorts when changing Project half way through defining a cohort
- When plugins contain dlls with differing version numbers then the latest dll version is loaded (previously the first encountered was used)
- Fixed bug in Console Gui where edit window showed value set directly instead of passing through Property Setters
- Fixed bug in Console Gui where password properties showed (encrypted) HEX binary value instead of ****
- Fixed Command Line UI showing abstract and interfaces when prompting user to pick a Type
- Fixed `OverrideCommandName` not working for `ExecuteCommandViewLogs` command
- Fixed `View Logs` commands appearing twice in right click context menu for logging servers objects (once on root and once under 'View Logs' submenu)
- Generate Release Document now shows as impossible when Cohort is not defined or unreachable (e.g. if user does not have access to cohort database)
- Fixed bug where selecting a [PipelineComponent] for which help is unavailable would leave the previously selected component's help visible
- Fixed bug with 'Commit Cohort' storing the target cohort database for future clicks
- Fixed a bug where editing a field like `Description` would fire validation on other properties e.g. `Name` which could slow controls down when validation is slow and change events are fired in rapid succession.
- Edit Catalogue window layout updated to allow errors to be seen on the right hand side of inputs (https://github.com/HicServices/RDMP/issues/758)
- Cohort Identification Configuration descriptions box is now easy to read and edit (https://github.com/HicServices/RDMP/issues/755)
- Fixed bug where RDMP would lose focus when "checks" were being run in background resulting in RDMP appearing unresponsive (https://github.com/HicServices/RDMP/issues/747)
- Fixed bug where some words in RDMP would have spaces in the wrong place (e.g. "W HERE") (https://github.com/HicServices/RDMP/issues/752)

### Changed

- Bump System.Drawing.Common from 5.0.2 to 5.0.3
- Bump System.Security.Permissions from 5.0.0 to 6.0.0
- Bump NLog from 4.7.12 to 4.7.13
- Changed to Dock layout for Pipeline editing control (may improve performance on older machines)
- Removed dependency on `System.Drawing.Common` by updating usages to `System.Drawing`
- Increased size of all text fields in [Catalogue] and [CatalogueItem] to `nvarchar(max)` to support long urls etc
- Updated icons to a more modern look. Catalogue Item image no longer has black corner. Green yellow and red smiley faces have been replaced. Cloud API icon replaced (https://github.com/HicServices/RDMP/issues/712)
- Extract to database now checks for explicit table names amongst pre-existing tables on the destination
- Startup no longer reports non dotnet dlls as 'unable to load' (warnings)
- Added Project number to Title Bar (and full project name to tooltip) for Extraction Configurations (https://github.com/HicServices/RDMP/issues/621)
- Root Cohort Identification Configuration will now highlight SET container issues with red highlight (https://github.com/HicServices/RDMP/issues/681)
- "Data Export" has been renamed to "Projects" to be more consistent (https://github.com/HicServices/RDMP/issues/720)
- Corrected layout of "Master Ticket" in New Project dialog (https://github.com/HicServices/RDMP/issues/735)
- Corrected layout of "Create New Lookup" (https://github.com/HicServices/RDMP/issues/730)
- Aligned buttons for Pipeline options (https://github.com/HicServices/RDMP/issues/721)
- Add "clause" (e.g. WHERE) to SQL attribute input to make it clearer what SQL you need to enter (https://github.com/HicServices/RDMP/issues/751)
- User Settings dialog now has a nicer layout (https://github.com/HicServices/RDMP/issues/760)


## [7.0.3] - 2021-11-04

### Fixed

- Fixed bug with ConfirmLogs when running with multiple [CacheProgress]

## [7.0.2] - 2021-11-03

### Fixed

- Fixed 'package downgrade' dependencies issue with `HIC.RDMP.Plugin.UI`
- Fixed log viewer total time display in logs view when task ran for > 24 hours.
- Fixed not implemented Exception when using username/password authentication and viewing [CohortIdentificationConfiguration] SQL
- Fixed missing 'add sql file process task' in DLE load stage right click context menus


### Added

- Console gui context menu now shows compatible commands from plugins
- Added the 'ConfirmLogs' command for verifying if a task is failing (e.g. a DLE run)

### Changed

- When syncing table columns with the database, the full column (including table name) is displayed in the proposed fix (previously only the column name was displayed).
- Bump Terminal.Gui from 1.2.1 to 1.3.1

## [7.0.1] - 2021-10-27

### Changed

- Bump NLog from 4.7.11 to 4.7.12
- Bump Microsoft.NET.Test.Sdk from 16.11.0 to 17.0.0
- [Catalogue] and [CatalogueItem] edit tab now expands to fill free space and allows resizing

### Fixed

- Fixed Null Reference exception when collection tabs are opened twice
- Fixed CohortBuilder 'Execute' showing ExceptionViewer on the wrong Thread

### Added

- Column visibility and size are now persisted in UserSettings

### Removed

- Removed FillsFreeSpace on columns.  User must now manually resize columns as desired

## [7.0.0] - 2021-10-18

### Changed

- IPluginUserInterface is now in `Rdmp.Core` and therefore you can write console gui or dual mode (console and winforms) plugin UIs
- IPluginUserInterface CustomActivate now takes IMapsDirectlyToDatabaseTable allowing custom plugin behaviour for activating any object
- DatasetRaceway chart (depicts multiple datasets along a shared timeline) now ignores outlier values (months with count less than 1000th as many records as the average month)
- Renamed `SelectIMapsDirectlyToDatabaseTableDialog` to `SelectDialog<T>` (now supports any object Type)
- Selected datasets icon now includes all symbols of the Catalogue they represent (e.g. ProjectSpecific, Internal)
- Changed how RDMP treats cohorts where the data has been deleted from the cohort table.  'Broken Cohort' renamed 'Orphan Cohort' and made more stable
- [CohortAggregateContainer] now show up in the find dialog (you can disable this in UserSettings)
- Bump Microsoft.Data.SqlClient from 3.0.0 to 3.0.1
- Checks buttons on the toolbars are now hidden instead of disabled when inapplicable
- Shortened tool tips in top menu bar

### Removed

- IPluginUserInterface can no longer add items to tab menu bars (only context menus)
- Removed some Catalogue context menu items when the Catalogue is an API call
- Adding a Filter from Catalogue no longer opens it up in edit mode after adding
- Command line execution (e.g. `rdmp cmd ...`) no longer supports user interactive calls (e.g. YesNo questions)
- Removed PickOneOrCancelDialog
- Removed RAG smiley from server connection UI.  Now errors are reported 'Connection Failed' text label

### Added
- Added CatalogueFolder column to Select Catalogue dialog
- Added custom metadata report tokens:
  - $Comma (for use with formats that require seperation e.g. JSON when using the `$foreach` operation)
  - $TimeCoverage_ExtractionInformation (the column that provides the time element of a dataset to the DQE e.g. StudyDate)
- Added support for default values in constructors invoked from the command line (previously command line had to specify all arguments.  Now you can skip default ones at the end of the line)
- Added support for deleting multiple objects at once with the delete command (e.g. `rdmp cmd Delete Plugin true` to delete all plugins)
  - Boolean flag at the end is optional and defaults to false (expect to delete only 1 object)
  - Use `rdmp cmd DescribeCommand Delete` for more information
- Added ability to directly query Catalogue/DataExport to Console Gui
- Added extraction check that datasets are not marked `IsInternalDataset`
- Added ability to script multiple tables at once via right click context menu in windows client
- Support for shortcodes in arguments to commands on CLI e.g. `rdmp cmd describe c:11`
- Added new command 'AddPipelineComponent' for use with RDMP command line
- Added ability to filter datasets and selected datasets by Catalogue criteria (e.g. Deprecated, Internal)
- Added Clone, Freeze, Unfreeze and add dataset(s) ExtractionConfiguration commands to command line
- Added support for identifying items by properties on CLI (e.g. list all Catalogues with Folder name containing 'edris')
- Cloning a [CohortIdentificationConfiguration] now opens the clone
- Added ability to remove objects from a UI session
- Added new command ViewCohortSample for viewing a sample or extracting all cohort identifiers (and anonymous mapping) to console/file
- Added the ability to pick which tables to import during Bulk Import TableInfos
- Added CLI command to create DLE load directory hierarchy ('CreateNewLoadDirectory')

### Fixed
- Fixed deleting a parameter value set failing due to a database constraint
- Fixed a bug where changing the server/database name could disable the Create button when selecting a database
- Added the ability to drop onto the Core/Project folders in the 'execute extraction' window
- Fixed a big where Yes/No close popup after running a pipeline in console gui could crash on 'No'
- Fixed deleting source/destination pipeline components directly from tree UI
- Fixed various issues when viewing the DQE results of a run on an empty table
- DatasetRaceway in dashboards now shows 'Table(s) were empty for...' instead of `No DQE Evaluation for...` when the DQE was run but there was no result set
- Added better error message when trying to create a new RDMP platform database into an existing database that already has one set up
- Fixed [CohortAggregateContainer] and filter containers not showing up in Find when explicitly requested
- Fixed deleting an [ExtractionFilter] with many parameter values configured.  Now confirmation message is shown and all objects are deleted together
- Fixed bug saving an [ExtractionInformation] when it is an extraction transform without an alias
- Fixed bug refreshing Data Export tree collection when deleting multiple Projects/Packages at once (deleted objects were still shown)
- Fixed bug dragging filters into Cohort Builder

## [6.0.2] - 2021-08-26

### Changed

- Bump Microsoft.NET.Test.Sdk from 16.10.0 to 16.11.0
- Bump NLog from 4.7.10 to 4.7.11

### Added

- Support for plugin Catalogues in cohort builder.  These allow you to write plugins that call out to arbitrary APIs (e.g. REST etc) from the RDMP cohort builder

### Fixed

- Fixed ExecuteCommandCloneCohortIdentificationConfiguration asking for confirmation when activation layer is non interactive

## [6.0.1] - 2021-08-12

### Added

- Added new command 'Similar' for finding columns that have the same name in other datasets
- Added the ability to Query Catalogue/DataExport databases directly through RDMP
- Support for custom column names in ColumnSwapper that do not match the names of the lookup columns
- Added ScriptTables command for scripting multiple [TableInfo] at once (optionally porting schema to alternate DBMS types).
- Support for nullable value/Enum types in command constructors

### Fixed

- AlterColumnType command now shows as IsImpossible when column is part of a view or table valued function
- Describe command no longer shows relationship properties
- Fixed layout of Bulk Process Catalogue Items in dotnet 5
- Fixed missing dependency in new installations when rendering Charts

## [6.0.0] - 2021-07-28

### Changed

- Upgraded Sql Server library from `System.Data.SqlClient` to `Microsoft.Data.SqlClient`
- `ExecuteCommandAlterColumnType` now automatically alters \_Archive table too without asking for confirmation
- When foreign key values are missing from lookups, the 'Missing' status is now attributed to the `_Desc` field (previously to the foreign key field)
- Changed Console gui DLE / DQE (etc) execution to use ListView instead of TextView
- Referencing an object by name in a script file now returns the latest when there are collisions e.g. "[ExtractableCohort]" would return the latest one (created during the script execution session)
- Bump YamlDotNet from 11.2.0 to 11.2.1
- Bump SecurityCodeScan.VS2019 from 5.1.0 to 5.2.1
- Command 'Set' now shows as Impossible for property 'ID'
- RDMP no longer complains about mixed capitalisation in server names and will connect using the capitalisation of the first encountered.

## Fixed

- Fixed release engine not respecting `-g false` (do not release Globals)
- Fixed column order in DQE results graph sometimes resulting in shifted colors (e.g. Correct appearing in red instead of green)
- Fixed Prediction rules never being run when value being considered is null (DQE).
- Fixed a bug creating a cohort without specifying a Project from the console
- Fixed bug where searching in console gui could be slow or miss keystrokes
- Fixed bug in console gui where GoTo Project or Cohort would not highlight the correct item
- Fixed bug in console gui where delete key was not handled resulting in a loop if errors occurred trying to delete the object
- Removed limit of 500 characters on extraction SQL of columns

### Added

- Added user setting for filtering table load logs where there are 0 inserts,updates and deletes
- Added support for specifying datatype when calling `ExecuteCommandAlterColumnType`
- Pipeline and DLE components with object list arguments now show the previously selected items in the 'Select Object(s)' popup
- Pressing 'delete' key in console gui edit window now offers to set value of property to null
- Editing a foreign key property (e.g. `PivotCategory_ExtractionInformation_ID`) now shows objects rather than asking for an `int` value directly
- Fatal errrors in console gui now get logged by NLog (e.g. to console/file)
- Added user setting `CreateDatabaseTimeout`

### Removed

- Removed check for DataLoadProgress being before OriginDate of a `LoadProgress`

## [5.0.3] - 2021-06-17

- Hotfix extraction/DLE progress UI layout on some Windows configurations

## [5.0.2] - 2021-06-16

### Changed

- Bump YamlDotNet from 11.1.1 to 11.2.0


### Fixed

- Fixed layout of windows client engine progress controls not filling all available screen space

## [5.0.1] - 2021-06-08

### Added

- Added CLI console gui context menu for [LoadMetadata]
- Commit cohort from CohortIdentificationConfiguration now shows crash message Exception on failure
- Added `--usc` flag to `rdmp gui`.  This allows you to specify using the `NetDriver` for Terminal.Gui (an alternative display driver)
- Added optional file argument to `ExecuteAggregateGraph` command (outputs graph data table to the file specified)
- Added ability to select a [DataAccessCredentials] in table/database selector control
- Added TopX and Filter (text) to console view logs
- Added alternative colour scheme to console gui

### Changed

- Changed `ExtractMetadata` template syntax to require `DQE_` and added year/month/day sub components:
  - `$StartDate`, `$EndDate` and `$DateRange` are now `$DQE_StartDate`, $DQE_EndDate and $DQE_DateRange.
  - Added `$DQE_StartYear`,`$DQE_EndYear`,`$DQE_StartMonth`,`$DQE_EndMonth`,`$DQE_StartDay`,`$DQE_EndDay`
  - Added `$DQE_PercentNull` (must be used with a `$foreach CatalogueItem` block)
  - Added TableInfo and ColumnInfo properties (e.g. `$Server`)
  - Added $DQE_CountTotal
- Improved performance of checks user interface (especially when there are a large number of check messages)

### Fixed

- Fixed arguments not showing up under Pipeline components of 'Other' (unknown) pipelines node
- Fixed refresh speed of console gui causing problems with Guacamole
- Fixed Keyboard shortcuts of pipeline engine execution window sharing the same letters
- Fixed bug running rdmp gui (console) with a remote current directory
- Fixed 'View Catalogue Data' command when run on ProjectSpecific Catalogues
- Fixed 'Import ProjectSpecific Catalogue' command not preserving Project choice in configure extractability dialog
- When importing an existing data table into RDMP and cancelling [Catalogue] creation RDMP will prompt you to optionally also delete the [TableInfo]

### Dependencies

- Bump Terminal.Gui from 1.0.0 to 1.1.1
- Bump HIC.FAnsiSql from 1.0.6 to 1.0.7
- Bump Microsoft.NET.Test.Sdk from 16.9.4 to 16.10.0


## [5.0.0] - 2021-05-05

### Changed

- .Net 5.0 for all, instead of Framework 4.6.1+Core 2.2+Standard 2.0 mix
- Query editor autocomplete now uses integrated autocomplete (no icons, better matching)
- Throttled how often spelling is checked in Scintilla controls.
- Changed message about inaccessible cohorts to a warning instead of an error. 
- Collation is now explicitly specified when creating a new cohort source using the wizard (as long as there is a single collation amongst existing ColumnInfo of that type)

### Added

- Added `$foreach Catalogue` option for custom metadata report templates (to allow prefix, suffixes, table of contents etc)
- Added ability to search for objects by ID in console gui
- More detailed logging of Type decisions when extracting to database
- Added ability to cancel ongoing queries in CLI Sql Editor
- Added 'Reset Sql' and 'Clear Sql' buttons to CLI Sql Editor
- Added ability to set custom timeout for queries in CLI Sql Editor
- Added ability to save results of CLI Sql Editor (table) to CSV
- Added view data/aggregate etc on ColumnInfo objects to list of commands accessible from the CLI gui
- Added 'Go To' commands to CLI gui
- Exposed 'Add New Process Task...' to load stages in CLI menu
- Added 'ViewCatalogueData' command for CLI and CLI GUI use
- Better error reporting when item validators crash during validation execution (now includes constraint type, column name and value being validated).
- Added 'Go To' commands to CLI gui
- Exposed 'Add New Process Task...' to load stages in CLI menu
- Exposed 'View Logs' commands on CLI and CLI gui
- Added minimum timeout of 5 seconds for `CohortIdentificationConfigurationSource`
- 'View Logs' tree view now accessible for CacheProgress objects
- Added query/result tabs to CLI GUI Sql editor
- Console GUI now shows important information (e.g. 'Disabled') in brackets next to items where state is highly important
- Added new command RunSupportingSql
- Console GUI root nodes now offer sensible commands (e.g. create new Catalogue)
- Added Value column to tree views (allows user to quickly see current arguments' values)
- Added 'other' checkbox to 'Create Catalogue by importing a file' (for selecting custom piplelines)
- Command SetExtractionIdentifier now supports changing the linkage identifier for specific ExtractionConfigurations only
- Added new command `AlterTableMakeDistinct`
- Added CLI GUI window for running Pipelines that displays progress
- Added RDMP.Core version number to logs at startup of rdmp cli
- Added graph commands to CLI:
  - ExecuteCommandSetPivot
  - ExecuteCommandSetAxis
  - ExecuteCommandAddDimension


### Fixed

- Fixed CLI database selection UI not using password mask symbol (`*`)
- Fixed CLI GUI message boxes bug with very long messages
- Fixed Custom Metadata template stripping preceeding whitespace in templated lines e.g. `"  - $Name"` (like you might find in a table of contents section of a template)
- Fixed 'Set Global Dle Ignore Pattern' failing the first time it is used by creating a StandardRegex with no/null Pattern
- Fixed order of branches in CLI gui tree
- Fixed importing filter containers not saving Operation (AND/OR)
- Fixed right click menu not showing when right clicking after selecting multiple objects
- Fixed some delete commands not updating the UI until refreshed (e.g. disassociating a [Catalogue] from a [LoadMetadata])
- Fixed text on disassociating a [Catalogue] from a [LoadMetadata]
- Fixed sort order not being respected in cohort summary screen
- Fixed DQE graph when data has dates before the year 1,000
- Fixed `ExecuteCommandCreateNewCatalogueByImportingFile` when using blank constructor and from CLI GUI
- Fixed extraction UI showing "WaitingForSQLServer" when DBMS might not be (now says "WaitingForDatabase").
- Fixed bug where some UI tabs would not update when changes were made to child objects (e.g. deleting a dataset from an extraction using another window in the client)
- Fixed support for UNC paths in SupportingDocument extraction (e.g. \\myserver\somedir\myfile.txt)
- Fixed not being able to add `Pipeline` objects to Sessions

### Dependencies

- Bump System.Drawing.Common from 5.0.0 to 5.0.2
- Bump Moq from 4.16.0 to 4.16.1
- Bump Microsoft.NET.Test.Sdk from 16.8.3 to 16.9.4
- Bump NLog from 4.7.7 to 4.7.10
- Bump SecurityCodeScan.VS2019 from 5.0.0 to 5.1.0
- Bump Newtonsoft.Json from 12.0.3 to 13.0.1
- Bump YamlDotNet from 9.1.4 to 11.1.1
- Bump NUnit from 3.13.1 to 3.13.2

## [4.2.4] - 2021-02-05

- Added CLI commands for viewing/changing `UserSettings` e.g. AllowIdentifiableExtractions
- Added user setting `ShowPipelineCompletedPopup` for always popping a modal dialog on completion of a pipeline execution in the GUI client (e.g. committing a cohort)
- Added new flexible file/directory extraction component `SimpleFileExtractor`

### Changed

- Globals tickbox can now be checked even when there are no explicit files (this allows implicit files e.g. `SimpleFileExtractor` to still run)

### Fixed 

- Fixed MySql backup trigger implementation not updating validTo on the new row entering the table on UPDATE operations

## [4.2.3] - 2021-02-01

### Fixed 

- Fixed rare threading issue with tree representations of Lookups
- Fixed proxy objects context menus not functioning correctly since 4.2.0 (e.g. Catalogues associated with a load) for some commands

### Dependencies

- Bump NUnit from 3.13.0 to 3.13.1

## [4.2.2] - 2021-01-28

### Added

- Added `patch` command to rdmp CLI e.g. `./rdmp patch -b`
- Added ProjectName to ExtractionConfiguration objects visualisation in Find / Select popups

### Fixed

- Fixed erroneous warning where some characters were wrongly reported as illegal e.g. '#' in Filter names 
- Fixed RemoteDatabaseAttacher not logging table name (only database)

### Changed

- Metadata report now lists Catalogues in alphabetical order
- Changed hierarchy multiple parents state to be a Warning instead of an Error

### Dependencies

- Bump Moq from 4.15.2 to 4.16.0
- Bump YamlDotNet from 9.1.1 to 9.1.4
- Bump NLog from 4.7.6 to 4.7.7
- Bump SSH.NET from 2020.0.0 to 2020.0.1

## [4.2.1] - 2021-01-13

### Added

- Choose Load Directory on DLE now shows old value during editing
- Added property suggestions when using ExecuteCommandSet with an incorrect property name
- Added the ability to drag and drop aggregates into other CohortIdentificationConfigurations to import
- Added ColumnDropper that allows a user to specify the columns that should not be extracted in the pipeline.
- Added Favourite/UnFavourite to right click context menus
- CachingHost now logs the state of the CacheProgress being executed first thing on start
- Home screen now supports right click context menu, drag and drop etc
- Added 'Sessions'.  These are tree collection windows similar to Favourites but with a user defined name and limited duration (until closed)

### Fixed

- Fixed startup error when user enters a corrupt connection string for platform database locations.  This bug affected syntactically invalid (malformed) connection strings (i.e. not simply connection strings that point to non existant databases)
- Fixed various issues in ColumnSwapper
  - If input table contains nulls these are now passed through unchanged
  - If mapping table contains nulls these are ignored (and not used to map input nulls)
  - If input table column is of a different Type than the database table a suitable Type conversion is applied
- Data load engine logging checks are better able to repair issues with missing logging server IDs / logging tasks
- Better support for abort/cancel in
  - RemoteTableAttacher
  - ExcelAttacher
  - KVPAttacher
  - RemoteDatabaseAttacher
- Fixed View Inserts/Updates dialog when using non SqlServer DBMS (e.g. MySql)
- Fixed various layout and performance issues with RDMP console GUI.
- Fixed `rdmp cmd` loop exiting when commands entered result in error.
- Fixed autocomplete in `rdmp cmd` mode and enabled for Linux
- Fixed right click context menu being built twice on right click a new node (once for selection and once for right click)

### Changed

- Added timeout of 10 minutes (previously 30 seconds) for counting unique patient identifiers while writing metadata for extractions
- Choose Load Directory now lets you specify invalid directories e.g. when building a load on one computer designed to run on separate computer with an isolated file system.
- Reinvented Console Gui to more closely resemble the windows client

### Dependencies

- Bump SSH.NET from 2016.1.0 to 2020.0.0

## [4.2.0] - 2020-10-19

### Fixed

- Reduced memory overhead during refreshes
- Fixed various graphical/performance issues when running in VDI environments with limited CPU
- Fixed missing scrollbars in Explicit Column Typing user interface
- Fixed various errors that could occur when a [Catalogue] referenced by an extraction is deleted outside of RDMP (e.g. by truncating the database table(s))

### Added

- Support for importing WHERE logic into extraction datasets from other configurations or cohort builder configurations
- Pipeline ID and Name now recorded in logs for Data Extractions
- Added support for viewing extraction logs in tree form (for a given ExtractionConfiguration)
- Added `AllowIdentifiableExtractions` user setting.  Enabling this prevents RDMP reporting an error state when cohorts are created that have the same private and release ID fields.
- Added GoTo from extraction/cohort building filters to the parent Catalogue level filter and vice versa
- Added ability to suppress [LoadMetadata] triggers
- Added ability for Plugins to store custom information about objects in the RDMP Catalogue platform database
- Added IgnoreColumns setting for DLE to ignore specific columns in the final table completely (not created in RAW/STAGING and not migrated)

### Changed

- CLI tools now built for .Net Core 3.1 since 2.2 has reached EOL

## [4.1.9] - 2020-09-17

### Added

- Added ExplicitDateTimeFormat property to flat file attachers and pipeline sources.  Allows custom parsing of dates e.g. where no delimiters exist (e.g. 010120)

## [4.1.8] - 2020-08-17

### Fixed 

- Fixed progress logging still not being allowed to go backwards when logging to database

## [4.1.7] - 2020-08-14

### Changed

- Schema names (Sql Server) are now wrapped correctly e.g. `[My Cool Schema]`
- Progress logged (e.g. done x of y files) can now go backwards.

### Added

- New command `SetArgument` for easier changing of values of modules (e.g. [PipelineComponent]) from command line
- Support for `DescribeCommand` help text on `NewObject` and other commands that take dynamic argument lists (command line)

## [4.1.6] - 2020-08-04

### Added

- Added 'Save Changes' prompt when closing tabs
- Added Import command for bringing in one or more [CohortIdentificationConfiguration] into an existing container (like Merge / UnMerge but for existing configurations)
- Added checks for LoadProgress dates being in sensible ranges during DLE

### Fixed

- Fixed [bug when parsing lists of ints in CLI](https://github.com/HicServices/RDMP/issues/84)

## [4.1.5] - 2020-07-14

### Added

- Added Merge command, for combining two or more configurations in cohort builder into one
- Added Un Merge command for splitting one cohort builder configuration into multiple seperate ones
- Improved error messages in extraction checking when there are:
  -  2+ columns with the same name
  -  2+ columns with the same location in extraction order
  -  Cohort and dataset are on different servers
- Added ability to search by ID in find dialog

### Changed

- Unhandled Application/Thread exceptions (rare) now show in the top right task bar instead of as a popup dialog

### Fixed

- Fixed lookups, supporting documents etc not appearing in the extractable artifacts tree view of the extraction window when non global.

## [4.1.4] - 2020-07-02

### Added

- Custom Metadata Report now supports looping items in a Catalogue (use `$foreach CatalogueItem` to start and `$end` to end)
- Added help to 'New Project' user interface
- Forward/Backward now includes selection changes in tree collections
- Added support for newline replacement in custom metadata doc templates

### Changed

- Improved usability of selecting multiple datasets in the 'New Project' user interface
- When in multiple selection mode, double clicking a row in the object selection dialog will add it to the selection (previously would close the dialog with the double clicked item as the sole selected item)

### Fixed

- Extractable columns Order field defaults to Max + 1 (previously 1).  This results in new columns appearing last in extracted datasets and prevents Order collisions.
- 'Select Core' columns UI button now works correctly with ProjectSpecific Catalogues (previously the highlighted rows would not change)
- Fixed popup error message showing when deleting an ExtractionConfiguration where one or more datasets are currently being edited (in tabs) 
- Fixed context menu opening error that could occur in cohort builder when datasets are not configured properly (e.g. have too many [IsExtractionIdentifier] columns).
- Fixed alias changes not showing up as 'Differences' in edit dataeset extraction user interface
- Fixed bugs in using GoTo menu of document tabs after a Refresh
- Fixed ALTER context sub menu of TableInfo when Server property is null (or other fundamental connection details cannot be resolved).
- Fixed whitespace only literal strings (e.g. `" "`) on command line causing error while parsing arguments
- Fixed bug with YesNoToAll popups launched from ChecksUI when running as a modal dialogue.
- Fixed bug with user setting 'Show Object Collection On Tab Change' when selecting tabs for objects in CohortBuilder configurations.

## [4.1.3] - 2020-06-15

### Added

- Added `-f` option to CLI (`rdmp.exe -f somefile.yaml`) to run all commands in a file
- Added "Go To" to tab right click context menu (previously only available in collections).
- Private key encryption file location can now be customized per user by setting an environment variable `RDMP_KEY_LOCATION`.  This will override any key file location specified in the RDMP platform database.

### Changed

- Frozen Extraction Configurations folder always appears at the bottom of the branch under Projects
- Improved layout of query building errors in QueryBuilder SQL viewing user interfaces

### Fixed

- Fixed bug in tree ordering when comparing a fixed order node to a non fixed order node.

## [4.1.2] - 2020-06-03

### Added

- Ability to create (Project Specific) Catalogues using the Project collection tree view top menu
- Ability to Enable/Disable many objects at once
- Catalogue icons under a load now show full range of status icons (e.g. internal / project specific)

### Changed

- When a load has only one LoadProgress dropdown no longer shows "All available"
- Double clicking a crashed configuration in cohort builder now shows the error message (previously would edit/expand the object).  Error message still accessible via context menu (as previously).
 
### Fixed

- Fixed Order not being considered 'OutOfSync' on ExtractableColumn
- Fixed changes to Catalogue visibility checkboxes not being persisted
- Fixed object caching system when RDMP user has insufficient permissions to view Change Tracking tables. 
- Fixed UserSettings last column sort order multithreading issue (causing File IO permissions error in rare cases)

## [4.1.1] - 2020-05-11


### Added

- Added ability to pick a folder in Metadata Report UI

### Fixed

- Opening 'Recent' items that have been deleted now prompts to remove from list
- Fixed race conditions updating UI during refresh / dispose of activators

## [4.1.0] - 2020-05-05

### Added

- Added tool strip to tree collection user interfaces
- Added new [PipelineComponent] `SetNull` which detects bad data in a specific column of pipeline data and sets cells matching the `Regex` to null
- Added support for template based metadata extractions ([Catalogue] descriptions etc) 
- Added new property RemoteServerReference to RemoteTableAttacher which centralises server name/database/credentials when creating many attachers that all pull data from the same place
- Added double click to expand tree option for RDMP
- When searching (Ctrl+F), exact matches now appear first
- Added RDMP platform database name (and server) to the window title
- Added Export Plugins command (which saves the currently loaded RDMP plugins to the selected folder)
- Double clicking a dataset in the Extraction user interface opens it for editing (previously you had to right click and select Edit)

### Changed

- CohortBuilder interface has been revamped
- Home screen now follows more consistent user experience and includes recently used items
- Catalogue collection no longer expands when CatalogueFolder changes

### Fixed

- LoadProgress with RemoteTableAttacher now works correctly with DBMS that do not support Sql parameter declarations (Oracle / Postgres)

## [4.0.3] - 2020-02-28

### Added

- Added timestamps to Word Metadata Reports (e.g. when document was created)
- Added icon for HashOnDataRelease
- Added Order column to [Catalogue] Collection tree view
- Added ability to disable the TicketingSystem that controls whether datasets can be released (only applies where one has been configured)
- Added ability to customize extraction directory subfolder names
- Added check for stale extraction records when generating a one off Release Document (i.e. not part of a Release workflow)
- Added clarifiaction on what to do if a table is not found during synchronization
- Refresh now shows 'waiting' cursor while updates take effect
- Creating a [Catalogue] from a CatalogueFolder right click context menu now creates the resulting [Catalogue] in that directory
- Added ability to right click a dataset in an [ExtractionConfiguration] and open the directory into which it was extracted (if it was extracted to disk)
- Added Extraction Category column for columns included in the project extractions
- Added command Import [Catalogue] Item Descriptions accessible from the [CatalogueItem] node menu that imports all descriptions (and other fields) from one [Catalogue] into another.
- Added 'Execute' button on [Catalogue] and Extraction dataset SQL viewing windows.
- 'Show' on collection based tab windows now prompts you to pick which you want to navigate to (previously did nothing)
- Datagrid UI now shows server/database names and DatabaseType
- Running Checks or CheckAll now shows the Checks column (if it isn't already visible)
- Added 'Clear Cache' option for clearing the cache on a single [Catalogue] in a cohort builder configuration (without affecting the cache state of the others)
- Added `FOR UPDATE` to the end of the DLE migration query for MySql server (prevents edge case deadlocks when live table changes during migration)

### Changed

- Datagrid/query syntax errors are now more visible and consistent with other SQL IDEs
- Open / New [Catalogue] no longer closes all toolboxes prior to setting up editing layout
- Bulk Process CatalogueItems now defaults to exact matching (ignoring case)
- Changed MySql adapter from `MySql.Data` to `MySqlConnector` (see [FAnsiSql] version 0.11.1 change notes)

### Fixed

- Fixed bug where broken Lookup configurations could result in DQE not passing checks
- Fixed top menu missing some options on extraction/cohort building graphs (e.g. timeout / retry query)
- Fixed DLE backup trigger creation for old versions of MySql (5.5 and earlier)
- Fixed some forms not getting launched when new objects are created (e.g. Supporting Documents)
- Fixed null reference when cancelling adding a SupportingDocument
- Fixed bug in axis section of graph editor where changing value would result in text box loosing focus
- Fixed ticketing system Reason [for not being able to release a configuration] not being displayed on the ReleaseUI

## [4.0.2] - 2020-01-23

### Fixed

- Fixed stack overflow when trying to edit 'unknown pipelines' in Tables tree view
- Undo/Redo button now changes label as well as icon during use
- Fixed null reference when using command `Reports->Generate...->Metadata Report...`
- Fixed bug in console gui where cancelling a property change (e.g. Description) would result in setting the value to null.

## [4.0.1] - 2019-12-03

### Added

- Ability to generate metadata reports for subset of catalogues (e.g. all catalogues in a folder).
- Cohort Builder build log now lists the [IsExtractionIdentifier] column for each cohort set

### Changed

- Cohort Builder now shows "No Cache" when there is no query cache server configured for a configuration instead of "0/1" (or "0/2" etc)

### Fixed

- Fixed issue using the 'context menu' button on compatible keyboards to access the GoTo menu (sometimes menu would not be expandable)
- Fixed issue where ProjectNumber and Version appeared editable in some tree controls (changes were ignored).  These cells are now correctly readonly.
- Fixed bug in log viewer right click (introduced in 4.0.1 command refactoring)
- TestConnection now shows obfuscated connection string when a connection cannot be established (affects RDMP API users only - not core software)
- Fixed changing join direciton in patient index tables not triggering refresh
- Fixed Data Load Engine RAW server credentials when running RDMP installer with sql user authentication (RAW server entry would be created with Integrated Security)

## [4.0.1-rc3] - 2019-11-25

### Added

- Console gui supports short code searches (e.g. "c", "ti" etc)

### Changed

- Updated to [FAnsiSql] 0.10.13

### Fixed

- Fixed various issues with new CLI gui

## [4.0.1-rc2] - 2019-11-20

### Added

- Added interactive terminal user interface `./rdmp gui`

### Changed

- Cloning an Extraction Configuration no longer expands clone and names the new copy "Clone of [..]" (previously name was a guid)
- Select object dialog now display a maximum of 1000 objects (prioritising your search text)
- Logging tasks are now case insensitive

### Fixed

- Fixed Console input in CLI when running under Linux
- Fixed issue where parallel checks could fail due to UI cross thread access
- Fixed bugs in DLE when loading tables with dodgy column names (e.g. `[My Group by lolz]`)
- 
...

## [4.0.1-rc1] - 2019-11-11

### Added

- Support for PostgreSql databases

### Changed

- Sql Server `..` syntax is no longer used (now uses `.dbo.` - or whatever the table schema is).  Since references can be shared by users the default schema notation is not good idea.
- Cohort Query Bulder will now connect to the database containing the data rather than the users default database when querying data on a single database
- Flat file Attachers now process files in alphabetical order (case insensitive) when Pattern matches multiple files (previously order was arbitrary / OS defined)
- Extraction source now specifies database to connect to when a dataset exists in a single database (previously connected to users default server e.g. master)
- Updated to latest version of [FAnsiSql] (0.10.12) for Postgres support
- 
### Fixed

- Fixed handling of credentials where password is blank (allowed)
- Fixed race condition when there are multiple cohort databases that host cohorts for the same project
- Extracting a dataset using Cross Server extraction source now shows the correct SQL in error message when no records are returned by the linkage

## [3.2.1] - 2019-10-30

### Added

- SET containers ([UNION] / [INTERSECT] / [EXCEPT]) now highlight (as a `Problem`) when they will be ignored (empty) or not applied (when they contain only 1 child)

## Fixed

- Fixed bug generating metadata reports that include Catalogues with orphan [ExtractionInformation] (not mapped to an underlying ColumnInfo)
- Fixed bug in column descriptions pie chart where navigate to CatalogueItem(s) would show all CatalogueItems instead of only those missing descriptions
- Fixed bug in example dataset creation where views (vConditions and vOperations) were not marked IsView

## [3.2.1-rc4] - 2019-10-22

### Added 

- Errors during caching (of cohort builder results) now appear in the results control (previously could generate erro popups)
- Patient Index Tables are no longer allowed to have parameters with the same name (but different values) of tables they are joined against
- Sql Parameters (e.g. `@test_code`) now work properly cross [DBMS] (e.g. MySql / SqlServer) when using a query cache.
- Added menu for inspecting the state of a cohort compiler (view SQL executed, build log, results etc)

### Fixed 

- Fixed ExceptionViewer showing the wrong stack trace under certain circumstances
- Fixed cache usage bug where sql parameters were used in queries (cache would not be used when it should)
- Fixed 'View Dataset Sample' user interface generating the wrong SQL when a patient index table has a column alias (e.g. `SELECT chi,AdmissionDate as fish from MyPatIndexTable`)
- Fixed renaming parameters causing UI to incorrectly ask if you want to save changes

## [3.2.1-rc3] - 2019-10-21

### Fixed 

- Fixed bug in cross server query building when using parameters (@testcode etc)

## [3.2.1-rc2] - 2019-10-18

### Added 

- Added GoTo from cohorts to Extraction Configuration(s)

### Changed

- View ThenVsNow Sql in right click context menu of data extractions is only evaluated when run (improves performance).  This results as the command always being enabled.

### Fixed

- Fixed [bug in cross server query building](https://github.com/HicServices/RDMP/commit/a0c6223d1a7793bde4a67b368ae062e8bec3d960#diff-196fcda7990895e9f656c99602d1972b) (via cache) when joining patient index tables on one server to a main dataset on another

## [3.2.1-rc1] - 2019-10-14

### Added

- Long running processes that previously blocked the UI (e.g. create primary key) now have a small dialog describing task and allowing cancellation.
- Proposed Fix dialog now has standard look and feel of RDMP message boxes (including keywords etc)
- Double clicking an executing task in Cohort Builder now shows cohort build log as well as Exception (if any)

### Changed
 
- Database patching user interface presents clearer information about what version upgrade is occuring and the patches that will be applied.
- Updated to latest version of [FAnsiSql] (0.10.7) for task cancellation
- Data load engine no longer lists dropping columns / anonymising in progress if there are no operations actually being performed (e.g. no ANOTables configured)
- Delete is now disabled for the top level container (e.g. "UNION - Inclusion criteria") of cohort builder configuration

### Fixed

- Database patching user interface no longer suggests restarting if the patching process has failed
- Improved usability of StartupUI when no repository connection strings are not set (previously would report status as 'Broken')
- Fixed bug where `DropTableIfLoadFails` of `ExecuteFullExtractionToDatabaseMSSql` would (under fail conditions) drop the destination table even if the table was created by a previous execution of the same pipeline.
- Fixed bug where adding a [Catalogue] to a cohort set container would create an extra duplicate copy (which would appear under orphans)
- Improved cross server cohort query building (e.g. combining cohort sets on seperate servers / server types)
- Fixed bug in checks dual reporting some errors when clicking on red angry face icons

### Removed

- Generate test data window no longer shows the output folder in Windows Explorer when done

## [3.2.0] - 2019-09-16

### Added

- Patient Index Tables now use the source column datatype for caching columns (as long as there is no transform declared).

## [3.2.0-rc1] - 2019-09-13

### Added

- Right clicking a mispelled word now offers spelling suggestions
- You can now add new datasets to an extraction configuration directly from the "Core" folder in Execute Extraction window (rather than having to go back to the DataExport tree view)
- MDFAttacher now checks for existing mdf/ldf files in the RAW server data directory.  Existing files will trigger a warning.  After the warning an attempt is still made to overwrite the file(s) (as occured previously)
- Tab key now also works for autocomplete in SQL editor windows (previously only Enter worked)
- Orphan cohort sets (do not belong to any Cohort Identification Configuration) now appear under a top level folder in 'Cohort Builder' collection
- Extraction Category can now be changed directly from a CatalogueItem, [ExtractionInformation] 
- Extraction Category can be changed for all columns in a [Catalogue] at once by right clicking the or the CatalogueItemsNode (folder under a Catalogue)
- Right clicking a column allows you to Alter its type e.g. increase the size of a varchar field

### Changed

- Help documentation for objects no longer uses NuDoq library (now faster and more maintainable)
- Extraction source component `ExecuteCrossServerDatasetExtractionSource` now never drops the temporary cohort database (previously it would drop it if it created it and CreateTemporaryDatabaseIfNotExists was true)
- Updated to latest version of [FAnsiSql] (0.10.4) for better Oracle, localization and type estimation
- Dashboards now appear in tree view instead of application tool strip and are searchable
- [CatalogueItem] descriptions pie chart has flags for including internal/project specific etc in its counts
- [CatalogueItem] descriptions pie chart now lets you navigate directly to problem objects rather than showing a data table

### Fixed 
- Deleting an object now clears the selection in tree views (previously selection would become an arbitrary object).
- Fixed bug where adding/moving cohort sets between containers ([INTERSECT]/[UNION]/[EXCEPT]) could result in 2 objects with the same Order in the same container (resulting in ambiguous order of execution).
- Fixed UI bug where selecting an extractable [Catalogue] would hide its extractable (small green e) icon overlay
- Fixed bug where deleting a Pinned object would not unpin the object
- Fixed bug where database tables with brackets in the name could break synchronization (these tables are now ignored by RDMP and cannot be imported).
- Fixed bug deleting multiple objects at once when some objects are parents of others (and cause implicit delete).
- Fixed bug with low resolution monitors and the Create New Cohort Wizard
- Fixed bug with low resolution monitors and collections where leading columns could shrink to be no longer visible
- Adding new filters/containers (AND/OR) now correctly expand and highlight the created object in collections
- Fixed AggregateEditorUI could incorrectly offer to save changes even when no changes had been made
- Clonng a Cohort Identification Configuration now preserves custom set container names e.g. "UNION Inclusion Criteria"
- Fixed bug in DataTableUploadDestination where multiple root (DataLoadInfo) logging entries were created for a single large bulk insert 
- Fixed bug in QueryBuilder when there are multiple IsPrimaryExtractionTable tables (Exception thrown was NullReferenceException instead of QueryBuilderException)
- Fixed bug in generating FROM SQL when there are circular [JoinInfo] configured between tables used in the query
- Fixed bug where closing the server/database selection dialog with the X instead of cancel could cause error messages (e.g. in Bulk Import TableInfos)
- Fixed bug where searching for "Pipeline" or "Pipe" did not show all pipelines
- Fixed bug caching patient index tables (cohort creation) when there are multiple tables being joined in the query.
- Fixed error when logging very large (over 4000 characters) to the RDMP logging database

### Removed
- Cohort sets no longer appear under Catalogues (Find / GoTo now open the parent cohort identification configuration)
- Removed OnlyUseOldDateTimes option on DataTableUploadDestination as it didn't actually do anything ([DBMS] type decisions are handled in a standard way by FAnsiSql)

## [3.1.0] - 2019-07-31

### Added

- Cohort sets with HAVING sql now support 'View Dataset Sample' (of matched records)
- Added new property IsView to TableInfo
- Added GoTo menu item Catalogue=>TableInfo
- Added user setting for skipping Cohort Creation wizard
- MDFAttacher emits more messages when looking up location on disk to copy MDF file to.
- Added menu option to set [IsExtractionIdentifier] on a [Catalogue] without having to open ExtractionInformations directly
- Added the ability to set custom number of patients / rows per dataset when creating example datasets (from command line or when setting up client)
- FlatFileAttacher now issues a warning if TableToLoad isn't one of the tables loaded by the currently executing load (previously it would just say 'table x wasn't found in RAW')
- Added (initially hidden) column Order to cohort query builder to help debugging any issues with order of display

### Changed

- Attempting to generate a graph from a query that returns more than 1,000,000 cells now asks for confirmation.
- Updated to latest version of [FAnsiSql] (0.9.4) for better Oracle support
- Oracle extraction commands no longer generate parameters (e.g. @projectNumber).  Previously invalid SQL was generated.
- Improved layout of message boxes and link highlighting
- Add (Copy Of) cohort set no longer complains about creating a copy of one already in the cohort builder configuration
- Extraction destination property CleanExtractionFolderBeforeExtraction now defaults to false (i.e. do not delete the contents of the extraction directory before extracting)
- Extraction destination property CleanExtractionFolderBeforeExtraction is now implemented in the Checks phase of the component lifecycle rather than on reciept of first batch of records (this prevents accidentally deleting files produced by upstream components)
- 
### Fixed 
- Fixed bug in [Catalogue] validation setup window (DQE Validation Rules) which resulted in changes not being saved if it had been refreshed after initially loading
- Fixed scrollbars not appearing in [Catalogue] validation setup window when lots of validation rules are applied to a single column
- Type text dialog prompt now resizes correctly and has a display limit of 20,000 characters for messages
- Fixed bug that prevented exiting if the RDMP directory (in user's application data folder) was deleted while the program was running
- Fixed bug where CatalogueItems created when importing Oracle tables had database qualifiers in the name e.g. "CHI" (including the double quotes)
- Fixed bug where deleting a Filter from a cohort set in a Cohort Identification Query could result in the display order changing to alphabetical (until tab was refreshed).
- Fixed obscure bug in plugins implementing the `ICustomUI` interface when returning a new object in `GetFinalStateOfUnderlyingObject` that resulted in the UI showing a stale version of the object
- Connecting to a non existant server in ServerDatabaseTableSelector now shows the Exception in the RAG icon (previously just showed empty database list)
 
- Fixed bug where adding/removing a column in Aggregate Editor would would reset the Name/Description if there were unsaved changes (to Name/Description)
- Fixed bug where example datasets created would have the text value "NULL" instead of db nulls (only affected initial install/setup datasets)

## [3.0.16-rc2] - 2019-07-17

### Added 

- Example data generated on install can now be given a seed (allows for reproducibility)
- Creating a Query Caching server for an cohort identification AggregateConfiguration now asks you if you want to set it as the default QueryCaching server (if there isn't already one)
- Double clicking a row in SQL query editor user interfaces now shows text summary of the row
- DLE load logs tree view now supports double clicking on messages/errors to see summary
- All RDMP platform objects now have icons even if not visible in the UI (this affects the objects documentation file generation)
- MetadataReport now supports generating data for Catalogues with no extractable columns

### Changed

- Updated to latest version of BadMedicine (0.1.5)
- Improved error message shown when attempting to delete a used patient index table (now lists the users)
- System no longer auto selects objects when there is only 1 option (e.g. when user starts a Release when there is only one [Project] in the system).  This previously created an inconsistent user experience.
- Dita extraction checks no longer propose deleting non dita files in the output directory
- Improved Find (Ctrl+F) dialog layout and added shortcut codes (e.g. typing "c Bob" will return all Catalogues containing the word "Bob")
- Message boxes now display a limit of 20,000 characters (full text can still be accessed by the copy to clipboard button).
- DLE Debug options (e.g. Skip migrating RAW=>STAGING) now appear as a drop down with more descriptive titles (e.g. StopAfterRAW)
 
### Fixed 

- Fixed bug when cloning a Pipeline called "Bob" when there was already an existing Pipeline called "Bob (Clone)"
- Fixed validation issue in some user interfaces of INamed classes (e.g. Catalogue) where all properties were checked for illegal characters instead of just the Name
- Fixed image scaling in Metadata reports to 100% (previously 133%)
- Governance report now properly escapes newlines and quotes in [Catalogue] descriptions when outputting as CSV
- Fixed bug in Plugin code generator for tables with a Name property (previously incorrect C# code was generated)
- Fixed bug in SQL query editor user interface when the query returned a table that included binary columns with large amounts of data in
- Clicking a collection button or using GoTo/Show now correctly pops the relevant collection if it is set to auto dock (pinned).
- Application title bar now correctly updates after loading a tab (previously it was left with the caption "Loading...")
- Un Pinning in a collection using X now correctly maintains tree selection (consistent with the context menu Tree=>UnPin)
- Fixed display order of cohort sets in Cohort Query Builder to correctly match the compiler (previously the tree view order was misleading)

## [3.0.16-rc] - 2019-07-08

### Added 

- Forward/backward navigation in LogViewer now preserves text filters / TOP X
- Added the ability to create example datasets and configurations/projects etc during installation / startup
- Objects with names containing problematic characters (e.g. \ ") are highlighted red
- New right click context menu GoTo shows related objects e.g. which ExtractionConfiguration(s) a [Catalogue] has been used in
- Heatmap hover tool tip now shows more information about the cell value
- 'Other Pipelines' (unknown use case) can now be edited by double clicking.  This prompts user to pick a use case to edit them under
- Creating a Catalogue/TableInfo by importing a file now lets you rename the table after it has been created
- Added new DLE module ExecuteSqlFileRuntimeTask which runs the SQL stored in the RDMP platform database (rather than relying on an sql file on disk like ExecuteSqlFileRuntimeTask)
- RDMP platform database schemas no longer require 100% matching to models.  This allows limited backwards compatibility between minor versions of RDMP in which new fields are added to the database.

### Changed

- Updated to latest version of [BadMedicine] (0.0.1.2)
- Updated to latest version of [FAnsiSql] (0.9.2)
- File=>New now launches modal dialog instead of dropdown menu
- [Project] objects can now be sorted (previously they always appeared alphabetically)
- [Project] creation UI now shows duplicate ProjectNumbers as a Warning instead of an Error allowing users to create 2+ Projects with shared cohorts
- Disabled objects in tree views now appear greyed out instead of red
- Improved message shown when cohorts with null descriptions are preventing cohort importing
- Attempting to deleting an Extractable [Catalogue] no longer shows an error and instead asks if you want to make it non extractable (then delete)
- xmldoc are now shipped inside SourceCodeForSelfAwareness.zip (instead of side by side with the binary).  This avoids an issue where [Squirrel drops xmldoc files](https://github.com/Squirrel/Squirrel.Windows/issues/1323)

### Fixed 

- Fixed bug in CLI (rdmp.exe) where yaml settings would override command line values for connection strings to platform databases
- Disabled smiley controls now render in greyscale
- Fixed bug in Aggregate graphs which included a PIVOT on columns containing values with leading whitespace
- Fixed crash bug in UI responsible for picking the DLE load folder that could occur when when xmldocs are missing
- Fixed bug resolving Plugin dll dependencies where dependencies would only be resolved correctly the first time they were loaded into the AppDomain
- Fixed Culture (e.g. en-us) not being passed correctly in DelimitedFlatFileAttacher
- Fixed bug where Updater would show older versions of RDMP as installable 'updates'

[Unreleased]: https://github.com/HicServices/RDMP/compare/v8.1.0...develop
[8.1.0]: https://github.com/HicServices/RDMP/compare/v8.0.7...v8.1.0
[8.0.7]: https://github.com/HicServices/RDMP/compare/v8.0.6...v8.0.7
[8.0.6]: https://github.com/HicServices/RDMP/compare/v8.0.5...v8.0.6
[8.0.5]: https://github.com/HicServices/RDMP/compare/v8.0.4...v8.0.5
[8.0.4]: https://github.com/HicServices/RDMP/compare/v8.0.3...v8.0.4
[8.0.3]: https://github.com/HicServices/RDMP/compare/v8.0.2...v8.0.3
[8.0.2]: https://github.com/HicServices/RDMP/compare/v8.0.1...v8.0.2
[8.0.1]: https://github.com/HicServices/RDMP/compare/v8.0.0...v8.0.1
[8.0.0]: https://github.com/HicServices/RDMP/compare/v7.0.20...v8.0.0
[7.0.20]: https://github.com/HicServices/RDMP/compare/v7.0.19...v7.0.20
[7.0.19]: https://github.com/HicServices/RDMP/compare/v7.0.18...v7.0.19
[7.0.18]: https://github.com/HicServices/RDMP/compare/v7.0.17...v7.0.18
[7.0.17]: https://github.com/HicServices/RDMP/compare/v7.0.16...v7.0.17
[7.0.16]: https://github.com/HicServices/RDMP/compare/v7.0.15...v7.0.16
[7.0.15]: https://github.com/HicServices/RDMP/compare/v7.0.14...v7.0.15
[7.0.14]: https://github.com/HicServices/RDMP/compare/v7.0.13...v7.0.14
[7.0.13]: https://github.com/HicServices/RDMP/compare/v7.0.12...v7.0.13
[7.0.12]: https://github.com/HicServices/RDMP/compare/v7.0.11...v7.0.12
[7.0.11]: https://github.com/HicServices/RDMP/compare/v7.0.10...v7.0.11
[7.0.10]: https://github.com/HicServices/RDMP/compare/v7.0.9...v7.0.10
[7.0.9]: https://github.com/HicServices/RDMP/compare/v7.0.8...v7.0.9
[7.0.8]: https://github.com/HicServices/RDMP/compare/v7.0.7...v7.0.8
[7.0.7]: https://github.com/HicServices/RDMP/compare/v7.0.6...v7.0.7
[7.0.6]: https://github.com/HicServices/RDMP/compare/v7.0.5...v7.0.6
[7.0.5]: https://github.com/HicServices/RDMP/compare/v7.0.4...v7.0.5
[7.0.4]: https://github.com/HicServices/RDMP/compare/v7.0.3...v7.0.4
[7.0.3]: https://github.com/HicServices/RDMP/compare/v7.0.2...v7.0.3
[7.0.2]: https://github.com/HicServices/RDMP/compare/v7.0.1...v7.0.2
[7.0.1]: https://github.com/HicServices/RDMP/compare/v7.0.0...v7.0.1
[7.0.0]: https://github.com/HicServices/RDMP/compare/v6.0.2...v7.0.0
[6.0.2]: https://github.com/HicServices/RDMP/compare/v6.0.1...v6.0.2
[6.0.1]: https://github.com/HicServices/RDMP/compare/v6.0.0...v6.0.1
[6.0.0]: https://github.com/HicServices/RDMP/compare/v5.0.3...v6.0.0
[5.0.3]: https://github.com/HicServices/RDMP/compare/v5.0.2...v5.0.3
[5.0.2]: https://github.com/HicServices/RDMP/compare/v5.0.1...v5.0.2
[5.0.1]: https://github.com/HicServices/RDMP/compare/v5.0.0...v5.0.1
[5.0.0]: https://github.com/HicServices/RDMP/compare/v4.2.4...v5.0.0
[4.2.4]: https://github.com/HicServices/RDMP/compare/v4.2.3...v4.2.4
[4.2.3]: https://github.com/HicServices/RDMP/compare/v4.2.2...v4.2.3
[4.2.2]: https://github.com/HicServices/RDMP/compare/v4.2.1...v4.2.2
[4.2.1]: https://github.com/HicServices/RDMP/compare/v4.2.0...v4.2.1
[4.2.0]: https://github.com/HicServices/RDMP/compare/v4.1.9...v4.2.0
[4.1.9]: https://github.com/HicServices/RDMP/compare/v4.1.8...v4.1.9
[4.1.8]: https://github.com/HicServices/RDMP/compare/v4.1.7...v4.1.8
[4.1.7]: https://github.com/HicServices/RDMP/compare/v4.1.6...v4.1.7
[4.1.6]: https://github.com/HicServices/RDMP/compare/v4.1.5...v4.1.6
[4.1.5]: https://github.com/HicServices/RDMP/compare/v4.1.4...v4.1.5
[4.1.4]: https://github.com/HicServices/RDMP/compare/v4.1.3...v4.1.4
[4.1.3]: https://github.com/HicServices/RDMP/compare/v4.1.2...v4.1.3
[4.1.2]: https://github.com/HicServices/RDMP/compare/v4.1.1...v4.1.2
[4.1.1]: https://github.com/HicServices/RDMP/compare/v4.1.0...v4.1.1
[4.1.0]: https://github.com/HicServices/RDMP/compare/v4.0.3...v4.1.0
[4.0.3]: https://github.com/HicServices/RDMP/compare/v4.0.2...v4.0.3
[4.0.2]: https://github.com/HicServices/RDMP/compare/v4.0.1...v4.0.2
[4.0.1]: https://github.com/HicServices/RDMP/compare/v4.0.1-rc3...v4.0.1
[4.0.1-rc3]: https://github.com/HicServices/RDMP/compare/v4.0.1-rc2...v4.0.1-rc3
[4.0.1-rc2]: https://github.com/HicServices/RDMP/compare/v4.0.1-rc1...v4.0.1-rc2
[4.0.1-rc1]: https://github.com/HicServices/RDMP/compare/v3.2.1...v4.0.1-rc1
[3.2.1]: https://github.com/HicServices/RDMP/compare/v3.2.1-rc4...v3.2.1
[3.2.1-rc4]: https://github.com/HicServices/RDMP/compare/v3.2.1-rc3...v3.2.1-rc4
[3.2.1-rc3]: https://github.com/HicServices/RDMP/compare/v3.2.1-rc2...v3.2.1-rc3
[3.2.1-rc2]: https://github.com/HicServices/RDMP/compare/3.2.1-rc1...v3.2.1-rc2
[3.2.1-rc1]: https://github.com/HicServices/RDMP/compare/3.2.0...3.2.1-rc1
[3.2.0]: https://github.com/HicServices/RDMP/compare/v3.2.0-rc1...3.2.0
[3.2.0-rc1]: https://github.com/HicServices/RDMP/compare/3.1.0...v3.2.0-rc1
[3.1.0]: https://github.com/HicServices/RDMP/compare/v3.0.16-rc2...3.1.0
[3.0.16-rc2]: https://github.com/HicServices/RDMP/compare/v3.0.16-rc...v3.0.16-rc2
[3.0.16-rc]: https://github.com/HicServices/RDMP/compare/v3.0.15...v3.0.16-rc
[FAnsiSql]: https://github.com/HicServices/FAnsiSql/
[BadMedicine]: https://github.com/HicServices/BadMedicine/

[ExtractionProgress]: ./Documentation/CodeTutorials/Glossary.md#ExtractionProgress
[DBMS]: ./Documentation/CodeTutorials/Glossary.md#DBMS
[UNION]: ./Documentation/CodeTutorials/Glossary.md#UNION
[INTERSECT]: ./Documentation/CodeTutorials/Glossary.md#INTERSECT
[EXCEPT]: ./Documentation/CodeTutorials/Glossary.md#EXCEPT
[IsExtractionIdentifier]: ./Documentation/CodeTutorials/Glossary.md#IsExtractionIdentifier
[DataAccessCredentials]: ./Documentation/CodeTutorials/Glossary.md#DataAccessCredentials
[Catalogue]: ./Documentation/CodeTutorials/Glossary.md#Catalogue
[SupportingDocument]: ./Documentation/CodeTutorials/Glossary.md#SupportingDocument
[TableInfo]: ./Documentation/CodeTutorials/Glossary.md#TableInfo

[ExtractionConfiguration]: ./Documentation/CodeTutorials/Glossary.md#ExtractionConfiguration
[Project]: ./Documentation/CodeTutorials/Glossary.md#Project

[CatalogueItem]: ./Documentation/CodeTutorials/Glossary.md#CatalogueItem
[ExtractionInformation]: ./Documentation/CodeTutorials/Glossary.md#ExtractionInformation
[ColumnInfo]: ./Documentation/CodeTutorials/Glossary.md#ColumnInfo
[CacheProgress]: ./Documentation/CodeTutorials/Glossary.md#CacheProgress

[JoinInfo]: ./Documentation/CodeTutorials/Glossary.md#JoinInfo
[AggregateConfiguration]: ./Documentation/CodeTutorials/Glossary.md#AggregateConfiguration
[PipelineComponent]: ./Documentation/CodeTutorials/Glossary.md#PipelineComponent
[Pipeline]: ./Documentation/CodeTutorials/Glossary.md#Pipeline
[Pipelines]: ./Documentation/CodeTutorials/Glossary.md#Pipeline

[Lookup]: ./Documentation/CodeTutorials/Glossary.md#Lookup
[CohortIdentificationConfiguration]: ./Documentation/CodeTutorials/Glossary.md#CohortIdentificationConfiguration
[LoadMetadata]: ./Documentation/CodeTutorials/Glossary.md#LoadMetadata
[ExtractableCohort]: ./Documentation/CodeTutorials/Glossary.md#ExtractableCohort
[CohortAggregateContainer]: ./Documentation/CodeTutorials/Glossary.md#CohortAggregateContainer
[ExtractionFilter]: ./Documentation/CodeTutorials/Glossary.md#ExtractionFilter
[MigrateUsages]: https://github.com/HicServices/RDMP/pull/666
[ExternalDatabaseServer]: ./Documentation/CodeTutorials/Glossary.md#ExternalDatabaseServer
[RemoteDatabaseAttacher]: ./Rdmp.Core/DataLoad/Modules/Attachers/RemoteDatabaseAttacher.cs<|MERGE_RESOLUTION|>--- conflicted
+++ resolved
@@ -10,11 +10,8 @@
 
 - Add Key-Value store for instance settings
 - Allow for Re-extractions of projects to a database, see [ExecuteFullExtractionToDatabaseMSSql](Documentation\DataExtractions\ExecuteFullExtractionToDatabaseMSSql.md)
-<<<<<<< HEAD
 - Add the ability to store versions of cohort configurations, see [Cohort Versioning](Documentation\Cohorts\CohortVersioning.md)
-=======
 - Add ability to restrict GROUPBY clause in cohort aggregate builder
->>>>>>> 63f7d416
 - When cloning an ExtractionConfiguration with a deprecated catalogue, the GUI will ask if you want to replace the deprecated catalogue with the known replacement
 - Add ability to customise LoadMetdata Folder Location. See [LoadMetadata](Documentation\DataLoadEngine\LoadMetadata.md)
 - Add ability to point a catalogue to a new data source [Documentation](./Documentation/Catalogues/UpdateCatalogueDataLocation.md)
