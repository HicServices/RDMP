--- conflicted
+++ resolved
@@ -20,12 +20,9 @@
 
 ### Fixed
 
-<<<<<<< HEAD
 - Extractable columns Order field defaults to Max + 1 (previously 1).  This results in new columns appearing last in extracted datasets and prevents Order collisions.
-=======
 - 'Select Core' columns UI button now works correctly with ProjectSpecific Catalogues (previously the highlighted rows would not change)
 - Fixed popup error message showing when deleting an ExtractionConfiguration where one or more datasets are currently being edited (in tabs) 
->>>>>>> 4ef92595
 
 ## [4.1.3] - 2020-06-15
 
