--- conflicted
+++ resolved
@@ -7,12 +7,8 @@
 
 ## [8.2.4] - Unreleased
 
-<<<<<<< HEAD
 - Add instance setting to prompt for cohort versioning when comitting
-
-=======
 - Improve Cohort Versioning Interface
->>>>>>> c3f70faa
 
 ## [8.2.3] - 2024-08-05
 
