--- conflicted
+++ resolved
@@ -58,11 +58,8 @@
 - Fixed `ExecuteCommandCreateNewCatalogueByImportingFile` when using blank constructor and from CLI GUI
 - Fixed extraction UI showing "WaitingForSQLServer" when DBMS might not be (now says "WaitingForDatabase").
 - Fixed bug where some UI tabs would not update when changes were made to child objects (e.g. deleting a dataset from an extraction using another window in the client)
-<<<<<<< HEAD
 - Fixed support for UNC paths in SupportingDocument extraction (e.g. \\myserver\somedir\myfile.txt)
-=======
 - Fixed not being able to add `Pipeline` objects to Sessions
->>>>>>> f0fa3576
 
 ### Changed
 
