# Changelog
All notable changes to this project will be documented in this file.

The format is based on [Keep a Changelog](https://keepachangelog.com/en/1.0.0/),
and this project adheres to [Semantic Versioning](https://semver.org/spec/v2.0.0.html).

## [Unreleased]

...

### Changed

- IPluginUserInterface is now in `Rdmp.Core` and therefore you can write console gui or dual mode (console and winforms) plugin UIs
- IPluginUserInterface CustomActivate now takes IMapsDirectlyToDatabaseTable allowing custom plugin behaviour for activating any object
- DatasetRaceway chart (depicts multiple datasets along a shared timeline) now ignores outlier values (months with count less than 1000th as many records as the average month)
- Renamed `SelectIMapsDirectlyToDatabaseTableDialog` to `SelectDialog<T>` (now supports any object Type)
- Selected datasets icon now includes all symbols of the Catalogue they represent (e.g. ProjectSpecific, Internal)
- Changed how RDMP treats cohorts where the data has been deleted from the cohort table.  'Broken Cohort' renamed 'Orphan Cohort' and made more stable
- [CohortAggregateContainer] now show up in the find dialog (you can disable this in UserSettings)
- Bump Microsoft.Data.SqlClient from 3.0.0 to 3.0.1
- Checks buttons on the toolbars are now hidden instead of disabled when inapplicable

### Removed

- IPluginUserInterface can no longer add items to tab menu bars (only context menus)
- Removed some Catalogue context menu items when the Catalogue is an API call
- Adding a Filter from Catalogue no longer opens it up in edit mode after adding
- Command line execution (e.g. `rdmp cmd ...`) no longer supports user interactive calls (e.g. YesNo questions)
- Removed PickOneOrCancelDialog
- Removed RAG smiley from server connection UI.  Now errors are reported 'Connection Failed' text label

### Added
- Added CatalogueFolder column to Select Catalogue dialog
- Added custom metadata report tokens:
  - $Comma (for use with formats that require seperation e.g. JSON when using the `$foreach` operation)
  - $TimeCoverage_ExtractionInformation (the column that provides the time element of a dataset to the DQE e.g. StudyDate)
- Added support for default values in constructors invoked from the command line (previously command line had to specify all arguments.  Now you can skip default ones at the end of the line)
- Added support for deleting multiple objects at once with the delete command (e.g. `rdmp cmd Delete Plugin true` to delete all plugins)
  - Boolean flag at the end is optional and defaults to false (expect to delete only 1 object)
  - Use `rdmp cmd DescribeCommand Delete` for more information
- Added ability to directly query Catalogue/DataExport to Console Gui
- Added extraction check that datasets are not marked `IsInternalDataset`
- Added ability to script multiple tables at once via right click context menu in windows client
- Support for shortcodes in arguments to commands on CLI e.g. `rdmp cmd describe c:11`
- Added new command 'AddPipelineComponent' for use with RDMP command line
- Added ability to filter datasets and selected datasets by Catalogue criteria (e.g. Deprecated, Internal)
- Added Clone, Freeze, Unfreeze and add dataset(s) ExtractionConfiguration commands to command line
- Added support for identifying items by properties on CLI (e.g. list all Catalogues with Folder name containing 'edris')
<<<<<<< HEAD
- Added the ability to pick which tables to import during Bulk Import TableInfos
=======
- Added CLI command to create DLE load directory hierarchy ('CreateNewLoadDirectory')
>>>>>>> d9e2eef1

### Fixed
- Fixed deleting a parameter value set failing due to a database constraint
- Fixed a bug where changing the server/database name could disable the Create button when selecting a database
- Added the ability to drop onto the Core/Project folders in the 'execute extraction' window
- Fixed a big where Yes/No close popup after running a pipeline in console gui could crash on 'No'
- Fixed deleting source/destination pipeline components directly from tree UI
- Fixed various issues when viewing the DQE results of a run on an empty table
- DatasetRaceway in dashboards now shows 'Table(s) were empty for...' instead of `No DQE Evaluation for...` when the DQE was run but there was no result set
- Added better error message when trying to create a new RDMP platform database into an existing database that already has one set up
- Fixed [CohortAggregateContainer] and filter containers not showing up in Find when explicitly requested
- Fixed deleting an [ExtractionFilter] with many parameter values configured.  Now confirmation message is shown and all objects are deleted together
- Fixed bug saving an [ExtractionInformation] when it is an extraction transform without an alias

## [6.0.2] - 2021-08-26

### Changed

- Bump Microsoft.NET.Test.Sdk from 16.10.0 to 16.11.0
- Bump NLog from 4.7.10 to 4.7.11

### Added

- Support for plugin Catalogues in cohort builder.  These allow you to write plugins that call out to arbitrary APIs (e.g. REST etc) from the RDMP cohort builder

### Fixed

- Fixed ExecuteCommandCloneCohortIdentificationConfiguration asking for confirmation when activation layer is non interactive

## [6.0.1] - 2021-08-12

### Added

- Added new command 'Similar' for finding columns that have the same name in other datasets
- Added the ability to Query Catalogue/DataExport databases directly through RDMP
- Support for custom column names in ColumnSwapper that do not match the names of the lookup columns
- Added ScriptTables command for scripting multiple [TableInfo] at once (optionally porting schema to alternate DBMS types).
- Support for nullable value/Enum types in command constructors

### Fixed

- AlterColumnType command now shows as IsImpossible when column is part of a view or table valued function
- Describe command no longer shows relationship properties
- Fixed layout of Bulk Process Catalogue Items in dotnet 5
- Fixed missing dependency in new installations when rendering Charts

## [6.0.0] - 2021-07-28

### Changed

- Upgraded Sql Server library from `System.Data.SqlClient` to `Microsoft.Data.SqlClient`
- `ExecuteCommandAlterColumnType` now automatically alters \_Archive table too without asking for confirmation
- When foreign key values are missing from lookups, the 'Missing' status is now attributed to the `_Desc` field (previously to the foreign key field)
- Changed Console gui DLE / DQE (etc) execution to use ListView instead of TextView
- Referencing an object by name in a script file now returns the latest when there are collisions e.g. "[ExtractableCohort]" would return the latest one (created during the script execution session)
- Bump YamlDotNet from 11.2.0 to 11.2.1
- Bump SecurityCodeScan.VS2019 from 5.1.0 to 5.2.1
- Command 'Set' now shows as Impossible for property 'ID'
- RDMP no longer complains about mixed capitalisation in server names and will connect using the capitalisation of the first encountered.

## Fixed

- Fixed release engine not respecting `-g false` (do not release Globals)
- Fixed column order in DQE results graph sometimes resulting in shifted colors (e.g. Correct appearing in red instead of green)
- Fixed Prediction rules never being run when value being considered is null (DQE).
- Fixed a bug creating a cohort without specifying a Project from the console
- Fixed bug where searching in console gui could be slow or miss keystrokes
- Fixed bug in console gui where GoTo Project or Cohort would not highlight the correct item
- Fixed bug in console gui where delete key was not handled resulting in a loop if errors occurred trying to delete the object
- Removed limit of 500 characters on extraction SQL of columns

### Added

- Added user setting for filtering table load logs where there are 0 inserts,updates and deletes
- Added support for specifying datatype when calling `ExecuteCommandAlterColumnType`
- Pipeline and DLE components with object list arguments now show the previously selected items in the 'Select Object(s)' popup
- Pressing 'delete' key in console gui edit window now offers to set value of property to null
- Editing a foreign key property (e.g. `PivotCategory_ExtractionInformation_ID`) now shows objects rather than asking for an `int` value directly
- Fatal errrors in console gui now get logged by NLog (e.g. to console/file)
- Added user setting `CreateDatabaseTimeout`

### Removed

- Removed check for DataLoadProgress being before OriginDate of a `LoadProgress`

## [5.0.3] - 2021-06-17

- Hotfix extraction/DLE progress UI layout on some Windows configurations

## [5.0.2] - 2021-06-16

### Changed

- Bump YamlDotNet from 11.1.1 to 11.2.0


### Fixed

- Fixed layout of windows client engine progress controls not filling all available screen space

## [5.0.1] - 2021-06-08

### Added

- Added CLI console gui context menu for [LoadMetadata]
- Commit cohort from CohortIdentificationConfiguration now shows crash message Exception on failure
- Added `--usc` flag to `rdmp gui`.  This allows you to specify using the `NetDriver` for Terminal.Gui (an alternative display driver)
- Added optional file argument to `ExecuteAggregateGraph` command (outputs graph data table to the file specified)
- Added ability to select a [DataAccessCredentials] in table/database selector control
- Added TopX and Filter (text) to console view logs
- Added alternative colour scheme to console gui

### Changed

- Changed `ExtractMetadata` template syntax to require `DQE_` and added year/month/day sub components:
  - `$StartDate`, `$EndDate` and `$DateRange` are now `$DQE_StartDate`, $DQE_EndDate and $DQE_DateRange.
  - Added `$DQE_StartYear`,`$DQE_EndYear`,`$DQE_StartMonth`,`$DQE_EndMonth`,`$DQE_StartDay`,`$DQE_EndDay`
  - Added `$DQE_PercentNull` (must be used with a `$foreach CatalogueItem` block)
  - Added TableInfo and ColumnInfo properties (e.g. `$Server`)
  - Added $DQE_CountTotal
- Improved performance of checks user interface (especially when there are a large number of check messages)

### Fixed

- Fixed arguments not showing up under Pipeline components of 'Other' (unknown) pipelines node
- Fixed refresh speed of console gui causing problems with Guacamole
- Fixed Keyboard shortcuts of pipeline engine execution window sharing the same letters
- Fixed bug running rdmp gui (console) with a remote current directory
- Fixed 'View Catalogue Data' command when run on ProjectSpecific Catalogues
- Fixed 'Import ProjectSpecific Catalogue' command not preserving Project choice in configure extractability dialog
- When importing an existing data table into RDMP and cancelling [Catalogue] creation RDMP will prompt you to optionally also delete the [TableInfo]

### Dependencies

- Bump Terminal.Gui from 1.0.0 to 1.1.1
- Bump HIC.FAnsiSql from 1.0.6 to 1.0.7
- Bump Microsoft.NET.Test.Sdk from 16.9.4 to 16.10.0


## [5.0.0] - 2021-05-05

### Changed

- .Net 5.0 for all, instead of Framework 4.6.1+Core 2.2+Standard 2.0 mix
- Query editor autocomplete now uses integrated autocomplete (no icons, better matching)
- Throttled how often spelling is checked in Scintilla controls.
- Changed message about inaccessible cohorts to a warning instead of an error. 
- Collation is now explicitly specified when creating a new cohort source using the wizard (as long as there is a single collation amongst existing ColumnInfo of that type)

### Added

- Added `$foreach Catalogue` option for custom metadata report templates (to allow prefix, suffixes, table of contents etc)
- Added ability to search for objects by ID in console gui
- More detailed logging of Type decisions when extracting to database
- Added ability to cancel ongoing queries in CLI Sql Editor
- Added 'Reset Sql' and 'Clear Sql' buttons to CLI Sql Editor
- Added ability to set custom timeout for queries in CLI Sql Editor
- Added ability to save results of CLI Sql Editor (table) to CSV
- Added view data/aggregate etc on ColumnInfo objects to list of commands accessible from the CLI gui
- Added 'Go To' commands to CLI gui
- Exposed 'Add New Process Task...' to load stages in CLI menu
- Added 'ViewCatalogueData' command for CLI and CLI GUI use
- Better error reporting when item validators crash during validation execution (now includes constraint type, column name and value being validated).
- Added 'Go To' commands to CLI gui
- Exposed 'Add New Process Task...' to load stages in CLI menu
- Exposed 'View Logs' commands on CLI and CLI gui
- Added minimum timeout of 5 seconds for `CohortIdentificationConfigurationSource`
- 'View Logs' tree view now accessible for CacheProgress objects
- Added query/result tabs to CLI GUI Sql editor
- Console GUI now shows important information (e.g. 'Disabled') in brackets next to items where state is highly important
- Added new command RunSupportingSql
- Console GUI root nodes now offer sensible commands (e.g. create new Catalogue)
- Added Value column to tree views (allows user to quickly see current arguments' values)
- Added 'other' checkbox to 'Create Catalogue by importing a file' (for selecting custom piplelines)
- Command SetExtractionIdentifier now supports changing the linkage identifier for specific ExtractionConfigurations only
- Added new command `AlterTableMakeDistinct`
- Added CLI GUI window for running Pipelines that displays progress
- Added RDMP.Core version number to logs at startup of rdmp cli
- Added graph commands to CLI:
  - ExecuteCommandSetPivot
  - ExecuteCommandSetAxis
  - ExecuteCommandAddDimension


### Fixed

- Fixed CLI database selection UI not using password mask symbol (`*`)
- Fixed CLI GUI message boxes bug with very long messages
- Fixed Custom Metadata template stripping preceeding whitespace in templated lines e.g. `"  - $Name"` (like you might find in a table of contents section of a template)
- Fixed 'Set Global Dle Ignore Pattern' failing the first time it is used by creating a StandardRegex with no/null Pattern
- Fixed order of branches in CLI gui tree
- Fixed importing filter containers not saving Operation (AND/OR)
- Fixed right click menu not showing when right clicking after selecting multiple objects
- Fixed some delete commands not updating the UI until refreshed (e.g. disassociating a [Catalogue] from a [LoadMetadata])
- Fixed text on disassociating a [Catalogue] from a [LoadMetadata]
- Fixed sort order not being respected in cohort summary screen
- Fixed DQE graph when data has dates before the year 1,000
- Fixed `ExecuteCommandCreateNewCatalogueByImportingFile` when using blank constructor and from CLI GUI
- Fixed extraction UI showing "WaitingForSQLServer" when DBMS might not be (now says "WaitingForDatabase").
- Fixed bug where some UI tabs would not update when changes were made to child objects (e.g. deleting a dataset from an extraction using another window in the client)
- Fixed support for UNC paths in SupportingDocument extraction (e.g. \\myserver\somedir\myfile.txt)
- Fixed not being able to add `Pipeline` objects to Sessions

### Dependencies

- Bump System.Drawing.Common from 5.0.0 to 5.0.2
- Bump Moq from 4.16.0 to 4.16.1
- Bump Microsoft.NET.Test.Sdk from 16.8.3 to 16.9.4
- Bump NLog from 4.7.7 to 4.7.10
- Bump SecurityCodeScan.VS2019 from 5.0.0 to 5.1.0
- Bump Newtonsoft.Json from 12.0.3 to 13.0.1
- Bump YamlDotNet from 9.1.4 to 11.1.1
- Bump NUnit from 3.13.1 to 3.13.2

## [4.2.4] - 2021-02-05

- Added CLI commands for viewing/changing `UserSettings` e.g. AllowIdentifiableExtractions
- Added user setting `ShowPipelineCompletedPopup` for always popping a modal dialog on completion of a pipeline execution in the GUI client (e.g. committing a cohort)
- Added new flexible file/directory extraction component `SimpleFileExtractor`

### Changed

- Globals tickbox can now be checked even when there are no explicit files (this allows implicit files e.g. `SimpleFileExtractor` to still run)

### Fixed 

- Fixed MySql backup trigger implementation not updating validTo on the new row entering the table on UPDATE operations

## [4.2.3] - 2021-02-01

### Fixed 

- Fixed rare threading issue with tree representations of Lookups
- Fixed proxy objects context menus not functioning correctly since 4.2.0 (e.g. Catalogues associated with a load) for some commands

### Dependencies

- Bump NUnit from 3.13.0 to 3.13.1

## [4.2.2] - 2021-01-28

### Added

- Added `patch` command to rdmp CLI e.g. `./rdmp patch -b`
- Added ProjectName to ExtractionConfiguration objects visualisation in Find / Select popups

### Fixed

- Fixed erroneous warning where some characters were wrongly reported as illegal e.g. '#' in Filter names 
- Fixed RemoteDatabaseAttacher not logging table name (only database)

### Changed

- Metadata report now lists Catalogues in alphabetical order
- Changed hierarchy multiple parents state to be a Warning instead of an Error

### Dependencies

- Bump Moq from 4.15.2 to 4.16.0
- Bump YamlDotNet from 9.1.1 to 9.1.4
- Bump NLog from 4.7.6 to 4.7.7
- Bump SSH.NET from 2020.0.0 to 2020.0.1

## [4.2.1] - 2021-01-13

### Added

- Choose Load Directory on DLE now shows old value during editing
- Added property suggestions when using ExecuteCommandSet with an incorrect property name
- Added the ability to drag and drop aggregates into other CohortIdentificationConfigurations to import
- Added ColumnDropper that allows a user to specify the columns that should not be extracted in the pipeline.
- Added Favourite/UnFavourite to right click context menus
- CachingHost now logs the state of the CacheProgress being executed first thing on start
- Home screen now supports right click context menu, drag and drop etc
- Added 'Sessions'.  These are tree collection windows similar to Favourites but with a user defined name and limited duration (until closed)

### Fixed

- Fixed startup error when user enters a corrupt connection string for platform database locations.  This bug affected syntactically invalid (malformed) connection strings (i.e. not simply connection strings that point to non existant databases)
- Fixed various issues in ColumnSwapper
  - If input table contains nulls these are now passed through unchanged
  - If mapping table contains nulls these are ignored (and not used to map input nulls)
  - If input table column is of a different Type than the database table a suitable Type conversion is applied
- Data load engine logging checks are better able to repair issues with missing logging server IDs / logging tasks
- Better support for abort/cancel in
  - RemoteTableAttacher
  - ExcelAttacher
  - KVPAttacher
  - RemoteDatabaseAttacher
- Fixed View Inserts/Updates dialog when using non SqlServer DBMS (e.g. MySql)
- Fixed various layout and performance issues with RDMP console GUI.
- Fixed `rdmp cmd` loop exiting when commands entered result in error.
- Fixed autocomplete in `rdmp cmd` mode and enabled for Linux
- Fixed right click context menu being built twice on right click a new node (once for selection and once for right click)

### Changed

- Added timeout of 10 minutes (previously 30 seconds) for counting unique patient identifiers while writing metadata for extractions
- Choose Load Directory now lets you specify invalid directories e.g. when building a load on one computer designed to run on separate computer with an isolated file system.
- Reinvented Console Gui to more closely resemble the windows client

### Dependencies

- Bump SSH.NET from 2016.1.0 to 2020.0.0

## [4.2.0] - 2020-10-19

### Fixed

- Reduced memory overhead during refreshes
- Fixed various graphical/performance issues when running in VDI environments with limited CPU
- Fixed missing scrollbars in Explicit Column Typing user interface
- Fixed various errors that could occur when a [Catalogue] referenced by an extraction is deleted outside of RDMP (e.g. by truncating the database table(s))

### Added

- Support for importing WHERE logic into extraction datasets from other configurations or cohort builder configurations
- Pipeline ID and Name now recorded in logs for Data Extractions
- Added support for viewing extraction logs in tree form (for a given ExtractionConfiguration)
- Added `AllowIdentifiableExtractions` user setting.  Enabling this prevents RDMP reporting an error state when cohorts are created that have the same private and release ID fields.
- Added GoTo from extraction/cohort building filters to the parent Catalogue level filter and vice versa
- Added ability to suppress [LoadMetadata] triggers
- Added ability for Plugins to store custom information about objects in the RDMP Catalogue platform database
- Added IgnoreColumns setting for DLE to ignore specific columns in the final table completely (not created in RAW/STAGING and not migrated)

### Changed

- CLI tools now built for .Net Core 3.1 since 2.2 has reached EOL

## [4.1.9] - 2020-09-17

### Added

- Added ExplicitDateTimeFormat property to flat file attachers and pipeline sources.  Allows custom parsing of dates e.g. where no delimiters exist (e.g. 010120)

## [4.1.8] - 2020-08-17

### Fixed 

- Fixed progress logging still not being allowed to go backwards when logging to database

## [4.1.7] - 2020-08-14

### Changed

- Schema names (Sql Server) are now wrapped correctly e.g. `[My Cool Schema]`
- Progress logged (e.g. done x of y files) can now go backwards.

### Added

- New command `SetArgument` for easier changing of values of modules (e.g. [PipelineComponent]) from command line
- Support for `DescribeCommand` help text on `NewObject` and other commands that take dynamic argument lists (command line)

## [4.1.6] - 2020-08-04

### Added

- Added 'Save Changes' prompt when closing tabs
- Added Import command for bringing in one or more [CohortIdentificationConfiguration] into an existing container (like Merge / UnMerge but for existing configurations)
- Added checks for LoadProgress dates being in sensible ranges during DLE

### Fixed

- Fixed [bug when parsing lists of ints in CLI](https://github.com/HicServices/RDMP/issues/84)

## [4.1.5] - 2020-07-14

### Added

- Added Merge command, for combining two or more configurations in cohort builder into one
- Added Un Merge command for splitting one cohort builder configuration into multiple seperate ones
- Improved error messages in extraction checking when there are:
  -  2+ columns with the same name
  -  2+ columns with the same location in extraction order
  -  Cohort and dataset are on different servers
- Added ability to search by ID in find dialog

### Changed

- Unhandled Application/Thread exceptions (rare) now show in the top right task bar instead of as a popup dialog

### Fixed

- Fixed lookups, supporting documents etc not appearing in the extractable artifacts tree view of the extraction window when non global.

## [4.1.4] - 2020-07-02

### Added

- Custom Metadata Report now supports looping items in a Catalogue (use `$foreach CatalogueItem` to start and `$end` to end)
- Added help to 'New Project' user interface
- Forward/Backward now includes selection changes in tree collections
- Added support for newline replacement in custom metadata doc templates

### Changed

- Improved usability of selecting multiple datasets in the 'New Project' user interface
- When in multiple selection mode, double clicking a row in the object selection dialog will add it to the selection (previously would close the dialog with the double clicked item as the sole selected item)

### Fixed

- Extractable columns Order field defaults to Max + 1 (previously 1).  This results in new columns appearing last in extracted datasets and prevents Order collisions.
- 'Select Core' columns UI button now works correctly with ProjectSpecific Catalogues (previously the highlighted rows would not change)
- Fixed popup error message showing when deleting an ExtractionConfiguration where one or more datasets are currently being edited (in tabs) 
- Fixed context menu opening error that could occur in cohort builder when datasets are not configured properly (e.g. have too many [IsExtractionIdentifier] columns).
- Fixed alias changes not showing up as 'Differences' in edit dataeset extraction user interface
- Fixed bugs in using GoTo menu of document tabs after a Refresh
- Fixed ALTER context sub menu of TableInfo when Server property is null (or other fundamental connection details cannot be resolved).
- Fixed whitespace only literal strings (e.g. `" "`) on command line causing error while parsing arguments
- Fixed bug with YesNoToAll popups launched from ChecksUI when running as a modal dialogue.
- Fixed bug with user setting 'Show Object Collection On Tab Change' when selecting tabs for objects in CohortBuilder configurations.

## [4.1.3] - 2020-06-15

### Added

- Added `-f` option to CLI (`rdmp.exe -f somefile.yaml`) to run all commands in a file
- Added "Go To" to tab right click context menu (previously only available in collections).
- Private key encryption file location can now be customized per user by setting an environment variable `RDMP_KEY_LOCATION`.  This will override any key file location specified in the RDMP platform database.

### Changed

- Frozen Extraction Configurations folder always appears at the bottom of the branch under Projects
- Improved layout of query building errors in QueryBuilder SQL viewing user interfaces

### Fixed

- Fixed bug in tree ordering when comparing a fixed order node to a non fixed order node.

## [4.1.2] - 2020-06-03

### Added

- Ability to create (Project Specific) Catalogues using the Project collection tree view top menu
- Ability to Enable/Disable many objects at once
- Catalogue icons under a load now show full range of status icons (e.g. internal / project specific)

### Changed

- When a load has only one LoadProgress dropdown no longer shows "All available"
- Double clicking a crashed configuration in cohort builder now shows the error message (previously would edit/expand the object).  Error message still accessible via context menu (as previously).
 
### Fixed

- Fixed Order not being considered 'OutOfSync' on ExtractableColumn
- Fixed changes to Catalogue visibility checkboxes not being persisted
- Fixed object caching system when RDMP user has insufficient permissions to view Change Tracking tables. 
- Fixed UserSettings last column sort order multithreading issue (causing File IO permissions error in rare cases)

## [4.1.1] - 2020-05-11


### Added

- Added ability to pick a folder in Metadata Report UI

### Fixed

- Opening 'Recent' items that have been deleted now prompts to remove from list
- Fixed race conditions updating UI during refresh / dispose of activators

## [4.1.0] - 2020-05-05

### Added

- Added tool strip to tree collection user interfaces
- Added new [PipelineComponent] `SetNull` which detects bad data in a specific column of pipeline data and sets cells matching the `Regex` to null
- Added support for template based metadata extractions ([Catalogue] descriptions etc) 
- Added new property RemoteServerReference to RemoteTableAttacher which centralises server name/database/credentials when creating many attachers that all pull data from the same place
- Added double click to expand tree option for RDMP
- When searching (Ctrl+F), exact matches now appear first
- Added RDMP platform database name (and server) to the window title
- Added Export Plugins command (which saves the currently loaded RDMP plugins to the selected folder)
- Double clicking a dataset in the Extraction user interface opens it for editing (previously you had to right click and select Edit)

### Changed

- CohortBuilder interface has been revamped
- Home screen now follows more consistent user experience and includes recently used items
- Catalogue collection no longer expands when CatalogueFolder changes

### Fixed

- LoadProgress with RemoteTableAttacher now works correctly with DBMS that do not support Sql parameter declarations (Oracle / Postgres)

## [4.0.3] - 2020-02-28

### Added

- Added timestamps to Word Metadata Reports (e.g. when document was created)
- Added icon for HashOnDataRelease
- Added Order column to [Catalogue] Collection tree view
- Added ability to disable the TicketingSystem that controls whether datasets can be released (only applies where one has been configured)
- Added ability to customize extraction directory subfolder names
- Added check for stale extraction records when generating a one off Release Document (i.e. not part of a Release workflow)
- Added clarifiaction on what to do if a table is not found during synchronization
- Refresh now shows 'waiting' cursor while updates take effect
- Creating a [Catalogue] from a CatalogueFolder right click context menu now creates the resulting [Catalogue] in that directory
- Added ability to right click a dataset in an [ExtractionConfiguration] and open the directory into which it was extracted (if it was extracted to disk)
- Added Extraction Category column for columns included in the project extractions
- Added command Import [Catalogue] Item Descriptions accessible from the [CatalogueItem] node menu that imports all descriptions (and other fields) from one [Catalogue] into another.
- Added 'Execute' button on [Catalogue] and Extraction dataset SQL viewing windows.
- 'Show' on collection based tab windows now prompts you to pick which you want to navigate to (previously did nothing)
- Datagrid UI now shows server/database names and DatabaseType
- Running Checks or CheckAll now shows the Checks column (if it isn't already visible)
- Added 'Clear Cache' option for clearing the cache on a single [Catalogue] in a cohort builder configuration (without affecting the cache state of the others)
- Added `FOR UPDATE` to the end of the DLE migration query for MySql server (prevents edge case deadlocks when live table changes during migration)

### Changed

- Datagrid/query syntax errors are now more visible and consistent with other SQL IDEs
- Open / New [Catalogue] no longer closes all toolboxes prior to setting up editing layout
- Bulk Process CatalogueItems now defaults to exact matching (ignoring case)
- Changed MySql adapter from `MySql.Data` to `MySqlConnector` (see [FAnsiSql] version 0.11.1 change notes)

### Fixed

- Fixed bug where broken Lookup configurations could result in DQE not passing checks
- Fixed top menu missing some options on extraction/cohort building graphs (e.g. timeout / retry query)
- Fixed DLE backup trigger creation for old versions of MySql (5.5 and earlier)
- Fixed some forms not getting launched when new objects are created (e.g. Supporting Documents)
- Fixed null reference when cancelling adding a SupportingDocument
- Fixed bug in axis section of graph editor where changing value would result in text box loosing focus
- Fixed ticketing system Reason [for not being able to release a configuration] not being displayed on the ReleaseUI

## [4.0.2] - 2020-01-23

### Fixed

- Fixed stack overflow when trying to edit 'unknown pipelines' in Tables tree view
- Undo/Redo button now changes label as well as icon during use
- Fixed null reference when using command `Reports->Generate...->Metadata Report...`
- Fixed bug in console gui where cancelling a property change (e.g. Description) would result in setting the value to null.

## [4.0.1] - 2019-12-03

### Added

- Ability to generate metadata reports for subset of catalogues (e.g. all catalogues in a folder).
- Cohort Builder build log now lists the [IsExtractionIdentifier] column for each cohort set

### Changed

- Cohort Builder now shows "No Cache" when there is no query cache server configured for a configuration instead of "0/1" (or "0/2" etc)

### Fixed

- Fixed issue using the 'context menu' button on compatible keyboards to access the GoTo menu (sometimes menu would not be expandable)
- Fixed issue where ProjectNumber and Version appeared editable in some tree controls (changes were ignored).  These cells are now correctly readonly.
- Fixed bug in log viewer right click (introduced in 4.0.1 command refactoring)
- TestConnection now shows obfuscated connection string when a connection cannot be established (affects RDMP API users only - not core software)
- Fixed changing join direciton in patient index tables not triggering refresh
- Fixed Data Load Engine RAW server credentials when running RDMP installer with sql user authentication (RAW server entry would be created with Integrated Security)

## [4.0.1-rc3] - 2019-11-25

### Added

- Console gui supports short code searches (e.g. "c", "ti" etc)

### Changed

- Updated to [FAnsiSql] 0.10.13

### Fixed

- Fixed various issues with new CLI gui

## [4.0.1-rc2] - 2019-11-20

### Added

- Added interactive terminal user interface `./rdmp gui`

### Changed

- Cloning an Extraction Configuration no longer expands clone and names the new copy "Clone of [..]" (previously name was a guid)
- Select object dialog now display a maximum of 1000 objects (prioritising your search text)
- Logging tasks are now case insensitive

### Fixed

- Fixed Console input in CLI when running under Linux
- Fixed issue where parallel checks could fail due to UI cross thread access
- Fixed bugs in DLE when loading tables with dodgy column names (e.g. `[My Group by lolz]`)
- 
...

## [4.0.1-rc1] - 2019-11-11

### Added

- Support for PostgreSql databases

### Changed

- Sql Server `..` syntax is no longer used (now uses `.dbo.` - or whatever the table schema is).  Since references can be shared by users the default schema notation is not good idea.
- Cohort Query Bulder will now connect to the database containing the data rather than the users default database when querying data on a single database
- Flat file Attachers now process files in alphabetical order (case insensitive) when Pattern matches multiple files (previously order was arbitrary / OS defined)
- Extraction source now specifies database to connect to when a dataset exists in a single database (previously connected to users default server e.g. master)
- Updated to latest version of [FAnsiSql] (0.10.12) for Postgres support
- 
### Fixed

- Fixed handling of credentials where password is blank (allowed)
- Fixed race condition when there are multiple cohort databases that host cohorts for the same project
- Extracting a dataset using Cross Server extraction source now shows the correct SQL in error message when no records are returned by the linkage

## [3.2.1] - 2019-10-30

### Added

- SET containers ([UNION] / [INTERSECT] / [EXCEPT]) now highlight (as a `Problem`) when they will be ignored (empty) or not applied (when they contain only 1 child)

## Fixed

- Fixed bug generating metadata reports that include Catalogues with orphan [ExtractionInformation] (not mapped to an underlying ColumnInfo)
- Fixed bug in column descriptions pie chart where navigate to CatalogueItem(s) would show all CatalogueItems instead of only those missing descriptions
- Fixed bug in example dataset creation where views (vConditions and vOperations) were not marked IsView

## [3.2.1-rc4] - 2019-10-22

### Added 

- Errors during caching (of cohort builder results) now appear in the results control (previously could generate erro popups)
- Patient Index Tables are no longer allowed to have parameters with the same name (but different values) of tables they are joined against
- Sql Parameters (e.g. `@test_code`) now work properly cross [DBMS] (e.g. MySql / SqlServer) when using a query cache.
- Added menu for inspecting the state of a cohort compiler (view SQL executed, build log, results etc)

### Fixed 

- Fixed ExceptionViewer showing the wrong stack trace under certain circumstances
- Fixed cache usage bug where sql parameters were used in queries (cache would not be used when it should)
- Fixed 'View Dataset Sample' user interface generating the wrong SQL when a patient index table has a column alias (e.g. `SELECT chi,AdmissionDate as fish from MyPatIndexTable`)
- Fixed renaming parameters causing UI to incorrectly ask if you want to save changes

## [3.2.1-rc3] - 2019-10-21

### Fixed 

- Fixed bug in cross server query building when using parameters (@testcode etc)

## [3.2.1-rc2] - 2019-10-18

### Added 

- Added GoTo from cohorts to Extraction Configuration(s)

### Changed

- View ThenVsNow Sql in right click context menu of data extractions is only evaluated when run (improves performance).  This results as the command always being enabled.

### Fixed

- Fixed [bug in cross server query building](https://github.com/HicServices/RDMP/commit/a0c6223d1a7793bde4a67b368ae062e8bec3d960#diff-196fcda7990895e9f656c99602d1972b) (via cache) when joining patient index tables on one server to a main dataset on another

## [3.2.1-rc1] - 2019-10-14

### Added

- Long running processes that previously blocked the UI (e.g. create primary key) now have a small dialog describing task and allowing cancellation.
- Proposed Fix dialog now has standard look and feel of RDMP message boxes (including keywords etc)
- Double clicking an executing task in Cohort Builder now shows cohort build log as well as Exception (if any)

### Changed
 
- Database patching user interface presents clearer information about what version upgrade is occuring and the patches that will be applied.
- Updated to latest version of [FAnsiSql] (0.10.7) for task cancellation
- Data load engine no longer lists dropping columns / anonymising in progress if there are no operations actually being performed (e.g. no ANOTables configured)
- Delete is now disabled for the top level container (e.g. "UNION - Inclusion criteria") of cohort builder configuration

### Fixed

- Database patching user interface no longer suggests restarting if the patching process has failed
- Improved usability of StartupUI when no repository connection strings are not set (previously would report status as 'Broken')
- Fixed bug where `DropTableIfLoadFails` of `ExecuteFullExtractionToDatabaseMSSql` would (under fail conditions) drop the destination table even if the table was created by a previous execution of the same pipeline.
- Fixed bug where adding a [Catalogue] to a cohort set container would create an extra duplicate copy (which would appear under orphans)
- Improved cross server cohort query building (e.g. combining cohort sets on seperate servers / server types)
- Fixed bug in checks dual reporting some errors when clicking on red angry face icons

### Removed

- Generate test data window no longer shows the output folder in Windows Explorer when done

## [3.2.0] - 2019-09-16

### Added

- Patient Index Tables now use the source column datatype for caching columns (as long as there is no transform declared).

## [3.2.0-rc1] - 2019-09-13

### Added

- Right clicking a mispelled word now offers spelling suggestions
- You can now add new datasets to an extraction configuration directly from the "Core" folder in Execute Extraction window (rather than having to go back to the DataExport tree view)
- MDFAttacher now checks for existing mdf/ldf files in the RAW server data directory.  Existing files will trigger a warning.  After the warning an attempt is still made to overwrite the file(s) (as occured previously)
- Tab key now also works for autocomplete in SQL editor windows (previously only Enter worked)
- Orphan cohort sets (do not belong to any Cohort Identification Configuration) now appear under a top level folder in 'Cohort Builder' collection
- Extraction Category can now be changed directly from a CatalogueItem, [ExtractionInformation] 
- Extraction Category can be changed for all columns in a [Catalogue] at once by right clicking the or the CatalogueItemsNode (folder under a Catalogue)
- Right clicking a column allows you to Alter it's type e.g. increase the size of a varchar field

### Changed

- Help documentation for objects no longer uses NuDoq library (now faster and more maintainable)
- Extraction source component `ExecuteCrossServerDatasetExtractionSource` now never drops the temporary cohort database (previously it would drop it if it created it and CreateTemporaryDatabaseIfNotExists was true)
- Updated to latest version of [FAnsiSql] (0.10.4) for better Oracle, localization and type estimation
- Dashboards now appear in tree view instead of application tool strip and are searchable
- [CatalogueItem] descriptions pie chart has flags for including internal/project specific etc in it's counts
- [CatalogueItem] descriptions pie chart now lets you navigate directly to problem objects rather than showing a data table

### Fixed 
- Deleting an object now clears the selection in tree views (previously selection would become an arbitrary object).
- Fixed bug where adding/moving cohort sets between containers ([INTERSECT]/[UNION]/[EXCEPT]) could result in 2 objects with the same Order in the same container (resulting in ambiguous order of execution).
- Fixed UI bug where selecting an extractable [Catalogue] would hide it's extractable (small green e) icon overlay
- Fixed bug where deleting a Pinned object would not unpin the object
- Fixed bug where database tables with brackets in the name could break synchronization (these tables are now ignored by RDMP and cannot be imported).
- Fixed bug deleting multiple objects at once when some objects are parents of others (and cause implicit delete).
- Fixed bug with low resolution monitors and the Create New Cohort Wizard
- Fixed bug with low resolution monitors and collections where leading columns could shrink to be no longer visible
- Adding new filters/containers (AND/OR) now correctly expand and highlight the created object in collections
- Fixed AggregateEditorUI could incorrectly offer to save changes even when no changes had been made
- Clonng a Cohort Identification Configuration now preserves custom set container names e.g. "UNION Inclusion Criteria"
- Fixed bug in DataTableUploadDestination where multiple root (DataLoadInfo) logging entries were created for a single large bulk insert 
- Fixed bug in QueryBuilder when there are multiple IsPrimaryExtractionTable tables (Exception thrown was NullReferenceException instead of QueryBuilderException)
- Fixed bug in generating FROM SQL when there are circular [JoinInfo] configured between tables used in the query
- Fixed bug where closing the server/database selection dialog with the X instead of cancel could cause error messages (e.g. in Bulk Import TableInfos)
- Fixed bug where searching for "Pipeline" or "Pipe" did not show all pipelines
- Fixed bug caching patient index tables (cohort creation) when there are multiple tables being joined in the query.
- Fixed error when logging very large (over 4000 characters) to the RDMP logging database

### Removed
- Cohort sets no longer appear under Catalogues (Find / GoTo now open the parent cohort identification configuration)
- Removed OnlyUseOldDateTimes option on DataTableUploadDestination as it didn't actually do anything ([DBMS] type decisions are handled in a standard way by FAnsiSql)

## [3.1.0] - 2019-07-31

### Added

- Cohort sets with HAVING sql now support 'View Dataset Sample' (of matched records)
- Added new property IsView to TableInfo
- Added GoTo menu item Catalogue=>TableInfo
- Added user setting for skipping Cohort Creation wizard
- MDFAttacher emits more messages when looking up location on disk to copy MDF file to.
- Added menu option to set [IsExtractionIdentifier] on a [Catalogue] without having to open ExtractionInformations directly
- Added the ability to set custom number of patients / rows per dataset when creating example datasets (from command line or when setting up client)
- FlatFileAttacher now issues a warning if TableToLoad isn't one of the tables loaded by the currently executing load (previously it would just say 'table x wasn't found in RAW')
- Added (initially hidden) column Order to cohort query builder to help debugging any issues with order of display

### Changed

- Attempting to generate a graph from a query that returns more than 1,000,000 cells now asks for confirmation.
- Updated to latest version of [FAnsiSql] (0.9.4) for better Oracle support
- Oracle extraction commands no longer generate parameters (e.g. @projectNumber).  Previously invalid SQL was generated.
- Improved layout of message boxes and link highlighting
- Add (Copy Of) cohort set no longer complains about creating a copy of one already in the cohort builder configuration
- Extraction destination property CleanExtractionFolderBeforeExtraction now defaults to false (i.e. do not delete the contents of the extraction directory before extracting)
- Extraction destination property CleanExtractionFolderBeforeExtraction is now implemented in the Checks phase of the component lifecycle rather than on reciept of first batch of records (this prevents accidentally deleting files produced by upstream components)
- 
### Fixed 
- Fixed bug in [Catalogue] validation setup window (DQE Validation Rules) which resulted in changes not being saved if it had been refreshed after initially loading
- Fixed scrollbars not appearing in [Catalogue] validation setup window when lots of validation rules are applied to a single column
- Type text dialog prompt now resizes correctly and has a display limit of 20,000 characters for messages
- Fixed bug that prevented exiting if the RDMP directory (in user's application data folder) was deleted while the program was running
- Fixed bug where CatalogueItems created when importing Oracle tables had database qualifiers in the name e.g. "CHI" (including the double quotes)
- Fixed bug where deleting a Filter from a cohort set in a Cohort Identification Query could result in the display order changing to alphabetical (until tab was refreshed).
- Fixed obscure bug in plugins implementing the `ICustomUI` interface when returning a new object in `GetFinalStateOfUnderlyingObject` that resulted in the UI showing a stale version of the object
- Connecting to a non existant server in ServerDatabaseTableSelector now shows the Exception in the RAG icon (previously just showed empty database list)
 
- Fixed bug where adding/removing a column in Aggregate Editor would would reset the Name/Description if there were unsaved changes (to Name/Description)
- Fixed bug where example datasets created would have the text value "NULL" instead of db nulls (only affected initial install/setup datasets)

## [3.0.16-rc2] - 2019-07-17

### Added 

- Example data generated on install can now be given a seed (allows for reproducibility)
- Creating a Query Caching server for an cohort identification AggregateConfiguration now asks you if you want to set it as the default QueryCaching server (if there isn't already one)
- Double clicking a row in SQL query editor user interfaces now shows text summary of the row
- DLE load logs tree view now supports double clicking on messages/errors to see summary
- All RDMP platform objects now have icons even if not visible in the UI (this affects the objects documentation file generation)
- MetadataReport now supports generating data for Catalogues with no extractable columns

### Changed

- Updated to latest version of BadMedicine (0.1.5)
- Improved error message shown when attempting to delete a used patient index table (now lists the users)
- System no longer auto selects objects when there is only 1 option (e.g. when user starts a Release when there is only one [Project] in the system).  This previously created an inconsistent user experience.
- Dita extraction checks no longer propose deleting non dita files in the output directory
- Improved Find (Ctrl+F) dialog layout and added shortcut codes (e.g. typing "c Bob" will return all Catalogues containing the word "Bob")
- Message boxes now display a limit of 20,000 characters (full text can still be accessed by the copy to clipboard button).
- DLE Debug options (e.g. Skip migrating RAW=>STAGING) now appear as a drop down with more descriptive titles (e.g. StopAfterRAW)
 
### Fixed 

- Fixed bug when cloning a Pipeline called "Bob" when there was already an existing Pipeline called "Bob (Clone)"
- Fixed validation issue in some user interfaces of INamed classes (e.g. Catalogue) where all properties were checked for illegal characters instead of just the Name
- Fixed image scaling in Metadata reports to 100% (previously 133%)
- Governance report now properly escapes newlines and quotes in [Catalogue] descriptions when outputting as CSV
- Fixed bug in Plugin code generator for tables with a Name property (previously incorrect C# code was generated)
- Fixed bug in SQL query editor user interface when the query returned a table that included binary columns with large amounts of data in
- Clicking a collection button or using GoTo/Show now correctly pops the relevant collection if it is set to auto dock (pinned).
- Application title bar now correctly updates after loading a tab (previously it was left with the caption "Loading...")
- Un Pinning in a collection using X now correctly maintains tree selection (consistent with the context menu Tree=>UnPin)
- Fixed display order of cohort sets in Cohort Query Builder to correctly match the compiler (previously the tree view order was misleading)

## [3.0.16-rc] - 2019-07-08

### Added 

- Forward/backward navigation in LogViewer now preserves text filters / TOP X
- Added the ability to create example datasets and configurations/projects etc during installation / startup
- Objects with names containing problematic characters (e.g. \ ") are highlighted red
- New right click context menu GoTo shows related objects e.g. which ExtractionConfiguration(s) a [Catalogue] has been used in
- Heatmap hover tool tip now shows more information about the cell value
- 'Other Pipelines' (unknown use case) can now be edited by double clicking.  This prompts user to pick a use case to edit them under
- Creating a Catalogue/TableInfo by importing a file now lets you rename the table after it has been created
- Added new DLE module ExecuteSqlFileRuntimeTask which runs the SQL stored in the RDMP platform database (rather than relying on an sql file on disk like ExecuteSqlFileRuntimeTask)
- RDMP platform database schemas no longer require 100% matching to models.  This allows limited backwards compatibility between minor versions of RDMP in which new fields are added to the database.

### Changed

- Updated to latest version of [BadMedicine] (0.0.1.2)
- Updated to latest version of [FAnsiSql] (0.9.2)
- File=>New now launches modal dialog instead of dropdown menu
- [Project] objects can now be sorted (previously they always appeared alphabetically)
- [Project] creation UI now shows duplicate ProjectNumbers as a Warning instead of an Error allowing users to create 2+ Projects with shared cohorts
- Disabled objects in tree views now appear greyed out instead of red
- Improved message shown when cohorts with null descriptions are preventing cohort importing
- Attempting to deleting an Extractable [Catalogue] no longer shows an error and instead asks if you want to make it non extractable (then delete)
- xmldoc are now shipped inside SourceCodeForSelfAwareness.zip (instead of side by side with the binary).  This avoids an issue where [Squirrel drops xmldoc files](https://github.com/Squirrel/Squirrel.Windows/issues/1323)

### Fixed 

- Fixed bug in CLI (rdmp.exe) where yaml settings would override command line values for connection strings to platform databases
- Disabled smiley controls now render in greyscale
- Fixed bug in Aggregate graphs which included a PIVOT on columns containing values with leading whitespace
- Fixed crash bug in UI responsible for picking the DLE load folder that could occur when when xmldocs are missing
- Fixed bug resolving Plugin dll dependencies where dependencies would only be resolved correctly the first time they were loaded into the AppDomain
- Fixed Culture (e.g. en-us) not being passed correctly in DelimitedFlatFileAttacher
- Fixed bug where Updater would show older versions of RDMP as installable 'updates'

[Unreleased]: https://github.com/HicServices/RDMP/compare/v6.0.2...develop
[6.0.2]: https://github.com/HicServices/RDMP/compare/v6.0.1...v6.0.2
[6.0.1]: https://github.com/HicServices/RDMP/compare/v6.0.0...v6.0.1
[6.0.0]: https://github.com/HicServices/RDMP/compare/v5.0.3...v6.0.0
[5.0.3]: https://github.com/HicServices/RDMP/compare/v5.0.2...v5.0.3
[5.0.2]: https://github.com/HicServices/RDMP/compare/v5.0.1...v5.0.2
[5.0.1]: https://github.com/HicServices/RDMP/compare/v5.0.0...v5.0.1
[5.0.0]: https://github.com/HicServices/RDMP/compare/v4.2.4...v5.0.0
[4.2.4]: https://github.com/HicServices/RDMP/compare/v4.2.3...v4.2.4
[4.2.3]: https://github.com/HicServices/RDMP/compare/v4.2.2...v4.2.3
[4.2.2]: https://github.com/HicServices/RDMP/compare/v4.2.1...v4.2.2
[4.2.1]: https://github.com/HicServices/RDMP/compare/v4.2.0...v4.2.1
[4.2.0]: https://github.com/HicServices/RDMP/compare/v4.1.9...v4.2.0
[4.1.9]: https://github.com/HicServices/RDMP/compare/v4.1.8...v4.1.9
[4.1.8]: https://github.com/HicServices/RDMP/compare/v4.1.7...v4.1.8
[4.1.7]: https://github.com/HicServices/RDMP/compare/v4.1.6...v4.1.7
[4.1.6]: https://github.com/HicServices/RDMP/compare/v4.1.5...v4.1.6
[4.1.5]: https://github.com/HicServices/RDMP/compare/v4.1.4...v4.1.5
[4.1.4]: https://github.com/HicServices/RDMP/compare/v4.1.3...v4.1.4
[4.1.3]: https://github.com/HicServices/RDMP/compare/v4.1.2...v4.1.3
[4.1.2]: https://github.com/HicServices/RDMP/compare/v4.1.1...v4.1.2
[4.1.1]: https://github.com/HicServices/RDMP/compare/v4.1.0...v4.1.1
[4.1.0]: https://github.com/HicServices/RDMP/compare/v4.0.3...v4.1.0
[4.0.3]: https://github.com/HicServices/RDMP/compare/v4.0.2...v4.0.3
[4.0.2]: https://github.com/HicServices/RDMP/compare/v4.0.1...v4.0.2
[4.0.1]: https://github.com/HicServices/RDMP/compare/v4.0.1-rc3...v4.0.1
[4.0.1-rc3]: https://github.com/HicServices/RDMP/compare/v4.0.1-rc2...v4.0.1-rc3
[4.0.1-rc2]: https://github.com/HicServices/RDMP/compare/v4.0.1-rc1...v4.0.1-rc2
[4.0.1-rc1]: https://github.com/HicServices/RDMP/compare/v3.2.1...v4.0.1-rc1
[3.2.1]: https://github.com/HicServices/RDMP/compare/v3.2.1-rc4...v3.2.1
[3.2.1-rc4]: https://github.com/HicServices/RDMP/compare/v3.2.1-rc3...v3.2.1-rc4
[3.2.1-rc3]: https://github.com/HicServices/RDMP/compare/v3.2.1-rc2...v3.2.1-rc3
[3.2.1-rc2]: https://github.com/HicServices/RDMP/compare/3.2.1-rc1...v3.2.1-rc2
[3.2.1-rc1]: https://github.com/HicServices/RDMP/compare/3.2.0...3.2.1-rc1
[3.2.0]: https://github.com/HicServices/RDMP/compare/v3.2.0-rc1...3.2.0
[3.2.0-rc1]: https://github.com/HicServices/RDMP/compare/3.1.0...v3.2.0-rc1
[3.1.0]: https://github.com/HicServices/RDMP/compare/v3.0.16-rc2...3.1.0
[3.0.16-rc2]: https://github.com/HicServices/RDMP/compare/v3.0.16-rc...v3.0.16-rc2
[3.0.16-rc]: https://github.com/HicServices/RDMP/compare/v3.0.15...v3.0.16-rc
[FAnsiSql]: https://github.com/HicServices/FAnsiSql/
[BadMedicine]: https://github.com/HicServices/BadMedicine/

[DBMS]: ./Documentation/CodeTutorials/Glossary.md#DBMS
[UNION]: ./Documentation/CodeTutorials/Glossary.md#UNION
[INTERSECT]: ./Documentation/CodeTutorials/Glossary.md#INTERSECT
[EXCEPT]: ./Documentation/CodeTutorials/Glossary.md#EXCEPT
[IsExtractionIdentifier]: ./Documentation/CodeTutorials/Glossary.md#IsExtractionIdentifier
[DataAccessCredentials]: ./Documentation/CodeTutorials/Glossary.md#DataAccessCredentials
[Catalogue]: ./Documentation/CodeTutorials/Glossary.md#Catalogue
[SupportingDocument]: ./Documentation/CodeTutorials/Glossary.md#SupportingDocument
[TableInfo]: ./Documentation/CodeTutorials/Glossary.md#TableInfo

[ExtractionConfiguration]: ./Documentation/CodeTutorials/Glossary.md#ExtractionConfiguration
[Project]: ./Documentation/CodeTutorials/Glossary.md#Project

[CatalogueItem]: ./Documentation/CodeTutorials/Glossary.md#CatalogueItem
[ExtractionInformation]: ./Documentation/CodeTutorials/Glossary.md#ExtractionInformation
[ColumnInfo]: ./Documentation/CodeTutorials/Glossary.md#ColumnInfo

[JoinInfo]: ./Documentation/CodeTutorials/Glossary.md#JoinInfo

[PipelineComponent]: ./Documentation/CodeTutorials/Glossary.md#PipelineComponent
[Pipeline]: ./Documentation/CodeTutorials/Glossary.md#Pipeline

[Lookup]: ./Documentation/CodeTutorials/Glossary.md#Lookup
[CohortIdentificationConfiguration]: ./Documentation/CodeTutorials/Glossary.md#CohortIdentificationConfiguration
[LoadMetadata]: ./Documentation/CodeTutorials/Glossary.md#LoadMetadata
[ExtractableCohort]: ./Documentation/CodeTutorials/Glossary.md#ExtractableCohort
[CohortAggregateContainer]: ./Documentation/CodeTutorials/Glossary.md#CohortAggregateContainer
[ExtractionFilter]: ./Documentation/CodeTutorials/Glossary.md#ExtractionFilter<|MERGE_RESOLUTION|>--- conflicted
+++ resolved
@@ -46,11 +46,8 @@
 - Added ability to filter datasets and selected datasets by Catalogue criteria (e.g. Deprecated, Internal)
 - Added Clone, Freeze, Unfreeze and add dataset(s) ExtractionConfiguration commands to command line
 - Added support for identifying items by properties on CLI (e.g. list all Catalogues with Folder name containing 'edris')
-<<<<<<< HEAD
 - Added the ability to pick which tables to import during Bulk Import TableInfos
-=======
 - Added CLI command to create DLE load directory hierarchy ('CreateNewLoadDirectory')
->>>>>>> d9e2eef1
 
 ### Fixed
 - Fixed deleting a parameter value set failing due to a database constraint
