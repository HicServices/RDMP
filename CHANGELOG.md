<<<<<<< HEAD


=======
>>>>>>> 277b287d
# Changelog
All notable changes to this project will be documented in this file.

The format is based on [Keep a Changelog](https://keepachangelog.com/en/1.0.0/),
and this project adheres to [Semantic Versioning](https://semver.org/spec/v2.0.0.html).

## [8.4.0] - Unreleased

- Add Ordering to Filters

## [8.3.1] - Unreleased

- Improve Performance of regenerating problems with child providers
- Update UI Tab opening Logic
- Add Filter to Left-Hand Tree View

## [8.3.0] - 2024-09-23

- Add New Find & Replace, currently available via User Settings
- Add instance setting to prompt for cohort versioning when comitting
- Improve Cohort Versioning Interface
- Re-Instantiate connection to FTP server on FTP Downloader cleanup
- Add AWS S3 Bucket Release component for flat files
- Add UI linkage for projects and cohort builder configurations
- Add ability to chain data loads
- Allow for date variables to be used in MDF attacher overwrites
- Add ability to allow data loads to import columns with reserved prefixes
- Add goto for Cohort Identification Configuration from External Cohort

## [8.2.3] - 2024-08-05

- Fix issue with SFTP downloader timeouts

## [8.2.2] - 2024-08-01
 
- Add DQE PostLoad runner
- Misc improvements to the DQE
- Fix Project Creation UI issue
- Fix issue with whitespace confusing encryption key paths
- Add Refresh button to UI panels
- Add "View Parent Tree" functionality
- Add ability to add description to new cohort versions
- Add functionality to revert to historical cohort version
- Fix issue with YAML mode object load ordering

## [8.2.1] - 2024-07-18

- Add Release status options to the ticketing system
- Improve Interface for Lookup table generation
- Improve read/write access to plugin files for linux systems
- Add directory validity checking to data loads
- Open plugin files read-only to avoid permissions errors on Linux
- Improve PK mapping for ExtractionIdentifiers when extracting data
- Fix issue with default instance button not launching instance

## [8.2.0] - 2024-07-09

## Changed

- Add Key-Value store for instance settings
- Allow for Re-extractions of projects to a database, see [ExecuteFullExtractionToDatabaseMSSql](Documentation\DataExtractions\ExecuteFullExtractionToDatabaseMSSql.md)
- Add ability to use .rdmp plugin files
- Add the ability to store versions of cohort configurations, see [Cohort Versioning](Documentation\Cohorts\CohortVersioning.md)
- Add ability to restrict GROUPBY clause in cohort aggregate builder
- When cloning an ExtractionConfiguration with a deprecated catalogue, the GUI will ask if you want to replace the deprecated catalogue with the known replacement
- Add ability to customise LoadMetdata Folder Location. See [LoadMetadata](Documentation\DataLoadEngine\LoadMetadata.md)
- Add ability to point a catalogue to a new data source [Documentation](./Documentation/Catalogues/UpdateCatalogueDataLocation.md)
- Allow DQE graphs to be scrollable and scalable
- Allow for partial refreshes of time-based DQE charts
- Fix issue when creating PostgreSQL Logging Server

## [8.1.7] - 2024-06-17

## Changed

- Add ability to update an extraction's cohort from the command line using `SetExtractionConfigurationCohort ExtractionConfiguration:{id} ExtractableCohort:{id}`
- Fix issue with non-default named PostgreSQL Table Info not being checkable
- Improve default timeouts on database lookups
- Implement keepalive and liveness checks for FTP, SFTP fetches before deletion attempt

## [8.1.6] - 2024-05-27

## Changed

- Improve error messages for Multi-ExtractionIdentifier extractions
- Add prompt to rename container when adding a cohort filter
- Allow for column selection when using the RemoteTableAttacher
- Fix to remove stack trace button from non error popups
- Add ability to set Extraction Category as "Not Extractable"
- Replace BadMedicine v1.2.1 with SynthEHR v2.0.0
- Fix issue with RDMP being slow to load when having numerous Load Metadatas
- Fix issue creating logging databases on PostgreSQL servers

## [8.1.5] - 2024-04-03

## Changed

- Migrate from .net7 to .net8
- Add timeout override to remote table selectors
- Extractions now remember the last used pipeline
- Allow for custom .bak file physical locations during data loads
- Add ability to have multiple data loads for a single catalogue
- Allow for Project Specific Catalogues to have multiple extraction identifiers
- Fix issue with notification popups being inaccessable when RDMP is minimised
- Allow for Catalogues with Non-Core extraction categories to be made Project specific
- Bump coverlet.collector from 6.0.0 to 6.0.1
- Bump svenstaro/upload-release-action from 2.7.0 to 2.9.0 
- Bump Autoupdater.NET.Official from 1.8.4 to 1.8.5 
- Bump CsvHelper from 30.0.1 to 31.0.0
- Bump SSH.NET from 2023.0.1 to 2024.0.0 
- Bump SixLabors.ImageSharp.Drawing from 2.1.0 to 2.1.1 
- Bump MongoDB.Driver from 2.23.1 to 2.24.0
- Bump NUnit from 4.0.1 to 4.1.0 
- Bump FluentFTP from 49.0.1 to 49.0.2 
- Bump YamlDotNet from 15.1.1 to 15.1.2
- Bump SixLabors.ImageSharp from 3.1.2 to 3.1.3
- Bump SixLabors.ImageSharp.Drawing from 2.1.1 to 2.1.2
- Bump HIC.BadMedicine from 1.1.2 to 1.2.0 
- Bump coverlet.collector from 6.0.1 to 6.0.2 
- Bump HIC.FansiSql from 3.2.1 to 3.2.2
- Bump NUnit.Analyzers from 4.0.1 to 4.1.0 
- Bump Terminal.Gui from 1.15.1 to 1.16.0 
- Bump HIC.BadMedicine from 1.2.0 to 1.2.1 
- Bump NPOI from 2.6.2 to 2.7.0 

## [8.1.4] - 2024-02-19

## Changed

- Add ability to use Extraction Category with Project Specific Catalogues
- Allow arbitrary MDF files from foreign file systems to work with the MDF Attacher, see [MDFAttacher](Documentation\DataLoadEngine\MDFAttacher.md)
- Update Excel Attacher to read data from arbitrary start points within sheets
- Add Time based filtering of remote table and database attachers

## [8.1.3] - 2024-01-15

### Changed

- Fixed Upgrade path issue for RDMP version 8.0.X
- Fix excessive selection on local file storage settings
- Fix to SMTP Data Load module crashing

## [8.1.2] - 2024-01-09

### Changed

- Add command to dump current platform DB to directory
- Reorder Process Task Enum order to restore old cached process tasks
- Add quickstart instructions
- Add ability to configure and use local file system storage in windows GUI
- Truncate ProgressLog messages that would exceed database varchar limit

## [8.1.1] - 2023-12-01

### Changed

- Improved file transfer (FTP/SFTP/FTPS) support
- Improved Plugin Bundling
- Add ability to bundle UI notifications from plugin pipeline components
- Add ability to use .bak files as data load

## [8.1.0] - 2023-09-19

### Changed

- Refactor build process
- Update Scintilla
- Add LibArchive.Net 0.1.3 for archive reading support
- Batching of progress log writing to improve performance
- Add Begin/End flags for DataTable loads to improve performance of large writes
- Removable default logging server
- Increase Progress Log timeout to account for long db lock queue
- Allow users to clear all settings
- Plugin updates are now installed in the correct place
- Move Terminal.Gui to Core rather than duplicating in both CLI and GUI
- Remove Moq Library in favour of NSubstitute
- Add max message length check when logging notifications to prevent erroneous DB write attempts

## [8.0.7] - 2022-11-22

### Changed

- Substantial new documentation and updates
- Bump System.Threading.AccessControl from 6.0.0 to 7.0.0
- Bump System.Security.Permissions from 6.0.0 to 7.0.0
- Bump Microsoft.NET.Test.Sdk from 17.3.2 to 17.4.0
- Bump System.DirectoryServices.Protocols from 6.0.1 to 7.0.0
- Bump NUnit3TestAdapter from 4.3.0 to 4.3.1
- Bump HIC.BadMedicine from 1.1.1 to 1.1.2
- Bump CsvHelper from 30.0.0 to 30.0.1


## [8.0.6] - 2022-11-08

### Added

- Documentation for custom metadata reports

### Fixed

- Fixed bug selecting metadata report to run on all [Catalogue] in a folder

## [8.0.5] - 2022-11-04

### Fixed

- Fixed right clicking in empty space of a collection not passing correct object to UI Plugins
- Fixed console gui check/execute on engines (DQE, DLE etc) not working with YamlRepository backends [#1468](https://github.com/HicServices/RDMP/issues/1468)
- Fixed bug where some DbDataReader instances were not properly disposed [#1476](https://github.com/HicServices/RDMP/issues/1476)

## [8.0.4] - 2022-10-24

### Added

- Added IgnoreMissingTables setting for [RemoteDatabaseAttacher] which allows you to load only the tables that exist on the remote (and in the load)
- Add overrides for mdf/ldf local paths to MDFAttacher
- Added 'Persistent RAW' setting for [LoadMetadata]

### Fixed

- Fixed capitalization and database type differences resulting in missing tree entries of TableInfos

## [8.0.3] - 2022-10-04

### Fixed

- Fixed `ViewLogs` command not working properly on command line when passed an [ExternalDatabaseServer](logging server) [#1447](https://github.com/HicServices/RDMP/issues/1447)
- Fixed bulk import (existing) tables breaking in some corner cases (e.g. when there are broken [Catalogue] from a previous import)
- Fixed YamlRepository not implementing Release Logs API member
- Fixed issues with YamlRepository loosing stored [DataAccessCredentials] passwords
- Fixed `--help` on command line showing help text twice

## [8.0.2] - 2022-10-03

### Fixed

- Rolled back from broken Terminal.Gui 1.8.2 dependency (breaks Console Sql Editor) - see [#1448](https://github.com/HicServices/RDMP/pull/1448)

## [8.0.1] - 2022-09-30

### Fixed

- Fixed Saved Cohort Save button not enabling when updating server/database or credentials [#1259](https://github.com/HicServices/RDMP/issues/1259)
- Fixed not being able to clear properties on PipelineComponents when Type is an Array of database objects [#1420](https://github.com/HicServices/RDMP/issues/1420)
- Fixed bug with Commit system not refreshing after delete
- Fixed bug with Commit system when working with Plugins that have custom repositories
- Fix deleting ExternalDatabaseServer with YamlRepository not clearing default (e.g. deleting default logging server)
- Fixed stale references in YamlRepository breaking on startup (ServerDefaults.yaml and CredentialsDictionary.yaml) 
- Fixed empty yaml files causing errors (e.g. deleting contents of ServerDefaults.yaml)
- Fixed string encryption on [ExternalDatabaseServer] objects created with YamlRepository


### Added

- Added command line switch `--skip-patching` to prevent running patches and launch the application as normal (can help debugging patch issues) [#1392](https://github.com/HicServices/RDMP/issues/1392)
- Added 'open file' to Console SQL Editor for easier running of .sql files [#1438](https://github.com/HicServices/RDMP/issues/1438)

## [8.0.0] - 2022-09-27

**Contains database patch to add support for Commit system and expanded Folder support**

### Fixed

- Added better error message when there are problems with naming etc of a new cohort being committed [#1408](https://github.com/HicServices/RDMP/issues/1408)
- Fixed null references when Exceptions are surfaced before main UI has loaded
- Fixed a null reference trying to save [TableInfo] objects in application after setting the `Database` field to null.
- Fixed `ViewLogs` command not working from Console Gui

### Added

- Added `SetDefault` command for changing default logging/dqe etc servers from command line
- Added yes/no popup for 'partial matches' when Guessing [CatalogueItem] to [ColumnInfo] mappings (e.g. when remapping metadata layer to a new underlying table) [#1400](https://github.com/HicServices/RDMP/issues/1400)
- Added UI support for changing `UseAliasInsteadOfTransformInGroupByAggregateGraphs` user setting [#1393](https://github.com/HicServices/RDMP/issues/1393)
- Added `DoNotUseHashJoinsForCatalogues` to `ExecuteDatasetExtractionSource` [PipelineComponent] [#1403](https://github.com/HicServices/RDMP/issues/1403)
- Iteratve extractions ([ExtractionProgress]) now have more warnings during checking [#1395](https://github.com/HicServices/RDMP/issues/1395) _(All errors can be suppressed in UserSettings)_
  - Attempting to release a dataset before all batches have been extracted now results in R015
  - If a batch resume is being performed and the previous extraction audit does not contain the same cohort you will get error R017
  - If a batch resume is being performed but no audit can be found then you get error R016


## [7.0.20] - 2022-09-08

### Fixed

- Fixed null reference introduced after new Bitmap dependency refactoring [#1398](https://github.com/HicServices/RDMP/issues/1398)


## [7.0.19] - 2022-09-05

### Fixed

- Fixed a bug inserting into old logging databases


## [7.0.18] - 2022-08-30

### Added
- Added 'Set Description' command to [AggregateConfiguration] context menu
- Template cohort builder aggregates can be dragged onto extraction datasets to import the container tree [#1307](https://github.com/HicServices/RDMP/issues/1307)
- Having a JoinInfo between 2 columns that have different collations is now flagged by ProblemProvider [#1288](https://github.com/HicServices/RDMP/issues/1288)
- Added command `SetExtractionPrimaryKeys` for controlling which columns (if any) will make the primary key when extracting to database [#1335](https://github.com/HicServices/RDMP/issues/1335)
- Added ability to pop out tooltips/problems into modal popup [#1334](https://github.com/HicServices/RDMP/issues/1334)

### Changed
- The 'Core' folder in extraction execution user interface is no longer disabled when empty [#1377](https://github.com/HicServices/RDMP/issues/1377)
- Datasets in extraction UI are no longer expanded by default (i.e. to show Supporting Documents/Sql) [#1264](https://github.com/HicServices/RDMP/issues/1264)
- Removed restriction preventing [Lookup] requiring all foreign key columns being from the same table [#1331](https://github.com/HicServices/RDMP/issues/1307)
- If there are multiple IsPrimaryExtractionTable involved in a query then the one with the IsExtractionIdentifier column (if any) will be picked (previously QueryBuildingException was thrown) [#1365](https://github.com/HicServices/RDMP/issues/1365)

### Fixed

- Running RDMP cli without supplying repository connection details (and after deleting `Databases.yaml`) now results in a specific error message instead of null reference [#1346]https://github.com/HicServices/RDMP/issues/1346
- Fixed Pipeline components who run in threaded but call UI methods resulting in unstable UI components [#1357](https://github.com/HicServices/RDMP/issues/1357)
- Fixed deleting an [ExtractionConfiguration] with Selective Refresh enabled not removing it from UI [#1375](https://github.com/HicServices/RDMP/issues/1375)
- YamlRepository now saves LoadModuleAssembly binary content as a `.nupkg` file instead of string yaml [#1351](https://github.com/HicServices/RDMP/issues/1351)
- Fixed Console Gui activator 'Select File' dialog having a confusing title of "Directory" [#1282](https://github.com/HicServices/RDMP/issues/1282)


## [7.0.17] - 2022-08-01

### Added

- Icons in 'edit extraction columns' window now shows IsExtractionIdentifier and Extraction Primary Key status [#1312](https://github.com/HicServices/RDMP/issues/1312).

### Fixed

- Fixed Release not working from CLI (Bug introduced in 7.0.16)
- Fixed some old legacy plugins breaking startup if installed

## [7.0.16] - 2022-07-25

- Bugfix release due to build issues in releasing 7.0.15
- Bump YamlDotNet from 11.2.1 to 12.0.0

## [7.0.15] - 2022-07-22

### Added

- Added checkbox for show/hide ProjectSpecific Catalogue columns in extraction configuration UI [#1265](https://github.com/HicServices/RDMP/issues/1265)
- Integration tests and example scripts that can be run using RDMP command line `-f` option
- The `Set` command no longer cares about property capitalization
- Command line engines (e.g. `dle`) now optionally support specifying objects in command notation e.g. `-l "LoadMetadata:Load*Frank"` instead of `-l 1232`

### Fixed

- Fixed multiple calls to Refresh in DataExportPropertyManager causing Exception in extraction checks [#1274](https://github.com/HicServices/RDMP/issues/1274)
- Fixed issues with Advanced column reorder dialog [#1273](https://github.com/HicServices/RDMP/issues/1273)
  - Row size no longer cuts off bottom pixels of column name(s)
  - Multi delete is now supported
  - Pasted column name(s) with spaces e.g. `[my cool col]` now work
- Fixed null reference in extraction checks when extracting a dataset where the original [ExtractionInformation] has been deleted [#1253](https://github.com/HicServices/RDMP/issues/1253)
- Added an error provider message for when too many characters are entered in UIs with databindings [#1268](https://github.com/HicServices/RDMP/issues/1268).
- Fixed running on command line with `-f somefile.yaml` being considered 'interactive' (i.e. RDMP would pause to ask you questions like 'are you sure?')
- Fixed issue where DataTableUploadDestination pipeline component would refuse to load tables (e.g. from CSV) where the column has a full stop in it (e.g. `"mycol."`) [1269](https://github.com/HicServices/RDMP/issues/1269)

## [7.0.14] - 2022-06-27

### Added

- Added 'Run Detached' (run task in subprocess).  Uses [ConsoleControl](https://github.com/dwmkerr/consolecontrol).
- Added toFile option to all CLI 'View Data' commands
- When calling commands on the RDMP command line the 'cmd' verb is now optional e.g. you can now enter just `./rdmp list Catalogue`
- Added `-q` option to suppress console logging.  Allows better piping of commands e.g. to file etc
- ProblemProvider can now detect unquoted dates in parameter values [#1197](https://github.com/HicServices/RDMP/issues/1197)
- Added a `NLog.template.config` file to releases for easily enabling diagnostics logging to disk (NLog logging is still disabled by default for the windows client)
- Performance metrics (refresh time, menu building times) are now passed to NLog logging when enabled in windows client [#1227](https://github.com/HicServices/RDMP/issues/1227)
- Plugin UploadFileUseCase pipeline components can now declare `IPipelineRequirement<IBasicActivateItems>`
- Added ability to link deprecated objects to a new version [#949](https://github.com/HicServices/RDMP/issues/949)
- Deprecate command now supports deprecating multiple objects at once on CLI
- Made "Could not reach cohort..." warning suppressible [#1243](https://github.com/HicServices/RDMP/issues/1243)
- SetUserSetting now works for error codes e.g. `SetUserSetting R011 Success` [#1242](https://github.com/HicServices/RDMP/issues/1242)
- Describe command now shows syntaxes that should be used to satisfy parameters on command line
- Made 'Failed to execute Top 1' error when checking a dataset extraction a user configurable error (i.e. user can now set that to ignore)
- Added a warning for when columns in an [ExtractionConfiguration] are 'text' or 'ntext' [#1255](https://github.com/HicServices/RDMP/issues/1255)

### Changed

- The following console commands have been removed and __are instead now supported with `ViewData` command directly__ e.g. `./rdmp ViewData Catalogue:1`
  - ViewCatalogueData
  - ViewCohortIdentificationConfiguration
  - ViewCohortSample
  - ViewSample
- Removed the DescribeCommand CLI command.  Now you can just use 'Describe' e.g. `./rdmp describe Deprecate`

### Fixed

- Fixed user being able to edit filters of a frozen [ExtractionConfiguration]/[CohortIdentificationConfiguration]
- Fixed bug with `ExecuteCrossServerDatasetExtractionSource` guid table name pattern [#1256](https://github.com/HicServices/RDMP/issues/1256)

## [7.0.13] - 2022-05-30

### Changed

- 'View Aggregate' now explicitly applies an ORDER BY count descending.
- New CatalogueItems are now always marked Core (affects drag and drop and new Catalogue creation) - [#1165](https://github.com/HicServices/RDMP/issues/1165),[#1164](https://github.com/HicServices/RDMP/issues/1164)
- If a Catalogue is defined for a Lookup TableInfo then only Core extractable columns will be released (previously all columns were released) [#692](https://github.com/HicServices/RDMP/issues/692)
- Sql Parameters with no value defined are no longer flagged as Problem by ProblemProvider if they have value sets defined [#1180](https://github.com/HicServices/RDMP/issues/1180)
- CatalogueItems now appear in specific folders by Extraction Category [#1112](https://github.com/HicServices/RDMP/issues/1112).

### Added

- Added tracking of SQL/Datagrid splitter distance in user settings.  This allows users to resize how much SQL vs results they see and automatically persist the change.
- Added `CrashAtEnd` system for DLE that allows Attachers to flag a load as a failure without halting execution [#1157](https://github.com/HicServices/RDMP/issues/1157)
- Added `SimpleTicketingSystem` which simply opens the given URL+ticket [#775](https://github.com/HicServices/RDMP/issues/775)
- Added UserSettings editing UI to Console Gui
- Added ability to suppress tree expansion when opening Cohort Builder configurations
- Added a loading spinner for when find is still searching
- Adding a parameter to a filter now shows its initial value [#1201](https://github.com/HicServices/RDMP/issues/1201)
- ProblemProvider now indicates a problem when no ExtractionDirectory is set on a Project in its directory node [#1254](https://github.com/HicServices/RDMP/issues/1254)

### Removed

- Removed Pin system (anchoring an object to the top of a collection tree).

### Fixed

- Fixed order of Sql Parameters not always being first in tree
- Prevented Find/Select columns showing sort indicator when it is not supported
- Fixed `DistinctStrategy.OrderByAndDistinctInMemory` in batch processing retries [#1194](https://github.com/HicServices/RDMP/issues/1194)
- Fixed GoTo where path includes CatalogueFolder in CLI gui

## [7.0.12] - 2022-05-16

### Added

- Added Error/Warn highlighting in console gui run/check windows
- Added 'RAWTableToLoad' dropdown property to RemoteTableAttacher to prevent mispellings when typing table names - [#1134](https://github.com/HicServices/RDMP/issues/1134)
- Added optional argument to 'ExecuteCommandConfirmLogs' that requires rows were loaded by the DLE to pass
- Added ability to search the UserSettings UI 
- Added a prompt to configure JoinInfos when adding a new table to an existing Catalogue
- Added support for viewing more than 650 columns at once in the RDMP windows client UI

### Fixed

- Empty cohort builder containers are now treated as disabled by query builder when StrictValidationForCohortBuilderContainers is off [#1131](https://github.com/HicServices/RDMP/issues/1131)
- Fixed line numbers being clipped when greater than 99 [#1162](https://github.com/HicServices/RDMP/issues/1162)

### Changed

- Queries generated by RDMP are no longer automatically executed as soon as the SQL view tab is opened.  Users can enable 'AutoRunSqlQueries' under user settings to revert this change.

## [7.0.11] - 2022-05-03

### Added

- Added new command 'RefreshBrokenCohorts' for clearing the 'forbid list' of unreachable cohort sources - [#1094](https://github.com/HicServices/RDMP/issues/1094)
- Added new command 'SetAggregateDimension' for changing the linkage column in cohort builder for an [AggregateConfiguration] - [#1102](https://github.com/HicServices/RDMP/issues/1102)
- Added abilty to skip CIC validation checks when opening the commit cohort dialogue - [#1118](https://github.com/HicServices/RDMP/issues/1118)
- Ability to change cohort table name when using ExecuteCrossServerDatasetExtractionSource - [#1099](https://github.com/HicServices/RDMP/issues/1099)
- Added Success bar to ProgressUI
- Added new user setting Auto Resize Columns which will automatically resize columns within the RDMP interface where it makes sense to. E.g. the execute pipeline window and "checks" ui. More changes to be implemneted over time.

### Changed

- Dll load warnings must now be enabled otherwise the information is reported as Success (see user settings error codes R008 and R009)
- The Choose Cohort command no longer lets you pick deprecated cohorts - [#/1109](https://github.com/HicServices/RDMP/issues/1109)

### Fixed

- Fixed resizing issue on License UI when using very low resolution
- Fixed connection strings dialog 'Save as yaml...' producing invalid entry for 'DataExportConnectionString' - [#1086](https://github.com/HicServices/RDMP/issues/1086)
- Fixed various startup errors when Databases.yaml strings are invalid.
- Fixed bug with the 'unreachable' picturebox icon not being clickable
- Fixed unreachable catalogue database resulting in the Startup form immediately closing
- Fixed being able to drag filters/containers onto API calls in Cohort Builder -[#1101](https://github.com/HicServices/RDMP/issues/1101)
- Fixed regression in 7.0.10 where calling `public void ClearDefault(PermissableDefaults toDelete)` multiple times caused an Exception
- Fixed `ExecuteCrossServerDatasetExtractionSource` to work properly with identifiable extractions - [#1097](https://github.com/HicServices/RDMP/issues/1097)
- Fixed bug in cohort builder where dragging into the Execute button would turn it into an editable dropdown menu [#1098](https://github.com/HicServices/RDMP/issues/1098)
- Fixed RemoteTableAttacher logging only the database name and not the table name in RDMP DLE - [#1110](https://github.com/HicServices/RDMP/issues/1110)
- Fixed a bug in SelectiveRefresh mode where deleting a root container of an aggregate or extractable dataset would result in an error
- Fixed Error bar in ProgressUI not showing when committing a cohort - [#1124](https://github.com/HicServices/RDMP/issues/1124)

## [7.0.10] - 2022-04-25

### Added

- "parameter description" and "property name" have been added to the "set value" option for filters - https://github.com/HicServices/RDMP/issues/1034
- Filter parameter values are now prompted for the user when adding existing filter without known good value sets - https://github.com/HicServices/RDMP/issues/1030
- "Set Parameter Value(s)" option added to filter menus so you can more easily change the parameter values - https://github.com/HicServices/RDMP/issues/1035
- Added 'SelectiveRefresh' user setting
- Add options to create an extraction from a Cohorts right click menu and main userinterface - https://github.com/HicServices/RDMP/issues/1039
- Warnings are now shown if "non core" column are used for an extraction/release - https://github.com/HicServices/RDMP/issues/1024
- Added AlwaysJoinEverything user setting for always forcing joins in CohortBuilder - https://github.com/HicServices/RDMP/issues/1032
- Added UsefulProperty columns back into Find/Select dialog - https://github.com/HicServices/RDMP/issues/1033
- Added Extraction/Release warnings for extractions that contain Internal/Deprecated/SpecialApproval fields - https://github.com/HicServices/RDMP/issues/1024
- Added right click context menu support for console gui
- Cohorts now have right click option "Go To -> Project(s)"

### Fixed

- Fixed bug preventing example datasets being created from the RDMP UI client because checkbox was disabled
- "Exisiting" filter typo corrected - https://github.com/HicServices/RDMP/issues/1029
- Fixed refreshes sometimes changing selection in Data Export tree - https://github.com/HicServices/RDMP/issues/1008


### Changed

- New filters are now highlighted correctly when added to a CIC - https://github.com/HicServices/RDMP/issues/1031
- Creating a new Extracion Configuration will now ask the user for Name, Cohort and Datasets to be included for the extraction - https://github.com/HicServices/RDMP/issues/983
- AllowIdentifiableExtractions is now an ErrorCode so can be set to Success instead of always being Fail or Warning (i.e. to completley ignore it).
- The extractability of columns are no longer saved if a Dataset is removed from an Extraction Configuration - https://github.com/HicServices/RDMP/issues/1023
- "Show Pipeline Completed Popup" now enabled by default - https://github.com/HicServices/RDMP/issues/1069
- Cohorts are now "emphasise" after being commited. If part of one project it will highlight under that project.


## [7.0.9] - 2022-03-29

### Added

- Added command CreateNewCohortFromTable which creates a cohort from a table directly without having to first import it as a [Catalogue]
- Import Catalogue filter now allows selecting multiple filters at once.
- Improved performance of Select objects dialog when there are many objects available to pick from
- Made Select objects dialog filter in the same way as the Find dialog (i.e. support short codes and Type names)
- Ability to select multiple objects at once when adding to a Session
- Ability to find multiple objects at once (ctrl+shift+f)
- Added new pipeline component CohortSampler


### Fixed

- Fixed newlines in CatalogueItem descriptions not being output correctly in docx metadata report
- Fixed iterative data loads run on the CLI throwing and returning non zero when caught up to date with load progress (when running in iterative mode)
- Pipeline component order is now "correct" and will list more important variables at the top rather than at the bottom - https://github.com/HicServices/RDMP/issues/996
- Fixed bug where Pipeline objects could not be deleted from the `Tables (Advanced)` tree
- Removing a datset from an [ExtractionConfiguration] now deletes any extraction specific column changes (i.e. changes are not persisted if the dataset is added back in again)
- Fixed Release button prompting to pick [Project] when clicked in the ExecuteExtractionUI [#963](https://github.com/HicServices/RDMP/issues/963)

### Changed

- Processes wanting to run a Pipeline using the current user interface abstraction layer `IPipelineRunner GetPipelineRunner` must now provide a task description and UI look and feel as a `DialogArgs` argument.

## [7.0.8] - 2022-03-08

### Fixed

- Fixed Startup skipping some plugin dlls during load and enabled multithreading
- Fixed CLI not showing underlying exception when unable to reach platform databases

### Removed

- CSV files with unclosed leading quotes are no longer preserved when using IgnoreQuotes (side effect of updating CsvHelper)

## [7.0.7] - 2022-03-01

*Database Patches Included (enables ExtractionProgress retry)*

### Added
- Added ArchiveTriggerTimeout user setting [#623](https://github.com/HicServices/RDMP/issues/623)
- Support for referencing plugin objects from command line e.g. `./rdmp.exe cmd delete MyPluginClass:2`
- The word 'now' is a valid date when supplied on the command line
- Ability to sort based on Favourite status [#925](https://github.com/HicServices/RDMP/issues/925)
- Added Frozen column to Cohort Builder tree for easier sorting
- Added ability to query an [ExternalDatabaseServer] from the right click context menu [#910](https://github.com/HicServices/RDMP/issues/910)
- Added an overlay @ symbol for filters that have known parameter values configured [#914](https://github.com/HicServices/RDMP/issues/914)
- Added Retry support to [ExtractionProgress]
- Added new CLI options for RDMP installer `--createdatabasetimeout` and `--otherkeywords` for custom auth setups e.g. Azure/Active Directory Authentication etc.

### Fixed
- Fixed closing and changing instance not consulting tabs before closing
- Fixed bug where setting `SuggestedCategory` on a plugin command resulted in it vanishing from context menu
- Fixed bug with AllowEmptyExtractions not working under some situations
- Fixed [Lookup] creation UI creating CatalogueItem with the suffix _Desc even when you ask it not to in prompt
- Fixed layout bug in rule validation configuration UI where rationale tip was cut off [#909](https://github.com/HicServices/RDMP/issues/909)
- Fixed ViewLogs tab not remembering sort order between usages [#902](https://github.com/HicServices/RDMP/issues/902)

### Changed

- Find sorts ties firstly by favourite status (favourite items appear above others)
- Find sorts ties lastly alphabetically (previously by order of ID)
- Default sort order of ViewLogs on first time use is now date order descending [#902](https://github.com/HicServices/RDMP/issues/902)

## [7.0.6] - 2022-01-25

*Database Patch Included (enables ExtractionProgress batching)*

### Added

- Added [ExtractionProgress] for robustly extracting large datasets in multiple smaller executions
- Added ability to export [ExtractableCohort] to CSV file
- Added 'Created From' column to cohort detail page (parses cohorts AuditLog)

### Fixed

- Fixed a bug where ProjectUI would not show cohorts when some cohort sources are unreachable
- Fixed ProgressUI filter hiding global errors on extraction where the whole operation failed and a dataset filter was selected ([888](https://github.com/HicServices/RDMP/issues/888))
- Fixed a rare dll resolving issue that could occur during startup when running the RDMP windows client from outside the current directory (https://github.com/HicServices/RDMP/issues/877)

### Changed

- Changed right click context menu item 'Delete' to say 'Remove' when deleting a chain or relationship object (e.g. cohort usage by a project) ([#887](https://github.com/HicServices/RDMP/issues/887))
- Restricted [Pipelines] shown to only those where all components are compatible with the input objects (previously on context was checked) (https://github.com/HicServices/RDMP/issues/885)
- "Show All/Incompatible Pipelines" option added to Pipelines dropdown to make a simpler user interface
- When committing a cohort through the Cohort Builder the Project will automatically be selected if it already belongs to a single one (https://github.com/HicServices/RDMP/issues/868)
- Removed requirement for filter parameters to have comments to be published (https://github.com/HicServices/RDMP/issues/582)

## [7.0.5] - 2022-01-10

### Added

- Added ability to open extraction directory for an [ExtractionConfiguration]
- Added diagnostic screen logging last executed command (https://github.com/HicServices/RDMP/issues/815)
- Added tooltips for objects in tree views (https://github.com/HicServices/RDMP/issues/819).
- Added custom icon for [CatalogueItem] that represent transforms on the underlying column (https://github.com/HicServices/RDMP/issues/818)
- Added Extraction Primary Keys to Catalogue tooltip
- Added ability to 'View TOP 100' etc samples on [ExtractionInformation] (previously only available on [ColumnInfo] objects)
- Added icon overlays for 'Is Extraction Identifier' and 'Is Extraction Primary Key' (https://github.com/HicServices/RDMP/issues/830)
- Extraction Information for a Catalogue Item now includes "Transforms Data" property (which shows yes/no based on whether it transform the column data)
- Added 'open load directory' command to [Catalogue] context menu
- Added ability to switch between instances of RDMP using the Locations menu
- Added CLI command `ClearQueryCache`
- Added Description capability to prompts. More descriptions to be added (https://github.com/HicServices/RDMP/issues/814)
- Added description to Publish Filter "Select One" dialog (https://github.com/HicServices/RDMP/issues/813)
### Fixed
- Changed to SHIFT+Enter for closing multiline dialogs (https://github.com/HicServices/RDMP/issues/817)
- Fixed bug where configuring dataset didn't show all available tables when listing optional joinable tables (https://github.com/HicServices/RDMP/issues/804)

### Changed
- Updated CatalogueItemUI (https://github.com/HicServices/RDMP/issues/820)
- Fixed bug where cached aggregates were not considered stale even though changes had been made to their patient index table (https://github.com/HicServices/RDMP/issues/849)
- "You only have one object Yes/No" box has been removed in favour of being more consistent for the user (https://github.com/HicServices/RDMP/issues/811)

## [7.0.4] - 2021-12-08

### Added

- Added `RoundFloatsTo` to ExecuteDatasetExtractionFlatFileDestination
- Added new menu item Diagnostics->Restart Application
- Trying to extract an [ExtractionConfiguration] with a cohort that is marked IsDeprecated now fails checks
- Added [MigrateUsages] setting to cohort creation destination pipeline components.  When enabled and creating a new version of an existing cohort then all unreleased [ExtractionConfiguration] using the old (replaced) cohort switch to the new version
- Added an 'All Tasks', 'All Runs' etc commands to View Logs tab menu
- Added ability to filter [Catalogue] in the Find dialog by Internal/Deprecated etc
- Added search and filter compatible controls to [Pipeline] editing dialog
- Added ability to ignore/elevate specific errors in UserSettings
- Enabled Expand/Collapse all when right clicking whitespace in a tree collection
- Added title to graph charts
- Added a user setting for hiding Series in which all cells are 0/null
- Added `IPipelineOptionalRequirement` interface for Plugin Pipeline Components that can optionally make use of Pipeline initialization objects but do not require them to function.
- Support for templating in `ColumnSwapper` when used in an extraction pipeline (e.g. $n for project number)
- Support for specifying `--ConnectionStringsFile somefile.yaml` when starting RDMP (gui client or CLI)
- Added 'Hash On Release' column to initial new Catalogue extractability configuration dialog (https://github.com/HicServices/RDMP/issues/394)

### Fixed

- Fixed [Pipeline] objects showing an ID of 0 in tree collections
- Fixed the 'filters' count column in [Catalogue] tree collection showing edit control when clicked
- Fixed Find not working when searching by ID for [Pipeline] objects
- Prevented showing out dated cohorts when changing Project half way through defining a cohort
- When plugins contain dlls with differing version numbers then the latest dll version is loaded (previously the first encountered was used)
- Fixed bug in Console Gui where edit window showed value set directly instead of passing through Property Setters
- Fixed bug in Console Gui where password properties showed (encrypted) HEX binary value instead of ****
- Fixed Command Line UI showing abstract and interfaces when prompting user to pick a Type
- Fixed `OverrideCommandName` not working for `ExecuteCommandViewLogs` command
- Fixed `View Logs` commands appearing twice in right click context menu for logging servers objects (once on root and once under 'View Logs' submenu)
- Generate Release Document now shows as impossible when Cohort is not defined or unreachable (e.g. if user does not have access to cohort database)
- Fixed bug where selecting a [PipelineComponent] for which help is unavailable would leave the previously selected component's help visible
- Fixed bug with 'Commit Cohort' storing the target cohort database for future clicks
- Fixed a bug where editing a field like `Description` would fire validation on other properties e.g. `Name` which could slow controls down when validation is slow and change events are fired in rapid succession.
- Edit Catalogue window layout updated to allow errors to be seen on the right hand side of inputs (https://github.com/HicServices/RDMP/issues/758)
- Cohort Identification Configuration descriptions box is now easy to read and edit (https://github.com/HicServices/RDMP/issues/755)
- Fixed bug where RDMP would lose focus when "checks" were being run in background resulting in RDMP appearing unresponsive (https://github.com/HicServices/RDMP/issues/747)
- Fixed bug where some words in RDMP would have spaces in the wrong place (e.g. "W HERE") (https://github.com/HicServices/RDMP/issues/752)

### Changed

- Bump System.Drawing.Common from 5.0.2 to 5.0.3
- Bump System.Security.Permissions from 5.0.0 to 6.0.0
- Bump NLog from 4.7.12 to 4.7.13
- Changed to Dock layout for Pipeline editing control (may improve performance on older machines)
- Removed dependency on `System.Drawing.Common` by updating usages to `System.Drawing`
- Increased size of all text fields in [Catalogue] and [CatalogueItem] to `nvarchar(max)` to support long urls etc
- Updated icons to a more modern look. Catalogue Item image no longer has black corner. Green yellow and red smiley faces have been replaced. Cloud API icon replaced (https://github.com/HicServices/RDMP/issues/712)
- Extract to database now checks for explicit table names amongst pre-existing tables on the destination
- Startup no longer reports non dotnet dlls as 'unable to load' (warnings)
- Added Project number to Title Bar (and full project name to tooltip) for Extraction Configurations (https://github.com/HicServices/RDMP/issues/621)
- Root Cohort Identification Configuration will now highlight SET container issues with red highlight (https://github.com/HicServices/RDMP/issues/681)
- "Data Export" has been renamed to "Projects" to be more consistent (https://github.com/HicServices/RDMP/issues/720)
- Corrected layout of "Master Ticket" in New Project dialog (https://github.com/HicServices/RDMP/issues/735)
- Corrected layout of "Create New Lookup" (https://github.com/HicServices/RDMP/issues/730)
- Aligned buttons for Pipeline options (https://github.com/HicServices/RDMP/issues/721)
- Add "clause" (e.g. WHERE) to SQL attribute input to make it clearer what SQL you need to enter (https://github.com/HicServices/RDMP/issues/751)
- User Settings dialog now has a nicer layout (https://github.com/HicServices/RDMP/issues/760)


## [7.0.3] - 2021-11-04

### Fixed

- Fixed bug with ConfirmLogs when running with multiple [CacheProgress]

## [7.0.2] - 2021-11-03

### Fixed

- Fixed 'package downgrade' dependencies issue with `HIC.RDMP.Plugin.UI`
- Fixed log viewer total time display in logs view when task ran for > 24 hours.
- Fixed not implemented Exception when using username/password authentication and viewing [CohortIdentificationConfiguration] SQL
- Fixed missing 'add sql file process task' in DLE load stage right click context menus


### Added

- Console gui context menu now shows compatible commands from plugins
- Added the 'ConfirmLogs' command for verifying if a task is failing (e.g. a DLE run)

### Changed

- When syncing table columns with the database, the full column (including table name) is displayed in the proposed fix (previously only the column name was displayed).
- Bump Terminal.Gui from 1.2.1 to 1.3.1

## [7.0.1] - 2021-10-27

### Changed

- Bump NLog from 4.7.11 to 4.7.12
- Bump Microsoft.NET.Test.Sdk from 16.11.0 to 17.0.0
- [Catalogue] and [CatalogueItem] edit tab now expands to fill free space and allows resizing

### Fixed

- Fixed Null Reference exception when collection tabs are opened twice
- Fixed CohortBuilder 'Execute' showing ExceptionViewer on the wrong Thread

### Added

- Column visibility and size are now persisted in UserSettings

### Removed

- Removed FillsFreeSpace on columns.  User must now manually resize columns as desired

## [7.0.0] - 2021-10-18

### Changed

- IPluginUserInterface is now in `Rdmp.Core` and therefore you can write console gui or dual mode (console and winforms) plugin UIs
- IPluginUserInterface CustomActivate now takes IMapsDirectlyToDatabaseTable allowing custom plugin behaviour for activating any object
- DatasetRaceway chart (depicts multiple datasets along a shared timeline) now ignores outlier values (months with count less than 1000th as many records as the average month)
- Renamed `SelectIMapsDirectlyToDatabaseTableDialog` to `SelectDialog<T>` (now supports any object Type)
- Selected datasets icon now includes all symbols of the Catalogue they represent (e.g. ProjectSpecific, Internal)
- Changed how RDMP treats cohorts where the data has been deleted from the cohort table.  'Broken Cohort' renamed 'Orphan Cohort' and made more stable
- [CohortAggregateContainer] now show up in the find dialog (you can disable this in UserSettings)
- Bump Microsoft.Data.SqlClient from 3.0.0 to 3.0.1
- Checks buttons on the toolbars are now hidden instead of disabled when inapplicable
- Shortened tool tips in top menu bar

### Removed

- IPluginUserInterface can no longer add items to tab menu bars (only context menus)
- Removed some Catalogue context menu items when the Catalogue is an API call
- Adding a Filter from Catalogue no longer opens it up in edit mode after adding
- Command line execution (e.g. `rdmp cmd ...`) no longer supports user interactive calls (e.g. YesNo questions)
- Removed PickOneOrCancelDialog
- Removed RAG smiley from server connection UI.  Now errors are reported 'Connection Failed' text label

### Added
- Added CatalogueFolder column to Select Catalogue dialog
- Added custom metadata report tokens:
  - $Comma (for use with formats that require seperation e.g. JSON when using the `$foreach` operation)
  - $TimeCoverage_ExtractionInformation (the column that provides the time element of a dataset to the DQE e.g. StudyDate)
- Added support for default values in constructors invoked from the command line (previously command line had to specify all arguments.  Now you can skip default ones at the end of the line)
- Added support for deleting multiple objects at once with the delete command (e.g. `rdmp cmd Delete Plugin true` to delete all plugins)
  - Boolean flag at the end is optional and defaults to false (expect to delete only 1 object)
  - Use `rdmp cmd DescribeCommand Delete` for more information
- Added ability to directly query Catalogue/DataExport to Console Gui
- Added extraction check that datasets are not marked `IsInternalDataset`
- Added ability to script multiple tables at once via right click context menu in windows client
- Support for shortcodes in arguments to commands on CLI e.g. `rdmp cmd describe c:11`
- Added new command 'AddPipelineComponent' for use with RDMP command line
- Added ability to filter datasets and selected datasets by Catalogue criteria (e.g. Deprecated, Internal)
- Added Clone, Freeze, Unfreeze and add dataset(s) ExtractionConfiguration commands to command line
- Added support for identifying items by properties on CLI (e.g. list all Catalogues with Folder name containing 'edris')
- Cloning a [CohortIdentificationConfiguration] now opens the clone
- Added ability to remove objects from a UI session
- Added new command ViewCohortSample for viewing a sample or extracting all cohort identifiers (and anonymous mapping) to console/file
- Added the ability to pick which tables to import during Bulk Import TableInfos
- Added CLI command to create DLE load directory hierarchy ('CreateNewLoadDirectory')

### Fixed
- Fixed deleting a parameter value set failing due to a database constraint
- Fixed a bug where changing the server/database name could disable the Create button when selecting a database
- Added the ability to drop onto the Core/Project folders in the 'execute extraction' window
- Fixed a big where Yes/No close popup after running a pipeline in console gui could crash on 'No'
- Fixed deleting source/destination pipeline components directly from tree UI
- Fixed various issues when viewing the DQE results of a run on an empty table
- DatasetRaceway in dashboards now shows 'Table(s) were empty for...' instead of `No DQE Evaluation for...` when the DQE was run but there was no result set
- Added better error message when trying to create a new RDMP platform database into an existing database that already has one set up
- Fixed [CohortAggregateContainer] and filter containers not showing up in Find when explicitly requested
- Fixed deleting an [ExtractionFilter] with many parameter values configured.  Now confirmation message is shown and all objects are deleted together
- Fixed bug saving an [ExtractionInformation] when it is an extraction transform without an alias
- Fixed bug refreshing Data Export tree collection when deleting multiple Projects/Packages at once (deleted objects were still shown)
- Fixed bug dragging filters into Cohort Builder

## [6.0.2] - 2021-08-26

### Changed

- Bump Microsoft.NET.Test.Sdk from 16.10.0 to 16.11.0
- Bump NLog from 4.7.10 to 4.7.11

### Added

- Support for plugin Catalogues in cohort builder.  These allow you to write plugins that call out to arbitrary APIs (e.g. REST etc) from the RDMP cohort builder

### Fixed

- Fixed ExecuteCommandCloneCohortIdentificationConfiguration asking for confirmation when activation layer is non interactive

## [6.0.1] - 2021-08-12

### Added

- Added new command 'Similar' for finding columns that have the same name in other datasets
- Added the ability to Query Catalogue/DataExport databases directly through RDMP
- Support for custom column names in ColumnSwapper that do not match the names of the lookup columns
- Added ScriptTables command for scripting multiple [TableInfo] at once (optionally porting schema to alternate DBMS types).
- Support for nullable value/Enum types in command constructors

### Fixed

- AlterColumnType command now shows as IsImpossible when column is part of a view or table valued function
- Describe command no longer shows relationship properties
- Fixed layout of Bulk Process Catalogue Items in dotnet 5
- Fixed missing dependency in new installations when rendering Charts

## [6.0.0] - 2021-07-28

### Changed

- Upgraded Sql Server library from `System.Data.SqlClient` to `Microsoft.Data.SqlClient`
- `ExecuteCommandAlterColumnType` now automatically alters \_Archive table too without asking for confirmation
- When foreign key values are missing from lookups, the 'Missing' status is now attributed to the `_Desc` field (previously to the foreign key field)
- Changed Console gui DLE / DQE (etc) execution to use ListView instead of TextView
- Referencing an object by name in a script file now returns the latest when there are collisions e.g. "[ExtractableCohort]" would return the latest one (created during the script execution session)
- Bump YamlDotNet from 11.2.0 to 11.2.1
- Bump SecurityCodeScan.VS2019 from 5.1.0 to 5.2.1
- Command 'Set' now shows as Impossible for property 'ID'
- RDMP no longer complains about mixed capitalisation in server names and will connect using the capitalisation of the first encountered.

## Fixed

- Fixed release engine not respecting `-g false` (do not release Globals)
- Fixed column order in DQE results graph sometimes resulting in shifted colors (e.g. Correct appearing in red instead of green)
- Fixed Prediction rules never being run when value being considered is null (DQE).
- Fixed a bug creating a cohort without specifying a Project from the console
- Fixed bug where searching in console gui could be slow or miss keystrokes
- Fixed bug in console gui where GoTo Project or Cohort would not highlight the correct item
- Fixed bug in console gui where delete key was not handled resulting in a loop if errors occurred trying to delete the object
- Removed limit of 500 characters on extraction SQL of columns

### Added

- Added user setting for filtering table load logs where there are 0 inserts,updates and deletes
- Added support for specifying datatype when calling `ExecuteCommandAlterColumnType`
- Pipeline and DLE components with object list arguments now show the previously selected items in the 'Select Object(s)' popup
- Pressing 'delete' key in console gui edit window now offers to set value of property to null
- Editing a foreign key property (e.g. `PivotCategory_ExtractionInformation_ID`) now shows objects rather than asking for an `int` value directly
- Fatal errrors in console gui now get logged by NLog (e.g. to console/file)
- Added user setting `CreateDatabaseTimeout`

### Removed

- Removed check for DataLoadProgress being before OriginDate of a `LoadProgress`

## [5.0.3] - 2021-06-17

- Hotfix extraction/DLE progress UI layout on some Windows configurations

## [5.0.2] - 2021-06-16

### Changed

- Bump YamlDotNet from 11.1.1 to 11.2.0


### Fixed

- Fixed layout of windows client engine progress controls not filling all available screen space

## [5.0.1] - 2021-06-08

### Added

- Added CLI console gui context menu for [LoadMetadata]
- Commit cohort from CohortIdentificationConfiguration now shows crash message Exception on failure
- Added `--usc` flag to `rdmp gui`.  This allows you to specify using the `NetDriver` for Terminal.Gui (an alternative display driver)
- Added optional file argument to `ExecuteAggregateGraph` command (outputs graph data table to the file specified)
- Added ability to select a [DataAccessCredentials] in table/database selector control
- Added TopX and Filter (text) to console view logs
- Added alternative colour scheme to console gui

### Changed

- Changed `ExtractMetadata` template syntax to require `DQE_` and added year/month/day sub components:
  - `$StartDate`, `$EndDate` and `$DateRange` are now `$DQE_StartDate`, $DQE_EndDate and $DQE_DateRange.
  - Added `$DQE_StartYear`,`$DQE_EndYear`,`$DQE_StartMonth`,`$DQE_EndMonth`,`$DQE_StartDay`,`$DQE_EndDay`
  - Added `$DQE_PercentNull` (must be used with a `$foreach CatalogueItem` block)
  - Added TableInfo and ColumnInfo properties (e.g. `$Server`)
  - Added $DQE_CountTotal
- Improved performance of checks user interface (especially when there are a large number of check messages)

### Fixed

- Fixed arguments not showing up under Pipeline components of 'Other' (unknown) pipelines node
- Fixed refresh speed of console gui causing problems with Guacamole
- Fixed Keyboard shortcuts of pipeline engine execution window sharing the same letters
- Fixed bug running rdmp gui (console) with a remote current directory
- Fixed 'View Catalogue Data' command when run on ProjectSpecific Catalogues
- Fixed 'Import ProjectSpecific Catalogue' command not preserving Project choice in configure extractability dialog
- When importing an existing data table into RDMP and cancelling [Catalogue] creation RDMP will prompt you to optionally also delete the [TableInfo]

### Dependencies

- Bump Terminal.Gui from 1.0.0 to 1.1.1
- Bump HIC.FAnsiSql from 1.0.6 to 1.0.7
- Bump Microsoft.NET.Test.Sdk from 16.9.4 to 16.10.0


## [5.0.0] - 2021-05-05

### Changed

- .Net 5.0 for all, instead of Framework 4.6.1+Core 2.2+Standard 2.0 mix
- Query editor autocomplete now uses integrated autocomplete (no icons, better matching)
- Throttled how often spelling is checked in Scintilla controls.
- Changed message about inaccessible cohorts to a warning instead of an error. 
- Collation is now explicitly specified when creating a new cohort source using the wizard (as long as there is a single collation amongst existing ColumnInfo of that type)

### Added

- Added `$foreach Catalogue` option for custom metadata report templates (to allow prefix, suffixes, table of contents etc)
- Added ability to search for objects by ID in console gui
- More detailed logging of Type decisions when extracting to database
- Added ability to cancel ongoing queries in CLI Sql Editor
- Added 'Reset Sql' and 'Clear Sql' buttons to CLI Sql Editor
- Added ability to set custom timeout for queries in CLI Sql Editor
- Added ability to save results of CLI Sql Editor (table) to CSV
- Added view data/aggregate etc on ColumnInfo objects to list of commands accessible from the CLI gui
- Added 'Go To' commands to CLI gui
- Exposed 'Add New Process Task...' to load stages in CLI menu
- Added 'ViewCatalogueData' command for CLI and CLI GUI use
- Better error reporting when item validators crash during validation execution (now includes constraint type, column name and value being validated).
- Added 'Go To' commands to CLI gui
- Exposed 'Add New Process Task...' to load stages in CLI menu
- Exposed 'View Logs' commands on CLI and CLI gui
- Added minimum timeout of 5 seconds for `CohortIdentificationConfigurationSource`
- 'View Logs' tree view now accessible for CacheProgress objects
- Added query/result tabs to CLI GUI Sql editor
- Console GUI now shows important information (e.g. 'Disabled') in brackets next to items where state is highly important
- Added new command RunSupportingSql
- Console GUI root nodes now offer sensible commands (e.g. create new Catalogue)
- Added Value column to tree views (allows user to quickly see current arguments' values)
- Added 'other' checkbox to 'Create Catalogue by importing a file' (for selecting custom piplelines)
- Command SetExtractionIdentifier now supports changing the linkage identifier for specific ExtractionConfigurations only
- Added new command `AlterTableMakeDistinct`
- Added CLI GUI window for running Pipelines that displays progress
- Added RDMP.Core version number to logs at startup of rdmp cli
- Added graph commands to CLI:
  - ExecuteCommandSetPivot
  - ExecuteCommandSetAxis
  - ExecuteCommandAddDimension


### Fixed

- Fixed CLI database selection UI not using password mask symbol (`*`)
- Fixed CLI GUI message boxes bug with very long messages
- Fixed Custom Metadata template stripping preceeding whitespace in templated lines e.g. `"  - $Name"` (like you might find in a table of contents section of a template)
- Fixed 'Set Global Dle Ignore Pattern' failing the first time it is used by creating a StandardRegex with no/null Pattern
- Fixed order of branches in CLI gui tree
- Fixed importing filter containers not saving Operation (AND/OR)
- Fixed right click menu not showing when right clicking after selecting multiple objects
- Fixed some delete commands not updating the UI until refreshed (e.g. disassociating a [Catalogue] from a [LoadMetadata])
- Fixed text on disassociating a [Catalogue] from a [LoadMetadata]
- Fixed sort order not being respected in cohort summary screen
- Fixed DQE graph when data has dates before the year 1,000
- Fixed `ExecuteCommandCreateNewCatalogueByImportingFile` when using blank constructor and from CLI GUI
- Fixed extraction UI showing "WaitingForSQLServer" when DBMS might not be (now says "WaitingForDatabase").
- Fixed bug where some UI tabs would not update when changes were made to child objects (e.g. deleting a dataset from an extraction using another window in the client)
- Fixed support for UNC paths in SupportingDocument extraction (e.g. \\myserver\somedir\myfile.txt)
- Fixed not being able to add `Pipeline` objects to Sessions

### Dependencies

- Bump System.Drawing.Common from 5.0.0 to 5.0.2
- Bump Moq from 4.16.0 to 4.16.1
- Bump Microsoft.NET.Test.Sdk from 16.8.3 to 16.9.4
- Bump NLog from 4.7.7 to 4.7.10
- Bump SecurityCodeScan.VS2019 from 5.0.0 to 5.1.0
- Bump Newtonsoft.Json from 12.0.3 to 13.0.1
- Bump YamlDotNet from 9.1.4 to 11.1.1
- Bump NUnit from 3.13.1 to 3.13.2

## [4.2.4] - 2021-02-05

- Added CLI commands for viewing/changing `UserSettings` e.g. AllowIdentifiableExtractions
- Added user setting `ShowPipelineCompletedPopup` for always popping a modal dialog on completion of a pipeline execution in the GUI client (e.g. committing a cohort)
- Added new flexible file/directory extraction component `SimpleFileExtractor`

### Changed

- Globals tickbox can now be checked even when there are no explicit files (this allows implicit files e.g. `SimpleFileExtractor` to still run)

### Fixed 

- Fixed MySql backup trigger implementation not updating validTo on the new row entering the table on UPDATE operations

## [4.2.3] - 2021-02-01

### Fixed 

- Fixed rare threading issue with tree representations of Lookups
- Fixed proxy objects context menus not functioning correctly since 4.2.0 (e.g. Catalogues associated with a load) for some commands

### Dependencies

- Bump NUnit from 3.13.0 to 3.13.1

## [4.2.2] - 2021-01-28

### Added

- Added `patch` command to rdmp CLI e.g. `./rdmp patch -b`
- Added ProjectName to ExtractionConfiguration objects visualisation in Find / Select popups

### Fixed

- Fixed erroneous warning where some characters were wrongly reported as illegal e.g. '#' in Filter names 
- Fixed RemoteDatabaseAttacher not logging table name (only database)

### Changed

- Metadata report now lists Catalogues in alphabetical order
- Changed hierarchy multiple parents state to be a Warning instead of an Error

### Dependencies

- Bump Moq from 4.15.2 to 4.16.0
- Bump YamlDotNet from 9.1.1 to 9.1.4
- Bump NLog from 4.7.6 to 4.7.7
- Bump SSH.NET from 2020.0.0 to 2020.0.1

## [4.2.1] - 2021-01-13

### Added

- Choose Load Directory on DLE now shows old value during editing
- Added property suggestions when using ExecuteCommandSet with an incorrect property name
- Added the ability to drag and drop aggregates into other CohortIdentificationConfigurations to import
- Added ColumnDropper that allows a user to specify the columns that should not be extracted in the pipeline.
- Added Favourite/UnFavourite to right click context menus
- CachingHost now logs the state of the CacheProgress being executed first thing on start
- Home screen now supports right click context menu, drag and drop etc
- Added 'Sessions'.  These are tree collection windows similar to Favourites but with a user defined name and limited duration (until closed)

### Fixed

- Fixed startup error when user enters a corrupt connection string for platform database locations.  This bug affected syntactically invalid (malformed) connection strings (i.e. not simply connection strings that point to non existant databases)
- Fixed various issues in ColumnSwapper
  - If input table contains nulls these are now passed through unchanged
  - If mapping table contains nulls these are ignored (and not used to map input nulls)
  - If input table column is of a different Type than the database table a suitable Type conversion is applied
- Data load engine logging checks are better able to repair issues with missing logging server IDs / logging tasks
- Better support for abort/cancel in
  - RemoteTableAttacher
  - ExcelAttacher
  - KVPAttacher
  - RemoteDatabaseAttacher
- Fixed View Inserts/Updates dialog when using non SqlServer DBMS (e.g. MySql)
- Fixed various layout and performance issues with RDMP console GUI.
- Fixed `rdmp cmd` loop exiting when commands entered result in error.
- Fixed autocomplete in `rdmp cmd` mode and enabled for Linux
- Fixed right click context menu being built twice on right click a new node (once for selection and once for right click)

### Changed

- Added timeout of 10 minutes (previously 30 seconds) for counting unique patient identifiers while writing metadata for extractions
- Choose Load Directory now lets you specify invalid directories e.g. when building a load on one computer designed to run on separate computer with an isolated file system.
- Reinvented Console Gui to more closely resemble the windows client

### Dependencies

- Bump SSH.NET from 2016.1.0 to 2020.0.0

## [4.2.0] - 2020-10-19

### Fixed

- Reduced memory overhead during refreshes
- Fixed various graphical/performance issues when running in VDI environments with limited CPU
- Fixed missing scrollbars in Explicit Column Typing user interface
- Fixed various errors that could occur when a [Catalogue] referenced by an extraction is deleted outside of RDMP (e.g. by truncating the database table(s))

### Added

- Support for importing WHERE logic into extraction datasets from other configurations or cohort builder configurations
- Pipeline ID and Name now recorded in logs for Data Extractions
- Added support for viewing extraction logs in tree form (for a given ExtractionConfiguration)
- Added `AllowIdentifiableExtractions` user setting.  Enabling this prevents RDMP reporting an error state when cohorts are created that have the same private and release ID fields.
- Added GoTo from extraction/cohort building filters to the parent Catalogue level filter and vice versa
- Added ability to suppress [LoadMetadata] triggers
- Added ability for Plugins to store custom information about objects in the RDMP Catalogue platform database
- Added IgnoreColumns setting for DLE to ignore specific columns in the final table completely (not created in RAW/STAGING and not migrated)

### Changed

- CLI tools now built for .Net Core 3.1 since 2.2 has reached EOL

## [4.1.9] - 2020-09-17

### Added

- Added ExplicitDateTimeFormat property to flat file attachers and pipeline sources.  Allows custom parsing of dates e.g. where no delimiters exist (e.g. 010120)

## [4.1.8] - 2020-08-17

### Fixed 

- Fixed progress logging still not being allowed to go backwards when logging to database

## [4.1.7] - 2020-08-14

### Changed

- Schema names (Sql Server) are now wrapped correctly e.g. `[My Cool Schema]`
- Progress logged (e.g. done x of y files) can now go backwards.

### Added

- New command `SetArgument` for easier changing of values of modules (e.g. [PipelineComponent]) from command line
- Support for `DescribeCommand` help text on `NewObject` and other commands that take dynamic argument lists (command line)

## [4.1.6] - 2020-08-04

### Added

- Added 'Save Changes' prompt when closing tabs
- Added Import command for bringing in one or more [CohortIdentificationConfiguration] into an existing container (like Merge / UnMerge but for existing configurations)
- Added checks for LoadProgress dates being in sensible ranges during DLE

### Fixed

- Fixed [bug when parsing lists of ints in CLI](https://github.com/HicServices/RDMP/issues/84)

## [4.1.5] - 2020-07-14

### Added

- Added Merge command, for combining two or more configurations in cohort builder into one
- Added Un Merge command for splitting one cohort builder configuration into multiple seperate ones
- Improved error messages in extraction checking when there are:
  -  2+ columns with the same name
  -  2+ columns with the same location in extraction order
  -  Cohort and dataset are on different servers
- Added ability to search by ID in find dialog

### Changed

- Unhandled Application/Thread exceptions (rare) now show in the top right task bar instead of as a popup dialog

### Fixed

- Fixed lookups, supporting documents etc not appearing in the extractable artifacts tree view of the extraction window when non global.

## [4.1.4] - 2020-07-02

### Added

- Custom Metadata Report now supports looping items in a Catalogue (use `$foreach CatalogueItem` to start and `$end` to end)
- Added help to 'New Project' user interface
- Forward/Backward now includes selection changes in tree collections
- Added support for newline replacement in custom metadata doc templates

### Changed

- Improved usability of selecting multiple datasets in the 'New Project' user interface
- When in multiple selection mode, double clicking a row in the object selection dialog will add it to the selection (previously would close the dialog with the double clicked item as the sole selected item)

### Fixed

- Extractable columns Order field defaults to Max + 1 (previously 1).  This results in new columns appearing last in extracted datasets and prevents Order collisions.
- 'Select Core' columns UI button now works correctly with ProjectSpecific Catalogues (previously the highlighted rows would not change)
- Fixed popup error message showing when deleting an ExtractionConfiguration where one or more datasets are currently being edited (in tabs) 
- Fixed context menu opening error that could occur in cohort builder when datasets are not configured properly (e.g. have too many [IsExtractionIdentifier] columns).
- Fixed alias changes not showing up as 'Differences' in edit dataeset extraction user interface
- Fixed bugs in using GoTo menu of document tabs after a Refresh
- Fixed ALTER context sub menu of TableInfo when Server property is null (or other fundamental connection details cannot be resolved).
- Fixed whitespace only literal strings (e.g. `" "`) on command line causing error while parsing arguments
- Fixed bug with YesNoToAll popups launched from ChecksUI when running as a modal dialogue.
- Fixed bug with user setting 'Show Object Collection On Tab Change' when selecting tabs for objects in CohortBuilder configurations.

## [4.1.3] - 2020-06-15

### Added

- Added `-f` option to CLI (`rdmp.exe -f somefile.yaml`) to run all commands in a file
- Added "Go To" to tab right click context menu (previously only available in collections).
- Private key encryption file location can now be customized per user by setting an environment variable `RDMP_KEY_LOCATION`.  This will override any key file location specified in the RDMP platform database.

### Changed

- Frozen Extraction Configurations folder always appears at the bottom of the branch under Projects
- Improved layout of query building errors in QueryBuilder SQL viewing user interfaces

### Fixed

- Fixed bug in tree ordering when comparing a fixed order node to a non fixed order node.

## [4.1.2] - 2020-06-03

### Added

- Ability to create (Project Specific) Catalogues using the Project collection tree view top menu
- Ability to Enable/Disable many objects at once
- Catalogue icons under a load now show full range of status icons (e.g. internal / project specific)

### Changed

- When a load has only one LoadProgress dropdown no longer shows "All available"
- Double clicking a crashed configuration in cohort builder now shows the error message (previously would edit/expand the object).  Error message still accessible via context menu (as previously).
 
### Fixed

- Fixed Order not being considered 'OutOfSync' on ExtractableColumn
- Fixed changes to Catalogue visibility checkboxes not being persisted
- Fixed object caching system when RDMP user has insufficient permissions to view Change Tracking tables. 
- Fixed UserSettings last column sort order multithreading issue (causing File IO permissions error in rare cases)

## [4.1.1] - 2020-05-11


### Added

- Added ability to pick a folder in Metadata Report UI

### Fixed

- Opening 'Recent' items that have been deleted now prompts to remove from list
- Fixed race conditions updating UI during refresh / dispose of activators

## [4.1.0] - 2020-05-05

### Added

- Added tool strip to tree collection user interfaces
- Added new [PipelineComponent] `SetNull` which detects bad data in a specific column of pipeline data and sets cells matching the `Regex` to null
- Added support for template based metadata extractions ([Catalogue] descriptions etc) 
- Added new property RemoteServerReference to RemoteTableAttacher which centralises server name/database/credentials when creating many attachers that all pull data from the same place
- Added double click to expand tree option for RDMP
- When searching (Ctrl+F), exact matches now appear first
- Added RDMP platform database name (and server) to the window title
- Added Export Plugins command (which saves the currently loaded RDMP plugins to the selected folder)
- Double clicking a dataset in the Extraction user interface opens it for editing (previously you had to right click and select Edit)

### Changed

- CohortBuilder interface has been revamped
- Home screen now follows more consistent user experience and includes recently used items
- Catalogue collection no longer expands when CatalogueFolder changes

### Fixed

- LoadProgress with RemoteTableAttacher now works correctly with DBMS that do not support Sql parameter declarations (Oracle / Postgres)

## [4.0.3] - 2020-02-28

### Added

- Added timestamps to Word Metadata Reports (e.g. when document was created)
- Added icon for HashOnDataRelease
- Added Order column to [Catalogue] Collection tree view
- Added ability to disable the TicketingSystem that controls whether datasets can be released (only applies where one has been configured)
- Added ability to customize extraction directory subfolder names
- Added check for stale extraction records when generating a one off Release Document (i.e. not part of a Release workflow)
- Added clarifiaction on what to do if a table is not found during synchronization
- Refresh now shows 'waiting' cursor while updates take effect
- Creating a [Catalogue] from a CatalogueFolder right click context menu now creates the resulting [Catalogue] in that directory
- Added ability to right click a dataset in an [ExtractionConfiguration] and open the directory into which it was extracted (if it was extracted to disk)
- Added Extraction Category column for columns included in the project extractions
- Added command Import [Catalogue] Item Descriptions accessible from the [CatalogueItem] node menu that imports all descriptions (and other fields) from one [Catalogue] into another.
- Added 'Execute' button on [Catalogue] and Extraction dataset SQL viewing windows.
- 'Show' on collection based tab windows now prompts you to pick which you want to navigate to (previously did nothing)
- Datagrid UI now shows server/database names and DatabaseType
- Running Checks or CheckAll now shows the Checks column (if it isn't already visible)
- Added 'Clear Cache' option for clearing the cache on a single [Catalogue] in a cohort builder configuration (without affecting the cache state of the others)
- Added `FOR UPDATE` to the end of the DLE migration query for MySql server (prevents edge case deadlocks when live table changes during migration)

### Changed

- Datagrid/query syntax errors are now more visible and consistent with other SQL IDEs
- Open / New [Catalogue] no longer closes all toolboxes prior to setting up editing layout
- Bulk Process CatalogueItems now defaults to exact matching (ignoring case)
- Changed MySql adapter from `MySql.Data` to `MySqlConnector` (see [FAnsiSql] version 0.11.1 change notes)

### Fixed

- Fixed bug where broken Lookup configurations could result in DQE not passing checks
- Fixed top menu missing some options on extraction/cohort building graphs (e.g. timeout / retry query)
- Fixed DLE backup trigger creation for old versions of MySql (5.5 and earlier)
- Fixed some forms not getting launched when new objects are created (e.g. Supporting Documents)
- Fixed null reference when cancelling adding a SupportingDocument
- Fixed bug in axis section of graph editor where changing value would result in text box loosing focus
- Fixed ticketing system Reason [for not being able to release a configuration] not being displayed on the ReleaseUI

## [4.0.2] - 2020-01-23

### Fixed

- Fixed stack overflow when trying to edit 'unknown pipelines' in Tables tree view
- Undo/Redo button now changes label as well as icon during use
- Fixed null reference when using command `Reports->Generate...->Metadata Report...`
- Fixed bug in console gui where cancelling a property change (e.g. Description) would result in setting the value to null.

## [4.0.1] - 2019-12-03

### Added

- Ability to generate metadata reports for subset of catalogues (e.g. all catalogues in a folder).
- Cohort Builder build log now lists the [IsExtractionIdentifier] column for each cohort set

### Changed

- Cohort Builder now shows "No Cache" when there is no query cache server configured for a configuration instead of "0/1" (or "0/2" etc)

### Fixed

- Fixed issue using the 'context menu' button on compatible keyboards to access the GoTo menu (sometimes menu would not be expandable)
- Fixed issue where ProjectNumber and Version appeared editable in some tree controls (changes were ignored).  These cells are now correctly readonly.
- Fixed bug in log viewer right click (introduced in 4.0.1 command refactoring)
- TestConnection now shows obfuscated connection string when a connection cannot be established (affects RDMP API users only - not core software)
- Fixed changing join direciton in patient index tables not triggering refresh
- Fixed Data Load Engine RAW server credentials when running RDMP installer with sql user authentication (RAW server entry would be created with Integrated Security)

## [4.0.1-rc3] - 2019-11-25

### Added

- Console gui supports short code searches (e.g. "c", "ti" etc)

### Changed

- Updated to [FAnsiSql] 0.10.13

### Fixed

- Fixed various issues with new CLI gui

## [4.0.1-rc2] - 2019-11-20

### Added

- Added interactive terminal user interface `./rdmp gui`

### Changed

- Cloning an Extraction Configuration no longer expands clone and names the new copy "Clone of [..]" (previously name was a guid)
- Select object dialog now display a maximum of 1000 objects (prioritising your search text)
- Logging tasks are now case insensitive

### Fixed

- Fixed Console input in CLI when running under Linux
- Fixed issue where parallel checks could fail due to UI cross thread access
- Fixed bugs in DLE when loading tables with dodgy column names (e.g. `[My Group by lolz]`)
- 
...

## [4.0.1-rc1] - 2019-11-11

### Added

- Support for PostgreSql databases

### Changed

- Sql Server `..` syntax is no longer used (now uses `.dbo.` - or whatever the table schema is).  Since references can be shared by users the default schema notation is not good idea.
- Cohort Query Bulder will now connect to the database containing the data rather than the users default database when querying data on a single database
- Flat file Attachers now process files in alphabetical order (case insensitive) when Pattern matches multiple files (previously order was arbitrary / OS defined)
- Extraction source now specifies database to connect to when a dataset exists in a single database (previously connected to users default server e.g. master)
- Updated to latest version of [FAnsiSql] (0.10.12) for Postgres support
- 
### Fixed

- Fixed handling of credentials where password is blank (allowed)
- Fixed race condition when there are multiple cohort databases that host cohorts for the same project
- Extracting a dataset using Cross Server extraction source now shows the correct SQL in error message when no records are returned by the linkage

## [3.2.1] - 2019-10-30

### Added

- SET containers ([UNION] / [INTERSECT] / [EXCEPT]) now highlight (as a `Problem`) when they will be ignored (empty) or not applied (when they contain only 1 child)

## Fixed

- Fixed bug generating metadata reports that include Catalogues with orphan [ExtractionInformation] (not mapped to an underlying ColumnInfo)
- Fixed bug in column descriptions pie chart where navigate to CatalogueItem(s) would show all CatalogueItems instead of only those missing descriptions
- Fixed bug in example dataset creation where views (vConditions and vOperations) were not marked IsView

## [3.2.1-rc4] - 2019-10-22

### Added 

- Errors during caching (of cohort builder results) now appear in the results control (previously could generate erro popups)
- Patient Index Tables are no longer allowed to have parameters with the same name (but different values) of tables they are joined against
- Sql Parameters (e.g. `@test_code`) now work properly cross [DBMS] (e.g. MySql / SqlServer) when using a query cache.
- Added menu for inspecting the state of a cohort compiler (view SQL executed, build log, results etc)

### Fixed 

- Fixed ExceptionViewer showing the wrong stack trace under certain circumstances
- Fixed cache usage bug where sql parameters were used in queries (cache would not be used when it should)
- Fixed 'View Dataset Sample' user interface generating the wrong SQL when a patient index table has a column alias (e.g. `SELECT chi,AdmissionDate as fish from MyPatIndexTable`)
- Fixed renaming parameters causing UI to incorrectly ask if you want to save changes

## [3.2.1-rc3] - 2019-10-21

### Fixed 

- Fixed bug in cross server query building when using parameters (@testcode etc)

## [3.2.1-rc2] - 2019-10-18

### Added 

- Added GoTo from cohorts to Extraction Configuration(s)

### Changed

- View ThenVsNow Sql in right click context menu of data extractions is only evaluated when run (improves performance).  This results as the command always being enabled.

### Fixed

- Fixed [bug in cross server query building](https://github.com/HicServices/RDMP/commit/a0c6223d1a7793bde4a67b368ae062e8bec3d960#diff-196fcda7990895e9f656c99602d1972b) (via cache) when joining patient index tables on one server to a main dataset on another

## [3.2.1-rc1] - 2019-10-14

### Added

- Long running processes that previously blocked the UI (e.g. create primary key) now have a small dialog describing task and allowing cancellation.
- Proposed Fix dialog now has standard look and feel of RDMP message boxes (including keywords etc)
- Double clicking an executing task in Cohort Builder now shows cohort build log as well as Exception (if any)

### Changed
 
- Database patching user interface presents clearer information about what version upgrade is occuring and the patches that will be applied.
- Updated to latest version of [FAnsiSql] (0.10.7) for task cancellation
- Data load engine no longer lists dropping columns / anonymising in progress if there are no operations actually being performed (e.g. no ANOTables configured)
- Delete is now disabled for the top level container (e.g. "UNION - Inclusion criteria") of cohort builder configuration

### Fixed

- Database patching user interface no longer suggests restarting if the patching process has failed
- Improved usability of StartupUI when no repository connection strings are not set (previously would report status as 'Broken')
- Fixed bug where `DropTableIfLoadFails` of `ExecuteFullExtractionToDatabaseMSSql` would (under fail conditions) drop the destination table even if the table was created by a previous execution of the same pipeline.
- Fixed bug where adding a [Catalogue] to a cohort set container would create an extra duplicate copy (which would appear under orphans)
- Improved cross server cohort query building (e.g. combining cohort sets on seperate servers / server types)
- Fixed bug in checks dual reporting some errors when clicking on red angry face icons

### Removed

- Generate test data window no longer shows the output folder in Windows Explorer when done

## [3.2.0] - 2019-09-16

### Added

- Patient Index Tables now use the source column datatype for caching columns (as long as there is no transform declared).

## [3.2.0-rc1] - 2019-09-13

### Added

- Right clicking a mispelled word now offers spelling suggestions
- You can now add new datasets to an extraction configuration directly from the "Core" folder in Execute Extraction window (rather than having to go back to the DataExport tree view)
- MDFAttacher now checks for existing mdf/ldf files in the RAW server data directory.  Existing files will trigger a warning.  After the warning an attempt is still made to overwrite the file(s) (as occured previously)
- Tab key now also works for autocomplete in SQL editor windows (previously only Enter worked)
- Orphan cohort sets (do not belong to any Cohort Identification Configuration) now appear under a top level folder in 'Cohort Builder' collection
- Extraction Category can now be changed directly from a CatalogueItem, [ExtractionInformation] 
- Extraction Category can be changed for all columns in a [Catalogue] at once by right clicking the or the CatalogueItemsNode (folder under a Catalogue)
- Right clicking a column allows you to Alter its type e.g. increase the size of a varchar field

### Changed

- Help documentation for objects no longer uses NuDoq library (now faster and more maintainable)
- Extraction source component `ExecuteCrossServerDatasetExtractionSource` now never drops the temporary cohort database (previously it would drop it if it created it and CreateTemporaryDatabaseIfNotExists was true)
- Updated to latest version of [FAnsiSql] (0.10.4) for better Oracle, localization and type estimation
- Dashboards now appear in tree view instead of application tool strip and are searchable
- [CatalogueItem] descriptions pie chart has flags for including internal/project specific etc in its counts
- [CatalogueItem] descriptions pie chart now lets you navigate directly to problem objects rather than showing a data table

### Fixed 
- Deleting an object now clears the selection in tree views (previously selection would become an arbitrary object).
- Fixed bug where adding/moving cohort sets between containers ([INTERSECT]/[UNION]/[EXCEPT]) could result in 2 objects with the same Order in the same container (resulting in ambiguous order of execution).
- Fixed UI bug where selecting an extractable [Catalogue] would hide its extractable (small green e) icon overlay
- Fixed bug where deleting a Pinned object would not unpin the object
- Fixed bug where database tables with brackets in the name could break synchronization (these tables are now ignored by RDMP and cannot be imported).
- Fixed bug deleting multiple objects at once when some objects are parents of others (and cause implicit delete).
- Fixed bug with low resolution monitors and the Create New Cohort Wizard
- Fixed bug with low resolution monitors and collections where leading columns could shrink to be no longer visible
- Adding new filters/containers (AND/OR) now correctly expand and highlight the created object in collections
- Fixed AggregateEditorUI could incorrectly offer to save changes even when no changes had been made
- Clonng a Cohort Identification Configuration now preserves custom set container names e.g. "UNION Inclusion Criteria"
- Fixed bug in DataTableUploadDestination where multiple root (DataLoadInfo) logging entries were created for a single large bulk insert 
- Fixed bug in QueryBuilder when there are multiple IsPrimaryExtractionTable tables (Exception thrown was NullReferenceException instead of QueryBuilderException)
- Fixed bug in generating FROM SQL when there are circular [JoinInfo] configured between tables used in the query
- Fixed bug where closing the server/database selection dialog with the X instead of cancel could cause error messages (e.g. in Bulk Import TableInfos)
- Fixed bug where searching for "Pipeline" or "Pipe" did not show all pipelines
- Fixed bug caching patient index tables (cohort creation) when there are multiple tables being joined in the query.
- Fixed error when logging very large (over 4000 characters) to the RDMP logging database

### Removed
- Cohort sets no longer appear under Catalogues (Find / GoTo now open the parent cohort identification configuration)
- Removed OnlyUseOldDateTimes option on DataTableUploadDestination as it didn't actually do anything ([DBMS] type decisions are handled in a standard way by FAnsiSql)

## [3.1.0] - 2019-07-31

### Added

- Cohort sets with HAVING sql now support 'View Dataset Sample' (of matched records)
- Added new property IsView to TableInfo
- Added GoTo menu item Catalogue=>TableInfo
- Added user setting for skipping Cohort Creation wizard
- MDFAttacher emits more messages when looking up location on disk to copy MDF file to.
- Added menu option to set [IsExtractionIdentifier] on a [Catalogue] without having to open ExtractionInformations directly
- Added the ability to set custom number of patients / rows per dataset when creating example datasets (from command line or when setting up client)
- FlatFileAttacher now issues a warning if TableToLoad isn't one of the tables loaded by the currently executing load (previously it would just say 'table x wasn't found in RAW')
- Added (initially hidden) column Order to cohort query builder to help debugging any issues with order of display

### Changed

- Attempting to generate a graph from a query that returns more than 1,000,000 cells now asks for confirmation.
- Updated to latest version of [FAnsiSql] (0.9.4) for better Oracle support
- Oracle extraction commands no longer generate parameters (e.g. @projectNumber).  Previously invalid SQL was generated.
- Improved layout of message boxes and link highlighting
- Add (Copy Of) cohort set no longer complains about creating a copy of one already in the cohort builder configuration
- Extraction destination property CleanExtractionFolderBeforeExtraction now defaults to false (i.e. do not delete the contents of the extraction directory before extracting)
- Extraction destination property CleanExtractionFolderBeforeExtraction is now implemented in the Checks phase of the component lifecycle rather than on reciept of first batch of records (this prevents accidentally deleting files produced by upstream components)
- 
### Fixed 
- Fixed bug in [Catalogue] validation setup window (DQE Validation Rules) which resulted in changes not being saved if it had been refreshed after initially loading
- Fixed scrollbars not appearing in [Catalogue] validation setup window when lots of validation rules are applied to a single column
- Type text dialog prompt now resizes correctly and has a display limit of 20,000 characters for messages
- Fixed bug that prevented exiting if the RDMP directory (in user's application data folder) was deleted while the program was running
- Fixed bug where CatalogueItems created when importing Oracle tables had database qualifiers in the name e.g. "CHI" (including the double quotes)
- Fixed bug where deleting a Filter from a cohort set in a Cohort Identification Query could result in the display order changing to alphabetical (until tab was refreshed).
- Fixed obscure bug in plugins implementing the `ICustomUI` interface when returning a new object in `GetFinalStateOfUnderlyingObject` that resulted in the UI showing a stale version of the object
- Connecting to a non existant server in ServerDatabaseTableSelector now shows the Exception in the RAG icon (previously just showed empty database list)
 
- Fixed bug where adding/removing a column in Aggregate Editor would would reset the Name/Description if there were unsaved changes (to Name/Description)
- Fixed bug where example datasets created would have the text value "NULL" instead of db nulls (only affected initial install/setup datasets)

## [3.0.16-rc2] - 2019-07-17

### Added 

- Example data generated on install can now be given a seed (allows for reproducibility)
- Creating a Query Caching server for an cohort identification AggregateConfiguration now asks you if you want to set it as the default QueryCaching server (if there isn't already one)
- Double clicking a row in SQL query editor user interfaces now shows text summary of the row
- DLE load logs tree view now supports double clicking on messages/errors to see summary
- All RDMP platform objects now have icons even if not visible in the UI (this affects the objects documentation file generation)
- MetadataReport now supports generating data for Catalogues with no extractable columns

### Changed

- Updated to latest version of BadMedicine (0.1.5)
- Improved error message shown when attempting to delete a used patient index table (now lists the users)
- System no longer auto selects objects when there is only 1 option (e.g. when user starts a Release when there is only one [Project] in the system).  This previously created an inconsistent user experience.
- Dita extraction checks no longer propose deleting non dita files in the output directory
- Improved Find (Ctrl+F) dialog layout and added shortcut codes (e.g. typing "c Bob" will return all Catalogues containing the word "Bob")
- Message boxes now display a limit of 20,000 characters (full text can still be accessed by the copy to clipboard button).
- DLE Debug options (e.g. Skip migrating RAW=>STAGING) now appear as a drop down with more descriptive titles (e.g. StopAfterRAW)
 
### Fixed 

- Fixed bug when cloning a Pipeline called "Bob" when there was already an existing Pipeline called "Bob (Clone)"
- Fixed validation issue in some user interfaces of INamed classes (e.g. Catalogue) where all properties were checked for illegal characters instead of just the Name
- Fixed image scaling in Metadata reports to 100% (previously 133%)
- Governance report now properly escapes newlines and quotes in [Catalogue] descriptions when outputting as CSV
- Fixed bug in Plugin code generator for tables with a Name property (previously incorrect C# code was generated)
- Fixed bug in SQL query editor user interface when the query returned a table that included binary columns with large amounts of data in
- Clicking a collection button or using GoTo/Show now correctly pops the relevant collection if it is set to auto dock (pinned).
- Application title bar now correctly updates after loading a tab (previously it was left with the caption "Loading...")
- Un Pinning in a collection using X now correctly maintains tree selection (consistent with the context menu Tree=>UnPin)
- Fixed display order of cohort sets in Cohort Query Builder to correctly match the compiler (previously the tree view order was misleading)

## [3.0.16-rc] - 2019-07-08

### Added 

- Forward/backward navigation in LogViewer now preserves text filters / TOP X
- Added the ability to create example datasets and configurations/projects etc during installation / startup
- Objects with names containing problematic characters (e.g. \ ") are highlighted red
- New right click context menu GoTo shows related objects e.g. which ExtractionConfiguration(s) a [Catalogue] has been used in
- Heatmap hover tool tip now shows more information about the cell value
- 'Other Pipelines' (unknown use case) can now be edited by double clicking.  This prompts user to pick a use case to edit them under
- Creating a Catalogue/TableInfo by importing a file now lets you rename the table after it has been created
- Added new DLE module ExecuteSqlFileRuntimeTask which runs the SQL stored in the RDMP platform database (rather than relying on an sql file on disk like ExecuteSqlFileRuntimeTask)
- RDMP platform database schemas no longer require 100% matching to models.  This allows limited backwards compatibility between minor versions of RDMP in which new fields are added to the database.

### Changed

- Updated to latest version of [BadMedicine] (0.0.1.2)
- Updated to latest version of [FAnsiSql] (0.9.2)
- File=>New now launches modal dialog instead of dropdown menu
- [Project] objects can now be sorted (previously they always appeared alphabetically)
- [Project] creation UI now shows duplicate ProjectNumbers as a Warning instead of an Error allowing users to create 2+ Projects with shared cohorts
- Disabled objects in tree views now appear greyed out instead of red
- Improved message shown when cohorts with null descriptions are preventing cohort importing
- Attempting to deleting an Extractable [Catalogue] no longer shows an error and instead asks if you want to make it non extractable (then delete)
- xmldoc are now shipped inside SourceCodeForSelfAwareness.zip (instead of side by side with the binary).  This avoids an issue where [Squirrel drops xmldoc files](https://github.com/Squirrel/Squirrel.Windows/issues/1323)

### Fixed 

- Fixed bug in CLI (rdmp.exe) where yaml settings would override command line values for connection strings to platform databases
- Disabled smiley controls now render in greyscale
- Fixed bug in Aggregate graphs which included a PIVOT on columns containing values with leading whitespace
- Fixed crash bug in UI responsible for picking the DLE load folder that could occur when when xmldocs are missing
- Fixed bug resolving Plugin dll dependencies where dependencies would only be resolved correctly the first time they were loaded into the AppDomain
- Fixed Culture (e.g. en-us) not being passed correctly in DelimitedFlatFileAttacher
- Fixed bug where Updater would show older versions of RDMP as installable 'updates'

[Unreleased]: https://github.com/HicServices/RDMP/compare/v8.1.0...develop
[8.1.0]: https://github.com/HicServices/RDMP/compare/v8.0.7...v8.1.0
[8.0.7]: https://github.com/HicServices/RDMP/compare/v8.0.6...v8.0.7
[8.0.6]: https://github.com/HicServices/RDMP/compare/v8.0.5...v8.0.6
[8.0.5]: https://github.com/HicServices/RDMP/compare/v8.0.4...v8.0.5
[8.0.4]: https://github.com/HicServices/RDMP/compare/v8.0.3...v8.0.4
[8.0.3]: https://github.com/HicServices/RDMP/compare/v8.0.2...v8.0.3
[8.0.2]: https://github.com/HicServices/RDMP/compare/v8.0.1...v8.0.2
[8.0.1]: https://github.com/HicServices/RDMP/compare/v8.0.0...v8.0.1
[8.0.0]: https://github.com/HicServices/RDMP/compare/v7.0.20...v8.0.0
[7.0.20]: https://github.com/HicServices/RDMP/compare/v7.0.19...v7.0.20
[7.0.19]: https://github.com/HicServices/RDMP/compare/v7.0.18...v7.0.19
[7.0.18]: https://github.com/HicServices/RDMP/compare/v7.0.17...v7.0.18
[7.0.17]: https://github.com/HicServices/RDMP/compare/v7.0.16...v7.0.17
[7.0.16]: https://github.com/HicServices/RDMP/compare/v7.0.15...v7.0.16
[7.0.15]: https://github.com/HicServices/RDMP/compare/v7.0.14...v7.0.15
[7.0.14]: https://github.com/HicServices/RDMP/compare/v7.0.13...v7.0.14
[7.0.13]: https://github.com/HicServices/RDMP/compare/v7.0.12...v7.0.13
[7.0.12]: https://github.com/HicServices/RDMP/compare/v7.0.11...v7.0.12
[7.0.11]: https://github.com/HicServices/RDMP/compare/v7.0.10...v7.0.11
[7.0.10]: https://github.com/HicServices/RDMP/compare/v7.0.9...v7.0.10
[7.0.9]: https://github.com/HicServices/RDMP/compare/v7.0.8...v7.0.9
[7.0.8]: https://github.com/HicServices/RDMP/compare/v7.0.7...v7.0.8
[7.0.7]: https://github.com/HicServices/RDMP/compare/v7.0.6...v7.0.7
[7.0.6]: https://github.com/HicServices/RDMP/compare/v7.0.5...v7.0.6
[7.0.5]: https://github.com/HicServices/RDMP/compare/v7.0.4...v7.0.5
[7.0.4]: https://github.com/HicServices/RDMP/compare/v7.0.3...v7.0.4
[7.0.3]: https://github.com/HicServices/RDMP/compare/v7.0.2...v7.0.3
[7.0.2]: https://github.com/HicServices/RDMP/compare/v7.0.1...v7.0.2
[7.0.1]: https://github.com/HicServices/RDMP/compare/v7.0.0...v7.0.1
[7.0.0]: https://github.com/HicServices/RDMP/compare/v6.0.2...v7.0.0
[6.0.2]: https://github.com/HicServices/RDMP/compare/v6.0.1...v6.0.2
[6.0.1]: https://github.com/HicServices/RDMP/compare/v6.0.0...v6.0.1
[6.0.0]: https://github.com/HicServices/RDMP/compare/v5.0.3...v6.0.0
[5.0.3]: https://github.com/HicServices/RDMP/compare/v5.0.2...v5.0.3
[5.0.2]: https://github.com/HicServices/RDMP/compare/v5.0.1...v5.0.2
[5.0.1]: https://github.com/HicServices/RDMP/compare/v5.0.0...v5.0.1
[5.0.0]: https://github.com/HicServices/RDMP/compare/v4.2.4...v5.0.0
[4.2.4]: https://github.com/HicServices/RDMP/compare/v4.2.3...v4.2.4
[4.2.3]: https://github.com/HicServices/RDMP/compare/v4.2.2...v4.2.3
[4.2.2]: https://github.com/HicServices/RDMP/compare/v4.2.1...v4.2.2
[4.2.1]: https://github.com/HicServices/RDMP/compare/v4.2.0...v4.2.1
[4.2.0]: https://github.com/HicServices/RDMP/compare/v4.1.9...v4.2.0
[4.1.9]: https://github.com/HicServices/RDMP/compare/v4.1.8...v4.1.9
[4.1.8]: https://github.com/HicServices/RDMP/compare/v4.1.7...v4.1.8
[4.1.7]: https://github.com/HicServices/RDMP/compare/v4.1.6...v4.1.7
[4.1.6]: https://github.com/HicServices/RDMP/compare/v4.1.5...v4.1.6
[4.1.5]: https://github.com/HicServices/RDMP/compare/v4.1.4...v4.1.5
[4.1.4]: https://github.com/HicServices/RDMP/compare/v4.1.3...v4.1.4
[4.1.3]: https://github.com/HicServices/RDMP/compare/v4.1.2...v4.1.3
[4.1.2]: https://github.com/HicServices/RDMP/compare/v4.1.1...v4.1.2
[4.1.1]: https://github.com/HicServices/RDMP/compare/v4.1.0...v4.1.1
[4.1.0]: https://github.com/HicServices/RDMP/compare/v4.0.3...v4.1.0
[4.0.3]: https://github.com/HicServices/RDMP/compare/v4.0.2...v4.0.3
[4.0.2]: https://github.com/HicServices/RDMP/compare/v4.0.1...v4.0.2
[4.0.1]: https://github.com/HicServices/RDMP/compare/v4.0.1-rc3...v4.0.1
[4.0.1-rc3]: https://github.com/HicServices/RDMP/compare/v4.0.1-rc2...v4.0.1-rc3
[4.0.1-rc2]: https://github.com/HicServices/RDMP/compare/v4.0.1-rc1...v4.0.1-rc2
[4.0.1-rc1]: https://github.com/HicServices/RDMP/compare/v3.2.1...v4.0.1-rc1
[3.2.1]: https://github.com/HicServices/RDMP/compare/v3.2.1-rc4...v3.2.1
[3.2.1-rc4]: https://github.com/HicServices/RDMP/compare/v3.2.1-rc3...v3.2.1-rc4
[3.2.1-rc3]: https://github.com/HicServices/RDMP/compare/v3.2.1-rc2...v3.2.1-rc3
[3.2.1-rc2]: https://github.com/HicServices/RDMP/compare/3.2.1-rc1...v3.2.1-rc2
[3.2.1-rc1]: https://github.com/HicServices/RDMP/compare/3.2.0...3.2.1-rc1
[3.2.0]: https://github.com/HicServices/RDMP/compare/v3.2.0-rc1...3.2.0
[3.2.0-rc1]: https://github.com/HicServices/RDMP/compare/3.1.0...v3.2.0-rc1
[3.1.0]: https://github.com/HicServices/RDMP/compare/v3.0.16-rc2...3.1.0
[3.0.16-rc2]: https://github.com/HicServices/RDMP/compare/v3.0.16-rc...v3.0.16-rc2
[3.0.16-rc]: https://github.com/HicServices/RDMP/compare/v3.0.15...v3.0.16-rc
[FAnsiSql]: https://github.com/HicServices/FAnsiSql/
[BadMedicine]: https://github.com/HicServices/BadMedicine/

[ExtractionProgress]: ./Documentation/CodeTutorials/Glossary.md#ExtractionProgress
[DBMS]: ./Documentation/CodeTutorials/Glossary.md#DBMS
[UNION]: ./Documentation/CodeTutorials/Glossary.md#UNION
[INTERSECT]: ./Documentation/CodeTutorials/Glossary.md#INTERSECT
[EXCEPT]: ./Documentation/CodeTutorials/Glossary.md#EXCEPT
[IsExtractionIdentifier]: ./Documentation/CodeTutorials/Glossary.md#IsExtractionIdentifier
[DataAccessCredentials]: ./Documentation/CodeTutorials/Glossary.md#DataAccessCredentials
[Catalogue]: ./Documentation/CodeTutorials/Glossary.md#Catalogue
[SupportingDocument]: ./Documentation/CodeTutorials/Glossary.md#SupportingDocument
[TableInfo]: ./Documentation/CodeTutorials/Glossary.md#TableInfo

[ExtractionConfiguration]: ./Documentation/CodeTutorials/Glossary.md#ExtractionConfiguration
[Project]: ./Documentation/CodeTutorials/Glossary.md#Project

[CatalogueItem]: ./Documentation/CodeTutorials/Glossary.md#CatalogueItem
[ExtractionInformation]: ./Documentation/CodeTutorials/Glossary.md#ExtractionInformation
[ColumnInfo]: ./Documentation/CodeTutorials/Glossary.md#ColumnInfo
[CacheProgress]: ./Documentation/CodeTutorials/Glossary.md#CacheProgress

[JoinInfo]: ./Documentation/CodeTutorials/Glossary.md#JoinInfo
[AggregateConfiguration]: ./Documentation/CodeTutorials/Glossary.md#AggregateConfiguration
[PipelineComponent]: ./Documentation/CodeTutorials/Glossary.md#PipelineComponent
[Pipeline]: ./Documentation/CodeTutorials/Glossary.md#Pipeline
[Pipelines]: ./Documentation/CodeTutorials/Glossary.md#Pipeline

[Lookup]: ./Documentation/CodeTutorials/Glossary.md#Lookup
[CohortIdentificationConfiguration]: ./Documentation/CodeTutorials/Glossary.md#CohortIdentificationConfiguration
[LoadMetadata]: ./Documentation/CodeTutorials/Glossary.md#LoadMetadata
[ExtractableCohort]: ./Documentation/CodeTutorials/Glossary.md#ExtractableCohort
[CohortAggregateContainer]: ./Documentation/CodeTutorials/Glossary.md#CohortAggregateContainer
[ExtractionFilter]: ./Documentation/CodeTutorials/Glossary.md#ExtractionFilter
[MigrateUsages]: https://github.com/HicServices/RDMP/pull/666
[ExternalDatabaseServer]: ./Documentation/CodeTutorials/Glossary.md#ExternalDatabaseServer
[RemoteDatabaseAttacher]: ./Rdmp.Core/DataLoad/Modules/Attachers/RemoteDatabaseAttacher.cs<|MERGE_RESOLUTION|>--- conflicted
+++ resolved
@@ -1,8 +1,4 @@
-<<<<<<< HEAD
-
-
-=======
->>>>>>> 277b287d
+
 # Changelog
 All notable changes to this project will be documented in this file.
 
