--- conflicted
+++ resolved
@@ -9,10 +9,7 @@
 - Add Ordering to Filters
 - Fix Delta Load off by one issue
 - Update Migration strategy to account for all Primary Keys when moving from staging -> live
-<<<<<<< HEAD
-=======
 - Fix UI issue with viewing cross-database SQL results
->>>>>>> 9e461f7f
 
 ## [8.3.1] - 2024-10-22
 
