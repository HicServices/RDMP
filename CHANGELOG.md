

# Changelog
All notable changes to this project will be documented in this file.

The format is based on [Keep a Changelog](https://keepachangelog.com/en/1.0.0/),
and this project adheres to [Semantic Versioning](https://semver.org/spec/v2.0.0.html).

<<<<<<< HEAD
## [8.2.2] - Unreleased

- Fix Project Creation UI issue
=======
## Unreleased

- Fix issue with whitespace confusing encryption key paths
>>>>>>> d84b5392

## [8.2.1] - 2024-07-18

- Add Release status options to the ticketing system
- Improve Interface for Lookup table generation
- Add directory validity checking to data loads
- Open plugin files read-only to avoid permissions errors on Linux
- Improve PK mapping for ExtractionIdentifiers when extracting data
- Fix issue with default instance button not launching instance

## [8.2.0] - 2024-07-09

## Changed

- Add Key-Value store for instance settings
- Allow for Re-extractions of projects to a database, see [ExecuteFullExtractionToDatabaseMSSql](Documentation\DataExtractions\ExecuteFullExtractionToDatabaseMSSql.md)
- Add ability to use .rdmp plugin files
- Add the ability to store versions of cohort configurations, see [Cohort Versioning](Documentation\Cohorts\CohortVersioning.md)
- Add ability to restrict GROUPBY clause in cohort aggregate builder
- When cloning an ExtractionConfiguration with a deprecated catalogue, the GUI will ask if you want to replace the deprecated catalogue with the known replacement
- Add ability to customise LoadMetdata Folder Location. See [LoadMetadata](Documentation\DataLoadEngine\LoadMetadata.md)
- Add ability to point a catalogue to a new data source [Documentation](./Documentation/Catalogues/UpdateCatalogueDataLocation.md)
- Allow DQE graphs to be scrollable and scalable
- Allow for partial refreshes of time-based DQE charts
- Fix issue when creating PostgreSQL Logging Server

## [8.1.7] - 2024-06-17

## Changed

- Add ability to update an extraction's cohort from the command line using `SetExtractionConfigurationCohort ExtractionConfiguration:{id} ExtractableCohort:{id}`
- Fix issue with non-default named PostgreSQL Table Info not being checkable
- Improve default timeouts on database lookups
- Implement keepalive and liveness checks for FTP, SFTP fetches before deletion attempt

## [8.1.6] - 2024-05-27

## Changed

- Improve error messages for Multi-ExtractionIdentifier extractions
- Add prompt to rename container when adding a cohort filter
- Allow for column selection when using the RemoteTableAttacher
- Fix to remove stack trace button from non error popups
- Add ability to set Extraction Category as "Not Extractable"
- Replace BadMedicine v1.2.1 with SynthEHR v2.0.0
- Fix issue with RDMP being slow to load when having numerous Load Metadatas
- Fix issue creating logging databases on PostgreSQL servers

## [8.1.5] - 2024-04-03

## Changed

- Migrate from .net7 to .net8
- Add timeout override to remote table selectors
- Extractions now remember the last used pipeline
- Allow for custom .bak file physical locations during data loads
- Add ability to have multiple data loads for a single catalogue
- Allow for Project Specific Catalogues to have multiple extraction identifiers
- Fix issue with notification popups being inaccessable when RDMP is minimised
- Allow for Catalogues with Non-Core extraction categories to be made Project specific
- Bump coverlet.collector from 6.0.0 to 6.0.1
- Bump svenstaro/upload-release-action from 2.7.0 to 2.9.0 
- Bump Autoupdater.NET.Official from 1.8.4 to 1.8.5 
- Bump CsvHelper from 30.0.1 to 31.0.0
- Bump SSH.NET from 2023.0.1 to 2024.0.0 
- Bump SixLabors.ImageSharp.Drawing from 2.1.0 to 2.1.1 
- Bump MongoDB.Driver from 2.23.1 to 2.24.0
- Bump NUnit from 4.0.1 to 4.1.0 
- Bump FluentFTP from 49.0.1 to 49.0.2 
- Bump YamlDotNet from 15.1.1 to 15.1.2
- Bump SixLabors.ImageSharp from 3.1.2 to 3.1.3
- Bump SixLabors.ImageSharp.Drawing from 2.1.1 to 2.1.2
- Bump HIC.BadMedicine from 1.1.2 to 1.2.0 
- Bump coverlet.collector from 6.0.1 to 6.0.2 
- Bump HIC.FansiSql from 3.2.1 to 3.2.2
- Bump NUnit.Analyzers from 4.0.1 to 4.1.0 
- Bump Terminal.Gui from 1.15.1 to 1.16.0 
- Bump HIC.BadMedicine from 1.2.0 to 1.2.1 
- Bump NPOI from 2.6.2 to 2.7.0 

## [8.1.4] - 2024-02-19

## Changed

- Add ability to use Extraction Category with Project Specific Catalogues
- Allow arbitrary MDF files from foreign file systems to work with the MDF Attacher, see [MDFAttacher](Documentation\DataLoadEngine\MDFAttacher.md)
- Update Excel Attacher to read data from arbitrary start points within sheets
- Add Time based filtering of remote table and database attachers

## [8.1.3] - 2024-01-15

### Changed

- Fixed Upgrade path issue for RDMP version 8.0.X
- Fix excessive selection on local file storage settings
- Fix to SMTP Data Load module crashing

## [8.1.2] - 2024-01-09

### Changed

- Add command to dump current platform DB to directory
- Reorder Process Task Enum order to restore old cached process tasks
- Add quickstart instructions
- Add ability to configure and use local file system storage in windows GUI
- Truncate ProgressLog messages that would exceed database varchar limit

## [8.1.1] - 2023-12-01

### Changed

- Improved file transfer (FTP/SFTP/FTPS) support
- Improved Plugin Bundling
- Add ability to bundle UI notifications from plugin pipeline components
- Add ability to use .bak files as data load

## [8.1.0] - 2023-09-19

### Changed

- Refactor build process
- Update Scintilla
- Add LibArchive.Net 0.1.3 for archive reading support
- Batching of progress log writing to improve performance
- Add Begin/End flags for DataTable loads to improve performance of large writes
- Removable default logging server
- Increase Progress Log timeout to account for long db lock queue
- Allow users to clear all settings
- Plugin updates are now installed in the correct place
- Move Terminal.Gui to Core rather than duplicating in both CLI and GUI
- Remove Moq Library in favour of NSubstitute
- Add max message length check when logging notifications to prevent erroneous DB write attempts

## [8.0.7] - 2022-11-22

### Changed

- Substantial new documentation and updates
- Bump System.Threading.AccessControl from 6.0.0 to 7.0.0
- Bump System.Security.Permissions from 6.0.0 to 7.0.0
- Bump Microsoft.NET.Test.Sdk from 17.3.2 to 17.4.0
- Bump System.DirectoryServices.Protocols from 6.0.1 to 7.0.0
- Bump NUnit3TestAdapter from 4.3.0 to 4.3.1
- Bump HIC.BadMedicine from 1.1.1 to 1.1.2
- Bump CsvHelper from 30.0.0 to 30.0.1


## [8.0.6] - 2022-11-08

### Added

- Documentation for custom metadata reports

### Fixed

- Fixed bug selecting metadata report to run on all [Catalogue] in a folder

## [8.0.5] - 2022-11-04

### Fixed

- Fixed right clicking in empty space of a collection not passing correct object to UI Plugins
- Fixed console gui check/execute on engines (DQE, DLE etc) not working with YamlRepository backends [#1468](https://github.com/HicServices/RDMP/issues/1468)
- Fixed bug where some DbDataReader instances were not properly disposed [#1476](https://github.com/HicServices/RDMP/issues/1476)

## [8.0.4] - 2022-10-24

### Added

- Added IgnoreMissingTables setting for [RemoteDatabaseAttacher] which allows you to load only the tables that exist on the remote (and in the load)
- Add overrides for mdf/ldf local paths to MDFAttacher
- Added 'Persistent RAW' setting for [LoadMetadata]

### Fixed

- Fixed capitalization and database type differences resulting in missing tree entries of TableInfos

## [8.0.3] - 2022-10-04

### Fixed

- Fixed `ViewLogs` command not working properly on command line when passed an [ExternalDatabaseServer](logging server) [#1447](https://github.com/HicServices/RDMP/issues/1447)
- Fixed bulk import (existing) tables breaking in some corner cases (e.g. when there are broken [Catalogue] from a previous import)
- Fixed YamlRepository not implementing Release Logs API member
- Fixed issues with YamlRepository loosing stored [DataAccessCredentials] passwords
- Fixed `--help` on command line showing help text twice

## [8.0.2] - 2022-10-03

### Fixed

- Rolled back from broken Terminal.Gui 1.8.2 dependency (breaks Console Sql Editor) - see [#1448](https://github.com/HicServices/RDMP/pull/1448)

## [8.0.1] - 2022-09-30

### Fixed

- Fixed Saved Cohort Save button not enabling when updating server/database or credentials [#1259](https://github.com/HicServices/RDMP/issues/1259)
- Fixed not being able to clear properties on PipelineComponents when Type is an Array of database objects [#1420](https://github.com/HicServices/RDMP/issues/1420)
- Fixed bug with Commit system not refreshing after delete
- Fixed bug with Commit system when working with Plugins that have custom repositories
- Fix deleting ExternalDatabaseServer with YamlRepository not clearing default (e.g. deleting default logging server)
- Fixed stale references in YamlRepository breaking on startup (ServerDefaults.yaml and CredentialsDictionary.yaml) 
- Fixed empty yaml files causing errors (e.g. deleting contents of ServerDefaults.yaml)
- Fixed string encryption on [ExternalDatabaseServer] objects created with YamlRepository


### Added

- Added command line switch `--skip-patching` to prevent running patches and launch the application as normal (can help debugging patch issues) [#1392](https://github.com/HicServices/RDMP/issues/1392)
- Added 'open file' to Console SQL Editor for easier running of .sql files [#1438](https://github.com/HicServices/RDMP/issues/1438)

## [8.0.0] - 2022-09-27

**Contains database patch to add support for Commit system and expanded Folder support**

### Fixed

- Added better error message when there are problems with naming etc of a new cohort being committed [#1408](https://github.com/HicServices/RDMP/issues/1408)
- Fixed null references when Exceptions are surfaced before main UI has loaded
- Fixed a null reference trying to save [TableInfo] objects in application after setting the `Database` field to null.
- Fixed `ViewLogs` command not working from Console Gui

### Added

- Added `SetDefault` command for changing default logging/dqe etc servers from command line
- Added yes/no popup for 'partial matches' when Guessing [CatalogueItem] to [ColumnInfo] mappings (e.g. when remapping metadata layer to a new underlying table) [#1400](https://github.com/HicServices/RDMP/issues/1400)
- Added UI support for changing `UseAliasInsteadOfTransformInGroupByAggregateGraphs` user setting [#1393](https://github.com/HicServices/RDMP/issues/1393)
- Added `DoNotUseHashJoinsForCatalogues` to `ExecuteDatasetExtractionSource` [PipelineComponent] [#1403](https://github.com/HicServices/RDMP/issues/1403)
- Iteratve extractions ([ExtractionProgress]) now have more warnings during checking [#1395](https://github.com/HicServices/RDMP/issues/1395) _(All errors can be suppressed in UserSettings)_
  - Attempting to release a dataset before all batches have been extracted now results in R015
  - If a batch resume is being performed and the previous extraction audit does not contain the same cohort you will get error R017
  - If a batch resume is being performed but no audit can be found then you get error R016


## [7.0.20] - 2022-09-08

### Fixed

- Fixed null reference introduced after new Bitmap dependency refactoring [#1398](https://github.com/HicServices/RDMP/issues/1398)


## [7.0.19] - 2022-09-05

### Fixed

- Fixed a bug inserting into old logging databases


## [7.0.18] - 2022-08-30

### Added
- Added 'Set Description' command to [AggregateConfiguration] context menu
- Template cohort builder aggregates can be dragged onto extraction datasets to import the container tree [#1307](https://github.com/HicServices/RDMP/issues/1307)
- Having a JoinInfo between 2 columns that have different collations is now flagged by ProblemProvider [#1288](https://github.com/HicServices/RDMP/issues/1288)
- Added command `SetExtractionPrimaryKeys` for controlling which columns (if any) will make the primary key when extracting to database [#1335](https://github.com/HicServices/RDMP/issues/1335)
- Added ability to pop out tooltips/problems into modal popup [#1334](https://github.com/HicServices/RDMP/issues/1334)

### Changed
- The 'Core' folder in extraction execution user interface is no longer disabled when empty [#1377](https://github.com/HicServices/RDMP/issues/1377)
- Datasets in extraction UI are no longer expanded by default (i.e. to show Supporting Documents/Sql) [#1264](https://github.com/HicServices/RDMP/issues/1264)
- Removed restriction preventing [Lookup] requiring all foreign key columns being from the same table [#1331](https://github.com/HicServices/RDMP/issues/1307)
- If there are multiple IsPrimaryExtractionTable involved in a query then the one with the IsExtractionIdentifier column (if any) will be picked (previously QueryBuildingException was thrown) [#1365](https://github.com/HicServices/RDMP/issues/1365)

### Fixed

- Running RDMP cli without supplying repository connection details (and after deleting `Databases.yaml`) now results in a specific error message instead of null reference [#1346]https://github.com/HicServices/RDMP/issues/1346
- Fixed Pipeline components who run in threaded but call UI methods resulting in unstable UI components [#1357](https://github.com/HicServices/RDMP/issues/1357)
- Fixed deleting an [ExtractionConfiguration] with Selective Refresh enabled not removing it from UI [#1375](https://github.com/HicServices/RDMP/issues/1375)
- YamlRepository now saves LoadModuleAssembly binary content as a `.nupkg` file instead of string yaml [#1351](https://github.com/HicServices/RDMP/issues/1351)
- Fixed Console Gui activator 'Select File' dialog having a confusing title of "Directory" [#1282](https://github.com/HicServices/RDMP/issues/1282)


## [7.0.17] - 2022-08-01

### Added

- Icons in 'edit extraction columns' window now shows IsExtractionIdentifier and Extraction Primary Key status [#1312](https://github.com/HicServices/RDMP/issues/1312).

### Fixed

- Fixed Release not working from CLI (Bug introduced in 7.0.16)
- Fixed some old legacy plugins breaking startup if installed

## [7.0.16] - 2022-07-25

- Bugfix release due to build issues in releasing 7.0.15
- Bump YamlDotNet from 11.2.1 to 12.0.0

## [7.0.15] - 2022-07-22

### Added

- Added checkbox for show/hide ProjectSpecific Catalogue columns in extraction configuration UI [#1265](https://github.com/HicServices/RDMP/issues/1265)
- Integration tests and example scripts that can be run using RDMP command line `-f` option
- The `Set` command no longer cares about property capitalization
- Command line engines (e.g. `dle`) now optionally support specifying objects in command notation e.g. `-l "LoadMetadata:Load*Frank"` instead of `-l 1232`

### Fixed

- Fixed multiple calls to Refresh in DataExportPropertyManager causing Exception in extraction checks [#1274](https://github.com/HicServices/RDMP/issues/1274)
- Fixed issues with Advanced column reorder dialog [#1273](https://github.com/HicServices/RDMP/issues/1273)
  - Row size no longer cuts off bottom pixels of column name(s)
  - Multi delete is now supported
  - Pasted column name(s) with spaces e.g. `[my cool col]` now work
- Fixed null reference in extraction checks when extracting a dataset where the original [ExtractionInformation] has been deleted [#1253](https://github.com/HicServices/RDMP/issues/1253)
- Added an error provider message for when too many characters are entered in UIs with databindings [#1268](https://github.com/HicServices/RDMP/issues/1268).
- Fixed running on command line with `-f somefile.yaml` being considered 'interactive' (i.e. RDMP would pause to ask you questions like 'are you sure?')
- Fixed issue where DataTableUploadDestination pipeline component would refuse to load tables (e.g. from CSV) where the column has a full stop in it (e.g. `"mycol."`) [1269](https://github.com/HicServices/RDMP/issues/1269)

## [7.0.14] - 2022-06-27

### Added

- Added 'Run Detached' (run task in subprocess).  Uses [ConsoleControl](https://github.com/dwmkerr/consolecontrol).
- Added toFile option to all CLI 'View Data' commands
- When calling commands on the RDMP command line the 'cmd' verb is now optional e.g. you can now enter just `./rdmp list Catalogue`
- Added `-q` option to suppress console logging.  Allows better piping of commands e.g. to file etc
- ProblemProvider can now detect unquoted dates in parameter values [#1197](https://github.com/HicServices/RDMP/issues/1197)
- Added a `NLog.template.config` file to releases for easily enabling diagnostics logging to disk (NLog logging is still disabled by default for the windows client)
- Performance metrics (refresh time, menu building times) are now passed to NLog logging when enabled in windows client [#1227](https://github.com/HicServices/RDMP/issues/1227)
- Plugin UploadFileUseCase pipeline components can now declare `IPipelineRequirement<IBasicActivateItems>`
- Added ability to link deprecated objects to a new version [#949](https://github.com/HicServices/RDMP/issues/949)
- Deprecate command now supports deprecating multiple objects at once on CLI
- Made "Could not reach cohort..." warning suppressible [#1243](https://github.com/HicServices/RDMP/issues/1243)
- SetUserSetting now works for error codes e.g. `SetUserSetting R011 Success` [#1242](https://github.com/HicServices/RDMP/issues/1242)
- Describe command now shows syntaxes that should be used to satisfy parameters on command line
- Made 'Failed to execute Top 1' error when checking a dataset extraction a user configurable error (i.e. user can now set that to ignore)
- Added a warning for when columns in an [ExtractionConfiguration] are 'text' or 'ntext' [#1255](https://github.com/HicServices/RDMP/issues/1255)

### Changed

- The following console commands have been removed and __are instead now supported with `ViewData` command directly__ e.g. `./rdmp ViewData Catalogue:1`
  - ViewCatalogueData
  - ViewCohortIdentificationConfiguration
  - ViewCohortSample
  - ViewSample
- Removed the DescribeCommand CLI command.  Now you can just use 'Describe' e.g. `./rdmp describe Deprecate`

### Fixed

- Fixed user being able to edit filters of a frozen [ExtractionConfiguration]/[CohortIdentificationConfiguration]
- Fixed bug with `ExecuteCrossServerDatasetExtractionSource` guid table name pattern [#1256](https://github.com/HicServices/RDMP/issues/1256)

## [7.0.13] - 2022-05-30

### Changed

- 'View Aggregate' now explicitly applies an ORDER BY count descending.
- New CatalogueItems are now always marked Core (affects drag and drop and new Catalogue creation) - [#1165](https://github.com/HicServices/RDMP/issues/1165),[#1164](https://github.com/HicServices/RDMP/issues/1164)
- If a Catalogue is defined for a Lookup TableInfo then only Core extractable columns will be released (previously all columns were released) [#692](https://github.com/HicServices/RDMP/issues/692)
- Sql Parameters with no value defined are no longer flagged as Problem by ProblemProvider if they have value sets defined [#1180](https://github.com/HicServices/RDMP/issues/1180)
- CatalogueItems now appear in specific folders by Extraction Category [#1112](https://github.com/HicServices/RDMP/issues/1112).

### Added

- Added tracking of SQL/Datagrid splitter distance in user settings.  This allows users to resize how much SQL vs results they see and automatically persist the change.
- Added `CrashAtEnd` system for DLE that allows Attachers to flag a load as a failure without halting execution [#1157](https://github.com/HicServices/RDMP/issues/1157)
- Added `SimpleTicketingSystem` which simply opens the given URL+ticket [#775](https://github.com/HicServices/RDMP/issues/775)
- Added UserSettings editing UI to Console Gui
- Added ability to suppress tree expansion when opening Cohort Builder configurations
- Added a loading spinner for when find is still searching
- Adding a parameter to a filter now shows its initial value [#1201](https://github.com/HicServices/RDMP/issues/1201)
- ProblemProvider now indicates a problem when no ExtractionDirectory is set on a Project in its directory node [#1254](https://github.com/HicServices/RDMP/issues/1254)

### Removed

- Removed Pin system (anchoring an object to the top of a collection tree).

### Fixed

- Fixed order of Sql Parameters not always being first in tree
- Prevented Find/Select columns showing sort indicator when it is not supported
- Fixed `DistinctStrategy.OrderByAndDistinctInMemory` in batch processing retries [#1194](https://github.com/HicServices/RDMP/issues/1194)
- Fixed GoTo where path includes CatalogueFolder in CLI gui

## [7.0.12] - 2022-05-16

### Added

- Added Error/Warn highlighting in console gui run/check windows
- Added 'RAWTableToLoad' dropdown property to RemoteTableAttacher to prevent mispellings when typing table names - [#1134](https://github.com/HicServices/RDMP/issues/1134)
- Added optional argument to 'ExecuteCommandConfirmLogs' that requires rows were loaded by the DLE to pass
- Added ability to search the UserSettings UI 
- Added a prompt to configure JoinInfos when adding a new table to an existing Catalogue
- Added support for viewing more than 650 columns at once in the RDMP windows client UI

### Fixed

- Empty cohort builder containers are now treated as disabled by query builder when StrictValidationForCohortBuilderContainers is off [#1131](https://github.com/HicServices/RDMP/issues/1131)
- Fixed line numbers being clipped when greater than 99 [#1162](https://github.com/HicServices/RDMP/issues/1162)

### Changed

- Queries generated by RDMP are no longer automatically executed as soon as the SQL view tab is opened.  Users can enable 'AutoRunSqlQueries' under user settings to revert this change.

## [7.0.11] - 2022-05-03

### Added

- Added new command 'RefreshBrokenCohorts' for clearing the 'forbid list' of unreachable cohort sources - [#1094](https://github.com/HicServices/RDMP/issues/1094)
- Added new command 'SetAggregateDimension' for changing the linkage column in cohort builder for an [AggregateConfiguration] - [#1102](https://github.com/HicServices/RDMP/issues/1102)
- Added abilty to skip CIC validation checks when opening the commit cohort dialogue - [#1118](https://github.com/HicServices/RDMP/issues/1118)
- Ability to change cohort table name when using ExecuteCrossServerDatasetExtractionSource - [#1099](https://github.com/HicServices/RDMP/issues/1099)
- Added Success bar to ProgressUI
- Added new user setting Auto Resize Columns which will automatically resize columns within the RDMP interface where it makes sense to. E.g. the execute pipeline window and "checks" ui. More changes to be implemneted over time.

### Changed

- Dll load warnings must now be enabled otherwise the information is reported as Success (see user settings error codes R008 and R009)
- The Choose Cohort command no longer lets you pick deprecated cohorts - [#/1109](https://github.com/HicServices/RDMP/issues/1109)

### Fixed

- Fixed resizing issue on License UI when using very low resolution
- Fixed connection strings dialog 'Save as yaml...' producing invalid entry for 'DataExportConnectionString' - [#1086](https://github.com/HicServices/RDMP/issues/1086)
- Fixed various startup errors when Databases.yaml strings are invalid.
- Fixed bug with the 'unreachable' picturebox icon not being clickable
- Fixed unreachable catalogue database resulting in the Startup form immediately closing
- Fixed being able to drag filters/containers onto API calls in Cohort Builder -[#1101](https://github.com/HicServices/RDMP/issues/1101)
- Fixed regression in 7.0.10 where calling `public void ClearDefault(PermissableDefaults toDelete)` multiple times caused an Exception
- Fixed `ExecuteCrossServerDatasetExtractionSource` to work properly with identifiable extractions - [#1097](https://github.com/HicServices/RDMP/issues/1097)
- Fixed bug in cohort builder where dragging into the Execute button would turn it into an editable dropdown menu [#1098](https://github.com/HicServices/RDMP/issues/1098)
- Fixed RemoteTableAttacher logging only the database name and not the table name in RDMP DLE - [#1110](https://github.com/HicServices/RDMP/issues/1110)
- Fixed a bug in SelectiveRefresh mode where deleting a root container of an aggregate or extractable dataset would result in an error
- Fixed Error bar in ProgressUI not showing when committing a cohort - [#1124](https://github.com/HicServices/RDMP/issues/1124)

## [7.0.10] - 2022-04-25

### Added

- "parameter description" and "property name" have been added to the "set value" option for filters - https://github.com/HicServices/RDMP/issues/1034
- Filter parameter values are now prompted for the user when adding existing filter without known good value sets - https://github.com/HicServices/RDMP/issues/1030
- "Set Parameter Value(s)" option added to filter menus so you can more easily change the parameter values - https://github.com/HicServices/RDMP/issues/1035
- Added 'SelectiveRefresh' user setting
- Add options to create an extraction from a Cohorts right click menu and main userinterface - https://github.com/HicServices/RDMP/issues/1039
- Warnings are now shown if "non core" column are used for an extraction/release - https://github.com/HicServices/RDMP/issues/1024
- Added AlwaysJoinEverything user setting for always forcing joins in CohortBuilder - https://github.com/HicServices/RDMP/issues/1032
- Added UsefulProperty columns back into Find/Select dialog - https://github.com/HicServices/RDMP/issues/1033
- Added Extraction/Release warnings for extractions that contain Internal/Deprecated/SpecialApproval fields - https://github.com/HicServices/RDMP/issues/1024
- Added right click context menu support for console gui
- Cohorts now have right click option "Go To -> Project(s)"

### Fixed

- Fixed bug preventing example datasets being created from the RDMP UI client because checkbox was disabled
- "Exisiting" filter typo corrected - https://github.com/HicServices/RDMP/issues/1029
- Fixed refreshes sometimes changing selection in Data Export tree - https://github.com/HicServices/RDMP/issues/1008


### Changed

- New filters are now highlighted correctly when added to a CIC - https://github.com/HicServices/RDMP/issues/1031
- Creating a new Extracion Configuration will now ask the user for Name, Cohort and Datasets to be included for the extraction - https://github.com/HicServices/RDMP/issues/983
- AllowIdentifiableExtractions is now an ErrorCode so can be set to Success instead of always being Fail or Warning (i.e. to completley ignore it).
- The extractability of columns are no longer saved if a Dataset is removed from an Extraction Configuration - https://github.com/HicServices/RDMP/issues/1023
- "Show Pipeline Completed Popup" now enabled by default - https://github.com/HicServices/RDMP/issues/1069
- Cohorts are now "emphasise" after being commited. If part of one project it will highlight under that project.


## [7.0.9] - 2022-03-29

### Added

- Added command CreateNewCohortFromTable which creates a cohort from a table directly without having to first import it as a [Catalogue]
- Import Catalogue filter now allows selecting multiple filters at once.
- Improved performance of Select objects dialog when there are many objects available to pick from
- Made Select objects dialog filter in the same way as the Find dialog (i.e. support short codes and Type names)
- Ability to select multiple objects at once when adding to a Session
- Ability to find multiple objects at once (ctrl+shift+f)
- Added new pipeline component CohortSampler


### Fixed

- Fixed newlines in CatalogueItem descriptions not being output correctly in docx metadata report
- Fixed iterative data loads run on the CLI throwing and returning non zero when caught up to date with load progress (when running in iterative mode)
- Pipeline component order is now "correct" and will list more important variables at the top rather than at the bottom - https://github.com/HicServices/RDMP/issues/996
- Fixed bug where Pipeline objects could not be deleted from the `Tables (Advanced)` tree
- Removing a datset from an [ExtractionConfiguration] now deletes any extraction specific column changes (i.e. changes are not persisted if the dataset is added back in again)
- Fixed Release button prompting to pick [Project] when clicked in the ExecuteExtractionUI [#963](https://github.com/HicServices/RDMP/issues/963)

### Changed

- Processes wanting to run a Pipeline using the current user interface abstraction layer `IPipelineRunner GetPipelineRunner` must now provide a task description and UI look and feel as a `DialogArgs` argument.

## [7.0.8] - 2022-03-08

### Fixed

- Fixed Startup skipping some plugin dlls during load and enabled multithreading
- Fixed CLI not showing underlying exception when unable to reach platform databases

### Removed

- CSV files with unclosed leading quotes are no longer preserved when using IgnoreQuotes (side effect of updating CsvHelper)

## [7.0.7] - 2022-03-01

*Database Patches Included (enables ExtractionProgress retry)*

### Added
- Added ArchiveTriggerTimeout user setting [#623](https://github.com/HicServices/RDMP/issues/623)
- Support for referencing plugin objects from command line e.g. `./rdmp.exe cmd delete MyPluginClass:2`
- The word 'now' is a valid date when supplied on the command line
- Ability to sort based on Favourite status [#925](https://github.com/HicServices/RDMP/issues/925)
- Added Frozen column to Cohort Builder tree for easier sorting
- Added ability to query an [ExternalDatabaseServer] from the right click context menu [#910](https://github.com/HicServices/RDMP/issues/910)
- Added an overlay @ symbol for filters that have known parameter values configured [#914](https://github.com/HicServices/RDMP/issues/914)
- Added Retry support to [ExtractionProgress]
- Added new CLI options for RDMP installer `--createdatabasetimeout` and `--otherkeywords` for custom auth setups e.g. Azure/Active Directory Authentication etc.

### Fixed
- Fixed closing and changing instance not consulting tabs before closing
- Fixed bug where setting `SuggestedCategory` on a plugin command resulted in it vanishing from context menu
- Fixed bug with AllowEmptyExtractions not working under some situations
- Fixed [Lookup] creation UI creating CatalogueItem with the suffix _Desc even when you ask it not to in prompt
- Fixed layout bug in rule validation configuration UI where rationale tip was cut off [#909](https://github.com/HicServices/RDMP/issues/909)
- Fixed ViewLogs tab not remembering sort order between usages [#902](https://github.com/HicServices/RDMP/issues/902)

### Changed

- Find sorts ties firstly by favourite status (favourite items appear above others)
- Find sorts ties lastly alphabetically (previously by order of ID)
- Default sort order of ViewLogs on first time use is now date order descending [#902](https://github.com/HicServices/RDMP/issues/902)

## [7.0.6] - 2022-01-25

*Database Patch Included (enables ExtractionProgress batching)*

### Added

- Added [ExtractionProgress] for robustly extracting large datasets in multiple smaller executions
- Added ability to export [ExtractableCohort] to CSV file
- Added 'Created From' column to cohort detail page (parses cohorts AuditLog)

### Fixed

- Fixed a bug where ProjectUI would not show cohorts when some cohort sources are unreachable
- Fixed ProgressUI filter hiding global errors on extraction where the whole operation failed and a dataset filter was selected ([888](https://github.com/HicServices/RDMP/issues/888))
- Fixed a rare dll resolving issue that could occur during startup when running the RDMP windows client from outside the current directory (https://github.com/HicServices/RDMP/issues/877)

### Changed

- Changed right click context menu item 'Delete' to say 'Remove' when deleting a chain or relationship object (e.g. cohort usage by a project) ([#887](https://github.com/HicServices/RDMP/issues/887))
- Restricted [Pipelines] shown to only those where all components are compatible with the input objects (previously on context was checked) (https://github.com/HicServices/RDMP/issues/885)
- "Show All/Incompatible Pipelines" option added to Pipelines dropdown to make a simpler user interface
- When committing a cohort through the Cohort Builder the Project will automatically be selected if it already belongs to a single one (https://github.com/HicServices/RDMP/issues/868)
- Removed requirement for filter parameters to have comments to be published (https://github.com/HicServices/RDMP/issues/582)

## [7.0.5] - 2022-01-10

### Added

- Added ability to open extraction directory for an [ExtractionConfiguration]
- Added diagnostic screen logging last executed command (https://github.com/HicServices/RDMP/issues/815)
- Added tooltips for objects in tree views (https://github.com/HicServices/RDMP/issues/819).
- Added custom icon for [CatalogueItem] that represent transforms on the underlying column (https://github.com/HicServices/RDMP/issues/818)
- Added Extraction Primary Keys to Catalogue tooltip
- Added ability to 'View TOP 100' etc samples on [ExtractionInformation] (previously only available on [ColumnInfo] objects)
- Added icon overlays for 'Is Extraction Identifier' and 'Is Extraction Primary Key' (https://github.com/HicServices/RDMP/issues/830)
- Extraction Information for a Catalogue Item now includes "Transforms Data" property (which shows yes/no based on whether it transform the column data)
- Added 'open load directory' command to [Catalogue] context menu
- Added ability to switch between instances of RDMP using the Locations menu
- Added CLI command `ClearQueryCache`
- Added Description capability to prompts. More descriptions to be added (https://github.com/HicServices/RDMP/issues/814)
- Added description to Publish Filter "Select One" dialog (https://github.com/HicServices/RDMP/issues/813)
### Fixed
- Changed to SHIFT+Enter for closing multiline dialogs (https://github.com/HicServices/RDMP/issues/817)
- Fixed bug where configuring dataset didn't show all available tables when listing optional joinable tables (https://github.com/HicServices/RDMP/issues/804)

### Changed
- Updated CatalogueItemUI (https://github.com/HicServices/RDMP/issues/820)
- Fixed bug where cached aggregates were not considered stale even though changes had been made to their patient index table (https://github.com/HicServices/RDMP/issues/849)
- "You only have one object Yes/No" box has been removed in favour of being more consistent for the user (https://github.com/HicServices/RDMP/issues/811)

## [7.0.4] - 2021-12-08

### Added

- Added `RoundFloatsTo` to ExecuteDatasetExtractionFlatFileDestination
- Added new menu item Diagnostics->Restart Application
- Trying to extract an [ExtractionConfiguration] with a cohort that is marked IsDeprecated now fails checks
- Added [MigrateUsages] setting to cohort creation destination pipeline components.  When enabled and creating a new version of an existing cohort then all unreleased [ExtractionConfiguration] using the old (replaced) cohort switch to the new version
- Added an 'All Tasks', 'All Runs' etc commands to View Logs tab menu
- Added ability to filter [Catalogue] in the Find dialog by Internal/Deprecated etc
- Added search and filter compatible controls to [Pipeline] editing dialog
- Added ability to ignore/elevate specific errors in UserSettings
- Enabled Expand/Collapse all when right clicking whitespace in a tree collection
- Added title to graph charts
- Added a user setting for hiding Series in which all cells are 0/null
- Added `IPipelineOptionalRequirement` interface for Plugin Pipeline Components that can optionally make use of Pipeline initialization objects but do not require them to function.
- Support for templating in `ColumnSwapper` when used in an extraction pipeline (e.g. $n for project number)
- Support for specifying `--ConnectionStringsFile somefile.yaml` when starting RDMP (gui client or CLI)
- Added 'Hash On Release' column to initial new Catalogue extractability configuration dialog (https://github.com/HicServices/RDMP/issues/394)

### Fixed

- Fixed [Pipeline] objects showing an ID of 0 in tree collections
- Fixed the 'filters' count column in [Catalogue] tree collection showing edit control when clicked
- Fixed Find not working when searching by ID for [Pipeline] objects
- Prevented showing out dated cohorts when changing Project half way through defining a cohort
- When plugins contain dlls with differing version numbers then the latest dll version is loaded (previously the first encountered was used)
- Fixed bug in Console Gui where edit window showed value set directly instead of passing through Property Setters
- Fixed bug in Console Gui where password properties showed (encrypted) HEX binary value instead of ****
- Fixed Command Line UI showing abstract and interfaces when prompting user to pick a Type
- Fixed `OverrideCommandName` not working for `ExecuteCommandViewLogs` command
- Fixed `View Logs` commands appearing twice in right click context menu for logging servers objects (once on root and once under 'View Logs' submenu)
- Generate Release Document now shows as impossible when Cohort is not defined or unreachable (e.g. if user does not have access to cohort database)
- Fixed bug where selecting a [PipelineComponent] for which help is unavailable would leave the previously selected component's help visible
- Fixed bug with 'Commit Cohort' storing the target cohort database for future clicks
- Fixed a bug where editing a field like `Description` would fire validation on other properties e.g. `Name` which could slow controls down when validation is slow and change events are fired in rapid succession.
- Edit Catalogue window layout updated to allow errors to be seen on the right hand side of inputs (https://github.com/HicServices/RDMP/issues/758)
- Cohort Identification Configuration descriptions box is now easy to read and edit (https://github.com/HicServices/RDMP/issues/755)
- Fixed bug where RDMP would lose focus when "checks" were being run in background resulting in RDMP appearing unresponsive (https://github.com/HicServices/RDMP/issues/747)
- Fixed bug where some words in RDMP would have spaces in the wrong place (e.g. "W HERE") (https://github.com/HicServices/RDMP/issues/752)

### Changed

- Bump System.Drawing.Common from 5.0.2 to 5.0.3
- Bump System.Security.Permissions from 5.0.0 to 6.0.0
- Bump NLog from 4.7.12 to 4.7.13
- Changed to Dock layout for Pipeline editing control (may improve performance on older machines)
- Removed dependency on `System.Drawing.Common` by updating usages to `System.Drawing`
- Increased size of all text fields in [Catalogue] and [CatalogueItem] to `nvarchar(max)` to support long urls etc
- Updated icons to a more modern look. Catalogue Item image no longer has black corner. Green yellow and red smiley faces have been replaced. Cloud API icon replaced (https://github.com/HicServices/RDMP/issues/712)
- Extract to database now checks for explicit table names amongst pre-existing tables on the destination
- Startup no longer reports non dotnet dlls as 'unable to load' (warnings)
- Added Project number to Title Bar (and full project name to tooltip) for Extraction Configurations (https://github.com/HicServices/RDMP/issues/621)
- Root Cohort Identification Configuration will now highlight SET container issues with red highlight (https://github.com/HicServices/RDMP/issues/681)
- "Data Export" has been renamed to "Projects" to be more consistent (https://github.com/HicServices/RDMP/issues/720)
- Corrected layout of "Master Ticket" in New Project dialog (https://github.com/HicServices/RDMP/issues/735)
- Corrected layout of "Create New Lookup" (https://github.com/HicServices/RDMP/issues/730)
- Aligned buttons for Pipeline options (https://github.com/HicServices/RDMP/issues/721)
- Add "clause" (e.g. WHERE) to SQL attribute input to make it clearer what SQL you need to enter (https://github.com/HicServices/RDMP/issues/751)
- User Settings dialog now has a nicer layout (https://github.com/HicServices/RDMP/issues/760)


## [7.0.3] - 2021-11-04

### Fixed

- Fixed bug with ConfirmLogs when running with multiple [CacheProgress]

## [7.0.2] - 2021-11-03

### Fixed

- Fixed 'package downgrade' dependencies issue with `HIC.RDMP.Plugin.UI`
- Fixed log viewer total time display in logs view when task ran for > 24 hours.
- Fixed not implemented Exception when using username/password authentication and viewing [CohortIdentificationConfiguration] SQL
- Fixed missing 'add sql file process task' in DLE load stage right click context menus


### Added

- Console gui context menu now shows compatible commands from plugins
- Added the 'ConfirmLogs' command for verifying if a task is failing (e.g. a DLE run)

### Changed

- When syncing table columns with the database, the full column (including table name) is displayed in the proposed fix (previously only the column name was displayed).
- Bump Terminal.Gui from 1.2.1 to 1.3.1

## [7.0.1] - 2021-10-27

### Changed

- Bump NLog from 4.7.11 to 4.7.12
- Bump Microsoft.NET.Test.Sdk from 16.11.0 to 17.0.0
- [Catalogue] and [CatalogueItem] edit tab now expands to fill free space and allows resizing

### Fixed

- Fixed Null Reference exception when collection tabs are opened twice
- Fixed CohortBuilder 'Execute' showing ExceptionViewer on the wrong Thread

### Added

- Column visibility and size are now persisted in UserSettings

### Removed

- Removed FillsFreeSpace on columns.  User must now manually resize columns as desired

## [7.0.0] - 2021-10-18

### Changed

- IPluginUserInterface is now in `Rdmp.Core` and therefore you can write console gui or dual mode (console and winforms) plugin UIs
- IPluginUserInterface CustomActivate now takes IMapsDirectlyToDatabaseTable allowing custom plugin behaviour for activating any object
- DatasetRaceway chart (depicts multiple datasets along a shared timeline) now ignores outlier values (months with count less than 1000th as many records as the average month)
- Renamed `SelectIMapsDirectlyToDatabaseTableDialog` to `SelectDialog<T>` (now supports any object Type)
- Selected datasets icon now includes all symbols of the Catalogue they represent (e.g. ProjectSpecific, Internal)
- Changed how RDMP treats cohorts where the data has been deleted from the cohort table.  'Broken Cohort' renamed 'Orphan Cohort' and made more stable
- [CohortAggregateContainer] now show up in the find dialog (you can disable this in UserSettings)
- Bump Microsoft.Data.SqlClient from 3.0.0 to 3.0.1
- Checks buttons on the toolbars are now hidden instead of disabled when inapplicable
- Shortened tool tips in top menu bar

### Removed

- IPluginUserInterface can no longer add items to tab menu bars (only context menus)
- Removed some Catalogue context menu items when the Catalogue is an API call
- Adding a Filter from Catalogue no longer opens it up in edit mode after adding
- Command line execution (e.g. `rdmp cmd ...`) no longer supports user interactive calls (e.g. YesNo questions)
- Removed PickOneOrCancelDialog
- Removed RAG smiley from server connection UI.  Now errors are reported 'Connection Failed' text label

### Added
- Added CatalogueFolder column to Select Catalogue dialog
- Added custom metadata report tokens:
  - $Comma (for use with formats that require seperation e.g. JSON when using the `$foreach` operation)
  - $TimeCoverage_ExtractionInformation (the column that provides the time element of a dataset to the DQE e.g. StudyDate)
- Added support for default values in constructors invoked from the command line (previously command line had to specify all arguments.  Now you can skip default ones at the end of the line)
- Added support for deleting multiple objects at once with the delete command (e.g. `rdmp cmd Delete Plugin true` to delete all plugins)
  - Boolean flag at the end is optional and defaults to false (expect to delete only 1 object)
  - Use `rdmp cmd DescribeCommand Delete` for more information
- Added ability to directly query Catalogue/DataExport to Console Gui
- Added extraction check that datasets are not marked `IsInternalDataset`
- Added ability to script multiple tables at once via right click context menu in windows client
- Support for shortcodes in arguments to commands on CLI e.g. `rdmp cmd describe c:11`
- Added new command 'AddPipelineComponent' for use with RDMP command line
- Added ability to filter datasets and selected datasets by Catalogue criteria (e.g. Deprecated, Internal)
- Added Clone, Freeze, Unfreeze and add dataset(s) ExtractionConfiguration commands to command line
- Added support for identifying items by properties on CLI (e.g. list all Catalogues with Folder name containing 'edris')
- Cloning a [CohortIdentificationConfiguration] now opens the clone
- Added ability to remove objects from a UI session
- Added new command ViewCohortSample for viewing a sample or extracting all cohort identifiers (and anonymous mapping) to console/file
- Added the ability to pick which tables to import during Bulk Import TableInfos
- Added CLI command to create DLE load directory hierarchy ('CreateNewLoadDirectory')

### Fixed
- Fixed deleting a parameter value set failing due to a database constraint
- Fixed a bug where changing the server/database name could disable the Create button when selecting a database
- Added the ability to drop onto the Core/Project folders in the 'execute extraction' window
- Fixed a big where Yes/No close popup after running a pipeline in console gui could crash on 'No'
- Fixed deleting source/destination pipeline components directly from tree UI
- Fixed various issues when viewing the DQE results of a run on an empty table
- DatasetRaceway in dashboards now shows 'Table(s) were empty for...' instead of `No DQE Evaluation for...` when the DQE was run but there was no result set
- Added better error message when trying to create a new RDMP platform database into an existing database that already has one set up
- Fixed [CohortAggregateContainer] and filter containers not showing up in Find when explicitly requested
- Fixed deleting an [ExtractionFilter] with many parameter values configured.  Now confirmation message is shown and all objects are deleted together
- Fixed bug saving an [ExtractionInformation] when it is an extraction transform without an alias
- Fixed bug refreshing Data Export tree collection when deleting multiple Projects/Packages at once (deleted objects were still shown)
- Fixed bug dragging filters into Cohort Builder

## [6.0.2] - 2021-08-26

### Changed

- Bump Microsoft.NET.Test.Sdk from 16.10.0 to 16.11.0
- Bump NLog from 4.7.10 to 4.7.11

### Added

- Support for plugin Catalogues in cohort builder.  These allow you to write plugins that call out to arbitrary APIs (e.g. REST etc) from the RDMP cohort builder

### Fixed

- Fixed ExecuteCommandCloneCohortIdentificationConfiguration asking for confirmation when activation layer is non interactive

## [6.0.1] - 2021-08-12

### Added

- Added new command 'Similar' for finding columns that have the same name in other datasets
- Added the ability to Query Catalogue/DataExport databases directly through RDMP
- Support for custom column names in ColumnSwapper that do not match the names of the lookup columns
- Added ScriptTables command for scripting multiple [TableInfo] at once (optionally porting schema to alternate DBMS types).
- Support for nullable value/Enum types in command constructors

### Fixed

- AlterColumnType command now shows as IsImpossible when column is part of a view or table valued function
- Describe command no longer shows relationship properties
- Fixed layout of Bulk Process Catalogue Items in dotnet 5
- Fixed missing dependency in new installations when rendering Charts

## [6.0.0] - 2021-07-28

### Changed

- Upgraded Sql Server library from `System.Data.SqlClient` to `Microsoft.Data.SqlClient`
- `ExecuteCommandAlterColumnType` now automatically alters \_Archive table too without asking for confirmation
- When foreign key values are missing from lookups, the 'Missing' status is now attributed to the `_Desc` field (previously to the foreign key field)
- Changed Console gui DLE / DQE (etc) execution to use ListView instead of TextView
- Referencing an object by name in a script file now returns the latest when there are collisions e.g. "[ExtractableCohort]" would return the latest one (created during the script execution session)
- Bump YamlDotNet from 11.2.0 to 11.2.1
- Bump SecurityCodeScan.VS2019 from 5.1.0 to 5.2.1
- Command 'Set' now shows as Impossible for property 'ID'
- RDMP no longer complains about mixed capitalisation in server names and will connect using the capitalisation of the first encountered.

## Fixed

- Fixed release engine not respecting `-g false` (do not release Globals)
- Fixed column order in DQE results graph sometimes resulting in shifted colors (e.g. Correct appearing in red instead of green)
- Fixed Prediction rules never being run when value being considered is null (DQE).
- Fixed a bug creating a cohort without specifying a Project from the console
- Fixed bug where searching in console gui could be slow or miss keystrokes
- Fixed bug in console gui where GoTo Project or Cohort would not highlight the correct item
- Fixed bug in console gui where delete key was not handled resulting in a loop if errors occurred trying to delete the object
- Removed limit of 500 characters on extraction SQL of columns

### Added

- Added user setting for filtering table load logs where there are 0 inserts,updates and deletes
- Added support for specifying datatype when calling `ExecuteCommandAlterColumnType`
- Pipeline and DLE components with object list arguments now show the previously selected items in the 'Select Object(s)' popup
- Pressing 'delete' key in console gui edit window now offers to set value of property to null
- Editing a foreign key property (e.g. `PivotCategory_ExtractionInformation_ID`) now shows objects rather than asking for an `int` value directly
- Fatal errrors in console gui now get logged by NLog (e.g. to console/file)
- Added user setting `CreateDatabaseTimeout`

### Removed

- Removed check for DataLoadProgress being before OriginDate of a `LoadProgress`

## [5.0.3] - 2021-06-17

- Hotfix extraction/DLE progress UI layout on some Windows configurations

## [5.0.2] - 2021-06-16

### Changed

- Bump YamlDotNet from 11.1.1 to 11.2.0


### Fixed

- Fixed layout of windows client engine progress controls not filling all available screen space

## [5.0.1] - 2021-06-08

### Added

- Added CLI console gui context menu for [LoadMetadata]
- Commit cohort from CohortIdentificationConfiguration now shows crash message Exception on failure
- Added `--usc` flag to `rdmp gui`.  This allows you to specify using the `NetDriver` for Terminal.Gui (an alternative display driver)
- Added optional file argument to `ExecuteAggregateGraph` command (outputs graph data table to the file specified)
- Added ability to select a [DataAccessCredentials] in table/database selector control
- Added TopX and Filter (text) to console view logs
- Added alternative colour scheme to console gui

### Changed

- Changed `ExtractMetadata` template syntax to require `DQE_` and added year/month/day sub components:
  - `$StartDate`, `$EndDate` and `$DateRange` are now `$DQE_StartDate`, $DQE_EndDate and $DQE_DateRange.
  - Added `$DQE_StartYear`,`$DQE_EndYear`,`$DQE_StartMonth`,`$DQE_EndMonth`,`$DQE_StartDay`,`$DQE_EndDay`
  - Added `$DQE_PercentNull` (must be used with a `$foreach CatalogueItem` block)
  - Added TableInfo and ColumnInfo properties (e.g. `$Server`)
  - Added $DQE_CountTotal
- Improved performance of checks user interface (especially when there are a large number of check messages)

### Fixed

- Fixed arguments not showing up under Pipeline components of 'Other' (unknown) pipelines node
- Fixed refresh speed of console gui causing problems with Guacamole
- Fixed Keyboard shortcuts of pipeline engine execution window sharing the same letters
- Fixed bug running rdmp gui (console) with a remote current directory
- Fixed 'View Catalogue Data' command when run on ProjectSpecific Catalogues
- Fixed 'Import ProjectSpecific Catalogue' command not preserving Project choice in configure extractability dialog
- When importing an existing data table into RDMP and cancelling [Catalogue] creation RDMP will prompt you to optionally also delete the [TableInfo]

### Dependencies

- Bump Terminal.Gui from 1.0.0 to 1.1.1
- Bump HIC.FAnsiSql from 1.0.6 to 1.0.7
- Bump Microsoft.NET.Test.Sdk from 16.9.4 to 16.10.0


## [5.0.0] - 2021-05-05

### Changed

- .Net 5.0 for all, instead of Framework 4.6.1+Core 2.2+Standard 2.0 mix
- Query editor autocomplete now uses integrated autocomplete (no icons, better matching)
- Throttled how often spelling is checked in Scintilla controls.
- Changed message about inaccessible cohorts to a warning instead of an error. 
- Collation is now explicitly specified when creating a new cohort source using the wizard (as long as there is a single collation amongst existing ColumnInfo of that type)

### Added

- Added `$foreach Catalogue` option for custom metadata report templates (to allow prefix, suffixes, table of contents etc)
- Added ability to search for objects by ID in console gui
- More detailed logging of Type decisions when extracting to database
- Added ability to cancel ongoing queries in CLI Sql Editor
- Added 'Reset Sql' and 'Clear Sql' buttons to CLI Sql Editor
- Added ability to set custom timeout for queries in CLI Sql Editor
- Added ability to save results of CLI Sql Editor (table) to CSV
- Added view data/aggregate etc on ColumnInfo objects to list of commands accessible from the CLI gui
- Added 'Go To' commands to CLI gui
- Exposed 'Add New Process Task...' to load stages in CLI menu
- Added 'ViewCatalogueData' command for CLI and CLI GUI use
- Better error reporting when item validators crash during validation execution (now includes constraint type, column name and value being validated).
- Added 'Go To' commands to CLI gui
- Exposed 'Add New Process Task...' to load stages in CLI menu
- Exposed 'View Logs' commands on CLI and CLI gui
- Added minimum timeout of 5 seconds for `CohortIdentificationConfigurationSource`
- 'View Logs' tree view now accessible for CacheProgress objects
- Added query/result tabs to CLI GUI Sql editor
- Console GUI now shows important information (e.g. 'Disabled') in brackets next to items where state is highly important
- Added new command RunSupportingSql
- Console GUI root nodes now offer sensible commands (e.g. create new Catalogue)
- Added Value column to tree views (allows user to quickly see current arguments' values)
- Added 'other' checkbox to 'Create Catalogue by importing a file' (for selecting custom piplelines)
- Command SetExtractionIdentifier now supports changing the linkage identifier for specific ExtractionConfigurations only
- Added new command `AlterTableMakeDistinct`
- Added CLI GUI window for running Pipelines that displays progress
- Added RDMP.Core version number to logs at startup of rdmp cli
- Added graph commands to CLI:
  - ExecuteCommandSetPivot
  - ExecuteCommandSetAxis
  - ExecuteCommandAddDimension


### Fixed

- Fixed CLI database selection UI not using password mask symbol (`*`)
- Fixed CLI GUI message boxes bug with very long messages
- Fixed Custom Metadata template stripping preceeding whitespace in templated lines e.g. `"  - $Name"` (like you might find in a table of contents section of a template)
- Fixed 'Set Global Dle Ignore Pattern' failing the first time it is used by creating a StandardRegex with no/null Pattern
- Fixed order of branches in CLI gui tree
- Fixed importing filter containers not saving Operation (AND/OR)
- Fixed right click menu not showing when right clicking after selecting multiple objects
- Fixed some delete commands not updating the UI until refreshed (e.g. disassociating a [Catalogue] from a [LoadMetadata])
- Fixed text on disassociating a [Catalogue] from a [LoadMetadata]
- Fixed sort order not being respected in cohort summary screen
- Fixed DQE graph when data has dates before the year 1,000
- Fixed `ExecuteCommandCreateNewCatalogueByImportingFile` when using blank constructor and from CLI GUI
- Fixed extraction UI showing "WaitingForSQLServer" when DBMS might not be (now says "WaitingForDatabase").
- Fixed bug where some UI tabs would not update when changes were made to child objects (e.g. deleting a dataset from an extraction using another window in the client)
- Fixed support for UNC paths in SupportingDocument extraction (e.g. \\myserver\somedir\myfile.txt)
- Fixed not being able to add `Pipeline` objects to Sessions

### Dependencies

- Bump System.Drawing.Common from 5.0.0 to 5.0.2
- Bump Moq from 4.16.0 to 4.16.1
- Bump Microsoft.NET.Test.Sdk from 16.8.3 to 16.9.4
- Bump NLog from 4.7.7 to 4.7.10
- Bump SecurityCodeScan.VS2019 from 5.0.0 to 5.1.0
- Bump Newtonsoft.Json from 12.0.3 to 13.0.1
- Bump YamlDotNet from 9.1.4 to 11.1.1
- Bump NUnit from 3.13.1 to 3.13.2

## [4.2.4] - 2021-02-05

- Added CLI commands for viewing/changing `UserSettings` e.g. AllowIdentifiableExtractions
- Added user setting `ShowPipelineCompletedPopup` for always popping a modal dialog on completion of a pipeline execution in the GUI client (e.g. committing a cohort)
- Added new flexible file/directory extraction component `SimpleFileExtractor`

### Changed

- Globals tickbox can now be checked even when there are no explicit files (this allows implicit files e.g. `SimpleFileExtractor` to still run)

### Fixed 

- Fixed MySql backup trigger implementation not updating validTo on the new row entering the table on UPDATE operations

## [4.2.3] - 2021-02-01

### Fixed 

- Fixed rare threading issue with tree representations of Lookups
- Fixed proxy objects context menus not functioning correctly since 4.2.0 (e.g. Catalogues associated with a load) for some commands

### Dependencies

- Bump NUnit from 3.13.0 to 3.13.1

## [4.2.2] - 2021-01-28

### Added

- Added `patch` command to rdmp CLI e.g. `./rdmp patch -b`
- Added ProjectName to ExtractionConfiguration objects visualisation in Find / Select popups

### Fixed

- Fixed erroneous warning where some characters were wrongly reported as illegal e.g. '#' in Filter names 
- Fixed RemoteDatabaseAttacher not logging table name (only database)

### Changed

- Metadata report now lists Catalogues in alphabetical order
- Changed hierarchy multiple parents state to be a Warning instead of an Error

### Dependencies

- Bump Moq from 4.15.2 to 4.16.0
- Bump YamlDotNet from 9.1.1 to 9.1.4
- Bump NLog from 4.7.6 to 4.7.7
- Bump SSH.NET from 2020.0.0 to 2020.0.1

## [4.2.1] - 2021-01-13

### Added

- Choose Load Directory on DLE now shows old value during editing
- Added property suggestions when using ExecuteCommandSet with an incorrect property name
- Added the ability to drag and drop aggregates into other CohortIdentificationConfigurations to import
- Added ColumnDropper that allows a user to specify the columns that should not be extracted in the pipeline.
- Added Favourite/UnFavourite to right click context menus
- CachingHost now logs the state of the CacheProgress being executed first thing on start
- Home screen now supports right click context menu, drag and drop etc
- Added 'Sessions'.  These are tree collection windows similar to Favourites but with a user defined name and limited duration (until closed)

### Fixed

- Fixed startup error when user enters a corrupt connection string for platform database locations.  This bug affected syntactically invalid (malformed) connection strings (i.e. not simply connection strings that point to non existant databases)
- Fixed various issues in ColumnSwapper
  - If input table contains nulls these are now passed through unchanged
  - If mapping table contains nulls these are ignored (and not used to map input nulls)
  - If input table column is of a different Type than the database table a suitable Type conversion is applied
- Data load engine logging checks are better able to repair issues with missing logging server IDs / logging tasks
- Better support for abort/cancel in
  - RemoteTableAttacher
  - ExcelAttacher
  - KVPAttacher
  - RemoteDatabaseAttacher
- Fixed View Inserts/Updates dialog when using non SqlServer DBMS (e.g. MySql)
- Fixed various layout and performance issues with RDMP console GUI.
- Fixed `rdmp cmd` loop exiting when commands entered result in error.
- Fixed autocomplete in `rdmp cmd` mode and enabled for Linux
- Fixed right click context menu being built twice on right click a new node (once for selection and once for right click)

### Changed

- Added timeout of 10 minutes (previously 30 seconds) for counting unique patient identifiers while writing metadata for extractions
- Choose Load Directory now lets you specify invalid directories e.g. when building a load on one computer designed to run on separate computer with an isolated file system.
- Reinvented Console Gui to more closely resemble the windows client

### Dependencies

- Bump SSH.NET from 2016.1.0 to 2020.0.0

## [4.2.0] - 2020-10-19

### Fixed

- Reduced memory overhead during refreshes
- Fixed various graphical/performance issues when running in VDI environments with limited CPU
- Fixed missing scrollbars in Explicit Column Typing user interface
- Fixed various errors that could occur when a [Catalogue] referenced by an extraction is deleted outside of RDMP (e.g. by truncating the database table(s))

### Added

- Support for importing WHERE logic into extraction datasets from other configurations or cohort builder configurations
- Pipeline ID and Name now recorded in logs for Data Extractions
- Added support for viewing extraction logs in tree form (for a given ExtractionConfiguration)
- Added `AllowIdentifiableExtractions` user setting.  Enabling this prevents RDMP reporting an error state when cohorts are created that have the same private and release ID fields.
- Added GoTo from extraction/cohort building filters to the parent Catalogue level filter and vice versa
- Added ability to suppress [LoadMetadata] triggers
- Added ability for Plugins to store custom information about objects in the RDMP Catalogue platform database
- Added IgnoreColumns setting for DLE to ignore specific columns in the final table completely (not created in RAW/STAGING and not migrated)

### Changed

- CLI tools now built for .Net Core 3.1 since 2.2 has reached EOL

## [4.1.9] - 2020-09-17

### Added

- Added ExplicitDateTimeFormat property to flat file attachers and pipeline sources.  Allows custom parsing of dates e.g. where no delimiters exist (e.g. 010120)

## [4.1.8] - 2020-08-17

### Fixed 

- Fixed progress logging still not being allowed to go backwards when logging to database

## [4.1.7] - 2020-08-14

### Changed

- Schema names (Sql Server) are now wrapped correctly e.g. `[My Cool Schema]`
- Progress logged (e.g. done x of y files) can now go backwards.

### Added

- New command `SetArgument` for easier changing of values of modules (e.g. [PipelineComponent]) from command line
- Support for `DescribeCommand` help text on `NewObject` and other commands that take dynamic argument lists (command line)

## [4.1.6] - 2020-08-04

### Added

- Added 'Save Changes' prompt when closing tabs
- Added Import command for bringing in one or more [CohortIdentificationConfiguration] into an existing container (like Merge / UnMerge but for existing configurations)
- Added checks for LoadProgress dates being in sensible ranges during DLE

### Fixed

- Fixed [bug when parsing lists of ints in CLI](https://github.com/HicServices/RDMP/issues/84)

## [4.1.5] - 2020-07-14

### Added

- Added Merge command, for combining two or more configurations in cohort builder into one
- Added Un Merge command for splitting one cohort builder configuration into multiple seperate ones
- Improved error messages in extraction checking when there are:
  -  2+ columns with the same name
  -  2+ columns with the same location in extraction order
  -  Cohort and dataset are on different servers
- Added ability to search by ID in find dialog

### Changed

- Unhandled Application/Thread exceptions (rare) now show in the top right task bar instead of as a popup dialog

### Fixed

- Fixed lookups, supporting documents etc not appearing in the extractable artifacts tree view of the extraction window when non global.

## [4.1.4] - 2020-07-02

### Added

- Custom Metadata Report now supports looping items in a Catalogue (use `$foreach CatalogueItem` to start and `$end` to end)
- Added help to 'New Project' user interface
- Forward/Backward now includes selection changes in tree collections
- Added support for newline replacement in custom metadata doc templates

### Changed

- Improved usability of selecting multiple datasets in the 'New Project' user interface
- When in multiple selection mode, double clicking a row in the object selection dialog will add it to the selection (previously would close the dialog with the double clicked item as the sole selected item)

### Fixed

- Extractable columns Order field defaults to Max + 1 (previously 1).  This results in new columns appearing last in extracted datasets and prevents Order collisions.
- 'Select Core' columns UI button now works correctly with ProjectSpecific Catalogues (previously the highlighted rows would not change)
- Fixed popup error message showing when deleting an ExtractionConfiguration where one or more datasets are currently being edited (in tabs) 
- Fixed context menu opening error that could occur in cohort builder when datasets are not configured properly (e.g. have too many [IsExtractionIdentifier] columns).
- Fixed alias changes not showing up as 'Differences' in edit dataeset extraction user interface
- Fixed bugs in using GoTo menu of document tabs after a Refresh
- Fixed ALTER context sub menu of TableInfo when Server property is null (or other fundamental connection details cannot be resolved).
- Fixed whitespace only literal strings (e.g. `" "`) on command line causing error while parsing arguments
- Fixed bug with YesNoToAll popups launched from ChecksUI when running as a modal dialogue.
- Fixed bug with user setting 'Show Object Collection On Tab Change' when selecting tabs for objects in CohortBuilder configurations.

## [4.1.3] - 2020-06-15

### Added

- Added `-f` option to CLI (`rdmp.exe -f somefile.yaml`) to run all commands in a file
- Added "Go To" to tab right click context menu (previously only available in collections).
- Private key encryption file location can now be customized per user by setting an environment variable `RDMP_KEY_LOCATION`.  This will override any key file location specified in the RDMP platform database.

### Changed

- Frozen Extraction Configurations folder always appears at the bottom of the branch under Projects
- Improved layout of query building errors in QueryBuilder SQL viewing user interfaces

### Fixed

- Fixed bug in tree ordering when comparing a fixed order node to a non fixed order node.

## [4.1.2] - 2020-06-03

### Added

- Ability to create (Project Specific) Catalogues using the Project collection tree view top menu
- Ability to Enable/Disable many objects at once
- Catalogue icons under a load now show full range of status icons (e.g. internal / project specific)

### Changed

- When a load has only one LoadProgress dropdown no longer shows "All available"
- Double clicking a crashed configuration in cohort builder now shows the error message (previously would edit/expand the object).  Error message still accessible via context menu (as previously).
 
### Fixed

- Fixed Order not being considered 'OutOfSync' on ExtractableColumn
- Fixed changes to Catalogue visibility checkboxes not being persisted
- Fixed object caching system when RDMP user has insufficient permissions to view Change Tracking tables. 
- Fixed UserSettings last column sort order multithreading issue (causing File IO permissions error in rare cases)

## [4.1.1] - 2020-05-11


### Added

- Added ability to pick a folder in Metadata Report UI

### Fixed

- Opening 'Recent' items that have been deleted now prompts to remove from list
- Fixed race conditions updating UI during refresh / dispose of activators

## [4.1.0] - 2020-05-05

### Added

- Added tool strip to tree collection user interfaces
- Added new [PipelineComponent] `SetNull` which detects bad data in a specific column of pipeline data and sets cells matching the `Regex` to null
- Added support for template based metadata extractions ([Catalogue] descriptions etc) 
- Added new property RemoteServerReference to RemoteTableAttacher which centralises server name/database/credentials when creating many attachers that all pull data from the same place
- Added double click to expand tree option for RDMP
- When searching (Ctrl+F), exact matches now appear first
- Added RDMP platform database name (and server) to the window title
- Added Export Plugins command (which saves the currently loaded RDMP plugins to the selected folder)
- Double clicking a dataset in the Extraction user interface opens it for editing (previously you had to right click and select Edit)

### Changed

- CohortBuilder interface has been revamped
- Home screen now follows more consistent user experience and includes recently used items
- Catalogue collection no longer expands when CatalogueFolder changes

### Fixed

- LoadProgress with RemoteTableAttacher now works correctly with DBMS that do not support Sql parameter declarations (Oracle / Postgres)

## [4.0.3] - 2020-02-28

### Added

- Added timestamps to Word Metadata Reports (e.g. when document was created)
- Added icon for HashOnDataRelease
- Added Order column to [Catalogue] Collection tree view
- Added ability to disable the TicketingSystem that controls whether datasets can be released (only applies where one has been configured)
- Added ability to customize extraction directory subfolder names
- Added check for stale extraction records when generating a one off Release Document (i.e. not part of a Release workflow)
- Added clarifiaction on what to do if a table is not found during synchronization
- Refresh now shows 'waiting' cursor while updates take effect
- Creating a [Catalogue] from a CatalogueFolder right click context menu now creates the resulting [Catalogue] in that directory
- Added ability to right click a dataset in an [ExtractionConfiguration] and open the directory into which it was extracted (if it was extracted to disk)
- Added Extraction Category column for columns included in the project extractions
- Added command Import [Catalogue] Item Descriptions accessible from the [CatalogueItem] node menu that imports all descriptions (and other fields) from one [Catalogue] into another.
- Added 'Execute' button on [Catalogue] and Extraction dataset SQL viewing windows.
- 'Show' on collection based tab windows now prompts you to pick which you want to navigate to (previously did nothing)
- Datagrid UI now shows server/database names and DatabaseType
- Running Checks or CheckAll now shows the Checks column (if it isn't already visible)
- Added 'Clear Cache' option for clearing the cache on a single [Catalogue] in a cohort builder configuration (without affecting the cache state of the others)
- Added `FOR UPDATE` to the end of the DLE migration query for MySql server (prevents edge case deadlocks when live table changes during migration)

### Changed

- Datagrid/query syntax errors are now more visible and consistent with other SQL IDEs
- Open / New [Catalogue] no longer closes all toolboxes prior to setting up editing layout
- Bulk Process CatalogueItems now defaults to exact matching (ignoring case)
- Changed MySql adapter from `MySql.Data` to `MySqlConnector` (see [FAnsiSql] version 0.11.1 change notes)

### Fixed

- Fixed bug where broken Lookup configurations could result in DQE not passing checks
- Fixed top menu missing some options on extraction/cohort building graphs (e.g. timeout / retry query)
- Fixed DLE backup trigger creation for old versions of MySql (5.5 and earlier)
- Fixed some forms not getting launched when new objects are created (e.g. Supporting Documents)
- Fixed null reference when cancelling adding a SupportingDocument
- Fixed bug in axis section of graph editor where changing value would result in text box loosing focus
- Fixed ticketing system Reason [for not being able to release a configuration] not being displayed on the ReleaseUI

## [4.0.2] - 2020-01-23

### Fixed

- Fixed stack overflow when trying to edit 'unknown pipelines' in Tables tree view
- Undo/Redo button now changes label as well as icon during use
- Fixed null reference when using command `Reports->Generate...->Metadata Report...`
- Fixed bug in console gui where cancelling a property change (e.g. Description) would result in setting the value to null.

## [4.0.1] - 2019-12-03

### Added

- Ability to generate metadata reports for subset of catalogues (e.g. all catalogues in a folder).
- Cohort Builder build log now lists the [IsExtractionIdentifier] column for each cohort set

### Changed

- Cohort Builder now shows "No Cache" when there is no query cache server configured for a configuration instead of "0/1" (or "0/2" etc)

### Fixed

- Fixed issue using the 'context menu' button on compatible keyboards to access the GoTo menu (sometimes menu would not be expandable)
- Fixed issue where ProjectNumber and Version appeared editable in some tree controls (changes were ignored).  These cells are now correctly readonly.
- Fixed bug in log viewer right click (introduced in 4.0.1 command refactoring)
- TestConnection now shows obfuscated connection string when a connection cannot be established (affects RDMP API users only - not core software)
- Fixed changing join direciton in patient index tables not triggering refresh
- Fixed Data Load Engine RAW server credentials when running RDMP installer with sql user authentication (RAW server entry would be created with Integrated Security)

## [4.0.1-rc3] - 2019-11-25

### Added

- Console gui supports short code searches (e.g. "c", "ti" etc)

### Changed

- Updated to [FAnsiSql] 0.10.13

### Fixed

- Fixed various issues with new CLI gui

## [4.0.1-rc2] - 2019-11-20

### Added

- Added interactive terminal user interface `./rdmp gui`

### Changed

- Cloning an Extraction Configuration no longer expands clone and names the new copy "Clone of [..]" (previously name was a guid)
- Select object dialog now display a maximum of 1000 objects (prioritising your search text)
- Logging tasks are now case insensitive

### Fixed

- Fixed Console input in CLI when running under Linux
- Fixed issue where parallel checks could fail due to UI cross thread access
- Fixed bugs in DLE when loading tables with dodgy column names (e.g. `[My Group by lolz]`)
- 
...

## [4.0.1-rc1] - 2019-11-11

### Added

- Support for PostgreSql databases

### Changed

- Sql Server `..` syntax is no longer used (now uses `.dbo.` - or whatever the table schema is).  Since references can be shared by users the default schema notation is not good idea.
- Cohort Query Bulder will now connect to the database containing the data rather than the users default database when querying data on a single database
- Flat file Attachers now process files in alphabetical order (case insensitive) when Pattern matches multiple files (previously order was arbitrary / OS defined)
- Extraction source now specifies database to connect to when a dataset exists in a single database (previously connected to users default server e.g. master)
- Updated to latest version of [FAnsiSql] (0.10.12) for Postgres support
- 
### Fixed

- Fixed handling of credentials where password is blank (allowed)
- Fixed race condition when there are multiple cohort databases that host cohorts for the same project
- Extracting a dataset using Cross Server extraction source now shows the correct SQL in error message when no records are returned by the linkage

## [3.2.1] - 2019-10-30

### Added

- SET containers ([UNION] / [INTERSECT] / [EXCEPT]) now highlight (as a `Problem`) when they will be ignored (empty) or not applied (when they contain only 1 child)

## Fixed

- Fixed bug generating metadata reports that include Catalogues with orphan [ExtractionInformation] (not mapped to an underlying ColumnInfo)
- Fixed bug in column descriptions pie chart where navigate to CatalogueItem(s) would show all CatalogueItems instead of only those missing descriptions
- Fixed bug in example dataset creation where views (vConditions and vOperations) were not marked IsView

## [3.2.1-rc4] - 2019-10-22

### Added 

- Errors during caching (of cohort builder results) now appear in the results control (previously could generate erro popups)
- Patient Index Tables are no longer allowed to have parameters with the same name (but different values) of tables they are joined against
- Sql Parameters (e.g. `@test_code`) now work properly cross [DBMS] (e.g. MySql / SqlServer) when using a query cache.
- Added menu for inspecting the state of a cohort compiler (view SQL executed, build log, results etc)

### Fixed 

- Fixed ExceptionViewer showing the wrong stack trace under certain circumstances
- Fixed cache usage bug where sql parameters were used in queries (cache would not be used when it should)
- Fixed 'View Dataset Sample' user interface generating the wrong SQL when a patient index table has a column alias (e.g. `SELECT chi,AdmissionDate as fish from MyPatIndexTable`)
- Fixed renaming parameters causing UI to incorrectly ask if you want to save changes

## [3.2.1-rc3] - 2019-10-21

### Fixed 

- Fixed bug in cross server query building when using parameters (@testcode etc)

## [3.2.1-rc2] - 2019-10-18

### Added 

- Added GoTo from cohorts to Extraction Configuration(s)

### Changed

- View ThenVsNow Sql in right click context menu of data extractions is only evaluated when run (improves performance).  This results as the command always being enabled.

### Fixed

- Fixed [bug in cross server query building](https://github.com/HicServices/RDMP/commit/a0c6223d1a7793bde4a67b368ae062e8bec3d960#diff-196fcda7990895e9f656c99602d1972b) (via cache) when joining patient index tables on one server to a main dataset on another

## [3.2.1-rc1] - 2019-10-14

### Added

- Long running processes that previously blocked the UI (e.g. create primary key) now have a small dialog describing task and allowing cancellation.
- Proposed Fix dialog now has standard look and feel of RDMP message boxes (including keywords etc)
- Double clicking an executing task in Cohort Builder now shows cohort build log as well as Exception (if any)

### Changed
 
- Database patching user interface presents clearer information about what version upgrade is occuring and the patches that will be applied.
- Updated to latest version of [FAnsiSql] (0.10.7) for task cancellation
- Data load engine no longer lists dropping columns / anonymising in progress if there are no operations actually being performed (e.g. no ANOTables configured)
- Delete is now disabled for the top level container (e.g. "UNION - Inclusion criteria") of cohort builder configuration

### Fixed

- Database patching user interface no longer suggests restarting if the patching process has failed
- Improved usability of StartupUI when no repository connection strings are not set (previously would report status as 'Broken')
- Fixed bug where `DropTableIfLoadFails` of `ExecuteFullExtractionToDatabaseMSSql` would (under fail conditions) drop the destination table even if the table was created by a previous execution of the same pipeline.
- Fixed bug where adding a [Catalogue] to a cohort set container would create an extra duplicate copy (which would appear under orphans)
- Improved cross server cohort query building (e.g. combining cohort sets on seperate servers / server types)
- Fixed bug in checks dual reporting some errors when clicking on red angry face icons

### Removed

- Generate test data window no longer shows the output folder in Windows Explorer when done

## [3.2.0] - 2019-09-16

### Added

- Patient Index Tables now use the source column datatype for caching columns (as long as there is no transform declared).

## [3.2.0-rc1] - 2019-09-13

### Added

- Right clicking a mispelled word now offers spelling suggestions
- You can now add new datasets to an extraction configuration directly from the "Core" folder in Execute Extraction window (rather than having to go back to the DataExport tree view)
- MDFAttacher now checks for existing mdf/ldf files in the RAW server data directory.  Existing files will trigger a warning.  After the warning an attempt is still made to overwrite the file(s) (as occured previously)
- Tab key now also works for autocomplete in SQL editor windows (previously only Enter worked)
- Orphan cohort sets (do not belong to any Cohort Identification Configuration) now appear under a top level folder in 'Cohort Builder' collection
- Extraction Category can now be changed directly from a CatalogueItem, [ExtractionInformation] 
- Extraction Category can be changed for all columns in a [Catalogue] at once by right clicking the or the CatalogueItemsNode (folder under a Catalogue)
- Right clicking a column allows you to Alter its type e.g. increase the size of a varchar field

### Changed

- Help documentation for objects no longer uses NuDoq library (now faster and more maintainable)
- Extraction source component `ExecuteCrossServerDatasetExtractionSource` now never drops the temporary cohort database (previously it would drop it if it created it and CreateTemporaryDatabaseIfNotExists was true)
- Updated to latest version of [FAnsiSql] (0.10.4) for better Oracle, localization and type estimation
- Dashboards now appear in tree view instead of application tool strip and are searchable
- [CatalogueItem] descriptions pie chart has flags for including internal/project specific etc in its counts
- [CatalogueItem] descriptions pie chart now lets you navigate directly to problem objects rather than showing a data table

### Fixed 
- Deleting an object now clears the selection in tree views (previously selection would become an arbitrary object).
- Fixed bug where adding/moving cohort sets between containers ([INTERSECT]/[UNION]/[EXCEPT]) could result in 2 objects with the same Order in the same container (resulting in ambiguous order of execution).
- Fixed UI bug where selecting an extractable [Catalogue] would hide its extractable (small green e) icon overlay
- Fixed bug where deleting a Pinned object would not unpin the object
- Fixed bug where database tables with brackets in the name could break synchronization (these tables are now ignored by RDMP and cannot be imported).
- Fixed bug deleting multiple objects at once when some objects are parents of others (and cause implicit delete).
- Fixed bug with low resolution monitors and the Create New Cohort Wizard
- Fixed bug with low resolution monitors and collections where leading columns could shrink to be no longer visible
- Adding new filters/containers (AND/OR) now correctly expand and highlight the created object in collections
- Fixed AggregateEditorUI could incorrectly offer to save changes even when no changes had been made
- Clonng a Cohort Identification Configuration now preserves custom set container names e.g. "UNION Inclusion Criteria"
- Fixed bug in DataTableUploadDestination where multiple root (DataLoadInfo) logging entries were created for a single large bulk insert 
- Fixed bug in QueryBuilder when there are multiple IsPrimaryExtractionTable tables (Exception thrown was NullReferenceException instead of QueryBuilderException)
- Fixed bug in generating FROM SQL when there are circular [JoinInfo] configured between tables used in the query
- Fixed bug where closing the server/database selection dialog with the X instead of cancel could cause error messages (e.g. in Bulk Import TableInfos)
- Fixed bug where searching for "Pipeline" or "Pipe" did not show all pipelines
- Fixed bug caching patient index tables (cohort creation) when there are multiple tables being joined in the query.
- Fixed error when logging very large (over 4000 characters) to the RDMP logging database

### Removed
- Cohort sets no longer appear under Catalogues (Find / GoTo now open the parent cohort identification configuration)
- Removed OnlyUseOldDateTimes option on DataTableUploadDestination as it didn't actually do anything ([DBMS] type decisions are handled in a standard way by FAnsiSql)

## [3.1.0] - 2019-07-31

### Added

- Cohort sets with HAVING sql now support 'View Dataset Sample' (of matched records)
- Added new property IsView to TableInfo
- Added GoTo menu item Catalogue=>TableInfo
- Added user setting for skipping Cohort Creation wizard
- MDFAttacher emits more messages when looking up location on disk to copy MDF file to.
- Added menu option to set [IsExtractionIdentifier] on a [Catalogue] without having to open ExtractionInformations directly
- Added the ability to set custom number of patients / rows per dataset when creating example datasets (from command line or when setting up client)
- FlatFileAttacher now issues a warning if TableToLoad isn't one of the tables loaded by the currently executing load (previously it would just say 'table x wasn't found in RAW')
- Added (initially hidden) column Order to cohort query builder to help debugging any issues with order of display

### Changed

- Attempting to generate a graph from a query that returns more than 1,000,000 cells now asks for confirmation.
- Updated to latest version of [FAnsiSql] (0.9.4) for better Oracle support
- Oracle extraction commands no longer generate parameters (e.g. @projectNumber).  Previously invalid SQL was generated.
- Improved layout of message boxes and link highlighting
- Add (Copy Of) cohort set no longer complains about creating a copy of one already in the cohort builder configuration
- Extraction destination property CleanExtractionFolderBeforeExtraction now defaults to false (i.e. do not delete the contents of the extraction directory before extracting)
- Extraction destination property CleanExtractionFolderBeforeExtraction is now implemented in the Checks phase of the component lifecycle rather than on reciept of first batch of records (this prevents accidentally deleting files produced by upstream components)
- 
### Fixed 
- Fixed bug in [Catalogue] validation setup window (DQE Validation Rules) which resulted in changes not being saved if it had been refreshed after initially loading
- Fixed scrollbars not appearing in [Catalogue] validation setup window when lots of validation rules are applied to a single column
- Type text dialog prompt now resizes correctly and has a display limit of 20,000 characters for messages
- Fixed bug that prevented exiting if the RDMP directory (in user's application data folder) was deleted while the program was running
- Fixed bug where CatalogueItems created when importing Oracle tables had database qualifiers in the name e.g. "CHI" (including the double quotes)
- Fixed bug where deleting a Filter from a cohort set in a Cohort Identification Query could result in the display order changing to alphabetical (until tab was refreshed).
- Fixed obscure bug in plugins implementing the `ICustomUI` interface when returning a new object in `GetFinalStateOfUnderlyingObject` that resulted in the UI showing a stale version of the object
- Connecting to a non existant server in ServerDatabaseTableSelector now shows the Exception in the RAG icon (previously just showed empty database list)
 
- Fixed bug where adding/removing a column in Aggregate Editor would would reset the Name/Description if there were unsaved changes (to Name/Description)
- Fixed bug where example datasets created would have the text value "NULL" instead of db nulls (only affected initial install/setup datasets)

## [3.0.16-rc2] - 2019-07-17

### Added 

- Example data generated on install can now be given a seed (allows for reproducibility)
- Creating a Query Caching server for an cohort identification AggregateConfiguration now asks you if you want to set it as the default QueryCaching server (if there isn't already one)
- Double clicking a row in SQL query editor user interfaces now shows text summary of the row
- DLE load logs tree view now supports double clicking on messages/errors to see summary
- All RDMP platform objects now have icons even if not visible in the UI (this affects the objects documentation file generation)
- MetadataReport now supports generating data for Catalogues with no extractable columns

### Changed

- Updated to latest version of BadMedicine (0.1.5)
- Improved error message shown when attempting to delete a used patient index table (now lists the users)
- System no longer auto selects objects when there is only 1 option (e.g. when user starts a Release when there is only one [Project] in the system).  This previously created an inconsistent user experience.
- Dita extraction checks no longer propose deleting non dita files in the output directory
- Improved Find (Ctrl+F) dialog layout and added shortcut codes (e.g. typing "c Bob" will return all Catalogues containing the word "Bob")
- Message boxes now display a limit of 20,000 characters (full text can still be accessed by the copy to clipboard button).
- DLE Debug options (e.g. Skip migrating RAW=>STAGING) now appear as a drop down with more descriptive titles (e.g. StopAfterRAW)
 
### Fixed 

- Fixed bug when cloning a Pipeline called "Bob" when there was already an existing Pipeline called "Bob (Clone)"
- Fixed validation issue in some user interfaces of INamed classes (e.g. Catalogue) where all properties were checked for illegal characters instead of just the Name
- Fixed image scaling in Metadata reports to 100% (previously 133%)
- Governance report now properly escapes newlines and quotes in [Catalogue] descriptions when outputting as CSV
- Fixed bug in Plugin code generator for tables with a Name property (previously incorrect C# code was generated)
- Fixed bug in SQL query editor user interface when the query returned a table that included binary columns with large amounts of data in
- Clicking a collection button or using GoTo/Show now correctly pops the relevant collection if it is set to auto dock (pinned).
- Application title bar now correctly updates after loading a tab (previously it was left with the caption "Loading...")
- Un Pinning in a collection using X now correctly maintains tree selection (consistent with the context menu Tree=>UnPin)
- Fixed display order of cohort sets in Cohort Query Builder to correctly match the compiler (previously the tree view order was misleading)

## [3.0.16-rc] - 2019-07-08

### Added 

- Forward/backward navigation in LogViewer now preserves text filters / TOP X
- Added the ability to create example datasets and configurations/projects etc during installation / startup
- Objects with names containing problematic characters (e.g. \ ") are highlighted red
- New right click context menu GoTo shows related objects e.g. which ExtractionConfiguration(s) a [Catalogue] has been used in
- Heatmap hover tool tip now shows more information about the cell value
- 'Other Pipelines' (unknown use case) can now be edited by double clicking.  This prompts user to pick a use case to edit them under
- Creating a Catalogue/TableInfo by importing a file now lets you rename the table after it has been created
- Added new DLE module ExecuteSqlFileRuntimeTask which runs the SQL stored in the RDMP platform database (rather than relying on an sql file on disk like ExecuteSqlFileRuntimeTask)
- RDMP platform database schemas no longer require 100% matching to models.  This allows limited backwards compatibility between minor versions of RDMP in which new fields are added to the database.

### Changed

- Updated to latest version of [BadMedicine] (0.0.1.2)
- Updated to latest version of [FAnsiSql] (0.9.2)
- File=>New now launches modal dialog instead of dropdown menu
- [Project] objects can now be sorted (previously they always appeared alphabetically)
- [Project] creation UI now shows duplicate ProjectNumbers as a Warning instead of an Error allowing users to create 2+ Projects with shared cohorts
- Disabled objects in tree views now appear greyed out instead of red
- Improved message shown when cohorts with null descriptions are preventing cohort importing
- Attempting to deleting an Extractable [Catalogue] no longer shows an error and instead asks if you want to make it non extractable (then delete)
- xmldoc are now shipped inside SourceCodeForSelfAwareness.zip (instead of side by side with the binary).  This avoids an issue where [Squirrel drops xmldoc files](https://github.com/Squirrel/Squirrel.Windows/issues/1323)

### Fixed 

- Fixed bug in CLI (rdmp.exe) where yaml settings would override command line values for connection strings to platform databases
- Disabled smiley controls now render in greyscale
- Fixed bug in Aggregate graphs which included a PIVOT on columns containing values with leading whitespace
- Fixed crash bug in UI responsible for picking the DLE load folder that could occur when when xmldocs are missing
- Fixed bug resolving Plugin dll dependencies where dependencies would only be resolved correctly the first time they were loaded into the AppDomain
- Fixed Culture (e.g. en-us) not being passed correctly in DelimitedFlatFileAttacher
- Fixed bug where Updater would show older versions of RDMP as installable 'updates'

[Unreleased]: https://github.com/HicServices/RDMP/compare/v8.1.0...develop
[8.1.0]: https://github.com/HicServices/RDMP/compare/v8.0.7...v8.1.0
[8.0.7]: https://github.com/HicServices/RDMP/compare/v8.0.6...v8.0.7
[8.0.6]: https://github.com/HicServices/RDMP/compare/v8.0.5...v8.0.6
[8.0.5]: https://github.com/HicServices/RDMP/compare/v8.0.4...v8.0.5
[8.0.4]: https://github.com/HicServices/RDMP/compare/v8.0.3...v8.0.4
[8.0.3]: https://github.com/HicServices/RDMP/compare/v8.0.2...v8.0.3
[8.0.2]: https://github.com/HicServices/RDMP/compare/v8.0.1...v8.0.2
[8.0.1]: https://github.com/HicServices/RDMP/compare/v8.0.0...v8.0.1
[8.0.0]: https://github.com/HicServices/RDMP/compare/v7.0.20...v8.0.0
[7.0.20]: https://github.com/HicServices/RDMP/compare/v7.0.19...v7.0.20
[7.0.19]: https://github.com/HicServices/RDMP/compare/v7.0.18...v7.0.19
[7.0.18]: https://github.com/HicServices/RDMP/compare/v7.0.17...v7.0.18
[7.0.17]: https://github.com/HicServices/RDMP/compare/v7.0.16...v7.0.17
[7.0.16]: https://github.com/HicServices/RDMP/compare/v7.0.15...v7.0.16
[7.0.15]: https://github.com/HicServices/RDMP/compare/v7.0.14...v7.0.15
[7.0.14]: https://github.com/HicServices/RDMP/compare/v7.0.13...v7.0.14
[7.0.13]: https://github.com/HicServices/RDMP/compare/v7.0.12...v7.0.13
[7.0.12]: https://github.com/HicServices/RDMP/compare/v7.0.11...v7.0.12
[7.0.11]: https://github.com/HicServices/RDMP/compare/v7.0.10...v7.0.11
[7.0.10]: https://github.com/HicServices/RDMP/compare/v7.0.9...v7.0.10
[7.0.9]: https://github.com/HicServices/RDMP/compare/v7.0.8...v7.0.9
[7.0.8]: https://github.com/HicServices/RDMP/compare/v7.0.7...v7.0.8
[7.0.7]: https://github.com/HicServices/RDMP/compare/v7.0.6...v7.0.7
[7.0.6]: https://github.com/HicServices/RDMP/compare/v7.0.5...v7.0.6
[7.0.5]: https://github.com/HicServices/RDMP/compare/v7.0.4...v7.0.5
[7.0.4]: https://github.com/HicServices/RDMP/compare/v7.0.3...v7.0.4
[7.0.3]: https://github.com/HicServices/RDMP/compare/v7.0.2...v7.0.3
[7.0.2]: https://github.com/HicServices/RDMP/compare/v7.0.1...v7.0.2
[7.0.1]: https://github.com/HicServices/RDMP/compare/v7.0.0...v7.0.1
[7.0.0]: https://github.com/HicServices/RDMP/compare/v6.0.2...v7.0.0
[6.0.2]: https://github.com/HicServices/RDMP/compare/v6.0.1...v6.0.2
[6.0.1]: https://github.com/HicServices/RDMP/compare/v6.0.0...v6.0.1
[6.0.0]: https://github.com/HicServices/RDMP/compare/v5.0.3...v6.0.0
[5.0.3]: https://github.com/HicServices/RDMP/compare/v5.0.2...v5.0.3
[5.0.2]: https://github.com/HicServices/RDMP/compare/v5.0.1...v5.0.2
[5.0.1]: https://github.com/HicServices/RDMP/compare/v5.0.0...v5.0.1
[5.0.0]: https://github.com/HicServices/RDMP/compare/v4.2.4...v5.0.0
[4.2.4]: https://github.com/HicServices/RDMP/compare/v4.2.3...v4.2.4
[4.2.3]: https://github.com/HicServices/RDMP/compare/v4.2.2...v4.2.3
[4.2.2]: https://github.com/HicServices/RDMP/compare/v4.2.1...v4.2.2
[4.2.1]: https://github.com/HicServices/RDMP/compare/v4.2.0...v4.2.1
[4.2.0]: https://github.com/HicServices/RDMP/compare/v4.1.9...v4.2.0
[4.1.9]: https://github.com/HicServices/RDMP/compare/v4.1.8...v4.1.9
[4.1.8]: https://github.com/HicServices/RDMP/compare/v4.1.7...v4.1.8
[4.1.7]: https://github.com/HicServices/RDMP/compare/v4.1.6...v4.1.7
[4.1.6]: https://github.com/HicServices/RDMP/compare/v4.1.5...v4.1.6
[4.1.5]: https://github.com/HicServices/RDMP/compare/v4.1.4...v4.1.5
[4.1.4]: https://github.com/HicServices/RDMP/compare/v4.1.3...v4.1.4
[4.1.3]: https://github.com/HicServices/RDMP/compare/v4.1.2...v4.1.3
[4.1.2]: https://github.com/HicServices/RDMP/compare/v4.1.1...v4.1.2
[4.1.1]: https://github.com/HicServices/RDMP/compare/v4.1.0...v4.1.1
[4.1.0]: https://github.com/HicServices/RDMP/compare/v4.0.3...v4.1.0
[4.0.3]: https://github.com/HicServices/RDMP/compare/v4.0.2...v4.0.3
[4.0.2]: https://github.com/HicServices/RDMP/compare/v4.0.1...v4.0.2
[4.0.1]: https://github.com/HicServices/RDMP/compare/v4.0.1-rc3...v4.0.1
[4.0.1-rc3]: https://github.com/HicServices/RDMP/compare/v4.0.1-rc2...v4.0.1-rc3
[4.0.1-rc2]: https://github.com/HicServices/RDMP/compare/v4.0.1-rc1...v4.0.1-rc2
[4.0.1-rc1]: https://github.com/HicServices/RDMP/compare/v3.2.1...v4.0.1-rc1
[3.2.1]: https://github.com/HicServices/RDMP/compare/v3.2.1-rc4...v3.2.1
[3.2.1-rc4]: https://github.com/HicServices/RDMP/compare/v3.2.1-rc3...v3.2.1-rc4
[3.2.1-rc3]: https://github.com/HicServices/RDMP/compare/v3.2.1-rc2...v3.2.1-rc3
[3.2.1-rc2]: https://github.com/HicServices/RDMP/compare/3.2.1-rc1...v3.2.1-rc2
[3.2.1-rc1]: https://github.com/HicServices/RDMP/compare/3.2.0...3.2.1-rc1
[3.2.0]: https://github.com/HicServices/RDMP/compare/v3.2.0-rc1...3.2.0
[3.2.0-rc1]: https://github.com/HicServices/RDMP/compare/3.1.0...v3.2.0-rc1
[3.1.0]: https://github.com/HicServices/RDMP/compare/v3.0.16-rc2...3.1.0
[3.0.16-rc2]: https://github.com/HicServices/RDMP/compare/v3.0.16-rc...v3.0.16-rc2
[3.0.16-rc]: https://github.com/HicServices/RDMP/compare/v3.0.15...v3.0.16-rc
[FAnsiSql]: https://github.com/HicServices/FAnsiSql/
[BadMedicine]: https://github.com/HicServices/BadMedicine/

[ExtractionProgress]: ./Documentation/CodeTutorials/Glossary.md#ExtractionProgress
[DBMS]: ./Documentation/CodeTutorials/Glossary.md#DBMS
[UNION]: ./Documentation/CodeTutorials/Glossary.md#UNION
[INTERSECT]: ./Documentation/CodeTutorials/Glossary.md#INTERSECT
[EXCEPT]: ./Documentation/CodeTutorials/Glossary.md#EXCEPT
[IsExtractionIdentifier]: ./Documentation/CodeTutorials/Glossary.md#IsExtractionIdentifier
[DataAccessCredentials]: ./Documentation/CodeTutorials/Glossary.md#DataAccessCredentials
[Catalogue]: ./Documentation/CodeTutorials/Glossary.md#Catalogue
[SupportingDocument]: ./Documentation/CodeTutorials/Glossary.md#SupportingDocument
[TableInfo]: ./Documentation/CodeTutorials/Glossary.md#TableInfo

[ExtractionConfiguration]: ./Documentation/CodeTutorials/Glossary.md#ExtractionConfiguration
[Project]: ./Documentation/CodeTutorials/Glossary.md#Project

[CatalogueItem]: ./Documentation/CodeTutorials/Glossary.md#CatalogueItem
[ExtractionInformation]: ./Documentation/CodeTutorials/Glossary.md#ExtractionInformation
[ColumnInfo]: ./Documentation/CodeTutorials/Glossary.md#ColumnInfo
[CacheProgress]: ./Documentation/CodeTutorials/Glossary.md#CacheProgress

[JoinInfo]: ./Documentation/CodeTutorials/Glossary.md#JoinInfo
[AggregateConfiguration]: ./Documentation/CodeTutorials/Glossary.md#AggregateConfiguration
[PipelineComponent]: ./Documentation/CodeTutorials/Glossary.md#PipelineComponent
[Pipeline]: ./Documentation/CodeTutorials/Glossary.md#Pipeline
[Pipelines]: ./Documentation/CodeTutorials/Glossary.md#Pipeline

[Lookup]: ./Documentation/CodeTutorials/Glossary.md#Lookup
[CohortIdentificationConfiguration]: ./Documentation/CodeTutorials/Glossary.md#CohortIdentificationConfiguration
[LoadMetadata]: ./Documentation/CodeTutorials/Glossary.md#LoadMetadata
[ExtractableCohort]: ./Documentation/CodeTutorials/Glossary.md#ExtractableCohort
[CohortAggregateContainer]: ./Documentation/CodeTutorials/Glossary.md#CohortAggregateContainer
[ExtractionFilter]: ./Documentation/CodeTutorials/Glossary.md#ExtractionFilter
[MigrateUsages]: https://github.com/HicServices/RDMP/pull/666
[ExternalDatabaseServer]: ./Documentation/CodeTutorials/Glossary.md#ExternalDatabaseServer
[RemoteDatabaseAttacher]: ./Rdmp.Core/DataLoad/Modules/Attachers/RemoteDatabaseAttacher.cs<|MERGE_RESOLUTION|>--- conflicted
+++ resolved
@@ -6,15 +6,10 @@
 The format is based on [Keep a Changelog](https://keepachangelog.com/en/1.0.0/),
 and this project adheres to [Semantic Versioning](https://semver.org/spec/v2.0.0.html).
 
-<<<<<<< HEAD
 ## [8.2.2] - Unreleased
 
 - Fix Project Creation UI issue
-=======
-## Unreleased
-
 - Fix issue with whitespace confusing encryption key paths
->>>>>>> d84b5392
 
 ## [8.2.1] - 2024-07-18
 
