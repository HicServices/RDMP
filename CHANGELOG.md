--- conflicted
+++ resolved
@@ -7,17 +7,13 @@
 The format is based on [Keep a Changelog](https://keepachangelog.com/en/1.0.0/),
 and this project adheres to [Semantic Versioning](https://semver.org/spec/v2.0.0.html).
 
-<<<<<<< HEAD
 ## [8.1.7] - Unreleased
 
 ## Changed
 
 - Fix issue with non-default named PostgreSQL Table Info not being checkable
 
-## [8.1.6] - Unreleased
-=======
 ## [8.1.6] - 2024-05-27
->>>>>>> 659bb256
 
 ## Changed
 
