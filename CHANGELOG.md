# Changelog
All notable changes to this project will be documented in this file.

The format is based on [Keep a Changelog](https://keepachangelog.com/en/1.0.0/),
and this project adheres to [Semantic Versioning](https://semver.org/spec/v2.0.0.html).

## [8.1.5] - 2024-04-03

## Changed

- Migrate from .net7 to .net8
- Add timeout override to remote table selectors
- Extractions now remember the last used pipeline
- Allow for custom .bak file physical locations during data loads
- Add ability to have multiple data loads for a single catalogue
- Allow for Project Specific Catalogues to have multiple extraction identifiers
<<<<<<< HEAD
- Fix issue with notification popups being inaccessable when RDMP is minimised
- Bump coverlet.collector from 6.0.0 to 6.0.1
- Bump svenstaro/upload-release-action from 2.7.0 to 2.9.0 
- Bump Autoupdater.NET.Official from 1.8.4 to 1.8.5 
- Bump CsvHelper from 30.0.1 to 31.0.0
- Bump SSH.NET from 2023.0.1 to 2024.0.0 
- Bump SixLabors.ImageSharp.Drawing from 2.1.0 to 2.1.1 
- Bump MongoDB.Driver from 2.23.1 to 2.24.0
- Bump NUnit from 4.0.1 to 4.1.0 
- Bump FluentFTP from 49.0.1 to 49.0.2 
- Bump YamlDotNet from 15.1.1 to 15.1.2
- Bump SixLabors.ImageSharp from 3.1.2 to 3.1.3
- Bump SixLabors.ImageSharp.Drawing from 2.1.1 to 2.1.2
- Bump HIC.BadMedicine from 1.1.2 to 1.2.0 
- Bump coverlet.collector from 6.0.1 to 6.0.2 
- Bump HIC.FansiSql from 3.2.1 to 3.2.2
- Bump NUnit.Analyzers from 4.0.1 to 4.1.0 
- Bump Terminal.Gui from 1.15.1 to 1.16.0 
- Bump HIC.BadMedicine from 1.2.0 to 1.2.1 
- Bump NPOI from 2.6.2 to 2.7.0 
=======
- Allow for Catalogues with Non-Core extraction categories to be made Project specific
>>>>>>> 4ec0536b


## [8.1.4] - 2024-02-19

## Changed

- Add ability to use Extraction Category with Project Specific Catalogues
- Allow arbitrary MDF files from foreign file systems to work with the MDF Attacher, see [MDFAttacher](Documentation\DataLoadEngine\MDFAttacher.md)
- Update Excel Attacher to read data from arbitrary start points within sheets
- Add Time based filtering of remote table and database attachers

## [8.1.3] - 2024-01-15

### Changed

- Fixed Upgrade path issue for RDMP version 8.0.X
- Fix excessive selection on local file storage settings
- Fix to SMTP Data Load module crashing

## [8.1.2] - 2024-01-09

### Changed

- Add command to dump current platform DB to directory
- Reorder Process Task Enum order to restore old cached process tasks
- Add quickstart instructions
- Add ability to configure and use local file system storage in windows GUI
- Truncate ProgressLog messages that would exceed database varchar limit

## [8.1.1] - 2023-12-01

### Changed

- Improved file transfer (FTP/SFTP/FTPS) support
- Improved Plugin Bundling
- Add ability to bundle UI notifications from plugin pipeline components
- Add ability to use .bak files as data load

## [8.1.0] - 2023-09-19

### Changed

- Refactor build process
- Update Scintilla
- Add LibArchive.Net 0.1.3 for archive reading support
- Batching of progress log writing to improve performance
- Add Begin/End flags for DataTable loads to improve performance of large writes
- Removable default logging server
- Increase Progress Log timeout to account for long db lock queue
- Allow users to clear all settings
- Plugin updates are now installed in the correct place
- Move Terminal.Gui to Core rather than duplicating in both CLI and GUI
- Remove Moq Library in favour of NSubstitute
- Add max message length check when logging notifications to prevent erroneous DB write attempts

## [8.0.7] - 2022-11-22

### Changed

- Substantial new documentation and updates
- Bump System.Threading.AccessControl from 6.0.0 to 7.0.0
- Bump System.Security.Permissions from 6.0.0 to 7.0.0
- Bump Microsoft.NET.Test.Sdk from 17.3.2 to 17.4.0
- Bump System.DirectoryServices.Protocols from 6.0.1 to 7.0.0
- Bump NUnit3TestAdapter from 4.3.0 to 4.3.1
- Bump HIC.BadMedicine from 1.1.1 to 1.1.2
- Bump CsvHelper from 30.0.0 to 30.0.1


## [8.0.6] - 2022-11-08

### Added

- Documentation for custom metadata reports

### Fixed

- Fixed bug selecting metadata report to run on all [Catalogue] in a folder

## [8.0.5] - 2022-11-04

### Fixed

- Fixed right clicking in empty space of a collection not passing correct object to UI Plugins
- Fixed console gui check/execute on engines (DQE, DLE etc) not working with YamlRepository backends [#1468](https://github.com/HicServices/RDMP/issues/1468)
- Fixed bug where some DbDataReader instances were not properly disposed [#1476](https://github.com/HicServices/RDMP/issues/1476)

## [8.0.4] - 2022-10-24

### Added

- Added IgnoreMissingTables setting for [RemoteDatabaseAttacher] which allows you to load only the tables that exist on the remote (and in the load)
- Add overrides for mdf/ldf local paths to MDFAttacher
- Added 'Persistent RAW' setting for [LoadMetadata]

### Fixed

- Fixed capitalization and database type differences resulting in missing tree entries of TableInfos

## [8.0.3] - 2022-10-04

### Fixed

- Fixed `ViewLogs` command not working properly on command line when passed an [ExternalDatabaseServer](logging server) [#1447](https://github.com/HicServices/RDMP/issues/1447)
- Fixed bulk import (existing) tables breaking in some corner cases (e.g. when there are broken [Catalogue] from a previous import)
- Fixed YamlRepository not implementing Release Logs API member
- Fixed issues with YamlRepository loosing stored [DataAccessCredentials] passwords
- Fixed `--help` on command line showing help text twice

## [8.0.2] - 2022-10-03

### Fixed

- Rolled back from broken Terminal.Gui 1.8.2 dependency (breaks Console Sql Editor) - see [#1448](https://github.com/HicServices/RDMP/pull/1448)

## [8.0.1] - 2022-09-30

### Fixed

- Fixed Saved Cohort Save button not enabling when updating server/database or credentials [#1259](https://github.com/HicServices/RDMP/issues/1259)
- Fixed not being able to clear properties on PipelineComponents when Type is an Array of database objects [#1420](https://github.com/HicServices/RDMP/issues/1420)
- Fixed bug with Commit system not refreshing after delete
- Fixed bug with Commit system when working with Plugins that have custom repositories
- Fix deleting ExternalDatabaseServer with YamlRepository not clearing default (e.g. deleting default logging server)
- Fixed stale references in YamlRepository breaking on startup (ServerDefaults.yaml and CredentialsDictionary.yaml) 
- Fixed empty yaml files causing errors (e.g. deleting contents of ServerDefaults.yaml)
- Fixed string encryption on [ExternalDatabaseServer] objects created with YamlRepository


### Added

- Added command line switch `--skip-patching` to prevent running patches and launch the application as normal (can help debugging patch issues) [#1392](https://github.com/HicServices/RDMP/issues/1392)
- Added 'open file' to Console SQL Editor for easier running of .sql files [#1438](https://github.com/HicServices/RDMP/issues/1438)

## [8.0.0] - 2022-09-27

**Contains database patch to add support for Commit system and expanded Folder support**

### Fixed

- Added better error message when there are problems with naming etc of a new cohort being committed [#1408](https://github.com/HicServices/RDMP/issues/1408)
- Fixed null references when Exceptions are surfaced before main UI has loaded
- Fixed a null reference trying to save [TableInfo] objects in application after setting the `Database` field to null.
- Fixed `ViewLogs` command not working from Console Gui

### Added

- Added `SetDefault` command for changing default logging/dqe etc servers from command line
- Added yes/no popup for 'partial matches' when Guessing [CatalogueItem] to [ColumnInfo] mappings (e.g. when remapping metadata layer to a new underlying table) [#1400](https://github.com/HicServices/RDMP/issues/1400)
- Added UI support for changing `UseAliasInsteadOfTransformInGroupByAggregateGraphs` user setting [#1393](https://github.com/HicServices/RDMP/issues/1393)
- Added `DoNotUseHashJoinsForCatalogues` to `ExecuteDatasetExtractionSource` [PipelineComponent] [#1403](https://github.com/HicServices/RDMP/issues/1403)
- Iteratve extractions ([ExtractionProgress]) now have more warnings during checking [#1395](https://github.com/HicServices/RDMP/issues/1395) _(All errors can be suppressed in UserSettings)_
  - Attempting to release a dataset before all batches have been extracted now results in R015
  - If a batch resume is being performed and the previous extraction audit does not contain the same cohort you will get error R017
  - If a batch resume is being performed but no audit can be found then you get error R016


## [7.0.20] - 2022-09-08

### Fixed

- Fixed null reference introduced after new Bitmap dependency refactoring [#1398](https://github.com/HicServices/RDMP/issues/1398)


## [7.0.19] - 2022-09-05

### Fixed

- Fixed a bug inserting into old logging databases


## [7.0.18] - 2022-08-30

### Added
- Added 'Set Description' command to [AggregateConfiguration] context menu
- Template cohort builder aggregates can be dragged onto extraction datasets to import the container tree [#1307](https://github.com/HicServices/RDMP/issues/1307)
- Having a JoinInfo between 2 columns that have different collations is now flagged by ProblemProvider [#1288](https://github.com/HicServices/RDMP/issues/1288)
- Added command `SetExtractionPrimaryKeys` for controlling which columns (if any) will make the primary key when extracting to database [#1335](https://github.com/HicServices/RDMP/issues/1335)
- Added ability to pop out tooltips/problems into modal popup [#1334](https://github.com/HicServices/RDMP/issues/1334)

### Changed
- The 'Core' folder in extraction execution user interface is no longer disabled when empty [#1377](https://github.com/HicServices/RDMP/issues/1377)
- Datasets in extraction UI are no longer expanded by default (i.e. to show Supporting Documents/Sql) [#1264](https://github.com/HicServices/RDMP/issues/1264)
- Removed restriction preventing [Lookup] requiring all foreign key columns being from the same table [#1331](https://github.com/HicServices/RDMP/issues/1307)
- If there are multiple IsPrimaryExtractionTable involved in a query then the one with the IsExtractionIdentifier column (if any) will be picked (previously QueryBuildingException was thrown) [#1365](https://github.com/HicServices/RDMP/issues/1365)

### Fixed

- Running RDMP cli without supplying repository connection details (and after deleting `Databases.yaml`) now results in a specific error message instead of null reference [#1346]https://github.com/HicServices/RDMP/issues/1346
- Fixed Pipeline components who run in threaded but call UI methods resulting in unstable UI components [#1357](https://github.com/HicServices/RDMP/issues/1357)
- Fixed deleting an [ExtractionConfiguration] with Selective Refresh enabled not removing it from UI [#1375](https://github.com/HicServices/RDMP/issues/1375)
- YamlRepository now saves LoadModuleAssembly binary content as a `.nupkg` file instead of string yaml [#1351](https://github.com/HicServices/RDMP/issues/1351)
- Fixed Console Gui activator 'Select File' dialog having a confusing title of "Directory" [#1282](https://github.com/HicServices/RDMP/issues/1282)


## [7.0.17] - 2022-08-01

### Added

- Icons in 'edit extraction columns' window now shows IsExtractionIdentifier and Extraction Primary Key status [#1312](https://github.com/HicServices/RDMP/issues/1312).

### Fixed

- Fixed Release not working from CLI (Bug introduced in 7.0.16)
- Fixed some old legacy plugins breaking startup if installed

## [7.0.16] - 2022-07-25

- Bugfix release due to build issues in releasing 7.0.15
- Bump YamlDotNet from 11.2.1 to 12.0.0

## [7.0.15] - 2022-07-22

### Added

- Added checkbox for show/hide ProjectSpecific Catalogue columns in extraction configuration UI [#1265](https://github.com/HicServices/RDMP/issues/1265)
- Integration tests and example scripts that can be run using RDMP command line `-f` option
- The `Set` command no longer cares about property capitalization
- Command line engines (e.g. `dle`) now optionally support specifying objects in command notation e.g. `-l "LoadMetadata:Load*Frank"` instead of `-l 1232`

### Fixed

- Fixed multiple calls to Refresh in DataExportPropertyManager causing Exception in extraction checks [#1274](https://github.com/HicServices/RDMP/issues/1274)
- Fixed issues with Advanced column reorder dialog [#1273](https://github.com/HicServices/RDMP/issues/1273)
  - Row size no longer cuts off bottom pixels of column name(s)
  - Multi delete is now supported
  - Pasted column name(s) with spaces e.g. `[my cool col]` now work
- Fixed null reference in extraction checks when extracting a dataset where the original [ExtractionInformation] has been deleted [#1253](https://github.com/HicServices/RDMP/issues/1253)
- Added an error provider message for when too many characters are entered in UIs with databindings [#1268](https://github.com/HicServices/RDMP/issues/1268).
- Fixed running on command line with `-f somefile.yaml` being considered 'interactive' (i.e. RDMP would pause to ask you questions like 'are you sure?')
- Fixed issue where DataTableUploadDestination pipeline component would refuse to load tables (e.g. from CSV) where the column has a full stop in it (e.g. `"mycol."`) [1269](https://github.com/HicServices/RDMP/issues/1269)

## [7.0.14] - 2022-06-27

### Added

- Added 'Run Detached' (run task in subprocess).  Uses [ConsoleControl](https://github.com/dwmkerr/consolecontrol).
- Added toFile option to all CLI 'View Data' commands
- When calling commands on the RDMP command line the 'cmd' verb is now optional e.g. you can now enter just `./rdmp list Catalogue`
- Added `-q` option to suppress console logging.  Allows better piping of commands e.g. to file etc
- ProblemProvider can now detect unquoted dates in parameter values [#1197](https://github.com/HicServices/RDMP/issues/1197)
- Added a `NLog.template.config` file to releases for easily enabling diagnostics logging to disk (NLog logging is still disabled by default for the windows client)
- Performance metrics (refresh time, menu building times) are now passed to NLog logging when enabled in windows client [#1227](https://github.com/HicServices/RDMP/issues/1227)
- Plugin UploadFileUseCase pipeline components can now declare `IPipelineRequirement<IBasicActivateItems>`
- Added ability to link deprecated objects to a new version [#949](https://github.com/HicServices/RDMP/issues/949)
- Deprecate command now supports deprecating multiple objects at once on CLI
- Made "Could not reach cohort..." warning suppressible [#1243](https://github.com/HicServices/RDMP/issues/1243)
- SetUserSetting now works for error codes e.g. `SetUserSetting R011 Success` [#1242](https://github.com/HicServices/RDMP/issues/1242)
- Describe command now shows syntaxes that should be used to satisfy parameters on command line
- Made 'Failed to execute Top 1' error when checking a dataset extraction a user configurable error (i.e. user can now set that to ignore)
- Added a warning for when columns in an [ExtractionConfiguration] are 'text' or 'ntext' [#1255](https://github.com/HicServices/RDMP/issues/1255)

### Changed

- The following console commands have been removed and __are instead now supported with `ViewData` command directly__ e.g. `./rdmp ViewData Catalogue:1`
  - ViewCatalogueData
  - ViewCohortIdentificationConfiguration
  - ViewCohortSample
  - ViewSample
- Removed the DescribeCommand CLI command.  Now you can just use 'Describe' e.g. `./rdmp describe Deprecate`

### Fixed

- Fixed user being able to edit filters of a frozen [ExtractionConfiguration]/[CohortIdentificationConfiguration]
- Fixed bug with `ExecuteCrossServerDatasetExtractionSource` guid table name pattern [#1256](https://github.com/HicServices/RDMP/issues/1256)

## [7.0.13] - 2022-05-30

### Changed

- 'View Aggregate' now explicitly applies an ORDER BY count descending.
- New CatalogueItems are now always marked Core (affects drag and drop and new Catalogue creation) - [#1165](https://github.com/HicServices/RDMP/issues/1165),[#1164](https://github.com/HicServices/RDMP/issues/1164)
- If a Catalogue is defined for a Lookup TableInfo then only Core extractable columns will be released (previously all columns were released) [#692](https://github.com/HicServices/RDMP/issues/692)
- Sql Parameters with no value defined are no longer flagged as Problem by ProblemProvider if they have value sets defined [#1180](https://github.com/HicServices/RDMP/issues/1180)
- CatalogueItems now appear in specific folders by Extraction Category [#1112](https://github.com/HicServices/RDMP/issues/1112).

### Added

- Added tracking of SQL/Datagrid splitter distance in user settings.  This allows users to resize how much SQL vs results they see and automatically persist the change.
- Added `CrashAtEnd` system for DLE that allows Attachers to flag a load as a failure without halting execution [#1157](https://github.com/HicServices/RDMP/issues/1157)
- Added `SimpleTicketingSystem` which simply opens the given URL+ticket [#775](https://github.com/HicServices/RDMP/issues/775)
- Added UserSettings editing UI to Console Gui
- Added ability to suppress tree expansion when opening Cohort Builder configurations
- Added a loading spinner for when find is still searching
- Adding a parameter to a filter now shows its initial value [#1201](https://github.com/HicServices/RDMP/issues/1201)
- ProblemProvider now indicates a problem when no ExtractionDirectory is set on a Project in its directory node [#1254](https://github.com/HicServices/RDMP/issues/1254)

### Removed

- Removed Pin system (anchoring an object to the top of a collection tree).

### Fixed

- Fixed order of Sql Parameters not always being first in tree
- Prevented Find/Select columns showing sort indicator when it is not supported
- Fixed `DistinctStrategy.OrderByAndDistinctInMemory` in batch processing retries [#1194](https://github.com/HicServices/RDMP/issues/1194)
- Fixed GoTo where path includes CatalogueFolder in CLI gui

## [7.0.12] - 2022-05-16

### Added

- Added Error/Warn highlighting in console gui run/check windows
- Added 'RAWTableToLoad' dropdown property to RemoteTableAttacher to prevent mispellings when typing table names - [#1134](https://github.com/HicServices/RDMP/issues/1134)
- Added optional argument to 'ExecuteCommandConfirmLogs' that requires rows were loaded by the DLE to pass
- Added ability to search the UserSettings UI 
- Added a prompt to configure JoinInfos when adding a new table to an existing Catalogue
- Added support for viewing more than 650 columns at once in the RDMP windows client UI

### Fixed

- Empty cohort builder containers are now treated as disabled by query builder when StrictValidationForCohortBuilderContainers is off [#1131](https://github.com/HicServices/RDMP/issues/1131)
- Fixed line numbers being clipped when greater than 99 [#1162](https://github.com/HicServices/RDMP/issues/1162)

### Changed

- Queries generated by RDMP are no longer automatically executed as soon as the SQL view tab is opened.  Users can enable 'AutoRunSqlQueries' under user settings to revert this change.

## [7.0.11] - 2022-05-03

### Added

- Added new command 'RefreshBrokenCohorts' for clearing the 'forbid list' of unreachable cohort sources - [#1094](https://github.com/HicServices/RDMP/issues/1094)
- Added new command 'SetAggregateDimension' for changing the linkage column in cohort builder for an [AggregateConfiguration] - [#1102](https://github.com/HicServices/RDMP/issues/1102)
- Added abilty to skip CIC validation checks when opening the commit cohort dialogue - [#1118](https://github.com/HicServices/RDMP/issues/1118)
- Ability to change cohort table name when using ExecuteCrossServerDatasetExtractionSource - [#1099](https://github.com/HicServices/RDMP/issues/1099)
- Added Success bar to ProgressUI
- Added new user setting Auto Resize Columns which will automatically resize columns within the RDMP interface where it makes sense to. E.g. the execute pipeline window and "checks" ui. More changes to be implemneted over time.

### Changed

- Dll load warnings must now be enabled otherwise the information is reported as Success (see user settings error codes R008 and R009)
- The Choose Cohort command no longer lets you pick deprecated cohorts - [#/1109](https://github.com/HicServices/RDMP/issues/1109)

### Fixed

- Fixed resizing issue on License UI when using very low resolution
- Fixed connection strings dialog 'Save as yaml...' producing invalid entry for 'DataExportConnectionString' - [#1086](https://github.com/HicServices/RDMP/issues/1086)
- Fixed various startup errors when Databases.yaml strings are invalid.
- Fixed bug with the 'unreachable' picturebox icon not being clickable
- Fixed unreachable catalogue database resulting in the Startup form immediately closing
- Fixed being able to drag filters/containers onto API calls in Cohort Builder -[#1101](https://github.com/HicServices/RDMP/issues/1101)
- Fixed regression in 7.0.10 where calling `public void ClearDefault(PermissableDefaults toDelete)` multiple times caused an Exception
- Fixed `ExecuteCrossServerDatasetExtractionSource` to work properly with identifiable extractions - [#1097](https://github.com/HicServices/RDMP/issues/1097)
- Fixed bug in cohort builder where dragging into the Execute button would turn it into an editable dropdown menu [#1098](https://github.com/HicServices/RDMP/issues/1098)
- Fixed RemoteTableAttacher logging only the database name and not the table name in RDMP DLE - [#1110](https://github.com/HicServices/RDMP/issues/1110)
- Fixed a bug in SelectiveRefresh mode where deleting a root container of an aggregate or extractable dataset would result in an error
- Fixed Error bar in ProgressUI not showing when committing a cohort - [#1124](https://github.com/HicServices/RDMP/issues/1124)

## [7.0.10] - 2022-04-25

### Added

- "parameter description" and "property name" have been added to the "set value" option for filters - https://github.com/HicServices/RDMP/issues/1034
- Filter parameter values are now prompted for the user when adding existing filter without known good value sets - https://github.com/HicServices/RDMP/issues/1030
- "Set Parameter Value(s)" option added to filter menus so you can more easily change the parameter values - https://github.com/HicServices/RDMP/issues/1035
- Added 'SelectiveRefresh' user setting
- Add options to create an extraction from a Cohorts right click menu and main userinterface - https://github.com/HicServices/RDMP/issues/1039
- Warnings are now shown if "non core" column are used for an extraction/release - https://github.com/HicServices/RDMP/issues/1024
- Added AlwaysJoinEverything user setting for always forcing joins in CohortBuilder - https://github.com/HicServices/RDMP/issues/1032
- Added UsefulProperty columns back into Find/Select dialog - https://github.com/HicServices/RDMP/issues/1033
- Added Extraction/Release warnings for extractions that contain Internal/Deprecated/SpecialApproval fields - https://github.com/HicServices/RDMP/issues/1024
- Added right click context menu support for console gui
- Cohorts now have right click option "Go To -> Project(s)"

### Fixed

- Fixed bug preventing example datasets being created from the RDMP UI client because checkbox was disabled
- "Exisiting" filter typo corrected - https://github.com/HicServices/RDMP/issues/1029
- Fixed refreshes sometimes changing selection in Data Export tree - https://github.com/HicServices/RDMP/issues/1008


### Changed

- New filters are now highlighted correctly when added to a CIC - https://github.com/HicServices/RDMP/issues/1031
- Creating a new Extracion Configuration will now ask the user for Name, Cohort and Datasets to be included for the extraction - https://github.com/HicServices/RDMP/issues/983
- AllowIdentifiableExtractions is now an ErrorCode so can be set to Success instead of always being Fail or Warning (i.e. to completley ignore it).
- The extractability of columns are no longer saved if a Dataset is removed from an Extraction Configuration - https://github.com/HicServices/RDMP/issues/1023
- "Show Pipeline Completed Popup" now enabled by default - https://github.com/HicServices/RDMP/issues/1069
- Cohorts are now "emphasise" after being commited. If part of one project it will highlight under that project.


## [7.0.9] - 2022-03-29

### Added

- Added command CreateNewCohortFromTable which creates a cohort from a table directly without having to first import it as a [Catalogue]
- Import Catalogue filter now allows selecting multiple filters at once.
- Improved performance of Select objects dialog when there are many objects available to pick from
- Made Select objects dialog filter in the same way as the Find dialog (i.e. support short codes and Type names)
- Ability to select multiple objects at once when adding to a Session
- Ability to find multiple objects at once (ctrl+shift+f)
- Added new pipeline component CohortSampler


### Fixed

- Fixed newlines in CatalogueItem descriptions not being output correctly in docx metadata report
- Fixed iterative data loads run on the CLI throwing and returning non zero when caught up to date with load progress (when running in iterative mode)
- Pipeline component order is now "correct" and will list more important variables at the top rather than at the bottom - https://github.com/HicServices/RDMP/issues/996
- Fixed bug where Pipeline objects could not be deleted from the `Tables (Advanced)` tree
- Removing a datset from an [ExtractionConfiguration] now deletes any extraction specific column changes (i.e. changes are not persisted if the dataset is added back in again)
- Fixed Release button prompting to pick [Project] when clicked in the ExecuteExtractionUI [#963](https://github.com/HicServices/RDMP/issues/963)

### Changed

- Processes wanting to run a Pipeline using the current user interface abstraction layer `IPipelineRunner GetPipelineRunner` must now provide a task description and UI look and feel as a `DialogArgs` argument.

## [7.0.8] - 2022-03-08

### Fixed

- Fixed Startup skipping some plugin dlls during load and enabled multithreading
- Fixed CLI not showing underlying exception when unable to reach platform databases

### Removed

- CSV files with unclosed leading quotes are no longer preserved when using IgnoreQuotes (side effect of updating CsvHelper)

## [7.0.7] - 2022-03-01

*Database Patches Included (enables ExtractionProgress retry)*

### Added
- Added ArchiveTriggerTimeout user setting [#623](https://github.com/HicServices/RDMP/issues/623)
- Support for referencing plugin objects from command line e.g. `./rdmp.exe cmd delete MyPluginClass:2`
- The word 'now' is a valid date when supplied on the command line
- Ability to sort based on Favourite status [#925](https://github.com/HicServices/RDMP/issues/925)
- Added Frozen column to Cohort Builder tree for easier sorting
- Added ability to query an [ExternalDatabaseServer] from the right click context menu [#910](https://github.com/HicServices/RDMP/issues/910)
- Added an overlay @ symbol for filters that have known parameter values configured [#914](https://github.com/HicServices/RDMP/issues/914)
- Added Retry support to [ExtractionProgress]
- Added new CLI options for RDMP installer `--createdatabasetimeout` and `--otherkeywords` for custom auth setups e.g. Azure/Active Directory Authentication etc.

### Fixed
- Fixed closing and changing instance not consulting tabs before closing
- Fixed bug where setting `SuggestedCategory` on a plugin command resulted in it vanishing from context menu
- Fixed bug with AllowEmptyExtractions not working under some situations
- Fixed [Lookup] creation UI creating CatalogueItem with the suffix _Desc even when you ask it not to in prompt
- Fixed layout bug in rule validation configuration UI where rationale tip was cut off [#909](https://github.com/HicServices/RDMP/issues/909)
- Fixed ViewLogs tab not remembering sort order between usages [#902](https://github.com/HicServices/RDMP/issues/902)

### Changed

- Find sorts ties firstly by favourite status (favourite items appear above others)
- Find sorts ties lastly alphabetically (previously by order of ID)
- Default sort order of ViewLogs on first time use is now date order descending [#902](https://github.com/HicServices/RDMP/issues/902)

## [7.0.6] - 2022-01-25

*Database Patch Included (enables ExtractionProgress batching)*

### Added

- Added [ExtractionProgress] for robustly extracting large datasets in multiple smaller executions
- Added ability to export [ExtractableCohort] to CSV file
- Added 'Created From' column to cohort detail page (parses cohorts AuditLog)

### Fixed

- Fixed a bug where ProjectUI would not show cohorts when some cohort sources are unreachable
- Fixed ProgressUI filter hiding global errors on extraction where the whole operation failed and a dataset filter was selected ([888](https://github.com/HicServices/RDMP/issues/888))
- Fixed a rare dll resolving issue that could occur during startup when running the RDMP windows client from outside the current directory (https://github.com/HicServices/RDMP/issues/877)

### Changed

- Changed right click context menu item 'Delete' to say 'Remove' when deleting a chain or relationship object (e.g. cohort usage by a project) ([#887](https://github.com/HicServices/RDMP/issues/887))
- Restricted [Pipelines] shown to only those where all components are compatible with the input objects (previously on context was checked) (https://github.com/HicServices/RDMP/issues/885)
- "Show All/Incompatible Pipelines" option added to Pipelines dropdown to make a simpler user interface
- When committing a cohort through the Cohort Builder the Project will automatically be selected if it already belongs to a single one (https://github.com/HicServices/RDMP/issues/868)
- Removed requirement for filter parameters to have comments to be published (https://github.com/HicServices/RDMP/issues/582)

## [7.0.5] - 2022-01-10

### Added

- Added ability to open extraction directory for an [ExtractionConfiguration]
- Added diagnostic screen logging last executed command (https://github.com/HicServices/RDMP/issues/815)
- Added tooltips for objects in tree views (https://github.com/HicServices/RDMP/issues/819).
- Added custom icon for [CatalogueItem] that represent transforms on the underlying column (https://github.com/HicServices/RDMP/issues/818)
- Added Extraction Primary Keys to Catalogue tooltip
- Added ability to 'View TOP 100' etc samples on [ExtractionInformation] (previously only available on [ColumnInfo] objects)
- Added icon overlays for 'Is Extraction Identifier' and 'Is Extraction Primary Key' (https://github.com/HicServices/RDMP/issues/830)
- Extraction Information for a Catalogue Item now includes "Transforms Data" property (which shows yes/no based on whether it transform the column data)
- Added 'open load directory' command to [Catalogue] context menu
- Added ability to switch between instances of RDMP using the Locations menu
- Added CLI command `ClearQueryCache`
- Added Description capability to prompts. More descriptions to be added (https://github.com/HicServices/RDMP/issues/814)
- Added description to Publish Filter "Select One" dialog (https://github.com/HicServices/RDMP/issues/813)
### Fixed
- Changed to SHIFT+Enter for closing multiline dialogs (https://github.com/HicServices/RDMP/issues/817)
- Fixed bug where configuring dataset didn't show all available tables when listing optional joinable tables (https://github.com/HicServices/RDMP/issues/804)

### Changed
- Updated CatalogueItemUI (https://github.com/HicServices/RDMP/issues/820)
- Fixed bug where cached aggregates were not considered stale even though changes had been made to their patient index table (https://github.com/HicServices/RDMP/issues/849)
- "You only have one object Yes/No" box has been removed in favour of being more consistent for the user (https://github.com/HicServices/RDMP/issues/811)

## [7.0.4] - 2021-12-08

### Added

- Added `RoundFloatsTo` to ExecuteDatasetExtractionFlatFileDestination
- Added new menu item Diagnostics->Restart Application
- Trying to extract an [ExtractionConfiguration] with a cohort that is marked IsDeprecated now fails checks
- Added [MigrateUsages] setting to cohort creation destination pipeline components.  When enabled and creating a new version of an existing cohort then all unreleased [ExtractionConfiguration] using the old (replaced) cohort switch to the new version
- Added an 'All Tasks', 'All Runs' etc commands to View Logs tab menu
- Added ability to filter [Catalogue] in the Find dialog by Internal/Deprecated etc
- Added search and filter compatible controls to [Pipeline] editing dialog
- Added ability to ignore/elevate specific errors in UserSettings
- Enabled Expand/Collapse all when right clicking whitespace in a tree collection
- Added title to graph charts
- Added a user setting for hiding Series in which all cells are 0/null
- Added `IPipelineOptionalRequirement` interface for Plugin Pipeline Components that can optionally make use of Pipeline initialization objects but do not require them to function.
- Support for templating in `ColumnSwapper` when used in an extraction pipeline (e.g. $n for project number)
- Support for specifying `--ConnectionStringsFile somefile.yaml` when starting RDMP (gui client or CLI)
- Added 'Hash On Release' column to initial new Catalogue extractability configuration dialog (https://github.com/HicServices/RDMP/issues/394)

### Fixed

- Fixed [Pipeline] objects showing an ID of 0 in tree collections
- Fixed the 'filters' count column in [Catalogue] tree collection showing edit control when clicked
- Fixed Find not working when searching by ID for [Pipeline] objects
- Prevented showing out dated cohorts when changing Project half way through defining a cohort
- When plugins contain dlls with differing version numbers then the latest dll version is loaded (previously the first encountered was used)
- Fixed bug in Console Gui where edit window showed value set directly instead of passing through Property Setters
- Fixed bug in Console Gui where password properties showed (encrypted) HEX binary value instead of ****
- Fixed Command Line UI showing abstract and interfaces when prompting user to pick a Type
- Fixed `OverrideCommandName` not working for `ExecuteCommandViewLogs` command
- Fixed `View Logs` commands appearing twice in right click context menu for logging servers objects (once on root and once under 'View Logs' submenu)
- Generate Release Document now shows as impossible when Cohort is not defined or unreachable (e.g. if user does not have access to cohort database)
- Fixed bug where selecting a [PipelineComponent] for which help is unavailable would leave the previously selected component's help visible
- Fixed bug with 'Commit Cohort' storing the target cohort database for future clicks
- Fixed a bug where editing a field like `Description` would fire validation on other properties e.g. `Name` which could slow controls down when validation is slow and change events are fired in rapid succession.
- Edit Catalogue window layout updated to allow errors to be seen on the right hand side of inputs (https://github.com/HicServices/RDMP/issues/758)
- Cohort Identification Configuration descriptions box is now easy to read and edit (https://github.com/HicServices/RDMP/issues/755)
- Fixed bug where RDMP would lose focus when "checks" were being run in background resulting in RDMP appearing unresponsive (https://github.com/HicServices/RDMP/issues/747)
- Fixed bug where some words in RDMP would have spaces in the wrong place (e.g. "W HERE") (https://github.com/HicServices/RDMP/issues/752)

### Changed

- Bump System.Drawing.Common from 5.0.2 to 5.0.3
- Bump System.Security.Permissions from 5.0.0 to 6.0.0
- Bump NLog from 4.7.12 to 4.7.13
- Changed to Dock layout for Pipeline editing control (may improve performance on older machines)
- Removed dependency on `System.Drawing.Common` by updating usages to `System.Drawing`
- Increased size of all text fields in [Catalogue] and [CatalogueItem] to `nvarchar(max)` to support long urls etc
- Updated icons to a more modern look. Catalogue Item image no longer has black corner. Green yellow and red smiley faces have been replaced. Cloud API icon replaced (https://github.com/HicServices/RDMP/issues/712)
- Extract to database now checks for explicit table names amongst pre-existing tables on the destination
- Startup no longer reports non dotnet dlls as 'unable to load' (warnings)
- Added Project number to Title Bar (and full project name to tooltip) for Extraction Configurations (https://github.com/HicServices/RDMP/issues/621)
- Root Cohort Identification Configuration will now highlight SET container issues with red highlight (https://github.com/HicServices/RDMP/issues/681)
- "Data Export" has been renamed to "Projects" to be more consistent (https://github.com/HicServices/RDMP/issues/720)
- Corrected layout of "Master Ticket" in New Project dialog (https://github.com/HicServices/RDMP/issues/735)
- Corrected layout of "Create New Lookup" (https://github.com/HicServices/RDMP/issues/730)
- Aligned buttons for Pipeline options (https://github.com/HicServices/RDMP/issues/721)
- Add "clause" (e.g. WHERE) to SQL attribute input to make it clearer what SQL you need to enter (https://github.com/HicServices/RDMP/issues/751)
- User Settings dialog now has a nicer layout (https://github.com/HicServices/RDMP/issues/760)


## [7.0.3] - 2021-11-04

### Fixed

- Fixed bug with ConfirmLogs when running with multiple [CacheProgress]

## [7.0.2] - 2021-11-03

### Fixed

- Fixed 'package downgrade' dependencies issue with `HIC.RDMP.Plugin.UI`
- Fixed log viewer total time display in logs view when task ran for > 24 hours.
- Fixed not implemented Exception when using username/password authentication and viewing [CohortIdentificationConfiguration] SQL
- Fixed missing 'add sql file process task' in DLE load stage right click context menus


### Added

- Console gui context menu now shows compatible commands from plugins
- Added the 'ConfirmLogs' command for verifying if a task is failing (e.g. a DLE run)

### Changed

- When syncing table columns with the database, the full column (including table name) is displayed in the proposed fix (previously only the column name was displayed).
- Bump Terminal.Gui from 1.2.1 to 1.3.1

## [7.0.1] - 2021-10-27

### Changed

- Bump NLog from 4.7.11 to 4.7.12
- Bump Microsoft.NET.Test.Sdk from 16.11.0 to 17.0.0
- [Catalogue] and [CatalogueItem] edit tab now expands to fill free space and allows resizing

### Fixed

- Fixed Null Reference exception when collection tabs are opened twice
- Fixed CohortBuilder 'Execute' showing ExceptionViewer on the wrong Thread

### Added

- Column visibility and size are now persisted in UserSettings

### Removed

- Removed FillsFreeSpace on columns.  User must now manually resize columns as desired

## [7.0.0] - 2021-10-18

### Changed

- IPluginUserInterface is now in `Rdmp.Core` and therefore you can write console gui or dual mode (console and winforms) plugin UIs
- IPluginUserInterface CustomActivate now takes IMapsDirectlyToDatabaseTable allowing custom plugin behaviour for activating any object
- DatasetRaceway chart (depicts multiple datasets along a shared timeline) now ignores outlier values (months with count less than 1000th as many records as the average month)
- Renamed `SelectIMapsDirectlyToDatabaseTableDialog` to `SelectDialog<T>` (now supports any object Type)
- Selected datasets icon now includes all symbols of the Catalogue they represent (e.g. ProjectSpecific, Internal)
- Changed how RDMP treats cohorts where the data has been deleted from the cohort table.  'Broken Cohort' renamed 'Orphan Cohort' and made more stable
- [CohortAggregateContainer] now show up in the find dialog (you can disable this in UserSettings)
- Bump Microsoft.Data.SqlClient from 3.0.0 to 3.0.1
- Checks buttons on the toolbars are now hidden instead of disabled when inapplicable
- Shortened tool tips in top menu bar

### Removed

- IPluginUserInterface can no longer add items to tab menu bars (only context menus)
- Removed some Catalogue context menu items when the Catalogue is an API call
- Adding a Filter from Catalogue no longer opens it up in edit mode after adding
- Command line execution (e.g. `rdmp cmd ...`) no longer supports user interactive calls (e.g. YesNo questions)
- Removed PickOneOrCancelDialog
- Removed RAG smiley from server connection UI.  Now errors are reported 'Connection Failed' text label

### Added
- Added CatalogueFolder column to Select Catalogue dialog
- Added custom metadata report tokens:
  - $Comma (for use with formats that require seperation e.g. JSON when using the `$foreach` operation)
  - $TimeCoverage_ExtractionInformation (the column that provides the time element of a dataset to the DQE e.g. StudyDate)
- Added support for default values in constructors invoked from the command line (previously command line had to specify all arguments.  Now you can skip default ones at the end of the line)
- Added support for deleting multiple objects at once with the delete command (e.g. `rdmp cmd Delete Plugin true` to delete all plugins)
  - Boolean flag at the end is optional and defaults to false (expect to delete only 1 object)
  - Use `rdmp cmd DescribeCommand Delete` for more information
- Added ability to directly query Catalogue/DataExport to Console Gui
- Added extraction check that datasets are not marked `IsInternalDataset`
- Added ability to script multiple tables at once via right click context menu in windows client
- Support for shortcodes in arguments to commands on CLI e.g. `rdmp cmd describe c:11`
- Added new command 'AddPipelineComponent' for use with RDMP command line
- Added ability to filter datasets and selected datasets by Catalogue criteria (e.g. Deprecated, Internal)
- Added Clone, Freeze, Unfreeze and add dataset(s) ExtractionConfiguration commands to command line
- Added support for identifying items by properties on CLI (e.g. list all Catalogues with Folder name containing 'edris')
- Cloning a [CohortIdentificationConfiguration] now opens the clone
- Added ability to remove objects from a UI session
- Added new command ViewCohortSample for viewing a sample or extracting all cohort identifiers (and anonymous mapping) to console/file
- Added the ability to pick which tables to import during Bulk Import TableInfos
- Added CLI command to create DLE load directory hierarchy ('CreateNewLoadDirectory')

### Fixed
- Fixed deleting a parameter value set failing due to a database constraint
- Fixed a bug where changing the server/database name could disable the Create button when selecting a database
- Added the ability to drop onto the Core/Project folders in the 'execute extraction' window
- Fixed a big where Yes/No close popup after running a pipeline in console gui could crash on 'No'
- Fixed deleting source/destination pipeline components directly from tree UI
- Fixed various issues when viewing the DQE results of a run on an empty table
- DatasetRaceway in dashboards now shows 'Table(s) were empty for...' instead of `No DQE Evaluation for...` when the DQE was run but there was no result set
- Added better error message when trying to create a new RDMP platform database into an existing database that already has one set up
- Fixed [CohortAggregateContainer] and filter containers not showing up in Find when explicitly requested
- Fixed deleting an [ExtractionFilter] with many parameter values configured.  Now confirmation message is shown and all objects are deleted together
- Fixed bug saving an [ExtractionInformation] when it is an extraction transform without an alias
- Fixed bug refreshing Data Export tree collection when deleting multiple Projects/Packages at once (deleted objects were still shown)
- Fixed bug dragging filters into Cohort Builder

## [6.0.2] - 2021-08-26

### Changed

- Bump Microsoft.NET.Test.Sdk from 16.10.0 to 16.11.0
- Bump NLog from 4.7.10 to 4.7.11

### Added

- Support for plugin Catalogues in cohort builder.  These allow you to write plugins that call out to arbitrary APIs (e.g. REST etc) from the RDMP cohort builder

### Fixed

- Fixed ExecuteCommandCloneCohortIdentificationConfiguration asking for confirmation when activation layer is non interactive

## [6.0.1] - 2021-08-12

### Added

- Added new command 'Similar' for finding columns that have the same name in other datasets
- Added the ability to Query Catalogue/DataExport databases directly through RDMP
- Support for custom column names in ColumnSwapper that do not match the names of the lookup columns
- Added ScriptTables command for scripting multiple [TableInfo] at once (optionally porting schema to alternate DBMS types).
- Support for nullable value/Enum types in command constructors

### Fixed

- AlterColumnType command now shows as IsImpossible when column is part of a view or table valued function
- Describe command no longer shows relationship properties
- Fixed layout of Bulk Process Catalogue Items in dotnet 5
- Fixed missing dependency in new installations when rendering Charts

## [6.0.0] - 2021-07-28

### Changed

- Upgraded Sql Server library from `System.Data.SqlClient` to `Microsoft.Data.SqlClient`
- `ExecuteCommandAlterColumnType` now automatically alters \_Archive table too without asking for confirmation
- When foreign key values are missing from lookups, the 'Missing' status is now attributed to the `_Desc` field (previously to the foreign key field)
- Changed Console gui DLE / DQE (etc) execution to use ListView instead of TextView
- Referencing an object by name in a script file now returns the latest when there are collisions e.g. "[ExtractableCohort]" would return the latest one (created during the script execution session)
- Bump YamlDotNet from 11.2.0 to 11.2.1
- Bump SecurityCodeScan.VS2019 from 5.1.0 to 5.2.1
- Command 'Set' now shows as Impossible for property 'ID'
- RDMP no longer complains about mixed capitalisation in server names and will connect using the capitalisation of the first encountered.

## Fixed

- Fixed release engine not respecting `-g false` (do not release Globals)
- Fixed column order in DQE results graph sometimes resulting in shifted colors (e.g. Correct appearing in red instead of green)
- Fixed Prediction rules never being run when value being considered is null (DQE).
- Fixed a bug creating a cohort without specifying a Project from the console
- Fixed bug where searching in console gui could be slow or miss keystrokes
- Fixed bug in console gui where GoTo Project or Cohort would not highlight the correct item
- Fixed bug in console gui where delete key was not handled resulting in a loop if errors occurred trying to delete the object
- Removed limit of 500 characters on extraction SQL of columns

### Added

- Added user setting for filtering table load logs where there are 0 inserts,updates and deletes
- Added support for specifying datatype when calling `ExecuteCommandAlterColumnType`
- Pipeline and DLE components with object list arguments now show the previously selected items in the 'Select Object(s)' popup
- Pressing 'delete' key in console gui edit window now offers to set value of property to null
- Editing a foreign key property (e.g. `PivotCategory_ExtractionInformation_ID`) now shows objects rather than asking for an `int` value directly
- Fatal errrors in console gui now get logged by NLog (e.g. to console/file)
- Added user setting `CreateDatabaseTimeout`

### Removed

- Removed check for DataLoadProgress being before OriginDate of a `LoadProgress`

## [5.0.3] - 2021-06-17

- Hotfix extraction/DLE progress UI layout on some Windows configurations

## [5.0.2] - 2021-06-16

### Changed

- Bump YamlDotNet from 11.1.1 to 11.2.0


### Fixed

- Fixed layout of windows client engine progress controls not filling all available screen space

## [5.0.1] - 2021-06-08

### Added

- Added CLI console gui context menu for [LoadMetadata]
- Commit cohort from CohortIdentificationConfiguration now shows crash message Exception on failure
- Added `--usc` flag to `rdmp gui`.  This allows you to specify using the `NetDriver` for Terminal.Gui (an alternative display driver)
- Added optional file argument to `ExecuteAggregateGraph` command (outputs graph data table to the file specified)
- Added ability to select a [DataAccessCredentials] in table/database selector control
- Added TopX and Filter (text) to console view logs
- Added alternative colour scheme to console gui

### Changed

- Changed `ExtractMetadata` template syntax to require `DQE_` and added year/month/day sub components:
  - `$StartDate`, `$EndDate` and `$DateRange` are now `$DQE_StartDate`, $DQE_EndDate and $DQE_DateRange.
  - Added `$DQE_StartYear`,`$DQE_EndYear`,`$DQE_StartMonth`,`$DQE_EndMonth`,`$DQE_StartDay`,`$DQE_EndDay`
  - Added `$DQE_PercentNull` (must be used with a `$foreach CatalogueItem` block)
  - Added TableInfo and ColumnInfo properties (e.g. `$Server`)
  - Added $DQE_CountTotal
- Improved performance of checks user interface (especially when there are a large number of check messages)

### Fixed

- Fixed arguments not showing up under Pipeline components of 'Other' (unknown) pipelines node
- Fixed refresh speed of console gui causing problems with Guacamole
- Fixed Keyboard shortcuts of pipeline engine execution window sharing the same letters
- Fixed bug running rdmp gui (console) with a remote current directory
- Fixed 'View Catalogue Data' command when run on ProjectSpecific Catalogues
- Fixed 'Import ProjectSpecific Catalogue' command not preserving Project choice in configure extractability dialog
- When importing an existing data table into RDMP and cancelling [Catalogue] creation RDMP will prompt you to optionally also delete the [TableInfo]

### Dependencies

- Bump Terminal.Gui from 1.0.0 to 1.1.1
- Bump HIC.FAnsiSql from 1.0.6 to 1.0.7
- Bump Microsoft.NET.Test.Sdk from 16.9.4 to 16.10.0


## [5.0.0] - 2021-05-05

### Changed

- .Net 5.0 for all, instead of Framework 4.6.1+Core 2.2+Standard 2.0 mix
- Query editor autocomplete now uses integrated autocomplete (no icons, better matching)
- Throttled how often spelling is checked in Scintilla controls.
- Changed message about inaccessible cohorts to a warning instead of an error. 
- Collation is now explicitly specified when creating a new cohort source using the wizard (as long as there is a single collation amongst existing ColumnInfo of that type)

### Added

- Added `$foreach Catalogue` option for custom metadata report templates (to allow prefix, suffixes, table of contents etc)
- Added ability to search for objects by ID in console gui
- More detailed logging of Type decisions when extracting to database
- Added ability to cancel ongoing queries in CLI Sql Editor
- Added 'Reset Sql' and 'Clear Sql' buttons to CLI Sql Editor
- Added ability to set custom timeout for queries in CLI Sql Editor
- Added ability to save results of CLI Sql Editor (table) to CSV
- Added view data/aggregate etc on ColumnInfo objects to list of commands accessible from the CLI gui
- Added 'Go To' commands to CLI gui
- Exposed 'Add New Process Task...' to load stages in CLI menu
- Added 'ViewCatalogueData' command for CLI and CLI GUI use
- Better error reporting when item validators crash during validation execution (now includes constraint type, column name and value being validated).
- Added 'Go To' commands to CLI gui
- Exposed 'Add New Process Task...' to load stages in CLI menu
- Exposed 'View Logs' commands on CLI and CLI gui
- Added minimum timeout of 5 seconds for `CohortIdentificationConfigurationSource`
- 'View Logs' tree view now accessible for CacheProgress objects
- Added query/result tabs to CLI GUI Sql editor
- Console GUI now shows important information (e.g. 'Disabled') in brackets next to items where state is highly important
- Added new command RunSupportingSql
- Console GUI root nodes now offer sensible commands (e.g. create new Catalogue)
- Added Value column to tree views (allows user to quickly see current arguments' values)
- Added 'other' checkbox to 'Create Catalogue by importing a file' (for selecting custom piplelines)
- Command SetExtractionIdentifier now supports changing the linkage identifier for specific ExtractionConfigurations only
- Added new command `AlterTableMakeDistinct`
- Added CLI GUI window for running Pipelines that displays progress
- Added RDMP.Core version number to logs at startup of rdmp cli
- Added graph commands to CLI:
  - ExecuteCommandSetPivot
  - ExecuteCommandSetAxis
  - ExecuteCommandAddDimension


### Fixed

- Fixed CLI database selection UI not using password mask symbol (`*`)
- Fixed CLI GUI message boxes bug with very long messages
- Fixed Custom Metadata template stripping preceeding whitespace in templated lines e.g. `"  - $Name"` (like you might find in a table of contents section of a template)
- Fixed 'Set Global Dle Ignore Pattern' failing the first time it is used by creating a StandardRegex with no/null Pattern
- Fixed order of branches in CLI gui tree
- Fixed importing filter containers not saving Operation (AND/OR)
- Fixed right click menu not showing when right clicking after selecting multiple objects
- Fixed some delete commands not updating the UI until refreshed (e.g. disassociating a [Catalogue] from a [LoadMetadata])
- Fixed text on disassociating a [Catalogue] from a [LoadMetadata]
- Fixed sort order not being respected in cohort summary screen
- Fixed DQE graph when data has dates before the year 1,000
- Fixed `ExecuteCommandCreateNewCatalogueByImportingFile` when using blank constructor and from CLI GUI
- Fixed extraction UI showing "WaitingForSQLServer" when DBMS might not be (now says "WaitingForDatabase").
- Fixed bug where some UI tabs would not update when changes were made to child objects (e.g. deleting a dataset from an extraction using another window in the client)
- Fixed support for UNC paths in SupportingDocument extraction (e.g. \\myserver\somedir\myfile.txt)
- Fixed not being able to add `Pipeline` objects to Sessions

### Dependencies

- Bump System.Drawing.Common from 5.0.0 to 5.0.2
- Bump Moq from 4.16.0 to 4.16.1
- Bump Microsoft.NET.Test.Sdk from 16.8.3 to 16.9.4
- Bump NLog from 4.7.7 to 4.7.10
- Bump SecurityCodeScan.VS2019 from 5.0.0 to 5.1.0
- Bump Newtonsoft.Json from 12.0.3 to 13.0.1
- Bump YamlDotNet from 9.1.4 to 11.1.1
- Bump NUnit from 3.13.1 to 3.13.2

## [4.2.4] - 2021-02-05

- Added CLI commands for viewing/changing `UserSettings` e.g. AllowIdentifiableExtractions
- Added user setting `ShowPipelineCompletedPopup` for always popping a modal dialog on completion of a pipeline execution in the GUI client (e.g. committing a cohort)
- Added new flexible file/directory extraction component `SimpleFileExtractor`

### Changed

- Globals tickbox can now be checked even when there are no explicit files (this allows implicit files e.g. `SimpleFileExtractor` to still run)

### Fixed 

- Fixed MySql backup trigger implementation not updating validTo on the new row entering the table on UPDATE operations

## [4.2.3] - 2021-02-01

### Fixed 

- Fixed rare threading issue with tree representations of Lookups
- Fixed proxy objects context menus not functioning correctly since 4.2.0 (e.g. Catalogues associated with a load) for some commands

### Dependencies

- Bump NUnit from 3.13.0 to 3.13.1

## [4.2.2] - 2021-01-28

### Added

- Added `patch` command to rdmp CLI e.g. `./rdmp patch -b`
- Added ProjectName to ExtractionConfiguration objects visualisation in Find / Select popups

### Fixed

- Fixed erroneous warning where some characters were wrongly reported as illegal e.g. '#' in Filter names 
- Fixed RemoteDatabaseAttacher not logging table name (only database)

### Changed

- Metadata report now lists Catalogues in alphabetical order
- Changed hierarchy multiple parents state to be a Warning instead of an Error

### Dependencies

- Bump Moq from 4.15.2 to 4.16.0
- Bump YamlDotNet from 9.1.1 to 9.1.4
- Bump NLog from 4.7.6 to 4.7.7
- Bump SSH.NET from 2020.0.0 to 2020.0.1

## [4.2.1] - 2021-01-13

### Added

- Choose Load Directory on DLE now shows old value during editing
- Added property suggestions when using ExecuteCommandSet with an incorrect property name
- Added the ability to drag and drop aggregates into other CohortIdentificationConfigurations to import
- Added ColumnDropper that allows a user to specify the columns that should not be extracted in the pipeline.
- Added Favourite/UnFavourite to right click context menus
- CachingHost now logs the state of the CacheProgress being executed first thing on start
- Home screen now supports right click context menu, drag and drop etc
- Added 'Sessions'.  These are tree collection windows similar to Favourites but with a user defined name and limited duration (until closed)

### Fixed

- Fixed startup error when user enters a corrupt connection string for platform database locations.  This bug affected syntactically invalid (malformed) connection strings (i.e. not simply connection strings that point to non existant databases)
- Fixed various issues in ColumnSwapper
  - If input table contains nulls these are now passed through unchanged
  - If mapping table contains nulls these are ignored (and not used to map input nulls)
  - If input table column is of a different Type than the database table a suitable Type conversion is applied
- Data load engine logging checks are better able to repair issues with missing logging server IDs / logging tasks
- Better support for abort/cancel in
  - RemoteTableAttacher
  - ExcelAttacher
  - KVPAttacher
  - RemoteDatabaseAttacher
- Fixed View Inserts/Updates dialog when using non SqlServer DBMS (e.g. MySql)
- Fixed various layout and performance issues with RDMP console GUI.
- Fixed `rdmp cmd` loop exiting when commands entered result in error.
- Fixed autocomplete in `rdmp cmd` mode and enabled for Linux
- Fixed right click context menu being built twice on right click a new node (once for selection and once for right click)

### Changed

- Added timeout of 10 minutes (previously 30 seconds) for counting unique patient identifiers while writing metadata for extractions
- Choose Load Directory now lets you specify invalid directories e.g. when building a load on one computer designed to run on separate computer with an isolated file system.
- Reinvented Console Gui to more closely resemble the windows client

### Dependencies

- Bump SSH.NET from 2016.1.0 to 2020.0.0

## [4.2.0] - 2020-10-19

### Fixed

- Reduced memory overhead during refreshes
- Fixed various graphical/performance issues when running in VDI environments with limited CPU
- Fixed missing scrollbars in Explicit Column Typing user interface
- Fixed various errors that could occur when a [Catalogue] referenced by an extraction is deleted outside of RDMP (e.g. by truncating the database table(s))

### Added

- Support for importing WHERE logic into extraction datasets from other configurations or cohort builder configurations
- Pipeline ID and Name now recorded in logs for Data Extractions
- Added support for viewing extraction logs in tree form (for a given ExtractionConfiguration)
- Added `AllowIdentifiableExtractions` user setting.  Enabling this prevents RDMP reporting an error state when cohorts are created that have the same private and release ID fields.
- Added GoTo from extraction/cohort building filters to the parent Catalogue level filter and vice versa
- Added ability to suppress [LoadMetadata] triggers
- Added ability for Plugins to store custom information about objects in the RDMP Catalogue platform database
- Added IgnoreColumns setting for DLE to ignore specific columns in the final table completely (not created in RAW/STAGING and not migrated)

### Changed

- CLI tools now built for .Net Core 3.1 since 2.2 has reached EOL

## [4.1.9] - 2020-09-17

### Added

- Added ExplicitDateTimeFormat property to flat file attachers and pipeline sources.  Allows custom parsing of dates e.g. where no delimiters exist (e.g. 010120)

## [4.1.8] - 2020-08-17

### Fixed 

- Fixed progress logging still not being allowed to go backwards when logging to database

## [4.1.7] - 2020-08-14

### Changed

- Schema names (Sql Server) are now wrapped correctly e.g. `[My Cool Schema]`
- Progress logged (e.g. done x of y files) can now go backwards.

### Added

- New command `SetArgument` for easier changing of values of modules (e.g. [PipelineComponent]) from command line
- Support for `DescribeCommand` help text on `NewObject` and other commands that take dynamic argument lists (command line)

## [4.1.6] - 2020-08-04

### Added

- Added 'Save Changes' prompt when closing tabs
- Added Import command for bringing in one or more [CohortIdentificationConfiguration] into an existing container (like Merge / UnMerge but for existing configurations)
- Added checks for LoadProgress dates being in sensible ranges during DLE

### Fixed

- Fixed [bug when parsing lists of ints in CLI](https://github.com/HicServices/RDMP/issues/84)

## [4.1.5] - 2020-07-14

### Added

- Added Merge command, for combining two or more configurations in cohort builder into one
- Added Un Merge command for splitting one cohort builder configuration into multiple seperate ones
- Improved error messages in extraction checking when there are:
  -  2+ columns with the same name
  -  2+ columns with the same location in extraction order
  -  Cohort and dataset are on different servers
- Added ability to search by ID in find dialog

### Changed

- Unhandled Application/Thread exceptions (rare) now show in the top right task bar instead of as a popup dialog

### Fixed

- Fixed lookups, supporting documents etc not appearing in the extractable artifacts tree view of the extraction window when non global.

## [4.1.4] - 2020-07-02

### Added

- Custom Metadata Report now supports looping items in a Catalogue (use `$foreach CatalogueItem` to start and `$end` to end)
- Added help to 'New Project' user interface
- Forward/Backward now includes selection changes in tree collections
- Added support for newline replacement in custom metadata doc templates

### Changed

- Improved usability of selecting multiple datasets in the 'New Project' user interface
- When in multiple selection mode, double clicking a row in the object selection dialog will add it to the selection (previously would close the dialog with the double clicked item as the sole selected item)

### Fixed

- Extractable columns Order field defaults to Max + 1 (previously 1).  This results in new columns appearing last in extracted datasets and prevents Order collisions.
- 'Select Core' columns UI button now works correctly with ProjectSpecific Catalogues (previously the highlighted rows would not change)
- Fixed popup error message showing when deleting an ExtractionConfiguration where one or more datasets are currently being edited (in tabs) 
- Fixed context menu opening error that could occur in cohort builder when datasets are not configured properly (e.g. have too many [IsExtractionIdentifier] columns).
- Fixed alias changes not showing up as 'Differences' in edit dataeset extraction user interface
- Fixed bugs in using GoTo menu of document tabs after a Refresh
- Fixed ALTER context sub menu of TableInfo when Server property is null (or other fundamental connection details cannot be resolved).
- Fixed whitespace only literal strings (e.g. `" "`) on command line causing error while parsing arguments
- Fixed bug with YesNoToAll popups launched from ChecksUI when running as a modal dialogue.
- Fixed bug with user setting 'Show Object Collection On Tab Change' when selecting tabs for objects in CohortBuilder configurations.

## [4.1.3] - 2020-06-15

### Added

- Added `-f` option to CLI (`rdmp.exe -f somefile.yaml`) to run all commands in a file
- Added "Go To" to tab right click context menu (previously only available in collections).
- Private key encryption file location can now be customized per user by setting an environment variable `RDMP_KEY_LOCATION`.  This will override any key file location specified in the RDMP platform database.

### Changed

- Frozen Extraction Configurations folder always appears at the bottom of the branch under Projects
- Improved layout of query building errors in QueryBuilder SQL viewing user interfaces

### Fixed

- Fixed bug in tree ordering when comparing a fixed order node to a non fixed order node.

## [4.1.2] - 2020-06-03

### Added

- Ability to create (Project Specific) Catalogues using the Project collection tree view top menu
- Ability to Enable/Disable many objects at once
- Catalogue icons under a load now show full range of status icons (e.g. internal / project specific)

### Changed

- When a load has only one LoadProgress dropdown no longer shows "All available"
- Double clicking a crashed configuration in cohort builder now shows the error message (previously would edit/expand the object).  Error message still accessible via context menu (as previously).
 
### Fixed

- Fixed Order not being considered 'OutOfSync' on ExtractableColumn
- Fixed changes to Catalogue visibility checkboxes not being persisted
- Fixed object caching system when RDMP user has insufficient permissions to view Change Tracking tables. 
- Fixed UserSettings last column sort order multithreading issue (causing File IO permissions error in rare cases)

## [4.1.1] - 2020-05-11


### Added

- Added ability to pick a folder in Metadata Report UI

### Fixed

- Opening 'Recent' items that have been deleted now prompts to remove from list
- Fixed race conditions updating UI during refresh / dispose of activators

## [4.1.0] - 2020-05-05

### Added

- Added tool strip to tree collection user interfaces
- Added new [PipelineComponent] `SetNull` which detects bad data in a specific column of pipeline data and sets cells matching the `Regex` to null
- Added support for template based metadata extractions ([Catalogue] descriptions etc) 
- Added new property RemoteServerReference to RemoteTableAttacher which centralises server name/database/credentials when creating many attachers that all pull data from the same place
- Added double click to expand tree option for RDMP
- When searching (Ctrl+F), exact matches now appear first
- Added RDMP platform database name (and server) to the window title
- Added Export Plugins command (which saves the currently loaded RDMP plugins to the selected folder)
- Double clicking a dataset in the Extraction user interface opens it for editing (previously you had to right click and select Edit)

### Changed

- CohortBuilder interface has been revamped
- Home screen now follows more consistent user experience and includes recently used items
- Catalogue collection no longer expands when CatalogueFolder changes

### Fixed

- LoadProgress with RemoteTableAttacher now works correctly with DBMS that do not support Sql parameter declarations (Oracle / Postgres)

## [4.0.3] - 2020-02-28

### Added

- Added timestamps to Word Metadata Reports (e.g. when document was created)
- Added icon for HashOnDataRelease
- Added Order column to [Catalogue] Collection tree view
- Added ability to disable the TicketingSystem that controls whether datasets can be released (only applies where one has been configured)
- Added ability to customize extraction directory subfolder names
- Added check for stale extraction records when generating a one off Release Document (i.e. not part of a Release workflow)
- Added clarifiaction on what to do if a table is not found during synchronization
- Refresh now shows 'waiting' cursor while updates take effect
- Creating a [Catalogue] from a CatalogueFolder right click context menu now creates the resulting [Catalogue] in that directory
- Added ability to right click a dataset in an [ExtractionConfiguration] and open the directory into which it was extracted (if it was extracted to disk)
- Added Extraction Category column for columns included in the project extractions
- Added command Import [Catalogue] Item Descriptions accessible from the [CatalogueItem] node menu that imports all descriptions (and other fields) from one [Catalogue] into another.
- Added 'Execute' button on [Catalogue] and Extraction dataset SQL viewing windows.
- 'Show' on collection based tab windows now prompts you to pick which you want to navigate to (previously did nothing)
- Datagrid UI now shows server/database names and DatabaseType
- Running Checks or CheckAll now shows the Checks column (if it isn't already visible)
- Added 'Clear Cache' option for clearing the cache on a single [Catalogue] in a cohort builder configuration (without affecting the cache state of the others)
- Added `FOR UPDATE` to the end of the DLE migration query for MySql server (prevents edge case deadlocks when live table changes during migration)

### Changed

- Datagrid/query syntax errors are now more visible and consistent with other SQL IDEs
- Open / New [Catalogue] no longer closes all toolboxes prior to setting up editing layout
- Bulk Process CatalogueItems now defaults to exact matching (ignoring case)
- Changed MySql adapter from `MySql.Data` to `MySqlConnector` (see [FAnsiSql] version 0.11.1 change notes)

### Fixed

- Fixed bug where broken Lookup configurations could result in DQE not passing checks
- Fixed top menu missing some options on extraction/cohort building graphs (e.g. timeout / retry query)
- Fixed DLE backup trigger creation for old versions of MySql (5.5 and earlier)
- Fixed some forms not getting launched when new objects are created (e.g. Supporting Documents)
- Fixed null reference when cancelling adding a SupportingDocument
- Fixed bug in axis section of graph editor where changing value would result in text box loosing focus
- Fixed ticketing system Reason [for not being able to release a configuration] not being displayed on the ReleaseUI

## [4.0.2] - 2020-01-23

### Fixed

- Fixed stack overflow when trying to edit 'unknown pipelines' in Tables tree view
- Undo/Redo button now changes label as well as icon during use
- Fixed null reference when using command `Reports->Generate...->Metadata Report...`
- Fixed bug in console gui where cancelling a property change (e.g. Description) would result in setting the value to null.

## [4.0.1] - 2019-12-03

### Added

- Ability to generate metadata reports for subset of catalogues (e.g. all catalogues in a folder).
- Cohort Builder build log now lists the [IsExtractionIdentifier] column for each cohort set

### Changed

- Cohort Builder now shows "No Cache" when there is no query cache server configured for a configuration instead of "0/1" (or "0/2" etc)

### Fixed

- Fixed issue using the 'context menu' button on compatible keyboards to access the GoTo menu (sometimes menu would not be expandable)
- Fixed issue where ProjectNumber and Version appeared editable in some tree controls (changes were ignored).  These cells are now correctly readonly.
- Fixed bug in log viewer right click (introduced in 4.0.1 command refactoring)
- TestConnection now shows obfuscated connection string when a connection cannot be established (affects RDMP API users only - not core software)
- Fixed changing join direciton in patient index tables not triggering refresh
- Fixed Data Load Engine RAW server credentials when running RDMP installer with sql user authentication (RAW server entry would be created with Integrated Security)

## [4.0.1-rc3] - 2019-11-25

### Added

- Console gui supports short code searches (e.g. "c", "ti" etc)

### Changed

- Updated to [FAnsiSql] 0.10.13

### Fixed

- Fixed various issues with new CLI gui

## [4.0.1-rc2] - 2019-11-20

### Added

- Added interactive terminal user interface `./rdmp gui`

### Changed

- Cloning an Extraction Configuration no longer expands clone and names the new copy "Clone of [..]" (previously name was a guid)
- Select object dialog now display a maximum of 1000 objects (prioritising your search text)
- Logging tasks are now case insensitive

### Fixed

- Fixed Console input in CLI when running under Linux
- Fixed issue where parallel checks could fail due to UI cross thread access
- Fixed bugs in DLE when loading tables with dodgy column names (e.g. `[My Group by lolz]`)
- 
...

## [4.0.1-rc1] - 2019-11-11

### Added

- Support for PostgreSql databases

### Changed

- Sql Server `..` syntax is no longer used (now uses `.dbo.` - or whatever the table schema is).  Since references can be shared by users the default schema notation is not good idea.
- Cohort Query Bulder will now connect to the database containing the data rather than the users default database when querying data on a single database
- Flat file Attachers now process files in alphabetical order (case insensitive) when Pattern matches multiple files (previously order was arbitrary / OS defined)
- Extraction source now specifies database to connect to when a dataset exists in a single database (previously connected to users default server e.g. master)
- Updated to latest version of [FAnsiSql] (0.10.12) for Postgres support
- 
### Fixed

- Fixed handling of credentials where password is blank (allowed)
- Fixed race condition when there are multiple cohort databases that host cohorts for the same project
- Extracting a dataset using Cross Server extraction source now shows the correct SQL in error message when no records are returned by the linkage

## [3.2.1] - 2019-10-30

### Added

- SET containers ([UNION] / [INTERSECT] / [EXCEPT]) now highlight (as a `Problem`) when they will be ignored (empty) or not applied (when they contain only 1 child)

## Fixed

- Fixed bug generating metadata reports that include Catalogues with orphan [ExtractionInformation] (not mapped to an underlying ColumnInfo)
- Fixed bug in column descriptions pie chart where navigate to CatalogueItem(s) would show all CatalogueItems instead of only those missing descriptions
- Fixed bug in example dataset creation where views (vConditions and vOperations) were not marked IsView

## [3.2.1-rc4] - 2019-10-22

### Added 

- Errors during caching (of cohort builder results) now appear in the results control (previously could generate erro popups)
- Patient Index Tables are no longer allowed to have parameters with the same name (but different values) of tables they are joined against
- Sql Parameters (e.g. `@test_code`) now work properly cross [DBMS] (e.g. MySql / SqlServer) when using a query cache.
- Added menu for inspecting the state of a cohort compiler (view SQL executed, build log, results etc)

### Fixed 

- Fixed ExceptionViewer showing the wrong stack trace under certain circumstances
- Fixed cache usage bug where sql parameters were used in queries (cache would not be used when it should)
- Fixed 'View Dataset Sample' user interface generating the wrong SQL when a patient index table has a column alias (e.g. `SELECT chi,AdmissionDate as fish from MyPatIndexTable`)
- Fixed renaming parameters causing UI to incorrectly ask if you want to save changes

## [3.2.1-rc3] - 2019-10-21

### Fixed 

- Fixed bug in cross server query building when using parameters (@testcode etc)

## [3.2.1-rc2] - 2019-10-18

### Added 

- Added GoTo from cohorts to Extraction Configuration(s)

### Changed

- View ThenVsNow Sql in right click context menu of data extractions is only evaluated when run (improves performance).  This results as the command always being enabled.

### Fixed

- Fixed [bug in cross server query building](https://github.com/HicServices/RDMP/commit/a0c6223d1a7793bde4a67b368ae062e8bec3d960#diff-196fcda7990895e9f656c99602d1972b) (via cache) when joining patient index tables on one server to a main dataset on another

## [3.2.1-rc1] - 2019-10-14

### Added

- Long running processes that previously blocked the UI (e.g. create primary key) now have a small dialog describing task and allowing cancellation.
- Proposed Fix dialog now has standard look and feel of RDMP message boxes (including keywords etc)
- Double clicking an executing task in Cohort Builder now shows cohort build log as well as Exception (if any)

### Changed
 
- Database patching user interface presents clearer information about what version upgrade is occuring and the patches that will be applied.
- Updated to latest version of [FAnsiSql] (0.10.7) for task cancellation
- Data load engine no longer lists dropping columns / anonymising in progress if there are no operations actually being performed (e.g. no ANOTables configured)
- Delete is now disabled for the top level container (e.g. "UNION - Inclusion criteria") of cohort builder configuration

### Fixed

- Database patching user interface no longer suggests restarting if the patching process has failed
- Improved usability of StartupUI when no repository connection strings are not set (previously would report status as 'Broken')
- Fixed bug where `DropTableIfLoadFails` of `ExecuteFullExtractionToDatabaseMSSql` would (under fail conditions) drop the destination table even if the table was created by a previous execution of the same pipeline.
- Fixed bug where adding a [Catalogue] to a cohort set container would create an extra duplicate copy (which would appear under orphans)
- Improved cross server cohort query building (e.g. combining cohort sets on seperate servers / server types)
- Fixed bug in checks dual reporting some errors when clicking on red angry face icons

### Removed

- Generate test data window no longer shows the output folder in Windows Explorer when done

## [3.2.0] - 2019-09-16

### Added

- Patient Index Tables now use the source column datatype for caching columns (as long as there is no transform declared).

## [3.2.0-rc1] - 2019-09-13

### Added

- Right clicking a mispelled word now offers spelling suggestions
- You can now add new datasets to an extraction configuration directly from the "Core" folder in Execute Extraction window (rather than having to go back to the DataExport tree view)
- MDFAttacher now checks for existing mdf/ldf files in the RAW server data directory.  Existing files will trigger a warning.  After the warning an attempt is still made to overwrite the file(s) (as occured previously)
- Tab key now also works for autocomplete in SQL editor windows (previously only Enter worked)
- Orphan cohort sets (do not belong to any Cohort Identification Configuration) now appear under a top level folder in 'Cohort Builder' collection
- Extraction Category can now be changed directly from a CatalogueItem, [ExtractionInformation] 
- Extraction Category can be changed for all columns in a [Catalogue] at once by right clicking the or the CatalogueItemsNode (folder under a Catalogue)
- Right clicking a column allows you to Alter its type e.g. increase the size of a varchar field

### Changed

- Help documentation for objects no longer uses NuDoq library (now faster and more maintainable)
- Extraction source component `ExecuteCrossServerDatasetExtractionSource` now never drops the temporary cohort database (previously it would drop it if it created it and CreateTemporaryDatabaseIfNotExists was true)
- Updated to latest version of [FAnsiSql] (0.10.4) for better Oracle, localization and type estimation
- Dashboards now appear in tree view instead of application tool strip and are searchable
- [CatalogueItem] descriptions pie chart has flags for including internal/project specific etc in its counts
- [CatalogueItem] descriptions pie chart now lets you navigate directly to problem objects rather than showing a data table

### Fixed 
- Deleting an object now clears the selection in tree views (previously selection would become an arbitrary object).
- Fixed bug where adding/moving cohort sets between containers ([INTERSECT]/[UNION]/[EXCEPT]) could result in 2 objects with the same Order in the same container (resulting in ambiguous order of execution).
- Fixed UI bug where selecting an extractable [Catalogue] would hide its extractable (small green e) icon overlay
- Fixed bug where deleting a Pinned object would not unpin the object
- Fixed bug where database tables with brackets in the name could break synchronization (these tables are now ignored by RDMP and cannot be imported).
- Fixed bug deleting multiple objects at once when some objects are parents of others (and cause implicit delete).
- Fixed bug with low resolution monitors and the Create New Cohort Wizard
- Fixed bug with low resolution monitors and collections where leading columns could shrink to be no longer visible
- Adding new filters/containers (AND/OR) now correctly expand and highlight the created object in collections
- Fixed AggregateEditorUI could incorrectly offer to save changes even when no changes had been made
- Clonng a Cohort Identification Configuration now preserves custom set container names e.g. "UNION Inclusion Criteria"
- Fixed bug in DataTableUploadDestination where multiple root (DataLoadInfo) logging entries were created for a single large bulk insert 
- Fixed bug in QueryBuilder when there are multiple IsPrimaryExtractionTable tables (Exception thrown was NullReferenceException instead of QueryBuilderException)
- Fixed bug in generating FROM SQL when there are circular [JoinInfo] configured between tables used in the query
- Fixed bug where closing the server/database selection dialog with the X instead of cancel could cause error messages (e.g. in Bulk Import TableInfos)
- Fixed bug where searching for "Pipeline" or "Pipe" did not show all pipelines
- Fixed bug caching patient index tables (cohort creation) when there are multiple tables being joined in the query.
- Fixed error when logging very large (over 4000 characters) to the RDMP logging database

### Removed
- Cohort sets no longer appear under Catalogues (Find / GoTo now open the parent cohort identification configuration)
- Removed OnlyUseOldDateTimes option on DataTableUploadDestination as it didn't actually do anything ([DBMS] type decisions are handled in a standard way by FAnsiSql)

## [3.1.0] - 2019-07-31

### Added

- Cohort sets with HAVING sql now support 'View Dataset Sample' (of matched records)
- Added new property IsView to TableInfo
- Added GoTo menu item Catalogue=>TableInfo
- Added user setting for skipping Cohort Creation wizard
- MDFAttacher emits more messages when looking up location on disk to copy MDF file to.
- Added menu option to set [IsExtractionIdentifier] on a [Catalogue] without having to open ExtractionInformations directly
- Added the ability to set custom number of patients / rows per dataset when creating example datasets (from command line or when setting up client)
- FlatFileAttacher now issues a warning if TableToLoad isn't one of the tables loaded by the currently executing load (previously it would just say 'table x wasn't found in RAW')
- Added (initially hidden) column Order to cohort query builder to help debugging any issues with order of display

### Changed

- Attempting to generate a graph from a query that returns more than 1,000,000 cells now asks for confirmation.
- Updated to latest version of [FAnsiSql] (0.9.4) for better Oracle support
- Oracle extraction commands no longer generate parameters (e.g. @projectNumber).  Previously invalid SQL was generated.
- Improved layout of message boxes and link highlighting
- Add (Copy Of) cohort set no longer complains about creating a copy of one already in the cohort builder configuration
- Extraction destination property CleanExtractionFolderBeforeExtraction now defaults to false (i.e. do not delete the contents of the extraction directory before extracting)
- Extraction destination property CleanExtractionFolderBeforeExtraction is now implemented in the Checks phase of the component lifecycle rather than on reciept of first batch of records (this prevents accidentally deleting files produced by upstream components)
- 
### Fixed 
- Fixed bug in [Catalogue] validation setup window (DQE Validation Rules) which resulted in changes not being saved if it had been refreshed after initially loading
- Fixed scrollbars not appearing in [Catalogue] validation setup window when lots of validation rules are applied to a single column
- Type text dialog prompt now resizes correctly and has a display limit of 20,000 characters for messages
- Fixed bug that prevented exiting if the RDMP directory (in user's application data folder) was deleted while the program was running
- Fixed bug where CatalogueItems created when importing Oracle tables had database qualifiers in the name e.g. "CHI" (including the double quotes)
- Fixed bug where deleting a Filter from a cohort set in a Cohort Identification Query could result in the display order changing to alphabetical (until tab was refreshed).
- Fixed obscure bug in plugins implementing the `ICustomUI` interface when returning a new object in `GetFinalStateOfUnderlyingObject` that resulted in the UI showing a stale version of the object
- Connecting to a non existant server in ServerDatabaseTableSelector now shows the Exception in the RAG icon (previously just showed empty database list)
 
- Fixed bug where adding/removing a column in Aggregate Editor would would reset the Name/Description if there were unsaved changes (to Name/Description)
- Fixed bug where example datasets created would have the text value "NULL" instead of db nulls (only affected initial install/setup datasets)

## [3.0.16-rc2] - 2019-07-17

### Added 

- Example data generated on install can now be given a seed (allows for reproducibility)
- Creating a Query Caching server for an cohort identification AggregateConfiguration now asks you if you want to set it as the default QueryCaching server (if there isn't already one)
- Double clicking a row in SQL query editor user interfaces now shows text summary of the row
- DLE load logs tree view now supports double clicking on messages/errors to see summary
- All RDMP platform objects now have icons even if not visible in the UI (this affects the objects documentation file generation)
- MetadataReport now supports generating data for Catalogues with no extractable columns

### Changed

- Updated to latest version of BadMedicine (0.1.5)
- Improved error message shown when attempting to delete a used patient index table (now lists the users)
- System no longer auto selects objects when there is only 1 option (e.g. when user starts a Release when there is only one [Project] in the system).  This previously created an inconsistent user experience.
- Dita extraction checks no longer propose deleting non dita files in the output directory
- Improved Find (Ctrl+F) dialog layout and added shortcut codes (e.g. typing "c Bob" will return all Catalogues containing the word "Bob")
- Message boxes now display a limit of 20,000 characters (full text can still be accessed by the copy to clipboard button).
- DLE Debug options (e.g. Skip migrating RAW=>STAGING) now appear as a drop down with more descriptive titles (e.g. StopAfterRAW)
 
### Fixed 

- Fixed bug when cloning a Pipeline called "Bob" when there was already an existing Pipeline called "Bob (Clone)"
- Fixed validation issue in some user interfaces of INamed classes (e.g. Catalogue) where all properties were checked for illegal characters instead of just the Name
- Fixed image scaling in Metadata reports to 100% (previously 133%)
- Governance report now properly escapes newlines and quotes in [Catalogue] descriptions when outputting as CSV
- Fixed bug in Plugin code generator for tables with a Name property (previously incorrect C# code was generated)
- Fixed bug in SQL query editor user interface when the query returned a table that included binary columns with large amounts of data in
- Clicking a collection button or using GoTo/Show now correctly pops the relevant collection if it is set to auto dock (pinned).
- Application title bar now correctly updates after loading a tab (previously it was left with the caption "Loading...")
- Un Pinning in a collection using X now correctly maintains tree selection (consistent with the context menu Tree=>UnPin)
- Fixed display order of cohort sets in Cohort Query Builder to correctly match the compiler (previously the tree view order was misleading)

## [3.0.16-rc] - 2019-07-08

### Added 

- Forward/backward navigation in LogViewer now preserves text filters / TOP X
- Added the ability to create example datasets and configurations/projects etc during installation / startup
- Objects with names containing problematic characters (e.g. \ ") are highlighted red
- New right click context menu GoTo shows related objects e.g. which ExtractionConfiguration(s) a [Catalogue] has been used in
- Heatmap hover tool tip now shows more information about the cell value
- 'Other Pipelines' (unknown use case) can now be edited by double clicking.  This prompts user to pick a use case to edit them under
- Creating a Catalogue/TableInfo by importing a file now lets you rename the table after it has been created
- Added new DLE module ExecuteSqlFileRuntimeTask which runs the SQL stored in the RDMP platform database (rather than relying on an sql file on disk like ExecuteSqlFileRuntimeTask)
- RDMP platform database schemas no longer require 100% matching to models.  This allows limited backwards compatibility between minor versions of RDMP in which new fields are added to the database.

### Changed

- Updated to latest version of [BadMedicine] (0.0.1.2)
- Updated to latest version of [FAnsiSql] (0.9.2)
- File=>New now launches modal dialog instead of dropdown menu
- [Project] objects can now be sorted (previously they always appeared alphabetically)
- [Project] creation UI now shows duplicate ProjectNumbers as a Warning instead of an Error allowing users to create 2+ Projects with shared cohorts
- Disabled objects in tree views now appear greyed out instead of red
- Improved message shown when cohorts with null descriptions are preventing cohort importing
- Attempting to deleting an Extractable [Catalogue] no longer shows an error and instead asks if you want to make it non extractable (then delete)
- xmldoc are now shipped inside SourceCodeForSelfAwareness.zip (instead of side by side with the binary).  This avoids an issue where [Squirrel drops xmldoc files](https://github.com/Squirrel/Squirrel.Windows/issues/1323)

### Fixed 

- Fixed bug in CLI (rdmp.exe) where yaml settings would override command line values for connection strings to platform databases
- Disabled smiley controls now render in greyscale
- Fixed bug in Aggregate graphs which included a PIVOT on columns containing values with leading whitespace
- Fixed crash bug in UI responsible for picking the DLE load folder that could occur when when xmldocs are missing
- Fixed bug resolving Plugin dll dependencies where dependencies would only be resolved correctly the first time they were loaded into the AppDomain
- Fixed Culture (e.g. en-us) not being passed correctly in DelimitedFlatFileAttacher
- Fixed bug where Updater would show older versions of RDMP as installable 'updates'

[Unreleased]: https://github.com/HicServices/RDMP/compare/v8.1.0...develop
[8.1.0]: https://github.com/HicServices/RDMP/compare/v8.0.7...v8.1.0
[8.0.7]: https://github.com/HicServices/RDMP/compare/v8.0.6...v8.0.7
[8.0.6]: https://github.com/HicServices/RDMP/compare/v8.0.5...v8.0.6
[8.0.5]: https://github.com/HicServices/RDMP/compare/v8.0.4...v8.0.5
[8.0.4]: https://github.com/HicServices/RDMP/compare/v8.0.3...v8.0.4
[8.0.3]: https://github.com/HicServices/RDMP/compare/v8.0.2...v8.0.3
[8.0.2]: https://github.com/HicServices/RDMP/compare/v8.0.1...v8.0.2
[8.0.1]: https://github.com/HicServices/RDMP/compare/v8.0.0...v8.0.1
[8.0.0]: https://github.com/HicServices/RDMP/compare/v7.0.20...v8.0.0
[7.0.20]: https://github.com/HicServices/RDMP/compare/v7.0.19...v7.0.20
[7.0.19]: https://github.com/HicServices/RDMP/compare/v7.0.18...v7.0.19
[7.0.18]: https://github.com/HicServices/RDMP/compare/v7.0.17...v7.0.18
[7.0.17]: https://github.com/HicServices/RDMP/compare/v7.0.16...v7.0.17
[7.0.16]: https://github.com/HicServices/RDMP/compare/v7.0.15...v7.0.16
[7.0.15]: https://github.com/HicServices/RDMP/compare/v7.0.14...v7.0.15
[7.0.14]: https://github.com/HicServices/RDMP/compare/v7.0.13...v7.0.14
[7.0.13]: https://github.com/HicServices/RDMP/compare/v7.0.12...v7.0.13
[7.0.12]: https://github.com/HicServices/RDMP/compare/v7.0.11...v7.0.12
[7.0.11]: https://github.com/HicServices/RDMP/compare/v7.0.10...v7.0.11
[7.0.10]: https://github.com/HicServices/RDMP/compare/v7.0.9...v7.0.10
[7.0.9]: https://github.com/HicServices/RDMP/compare/v7.0.8...v7.0.9
[7.0.8]: https://github.com/HicServices/RDMP/compare/v7.0.7...v7.0.8
[7.0.7]: https://github.com/HicServices/RDMP/compare/v7.0.6...v7.0.7
[7.0.6]: https://github.com/HicServices/RDMP/compare/v7.0.5...v7.0.6
[7.0.5]: https://github.com/HicServices/RDMP/compare/v7.0.4...v7.0.5
[7.0.4]: https://github.com/HicServices/RDMP/compare/v7.0.3...v7.0.4
[7.0.3]: https://github.com/HicServices/RDMP/compare/v7.0.2...v7.0.3
[7.0.2]: https://github.com/HicServices/RDMP/compare/v7.0.1...v7.0.2
[7.0.1]: https://github.com/HicServices/RDMP/compare/v7.0.0...v7.0.1
[7.0.0]: https://github.com/HicServices/RDMP/compare/v6.0.2...v7.0.0
[6.0.2]: https://github.com/HicServices/RDMP/compare/v6.0.1...v6.0.2
[6.0.1]: https://github.com/HicServices/RDMP/compare/v6.0.0...v6.0.1
[6.0.0]: https://github.com/HicServices/RDMP/compare/v5.0.3...v6.0.0
[5.0.3]: https://github.com/HicServices/RDMP/compare/v5.0.2...v5.0.3
[5.0.2]: https://github.com/HicServices/RDMP/compare/v5.0.1...v5.0.2
[5.0.1]: https://github.com/HicServices/RDMP/compare/v5.0.0...v5.0.1
[5.0.0]: https://github.com/HicServices/RDMP/compare/v4.2.4...v5.0.0
[4.2.4]: https://github.com/HicServices/RDMP/compare/v4.2.3...v4.2.4
[4.2.3]: https://github.com/HicServices/RDMP/compare/v4.2.2...v4.2.3
[4.2.2]: https://github.com/HicServices/RDMP/compare/v4.2.1...v4.2.2
[4.2.1]: https://github.com/HicServices/RDMP/compare/v4.2.0...v4.2.1
[4.2.0]: https://github.com/HicServices/RDMP/compare/v4.1.9...v4.2.0
[4.1.9]: https://github.com/HicServices/RDMP/compare/v4.1.8...v4.1.9
[4.1.8]: https://github.com/HicServices/RDMP/compare/v4.1.7...v4.1.8
[4.1.7]: https://github.com/HicServices/RDMP/compare/v4.1.6...v4.1.7
[4.1.6]: https://github.com/HicServices/RDMP/compare/v4.1.5...v4.1.6
[4.1.5]: https://github.com/HicServices/RDMP/compare/v4.1.4...v4.1.5
[4.1.4]: https://github.com/HicServices/RDMP/compare/v4.1.3...v4.1.4
[4.1.3]: https://github.com/HicServices/RDMP/compare/v4.1.2...v4.1.3
[4.1.2]: https://github.com/HicServices/RDMP/compare/v4.1.1...v4.1.2
[4.1.1]: https://github.com/HicServices/RDMP/compare/v4.1.0...v4.1.1
[4.1.0]: https://github.com/HicServices/RDMP/compare/v4.0.3...v4.1.0
[4.0.3]: https://github.com/HicServices/RDMP/compare/v4.0.2...v4.0.3
[4.0.2]: https://github.com/HicServices/RDMP/compare/v4.0.1...v4.0.2
[4.0.1]: https://github.com/HicServices/RDMP/compare/v4.0.1-rc3...v4.0.1
[4.0.1-rc3]: https://github.com/HicServices/RDMP/compare/v4.0.1-rc2...v4.0.1-rc3
[4.0.1-rc2]: https://github.com/HicServices/RDMP/compare/v4.0.1-rc1...v4.0.1-rc2
[4.0.1-rc1]: https://github.com/HicServices/RDMP/compare/v3.2.1...v4.0.1-rc1
[3.2.1]: https://github.com/HicServices/RDMP/compare/v3.2.1-rc4...v3.2.1
[3.2.1-rc4]: https://github.com/HicServices/RDMP/compare/v3.2.1-rc3...v3.2.1-rc4
[3.2.1-rc3]: https://github.com/HicServices/RDMP/compare/v3.2.1-rc2...v3.2.1-rc3
[3.2.1-rc2]: https://github.com/HicServices/RDMP/compare/3.2.1-rc1...v3.2.1-rc2
[3.2.1-rc1]: https://github.com/HicServices/RDMP/compare/3.2.0...3.2.1-rc1
[3.2.0]: https://github.com/HicServices/RDMP/compare/v3.2.0-rc1...3.2.0
[3.2.0-rc1]: https://github.com/HicServices/RDMP/compare/3.1.0...v3.2.0-rc1
[3.1.0]: https://github.com/HicServices/RDMP/compare/v3.0.16-rc2...3.1.0
[3.0.16-rc2]: https://github.com/HicServices/RDMP/compare/v3.0.16-rc...v3.0.16-rc2
[3.0.16-rc]: https://github.com/HicServices/RDMP/compare/v3.0.15...v3.0.16-rc
[FAnsiSql]: https://github.com/HicServices/FAnsiSql/
[BadMedicine]: https://github.com/HicServices/BadMedicine/

[ExtractionProgress]: ./Documentation/CodeTutorials/Glossary.md#ExtractionProgress
[DBMS]: ./Documentation/CodeTutorials/Glossary.md#DBMS
[UNION]: ./Documentation/CodeTutorials/Glossary.md#UNION
[INTERSECT]: ./Documentation/CodeTutorials/Glossary.md#INTERSECT
[EXCEPT]: ./Documentation/CodeTutorials/Glossary.md#EXCEPT
[IsExtractionIdentifier]: ./Documentation/CodeTutorials/Glossary.md#IsExtractionIdentifier
[DataAccessCredentials]: ./Documentation/CodeTutorials/Glossary.md#DataAccessCredentials
[Catalogue]: ./Documentation/CodeTutorials/Glossary.md#Catalogue
[SupportingDocument]: ./Documentation/CodeTutorials/Glossary.md#SupportingDocument
[TableInfo]: ./Documentation/CodeTutorials/Glossary.md#TableInfo

[ExtractionConfiguration]: ./Documentation/CodeTutorials/Glossary.md#ExtractionConfiguration
[Project]: ./Documentation/CodeTutorials/Glossary.md#Project

[CatalogueItem]: ./Documentation/CodeTutorials/Glossary.md#CatalogueItem
[ExtractionInformation]: ./Documentation/CodeTutorials/Glossary.md#ExtractionInformation
[ColumnInfo]: ./Documentation/CodeTutorials/Glossary.md#ColumnInfo
[CacheProgress]: ./Documentation/CodeTutorials/Glossary.md#CacheProgress

[JoinInfo]: ./Documentation/CodeTutorials/Glossary.md#JoinInfo
[AggregateConfiguration]: ./Documentation/CodeTutorials/Glossary.md#AggregateConfiguration
[PipelineComponent]: ./Documentation/CodeTutorials/Glossary.md#PipelineComponent
[Pipeline]: ./Documentation/CodeTutorials/Glossary.md#Pipeline
[Pipelines]: ./Documentation/CodeTutorials/Glossary.md#Pipeline

[Lookup]: ./Documentation/CodeTutorials/Glossary.md#Lookup
[CohortIdentificationConfiguration]: ./Documentation/CodeTutorials/Glossary.md#CohortIdentificationConfiguration
[LoadMetadata]: ./Documentation/CodeTutorials/Glossary.md#LoadMetadata
[ExtractableCohort]: ./Documentation/CodeTutorials/Glossary.md#ExtractableCohort
[CohortAggregateContainer]: ./Documentation/CodeTutorials/Glossary.md#CohortAggregateContainer
[ExtractionFilter]: ./Documentation/CodeTutorials/Glossary.md#ExtractionFilter
[MigrateUsages]: https://github.com/HicServices/RDMP/pull/666
[ExternalDatabaseServer]: ./Documentation/CodeTutorials/Glossary.md#ExternalDatabaseServer
[RemoteDatabaseAttacher]: ./Rdmp.Core/DataLoad/Modules/Attachers/RemoteDatabaseAttacher.cs<|MERGE_RESOLUTION|>--- conflicted
+++ resolved
@@ -14,8 +14,8 @@
 - Allow for custom .bak file physical locations during data loads
 - Add ability to have multiple data loads for a single catalogue
 - Allow for Project Specific Catalogues to have multiple extraction identifiers
-<<<<<<< HEAD
 - Fix issue with notification popups being inaccessable when RDMP is minimised
+- Allow for Catalogues with Non-Core extraction categories to be made Project specific
 - Bump coverlet.collector from 6.0.0 to 6.0.1
 - Bump svenstaro/upload-release-action from 2.7.0 to 2.9.0 
 - Bump Autoupdater.NET.Official from 1.8.4 to 1.8.5 
@@ -35,9 +35,6 @@
 - Bump Terminal.Gui from 1.15.1 to 1.16.0 
 - Bump HIC.BadMedicine from 1.2.0 to 1.2.1 
 - Bump NPOI from 2.6.2 to 2.7.0 
-=======
-- Allow for Catalogues with Non-Core extraction categories to be made Project specific
->>>>>>> 4ec0536b
 
 
 ## [8.1.4] - 2024-02-19
