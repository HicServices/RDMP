# Changelog
All notable changes to this project will be documented in this file.

The format is based on [Keep a Changelog](https://keepachangelog.com/en/1.0.0/),
and this project adheres to [Semantic Versioning](https://semver.org/spec/v2.0.0.html).

## [Unreleased]

...

### Added
<<<<<<< HEAD

- Added icon for HashOnDataRelease
=======
- Added Order column to Catalogue Collection tree view
- Added ability to disable the TicketingSystem that controls whether datasets can be released (only applies where one has been configured)
>>>>>>> d716083c
- Added ability to customize extraction directory subfolder names
- Added check for stale extraction records when generating a one off Release Document (i.e. not part of a Release workflow)
- Added clarifiaction on what to do if a table is not found during synchronization
- Refresh now shows 'waiting' cursor while updates take effect
- Creating a Catalogue from a CatalogueFolder right click context menu now creates the resulting Catalogue in that directory
- Added ability to right click a dataset in an ExtractionConfiguration and open the directory into which it was extracted (if it was extracted to disk)
- Added Extraction Category column for columns included in the project extractions
- Added command Import Catalogue Item Descriptions accessible from the CatalogueItem node menu that imports all descriptions (and other fields) from one Catalogue into another.
- Added 'Execute' button on Catalogue and Extraction dataset SQL viewing windows.
- 'Show' on collection based tab windows now prompts you to pick which you want to navigate to (previously did nothing)
- Datagrid UI now shows server/database names and DatabaseType
- Running Checks or CheckAll now shows the Checks column (if it isn't already visible)
- Added 'Clear Cache' option for clearing the cache on a single Catalogue in a cohort builder configuration (without affecting the cache state of the others)
- Added `FOR UPDATE` to the end of the DLE migration query for MySql server (prevents edge case deadlocks when live table changes during migration)

### Changed

- Datagrid/query syntax errors are now more visible and consistent with other SQL IDEs
- Bulk Process CatalogueItems now defaults to exact matching (ignoring case)

### Fixed

- Fixed some forms not getting launched when new objects are created (e.g. Supporting Documents)
- Fixed null reference when cancelling adding a SupportingDocument
- Fixed bug in axis section of graph editor where changing value would result in text box loosing focus
- Fixed ticketing system Reason [for not being able to release a configuration] not being displayed on the ReleaseUI

## [4.0.2] - 2020-01-23

### Fixed

- Fixed stack overflow when trying to edit 'unknown pipelines' in Tables tree view
- Undo/Redo button now changes label as well as icon during use
- Fixed null reference when using command `Reports->Generate...->Metadata Report...`
- Fixed bug in console gui where cancelling a property change (e.g. Description) would result in setting the value to null.

## [4.0.1] - 2019-12-03

### Added

- Ability to generate metadata reports for subset of catalogues (e.g. all catalogues in a folder).
- Cohort Builder build log now lists the [IsExtractionIdentifier] column for each cohort set

### Changed

- Cohort Builder now shows "No Cache" when there is no query cache server configured for a configuration instead of "0/1" (or "0/2" etc)

### Fixed

- Fixed issue using the 'context menu' button on compatible keyboards to access the GoTo menu (sometimes menu would not be expandable)
- Fixed issue where ProjectNumber and Version appeared editable in some tree controls (changes were ignored).  These cells are now correctly readonly.
- Fixed bug in log viewer right click (introduced in 4.0.1 command refactoring)
- TestConnection now shows obfuscated connection string when a connection cannot be established (affects RDMP API users only - not core software)
- Fixed changing join direciton in patient index tables not triggering refresh
- Fixed Data Load Engine RAW server credentials when running RDMP installer with sql user authentication (RAW server entry would be created with Integrated Security)

## [4.0.1-rc3] - 2019-11-25

### Added

- Console gui supports short code searches (e.g. "c", "ti" etc)

### Changed

- Updated to [FAnsiSql] 0.10.13

### Fixed

- Fixed various issues with new CLI gui

## [4.0.1-rc2] - 2019-11-20

### Added

- Added interactive terminal user interface `./rdmp gui`

### Changed

- Cloning an Extraction Configuration no longer expands clone and names the new copy "Clone of [..]" (previously name was a guid)
- Select object dialog now display a maximum of 1000 objects (prioritising your search text)
- Logging tasks are now case insensitive

### Fixed

- Fixed Console input in CLI when running under Linux
- Fixed issue where parallel checks could fail due to UI cross thread access
- Fixed bugs in DLE when loading tables with dodgy column names (e.g. `[My Group by lolz]`)
- 
...

## [4.0.1-rc1] - 2019-11-11

### Added

- Support for PostgreSql databases

### Changed

- Sql Server `..` syntax is no longer used (now uses `.dbo.` - or whatever the table schema is).  Since references can be shared by users the default schema notation is not good idea.
- Cohort Query Bulder will now connect to the database containing the data rather than the users default database when querying data on a single database
- Flat file Attachers now process files in alphabetical order (case insensitive) when Pattern matches multiple files (previously order was arbitrary / OS defined)
- Extraction source now specifies database to connect to when a dataset exists in a single database (previously connected to users default server e.g. master)
- Updated to latest version of [FAnsiSql] (0.10.12) for Postgres support
- 
### Fixed

- Fixed handling of credentials where password is blank (allowed)
- Fixed race condition when there are multiple cohort databases that host cohorts for the same project
- Extracting a dataset using Cross Server extraction source now shows the correct SQL in error message when no records are returned by the linkage

## [3.2.1] - 2019-10-30

### Added

- SET containers ([UNION] / [INTERSECT] / [EXCEPT]) now highlight (as a `Problem`) when they will be ignored (empty) or not applied (when they contain only 1 child)

## Fixed

- Fixed bug generating metadata reports that include Catalogues with orphan ExtractionInformation (not mapped to an underlying ColumnInfo)
- Fixed bug in column descriptions pie chart where navigate to CatalogueItem(s) would show all CatalogueItems instead of only those missing descriptions
- Fixed bug in example dataset creation where views (vConditions and vOperations) were not marked IsView

## [3.2.1-rc4] - 2019-10-22

### Added 

- Errors during caching (of cohort builder results) now appear in the results control (previously could generate erro popups)
- Patient Index Tables are no longer allowed to have parameters with the same name (but different values) of tables they are joined against
- Sql Parameters (e.g. `@test_code`) now work properly cross [DBMS] (e.g. MySql / SqlServer) when using a query cache.
- Added menu for inspecting the state of a cohort compiler (view SQL executed, build log, results etc)

### Fixed 

- Fixed ExceptionViewer showing the wrong stack trace under certain circumstances
- Fixed cache usage bug where sql parameters were used in queries (cache would not be used when it should)
- Fixed 'View Dataset Sample' user interface generating the wrong SQL when a patient index table has a column alias (e.g. `SELECT chi,AdmissionDate as fish from MyPatIndexTable`)
- Fixed renaming parameters causing UI to incorrectly ask if you want to save changes

## [3.2.1-rc3] - 2019-10-21

### Fixed 

- Fixed bug in cross server query building when using parameters (@testcode etc)

## [3.2.1-rc2] - 2019-10-18

### Added 

- Added GoTo from cohorts to Extraction Configuration(s)

### Changed

- View ThenVsNow Sql in right click context menu of data extractions is only evaluated when run (improves performance).  This results as the command always being enabled.

### Fixed

- Fixed [bug in cross server query building](https://github.com/HicServices/RDMP/commit/a0c6223d1a7793bde4a67b368ae062e8bec3d960#diff-196fcda7990895e9f656c99602d1972b) (via cache) when joining patient index tables on one server to a main dataset on another

## [3.2.1-rc1] - 2019-10-14

### Added

- Long running processes that previously blocked the UI (e.g. create primary key) now have a small dialog describing task and allowing cancellation.
- Proposed Fix dialog now has standard look and feel of RDMP message boxes (including keywords etc)
- Double clicking an executing task in Cohort Builder now shows cohort build log as well as Exception (if any)

### Changed
 
- Database patching user interface presents clearer information about what version upgrade is occuring and the patches that will be applied.
- Updated to latest version of [FAnsiSql] (0.10.7) for task cancellation
- Data load engine no longer lists dropping columns / anonymising in progress if there are no operations actually being performed (e.g. no ANOTables configured)
- Delete is now disabled for the top level container (e.g. "UNION - Inclusion criteria") of cohort builder configuration

### Fixed

- Database patching user interface no longer suggests restarting if the patching process has failed
- Improved usability of StartupUI when no repository connection strings are not set (previously would report status as 'Broken')
- Fixed bug where `DropTableIfLoadFails` of `ExecuteFullExtractionToDatabaseMSSql` would (under fail conditions) drop the destination table even if the table was created by a previous execution of the same pipeline.
- Fixed bug where adding a Catalogue to a cohort set container would create an extra duplicate copy (which would appear under orphans)
- Improved cross server cohort query building (e.g. combining cohort sets on seperate servers / server types)
- Fixed bug in checks dual reporting some errors when clicking on red angry face icons

### Removed

- Generate test data window no longer shows the output folder in Windows Explorer when done

## [3.2.0] - 2019-09-16

### Added

- Patient Index Tables now use the source column datatype for caching columns (as long as there is no transform declared).

## [3.2.0-rc1] - 2019-09-13

### Added

- Right clicking a mispelled word now offers spelling suggestions
- You can now add new datasets to an extraction configuration directly from the "Core" folder in Execute Extraction window (rather than having to go back to the DataExport tree view)
- MDFAttacher now checks for existing mdf/ldf files in the RAW server data directory.  Existing files will trigger a warning.  After the warning an attempt is still made to overwrite the file(s) (as occured previously)
- Tab key now also works for autocomplete in SQL editor windows (previously only Enter worked)
- Orphan cohort sets (do not belong to any Cohort Identification Configuration) now appear under a top level folder in 'Cohort Builder' collection
- Extraction Category can now be changed directly from a CatalogueItem, ExtractionInformation 
- Extraction Category can be changed for all columns in a Catalogue at once by right clicking the or the CatalogueItemsNode (folder under a Catalogue)
- Right clicking a column allows you to Alter it's type e.g. increase the size of a varchar field

### Changed

- Help documentation for objects no longer uses NuDoq library (now faster and more maintainable)
- Extraction source component `ExecuteCrossServerDatasetExtractionSource` now never drops the temporary cohort database (previously it would drop it if it created it and CreateTemporaryDatabaseIfNotExists was true)
- Updated to latest version of [FAnsiSql] (0.10.4) for better Oracle, localization and type estimation
- Dashboards now appear in tree view instead of application tool strip and are searchable
- CatalogueItem descriptions pie chart has flags for including internal/project specific etc in it's counts
- CatalogueItem descriptions pie chart now lets you navigate directly to problem objects rather than showing a data table

### Fixed 
- Deleting an object now clears the selection in tree views (previously selection would become an arbitrary object).
- Fixed bug where adding/moving cohort sets between containers ([INTERSECT]/[UNION]/[EXCEPT]) could result in 2 objects with the same Order in the same container (resulting in ambiguous order of execution).
- Fixed UI bug where selecting an extractable Catalogue would hide it's extractable (small green e) icon overlay
- Fixed bug where deleting a Pinned object would not unpin the object
- Fixed bug where database tables with brackets in the name could break synchronization (these tables are now ignored by RDMP and cannot be imported).
- Fixed bug deleting multiple objects at once when some objects are parents of others (and cause implicit delete).
- Fixed bug with low resolution monitors and the Create New Cohort Wizard
- Fixed bug with low resolution monitors and collections where leading columns could shrink to be no longer visible
- Adding new filters/containers (AND/OR) now correctly expand and highlight the created object in collections
- Fixed AggregateEditorUI could incorrectly offer to save changes even when no changes had been made
- Clonng a Cohort Identification Configuration now preserves custom set container names e.g. "UNION Inclusion Criteria"
- Fixed bug in DataTableUploadDestination where multiple root (DataLoadInfo) logging entries were created for a single large bulk insert 
- Fixed bug in QueryBuilder when there are multiple IsPrimaryExtractionTable tables (Exception thrown was NullReferenceException instead of QueryBuilderException)
- Fixed bug in generating FROM SQL when there are circular JoinInfo configured between tables used in the query
- Fixed bug where closing the server/database selection dialog with the X instead of cancel could cause error messages (e.g. in Bulk Import TableInfos)
- Fixed bug where searching for "Pipeline" or "Pipe" did not show all pipelines
- Fixed bug caching patient index tables (cohort creation) when there are multiple tables being joined in the query.
- Fixed error when logging very large (over 4000 characters) to the RDMP logging database

### Removed
- Cohort sets no longer appear under Catalogues (Find / GoTo now open the parent cohort identification configuration)
- Removed OnlyUseOldDateTimes option on DataTableUploadDestination as it didn't actually do anything ([DBMS] type decisions are handled in a standard way by FAnsiSql)

## [3.1.0] - 2019-07-31

### Added

- Cohort sets with HAVING sql now support 'View Dataset Sample' (of matched records)
- Added new property IsView to TableInfo
- Added GoTo menu item Catalogue=>TableInfo
- Added user setting for skipping Cohort Creation wizard
- MDFAttacher emits more messages when looking up location on disk to copy MDF file to.
- Added menu option to set [IsExtractionIdentifier] on a Catalogue without having to open ExtractionInformations directly
- Added the ability to set custom number of patients / rows per dataset when creating example datasets (from command line or when setting up client)
- FlatFileAttacher now issues a warning if TableToLoad isn't one of the tables loaded by the currently executing load (previously it would just say 'table x wasn't found in RAW')
- Added (initially hidden) column Order to cohort query builder to help debugging any issues with order of display

### Changed

- Attempting to generate a graph from a query that returns more than 1,000,000 cells now asks for confirmation.
- Updated to latest version of [FAnsiSql] (0.9.4) for better Oracle support
- Oracle extraction commands no longer generate parameters (e.g. @projectNumber).  Previously invalid SQL was generated.
- Improved layout of message boxes and link highlighting
- Add (Copy Of) cohort set no longer complains about creating a copy of one already in the cohort builder configuration
- Extraction destination property CleanExtractionFolderBeforeExtraction now defaults to false (i.e. do not delete the contents of the extraction directory before extracting)
- Extraction destination property CleanExtractionFolderBeforeExtraction is now implemented in the Checks phase of the component lifecycle rather than on reciept of first batch of records (this prevents accidentally deleting files produced by upstream components)
- 
### Fixed 
- Fixed bug in Catalogue validation setup window (DQE Validation Rules) which resulted in changes not being saved if it had been refreshed after initially loading
- Fixed scrollbars not appearing in Catalogue validation setup window when lots of validation rules are applied to a single column
- Type text dialog prompt now resizes correctly and has a display limit of 20,000 characters for messages
- Fixed bug that prevented exiting if the RDMP directory (in user's application data folder) was deleted while the program was running
- Fixed bug where CatalogueItems created when importing Oracle tables had database qualifiers in the name e.g. "CHI" (including the double quotes)
- Fixed bug where deleting a Filter from a cohort set in a Cohort Identification Query could result in the display order changing to alphabetical (until tab was refreshed).
- Fixed obscure bug in plugins implementing the `ICustomUI` interface when returning a new object in `GetFinalStateOfUnderlyingObject` that resulted in the UI showing a stale version of the object
- Connecting to a non existant server in ServerDatabaseTableSelector now shows the Exception in the RAG icon (previously just showed empty database list)
 
- Fixed bug where adding/removing a column in Aggregate Editor would would reset the Name/Description if there were unsaved changes (to Name/Description)
- Fixed bug where example datasets created would have the text value "NULL" instead of db nulls (only affected initial install/setup datasets)

## [3.0.16-rc2] - 2019-07-17

### Added 

- Example data generated on install can now be given a seed (allows for reproducibility)
- Creating a Query Caching server for an cohort identification AggregateConfiguration now asks you if you want to set it as the default QueryCaching server (if there isn't already one)
- Double clicking a row in SQL query editor user interfaces now shows text summary of the row
- DLE load logs tree view now supports double clicking on messages/errors to see summary
- All RDMP platform objects now have icons even if not visible in the UI (this affects the objects documentation file generation)
- MetadataReport now supports generating data for Catalogues with no extractable columns

### Changed

- Updated to latest version of BadMedicine (0.1.5)
- Improved error message shown when attempting to delete a used patient index table (now lists the users)
- System no longer auto selects objects when there is only 1 option (e.g. when user starts a Release when there is only one Project in the system).  This previously created an inconsistent user experience.
- Dita extraction checks no longer propose deleting non dita files in the output directory
- Improved Find (Ctrl+F) dialog layout and added shortcut codes (e.g. typing "c Bob" will return all Catalogues containing the word "Bob")
- Message boxes now display a limit of 20,000 characters (full text can still be accessed by the copy to clipboard button).
- DLE Debug options (e.g. Skip migrating RAW=>STAGING) now appear as a drop down with more descriptive titles (e.g. StopAfterRAW)
 
### Fixed 

- Fixed bug when cloning a Pipeline called "Bob" when there was already an existing Pipeline called "Bob (Clone)"
- Fixed validation issue in some user interfaces of INamed classes (e.g. Catalogue) where all properties were checked for illegal characters instead of just the Name
- Fixed image scaling in Metadata reports to 100% (previously 133%)
- Governance report now properly escapes newlines and quotes in Catalogue descriptions when outputting as CSV
- Fixed bug in Plugin code generator for tables with a Name property (previously incorrect C# code was generated)
- Fixed bug in SQL query editor user interface when the query returned a table that included binary columns with large amounts of data in
- Clicking a collection button or using GoTo/Show now correctly pops the relevant collection if it is set to auto dock (pinned).
- Application title bar now correctly updates after loading a tab (previously it was left with the caption "Loading...")
- Un Pinning in a collection using X now correctly maintains tree selection (consistent with the context menu Tree=>UnPin)
- Fixed display order of cohort sets in Cohort Query Builder to correctly match the compiler (previously the tree view order was misleading)

## [3.0.16-rc] - 2019-07-08

### Added 

- Forward/backward navigation in LogViewer now preserves text filters / TOP X
- Added the ability to create example datasets and configurations/projects etc during installation / startup
- Objects with names containing problematic characters (e.g. \ ") are highlighted red
- New right click context menu GoTo shows related objects e.g. which ExtractionConfiguration(s) a Catalogue has been used in
- Heatmap hover tool tip now shows more information about the cell value
- 'Other Pipelines' (unknown use case) can now be edited by double clicking.  This prompts user to pick a use case to edit them under
- Creating a Catalogue/TableInfo by importing a file now lets you rename the table after it has been created
- Added new DLE module ExecuteSqlFileRuntimeTask which runs the SQL stored in the RDMP platform database (rather than relying on an sql file on disk like ExecuteSqlFileRuntimeTask)
- RDMP platform database schemas no longer require 100% matching to models.  This allows limited backwards compatibility between minor versions of RDMP in which new fields are added to the database.

### Changed

- Updated to latest version of [BadMedicine] (0.0.1.2)
- Updated to latest version of [FAnsiSql] (0.9.2)
- File=>New now launches modal dialog instead of dropdown menu
- Project objects can now be sorted (previously they always appeared alphabetically)
- Project creation UI now shows duplicate ProjectNumbers as a Warning instead of an Error allowing users to create 2+ Projects with shared cohorts
- Disabled objects in tree views now appear greyed out instead of red
- Improved message shown when cohorts with null descriptions are preventing cohort importing
- Attempting to deleting an Extractable Catalogue no longer shows an error and instead asks if you want to make it non extractable (then delete)
- xmldoc are now shipped inside SourceCodeForSelfAwareness.zip (instead of side by side with the binary).  This avoids an issue where [Squirrel drops xmldoc files](https://github.com/Squirrel/Squirrel.Windows/issues/1323)

### Fixed 

- Fixed bug in CLI (rdmp.exe) where yaml settings would override command line values for connection strings to platform databases
- Disabled smiley controls now render in greyscale
- Fixed bug in Aggregate graphs which included a PIVOT on columns containing values with leading whitespace
- Fixed crash bug in UI responsible for picking the DLE load folder that could occur when when xmldocs are missing
- Fixed bug resolving Plugin dll dependencies where dependencies would only be resolved correctly the first time they were loaded into the AppDomain
- Fixed Culture (e.g. en-us) not being passed correctly in DelimitedFlatFileAttacher
- Fixed bug where Updater would show older versions of RDMP as installable 'updates'

[Unreleased]: https://github.com/HicServices/RDMP/compare/v4.0.2...develop
[4.0.2]: https://github.com/HicServices/RDMP/compare/v4.0.1...v4.0.2
[4.0.1]: https://github.com/HicServices/RDMP/compare/v4.0.1-rc3...v4.0.1
[4.0.1-rc3]: https://github.com/HicServices/RDMP/compare/v4.0.1-rc2...v4.0.1-rc3
[4.0.1-rc2]: https://github.com/HicServices/RDMP/compare/v4.0.1-rc1...v4.0.1-rc2
[4.0.1-rc1]: https://github.com/HicServices/RDMP/compare/v3.2.1...v4.0.1-rc1
[3.2.1]: https://github.com/HicServices/RDMP/compare/v3.2.1-rc4...v3.2.1
[3.2.1-rc4]: https://github.com/HicServices/RDMP/compare/v3.2.1-rc3...v3.2.1-rc4
[3.2.1-rc3]: https://github.com/HicServices/RDMP/compare/v3.2.1-rc2...v3.2.1-rc3
[3.2.1-rc2]: https://github.com/HicServices/RDMP/compare/3.2.1-rc1...v3.2.1-rc2
[3.2.1-rc1]: https://github.com/HicServices/RDMP/compare/3.2.0...3.2.1-rc1
[3.2.0]: https://github.com/HicServices/RDMP/compare/v3.2.0-rc1...3.2.0
[3.2.0-rc1]: https://github.com/HicServices/RDMP/compare/3.1.0...v3.2.0-rc1
[3.1.0]: https://github.com/HicServices/RDMP/compare/v3.0.16-rc2...3.1.0
[3.0.16-rc2]: https://github.com/HicServices/RDMP/compare/v3.0.16-rc...v3.0.16-rc2
[3.0.16-rc]: https://github.com/HicServices/RDMP/compare/v3.0.15...v3.0.16-rc
[FAnsiSql]: https://github.com/HicServices/FAnsiSql/
[BadMedicine]: https://github.com/HicServices/BadMedicine/

[DBMS]: ./Documentation/CodeTutorials/Glossary.md#DBMS
[UNION]: ./Documentation/CodeTutorials/Glossary.md#UNION
[INTERSECT]: ./Documentation/CodeTutorials/Glossary.md#INTERSECT
[EXCEPT]: ./Documentation/CodeTutorials/Glossary.md#EXCEPT
[IsExtractionIdentifier]: ./Documentation/CodeTutorials/Glossary.md#IsExtractionIdentifier<|MERGE_RESOLUTION|>--- conflicted
+++ resolved
@@ -9,13 +9,10 @@
 ...
 
 ### Added
-<<<<<<< HEAD
 
 - Added icon for HashOnDataRelease
-=======
 - Added Order column to Catalogue Collection tree view
 - Added ability to disable the TicketingSystem that controls whether datasets can be released (only applies where one has been configured)
->>>>>>> d716083c
 - Added ability to customize extraction directory subfolder names
 - Added check for stale extraction records when generating a one off Release Document (i.e. not part of a Release workflow)
 - Added clarifiaction on what to do if a table is not found during synchronization
