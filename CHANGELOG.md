--- conflicted
+++ resolved
@@ -6,19 +6,13 @@
 
 ## [Unreleased]
 
-<<<<<<< HEAD
-
 ### Added
 
 - Import Catalogue filter now allows selecting multiple filters at once.
-=======
-### Added
-
 - Improved performance of Select objects dialog when there are many objects available to pick from
 - Made Select objects dialog filter in the same way as the Find dialog (i.e. support short codes and Type names)
 - Ability to select multiple objects at once when adding to a Session
 - Ability to find multiple objects at once (ctrl+shift+f)
->>>>>>> 781f787f
 
 ## [7.0.8] - 2022-03-08
 
