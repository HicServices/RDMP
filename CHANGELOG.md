--- conflicted
+++ resolved
@@ -10,13 +10,10 @@
 
 ### Fixed
 
-<<<<<<< HEAD
 - Fixed connection strings dialog 'Save as yaml...' producing invalid entry for 'DataExportConnectionString' - [#1086](https://github.com/HicServices/RDMP/issues/1086)
-=======
 - Fixed various startup errors when Databases.yaml strings are invalid.
 - Fixed bug with the 'unreachable' picturebox icon not being clickable
 - Fixed unreachable catalogue database resulting in the Startup form immediately closing
->>>>>>> 25ece215
 
 ## [7.0.10] - 2022-04-25
 
