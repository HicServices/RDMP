# Changelog
All notable changes to this project will be documented in this file.

The format is based on [Keep a Changelog](https://keepachangelog.com/en/1.0.0/),
and this project adheres to [Semantic Versioning](https://semver.org/spec/v2.0.0.html).

## [Unreleased]

### Changed

- .Net 5.0 for all, instead of Framework 4.6.1+Core 2.2+Standard 2.0 mix
- Query editor autocomplete now uses integrated autocomplete (no icons, better matching)

### Added

- Added `$foreach Catalogue` option for custom metadata report templates (to allow prefix, suffixes, table of contents etc)
- Added ability to search for objects by ID in console gui
- More detailed logging of Type decisions when extracting to database
- Added ability to cancel ongoing queries in CLI Sql Editor
- Added 'Reset Sql' and 'Clear Sql' buttons to CLI Sql Editor
- Added ability to set custom timeout for queries in CLI Sql Editor
- Added ability to save results of CLI Sql Editor (table) to CSV
- Added view data/aggregate etc on ColumnInfo objects to list of commands accessible from the CLI gui
- Added 'Go To' commands to CLI gui
- Exposed 'Add New Process Task...' to load stages in CLI menu
- Added 'ViewCatalogueData' command for CLI and CLI GUI use
- Better error reporting when item validators crash during validation execution (now includes constraint type, column name and value being validated).
- Added 'Go To' commands to CLI gui
- Exposed 'Add New Process Task...' to load stages in CLI menu
- Exposed 'View Logs' commands on CLI and CLI gui
- Added minimum timeout of 5 seconds for `CohortIdentificationConfigurationSource`

### Fixed

- Fixed CLI database selection UI not using password mask symbol (`*`)
- Fixed CLI GUI message boxes bug with very long messages
- Fixed Custom Metadata template stripping preceeding whitespace in templated lines e.g. `"  - $Name"` (like you might find in a table of contents section of a template)
- Fixed 'Set Global Dle Ignore Pattern' failing the first time it is used by creating a StandardRegex with no/null Pattern
- Fixed order of branches in CLI gui tree

### Changed

- Changed message about inaccessible cohorts to a warning instead of an error. 
 
### Dependencies

- Bump System.Drawing.Common from 5.0.0 to 5.0.1
<<<<<<< HEAD
- Bump HIC.BadMedicine from 0.1.6 to 1.0.0
- Bump CsvHelper from 19.0.0 to 24.0.1
=======
- Bump Moq from 4.16.0 to 4.16.1
- Bump Microsoft.NET.Test.Sdk from 16.8.3 to 16.9.1
- Bump NLog from 4.7.7 to 4.7.8
>>>>>>> 8542244b

## [4.2.4] - 2021-02-05

- Added CLI commands for viewing/changing `UserSettings` e.g. AllowIdentifiableExtractions
- Added user setting `ShowPipelineCompletedPopup` for always popping a modal dialog on completion of a pipeline execution in the GUI client (e.g. committing a cohort)
- Added new flexible file/directory extraction component `SimpleFileExtractor`

### Changed

- Globals tickbox can now be checked even when there are no explicit files (this allows implicit files e.g. `SimpleFileExtractor` to still run)

### Fixed 

- Fixed MySql backup trigger implementation not updating validTo on the new row entering the table on UPDATE operations

## [4.2.3] - 2021-02-01

### Fixed 

- Fixed rare threading issue with tree representations of Lookups
- Fixed proxy objects context menus not functioning correctly since 4.2.0 (e.g. Catalogues associated with a load) for some commands

### Dependencies

- Bump NUnit from 3.13.0 to 3.13.1

## [4.2.2] - 2021-01-28

### Added

- Added `patch` command to rdmp CLI e.g. `./rdmp patch -b`
- Added ProjectName to ExtractionConfiguration objects visualisation in Find / Select popups

### Fixed

- Fixed erroneous warning where some characters were wrongly reported as illegal e.g. '#' in Filter names 
- Fixed RemoteDatabaseAttacher not logging table name (only database)

### Changed

- Metadata report now lists Catalogues in alphabetical order
- Changed hierarchy multiple parents state to be a Warning instead of an Error

### Dependencies

- Bump Moq from 4.15.2 to 4.16.0
- Bump YamlDotNet from 9.1.1 to 9.1.4
- Bump NLog from 4.7.6 to 4.7.7
- Bump SSH.NET from 2020.0.0 to 2020.0.1

## [4.2.1] - 2021-01-13

### Added

- Choose Load Directory on DLE now shows old value during editing
- Added property suggestions when using ExecuteCommandSet with an incorrect property name
- Added the ability to drag and drop aggregates into other CohortIdentificationConfigurations to import
- Added ColumnDropper that allows a user to specify the columns that should not be extracted in the pipeline.
- Added Favourite/UnFavourite to right click context menus
- CachingHost now logs the state of the CacheProgress being executed first thing on start
- Home screen now supports right click context menu, drag and drop etc
- Added 'Sessions'.  These are tree collection windows similar to Favourites but with a user defined name and limited duration (until closed)

### Fixed

- Fixed startup error when user enters a corrupt connection string for platform database locations.  This bug affected syntactically invalid (malformed) connection strings (i.e. not simply connection strings that point to non existant databases)
- Fixed various issues in ColumnSwapper
  - If input table contains nulls these are now passed through unchanged
  - If mapping table contains nulls these are ignored (and not used to map input nulls)
  - If input table column is of a different Type than the database table a suitable Type conversion is applied
- Data load engine logging checks are better able to repair issues with missing logging server IDs / logging tasks
- Better support for abort/cancel in
  - RemoteTableAttacher
  - ExcelAttacher
  - KVPAttacher
  - RemoteDatabaseAttacher
- Fixed View Inserts/Updates dialog when using non SqlServer DBMS (e.g. MySql)
- Fixed various layout and performance issues with RDMP console GUI.
- Fixed `rdmp cmd` loop exiting when commands entered result in error.
- Fixed autocomplete in `rdmp cmd` mode and enabled for Linux
- Fixed right click context menu being built twice on right click a new node (once for selection and once for right click)

### Changed

- Added timeout of 10 minutes (previously 30 seconds) for counting unique patient identifiers while writing metadata for extractions
- Choose Load Directory now lets you specify invalid directories e.g. when building a load on one computer designed to run on separate computer with an isolated file system.
- Reinvented Console Gui to more closely resemble the windows client

### Dependencies

- Bump SSH.NET from 2016.1.0 to 2020.0.0

## [4.2.0] - 2020-10-19

### Fixed

- Reduced memory overhead during refreshes
- Fixed various graphical/performance issues when running in VDI environments with limited CPU
- Fixed missing scrollbars in Explicit Column Typing user interface
- Fixed various errors that could occur when a [Catalogue] referenced by an extraction is deleted outside of RDMP (e.g. by truncating the database table(s))

### Added

- Support for importing WHERE logic into extraction datasets from other configurations or cohort builder configurations
- Pipeline ID and Name now recorded in logs for Data Extractions
- Added support for viewing extraction logs in tree form (for a given ExtractionConfiguration)
- Added `AllowIdentifiableExtractions` user setting.  Enabling this prevents RDMP reporting an error state when cohorts are created that have the same private and release ID fields.
- Added GoTo from extraction/cohort building filters to the parent Catalogue level filter and vice versa
- Added ability to suppress [LoadMetadata] triggers
- Added ability for Plugins to store custom information about objects in the RDMP Catalogue platform database
- Added IgnoreColumns setting for DLE to ignore specific columns in the final table completely (not created in RAW/STAGING and not migrated)

### Changed

- CLI tools now built for .Net Core 3.1 since 2.2 has reached EOL

## [4.1.9] - 2020-09-17

### Added

- Added ExplicitDateTimeFormat property to flat file attachers and pipeline sources.  Allows custom parsing of dates e.g. where no delimiters exist (e.g. 010120)

## [4.1.8] - 2020-08-17

### Fixed 

- Fixed progress logging still not being allowed to go backwards when logging to database

## [4.1.7] - 2020-08-14

### Changed

- Schema names (Sql Server) are now wrapped correctly e.g. `[My Cool Schema]`
- Progress logged (e.g. done x of y files) can now go backwards.

### Added

- New command `SetArgument` for easier changing of values of modules (e.g. [PipelineComponent]) from command line
- Support for `DescribeCommand` help text on `NewObject` and other commands that take dynamic argument lists (command line)

## [4.1.6] - 2020-08-04

### Added

- Added 'Save Changes' prompt when closing tabs
- Added Import command for bringing in one or more [CohortIdentificationConfiguration] into an existing container (like Merge / UnMerge but for existing configurations)
- Added checks for LoadProgress dates being in sensible ranges during DLE

### Fixed

- Fixed [bug when parsing lists of ints in CLI](https://github.com/HicServices/RDMP/issues/84)

## [4.1.5] - 2020-07-14

### Added

- Added Merge command, for combining two or more configurations in cohort builder into one
- Added Un Merge command for splitting one cohort builder configuration into multiple seperate ones
- Improved error messages in extraction checking when there are:
  -  2+ columns with the same name
  -  2+ columns with the same location in extraction order
  -  Cohort and dataset are on different servers
- Added ability to search by ID in find dialog

### Changed

- Unhandled Application/Thread exceptions (rare) now show in the top right task bar instead of as a popup dialog

### Fixed

- Fixed lookups, supporting documents etc not appearing in the extractable artifacts tree view of the extraction window when non global.

## [4.1.4] - 2020-07-02

### Added

- Custom Metadata Report now supports looping items in a Catalogue (use `$foreach CatalogueItem` to start and `$end` to end)
- Added help to 'New Project' user interface
- Forward/Backward now includes selection changes in tree collections
- Added support for newline replacement in custom metadata doc templates

### Changed

- Improved usability of selecting multiple datasets in the 'New Project' user interface
- When in multiple selection mode, double clicking a row in the object selection dialog will add it to the selection (previously would close the dialog with the double clicked item as the sole selected item)

### Fixed

- Extractable columns Order field defaults to Max + 1 (previously 1).  This results in new columns appearing last in extracted datasets and prevents Order collisions.
- 'Select Core' columns UI button now works correctly with ProjectSpecific Catalogues (previously the highlighted rows would not change)
- Fixed popup error message showing when deleting an ExtractionConfiguration where one or more datasets are currently being edited (in tabs) 
- Fixed context menu opening error that could occur in cohort builder when datasets are not configured properly (e.g. have too many [IsExtractionIdentifier] columns).
- Fixed alias changes not showing up as 'Differences' in edit dataeset extraction user interface
- Fixed bugs in using GoTo menu of document tabs after a Refresh
- Fixed ALTER context sub menu of TableInfo when Server property is null (or other fundamental connection details cannot be resolved).
- Fixed whitespace only literal strings (e.g. `" "`) on command line causing error while parsing arguments
- Fixed bug with YesNoToAll popups launched from ChecksUI when running as a modal dialogue.
- Fixed bug with user setting 'Show Object Collection On Tab Change' when selecting tabs for objects in CohortBuilder configurations.

## [4.1.3] - 2020-06-15

### Added

- Added `-f` option to CLI (`rdmp.exe -f somefile.yaml`) to run all commands in a file
- Added "Go To" to tab right click context menu (previously only available in collections).
- Private key encryption file location can now be customized per user by setting an environment variable `RDMP_KEY_LOCATION`.  This will override any key file location specified in the RDMP platform database.

### Changed

- Frozen Extraction Configurations folder always appears at the bottom of the branch under Projects
- Improved layout of query building errors in QueryBuilder SQL viewing user interfaces

### Fixed

- Fixed bug in tree ordering when comparing a fixed order node to a non fixed order node.

## [4.1.2] - 2020-06-03

### Added

- Ability to create (Project Specific) Catalogues using the Project collection tree view top menu
- Ability to Enable/Disable many objects at once
- Catalogue icons under a load now show full range of status icons (e.g. internal / project specific)

### Changed

- When a load has only one LoadProgress dropdown no longer shows "All available"
- Double clicking a crashed configuration in cohort builder now shows the error message (previously would edit/expand the object).  Error message still accessible via context menu (as previously).
 
### Fixed

- Fixed Order not being considered 'OutOfSync' on ExtractableColumn
- Fixed changes to Catalogue visibility checkboxes not being persisted
- Fixed object caching system when RDMP user has insufficient permissions to view Change Tracking tables. 
- Fixed UserSettings last column sort order multithreading issue (causing File IO permissions error in rare cases)

## [4.1.1] - 2020-05-11


### Added

- Added ability to pick a folder in Metadata Report UI

### Fixed

- Opening 'Recent' items that have been deleted now prompts to remove from list
- Fixed race conditions updating UI during refresh / dispose of activators

## [4.1.0] - 2020-05-05

### Added

- Added tool strip to tree collection user interfaces
- Added new [PipelineComponent] `SetNull` which detects bad data in a specific column of pipeline data and sets cells matching the `Regex` to null
- Added support for template based metadata extractions ([Catalogue] descriptions etc) 
- Added new property RemoteServerReference to RemoteTableAttacher which centralises server name/database/credentials when creating many attachers that all pull data from the same place
- Added double click to expand tree option for RDMP
- When searching (Ctrl+F), exact matches now appear first
- Added RDMP platform database name (and server) to the window title
- Added Export Plugins command (which saves the currently loaded RDMP plugins to the selected folder)
- Double clicking a dataset in the Extraction user interface opens it for editing (previously you had to right click and select Edit)

### Changed

- CohortBuilder interface has been revamped
- Home screen now follows more consistent user experience and includes recently used items
- Catalogue collection no longer expands when CatalogueFolder changes

### Fixed

- LoadProgress with RemoteTableAttacher now works correctly with DBMS that do not support Sql parameter declarations (Oracle / Postgres)

## [4.0.3] - 2020-02-28

### Added

- Added timestamps to Word Metadata Reports (e.g. when document was created)
- Added icon for HashOnDataRelease
- Added Order column to [Catalogue] Collection tree view
- Added ability to disable the TicketingSystem that controls whether datasets can be released (only applies where one has been configured)
- Added ability to customize extraction directory subfolder names
- Added check for stale extraction records when generating a one off Release Document (i.e. not part of a Release workflow)
- Added clarifiaction on what to do if a table is not found during synchronization
- Refresh now shows 'waiting' cursor while updates take effect
- Creating a [Catalogue] from a CatalogueFolder right click context menu now creates the resulting [Catalogue] in that directory
- Added ability to right click a dataset in an [ExtractionConfiguration] and open the directory into which it was extracted (if it was extracted to disk)
- Added Extraction Category column for columns included in the project extractions
- Added command Import [Catalogue] Item Descriptions accessible from the [CatalogueItem] node menu that imports all descriptions (and other fields) from one [Catalogue] into another.
- Added 'Execute' button on [Catalogue] and Extraction dataset SQL viewing windows.
- 'Show' on collection based tab windows now prompts you to pick which you want to navigate to (previously did nothing)
- Datagrid UI now shows server/database names and DatabaseType
- Running Checks or CheckAll now shows the Checks column (if it isn't already visible)
- Added 'Clear Cache' option for clearing the cache on a single [Catalogue] in a cohort builder configuration (without affecting the cache state of the others)
- Added `FOR UPDATE` to the end of the DLE migration query for MySql server (prevents edge case deadlocks when live table changes during migration)

### Changed

- Datagrid/query syntax errors are now more visible and consistent with other SQL IDEs
- Open / New [Catalogue] no longer closes all toolboxes prior to setting up editing layout
- Bulk Process CatalogueItems now defaults to exact matching (ignoring case)
- Changed MySql adapter from `MySql.Data` to `MySqlConnector` (see [FAnsiSql] version 0.11.1 change notes)

### Fixed

- Fixed bug where broken Lookup configurations could result in DQE not passing checks
- Fixed top menu missing some options on extraction/cohort building graphs (e.g. timeout / retry query)
- Fixed DLE backup trigger creation for old versions of MySql (5.5 and earlier)
- Fixed some forms not getting launched when new objects are created (e.g. Supporting Documents)
- Fixed null reference when cancelling adding a SupportingDocument
- Fixed bug in axis section of graph editor where changing value would result in text box loosing focus
- Fixed ticketing system Reason [for not being able to release a configuration] not being displayed on the ReleaseUI

## [4.0.2] - 2020-01-23

### Fixed

- Fixed stack overflow when trying to edit 'unknown pipelines' in Tables tree view
- Undo/Redo button now changes label as well as icon during use
- Fixed null reference when using command `Reports->Generate...->Metadata Report...`
- Fixed bug in console gui where cancelling a property change (e.g. Description) would result in setting the value to null.

## [4.0.1] - 2019-12-03

### Added

- Ability to generate metadata reports for subset of catalogues (e.g. all catalogues in a folder).
- Cohort Builder build log now lists the [IsExtractionIdentifier] column for each cohort set

### Changed

- Cohort Builder now shows "No Cache" when there is no query cache server configured for a configuration instead of "0/1" (or "0/2" etc)

### Fixed

- Fixed issue using the 'context menu' button on compatible keyboards to access the GoTo menu (sometimes menu would not be expandable)
- Fixed issue where ProjectNumber and Version appeared editable in some tree controls (changes were ignored).  These cells are now correctly readonly.
- Fixed bug in log viewer right click (introduced in 4.0.1 command refactoring)
- TestConnection now shows obfuscated connection string when a connection cannot be established (affects RDMP API users only - not core software)
- Fixed changing join direciton in patient index tables not triggering refresh
- Fixed Data Load Engine RAW server credentials when running RDMP installer with sql user authentication (RAW server entry would be created with Integrated Security)

## [4.0.1-rc3] - 2019-11-25

### Added

- Console gui supports short code searches (e.g. "c", "ti" etc)

### Changed

- Updated to [FAnsiSql] 0.10.13

### Fixed

- Fixed various issues with new CLI gui

## [4.0.1-rc2] - 2019-11-20

### Added

- Added interactive terminal user interface `./rdmp gui`

### Changed

- Cloning an Extraction Configuration no longer expands clone and names the new copy "Clone of [..]" (previously name was a guid)
- Select object dialog now display a maximum of 1000 objects (prioritising your search text)
- Logging tasks are now case insensitive

### Fixed

- Fixed Console input in CLI when running under Linux
- Fixed issue where parallel checks could fail due to UI cross thread access
- Fixed bugs in DLE when loading tables with dodgy column names (e.g. `[My Group by lolz]`)
- 
...

## [4.0.1-rc1] - 2019-11-11

### Added

- Support for PostgreSql databases

### Changed

- Sql Server `..` syntax is no longer used (now uses `.dbo.` - or whatever the table schema is).  Since references can be shared by users the default schema notation is not good idea.
- Cohort Query Bulder will now connect to the database containing the data rather than the users default database when querying data on a single database
- Flat file Attachers now process files in alphabetical order (case insensitive) when Pattern matches multiple files (previously order was arbitrary / OS defined)
- Extraction source now specifies database to connect to when a dataset exists in a single database (previously connected to users default server e.g. master)
- Updated to latest version of [FAnsiSql] (0.10.12) for Postgres support
- 
### Fixed

- Fixed handling of credentials where password is blank (allowed)
- Fixed race condition when there are multiple cohort databases that host cohorts for the same project
- Extracting a dataset using Cross Server extraction source now shows the correct SQL in error message when no records are returned by the linkage

## [3.2.1] - 2019-10-30

### Added

- SET containers ([UNION] / [INTERSECT] / [EXCEPT]) now highlight (as a `Problem`) when they will be ignored (empty) or not applied (when they contain only 1 child)

## Fixed

- Fixed bug generating metadata reports that include Catalogues with orphan [ExtractionInformation] (not mapped to an underlying ColumnInfo)
- Fixed bug in column descriptions pie chart where navigate to CatalogueItem(s) would show all CatalogueItems instead of only those missing descriptions
- Fixed bug in example dataset creation where views (vConditions and vOperations) were not marked IsView

## [3.2.1-rc4] - 2019-10-22

### Added 

- Errors during caching (of cohort builder results) now appear in the results control (previously could generate erro popups)
- Patient Index Tables are no longer allowed to have parameters with the same name (but different values) of tables they are joined against
- Sql Parameters (e.g. `@test_code`) now work properly cross [DBMS] (e.g. MySql / SqlServer) when using a query cache.
- Added menu for inspecting the state of a cohort compiler (view SQL executed, build log, results etc)

### Fixed 

- Fixed ExceptionViewer showing the wrong stack trace under certain circumstances
- Fixed cache usage bug where sql parameters were used in queries (cache would not be used when it should)
- Fixed 'View Dataset Sample' user interface generating the wrong SQL when a patient index table has a column alias (e.g. `SELECT chi,AdmissionDate as fish from MyPatIndexTable`)
- Fixed renaming parameters causing UI to incorrectly ask if you want to save changes

## [3.2.1-rc3] - 2019-10-21

### Fixed 

- Fixed bug in cross server query building when using parameters (@testcode etc)

## [3.2.1-rc2] - 2019-10-18

### Added 

- Added GoTo from cohorts to Extraction Configuration(s)

### Changed

- View ThenVsNow Sql in right click context menu of data extractions is only evaluated when run (improves performance).  This results as the command always being enabled.

### Fixed

- Fixed [bug in cross server query building](https://github.com/HicServices/RDMP/commit/a0c6223d1a7793bde4a67b368ae062e8bec3d960#diff-196fcda7990895e9f656c99602d1972b) (via cache) when joining patient index tables on one server to a main dataset on another

## [3.2.1-rc1] - 2019-10-14

### Added

- Long running processes that previously blocked the UI (e.g. create primary key) now have a small dialog describing task and allowing cancellation.
- Proposed Fix dialog now has standard look and feel of RDMP message boxes (including keywords etc)
- Double clicking an executing task in Cohort Builder now shows cohort build log as well as Exception (if any)

### Changed
 
- Database patching user interface presents clearer information about what version upgrade is occuring and the patches that will be applied.
- Updated to latest version of [FAnsiSql] (0.10.7) for task cancellation
- Data load engine no longer lists dropping columns / anonymising in progress if there are no operations actually being performed (e.g. no ANOTables configured)
- Delete is now disabled for the top level container (e.g. "UNION - Inclusion criteria") of cohort builder configuration

### Fixed

- Database patching user interface no longer suggests restarting if the patching process has failed
- Improved usability of StartupUI when no repository connection strings are not set (previously would report status as 'Broken')
- Fixed bug where `DropTableIfLoadFails` of `ExecuteFullExtractionToDatabaseMSSql` would (under fail conditions) drop the destination table even if the table was created by a previous execution of the same pipeline.
- Fixed bug where adding a [Catalogue] to a cohort set container would create an extra duplicate copy (which would appear under orphans)
- Improved cross server cohort query building (e.g. combining cohort sets on seperate servers / server types)
- Fixed bug in checks dual reporting some errors when clicking on red angry face icons

### Removed

- Generate test data window no longer shows the output folder in Windows Explorer when done

## [3.2.0] - 2019-09-16

### Added

- Patient Index Tables now use the source column datatype for caching columns (as long as there is no transform declared).

## [3.2.0-rc1] - 2019-09-13

### Added

- Right clicking a mispelled word now offers spelling suggestions
- You can now add new datasets to an extraction configuration directly from the "Core" folder in Execute Extraction window (rather than having to go back to the DataExport tree view)
- MDFAttacher now checks for existing mdf/ldf files in the RAW server data directory.  Existing files will trigger a warning.  After the warning an attempt is still made to overwrite the file(s) (as occured previously)
- Tab key now also works for autocomplete in SQL editor windows (previously only Enter worked)
- Orphan cohort sets (do not belong to any Cohort Identification Configuration) now appear under a top level folder in 'Cohort Builder' collection
- Extraction Category can now be changed directly from a CatalogueItem, [ExtractionInformation] 
- Extraction Category can be changed for all columns in a [Catalogue] at once by right clicking the or the CatalogueItemsNode (folder under a Catalogue)
- Right clicking a column allows you to Alter it's type e.g. increase the size of a varchar field

### Changed

- Help documentation for objects no longer uses NuDoq library (now faster and more maintainable)
- Extraction source component `ExecuteCrossServerDatasetExtractionSource` now never drops the temporary cohort database (previously it would drop it if it created it and CreateTemporaryDatabaseIfNotExists was true)
- Updated to latest version of [FAnsiSql] (0.10.4) for better Oracle, localization and type estimation
- Dashboards now appear in tree view instead of application tool strip and are searchable
- [CatalogueItem] descriptions pie chart has flags for including internal/project specific etc in it's counts
- [CatalogueItem] descriptions pie chart now lets you navigate directly to problem objects rather than showing a data table

### Fixed 
- Deleting an object now clears the selection in tree views (previously selection would become an arbitrary object).
- Fixed bug where adding/moving cohort sets between containers ([INTERSECT]/[UNION]/[EXCEPT]) could result in 2 objects with the same Order in the same container (resulting in ambiguous order of execution).
- Fixed UI bug where selecting an extractable [Catalogue] would hide it's extractable (small green e) icon overlay
- Fixed bug where deleting a Pinned object would not unpin the object
- Fixed bug where database tables with brackets in the name could break synchronization (these tables are now ignored by RDMP and cannot be imported).
- Fixed bug deleting multiple objects at once when some objects are parents of others (and cause implicit delete).
- Fixed bug with low resolution monitors and the Create New Cohort Wizard
- Fixed bug with low resolution monitors and collections where leading columns could shrink to be no longer visible
- Adding new filters/containers (AND/OR) now correctly expand and highlight the created object in collections
- Fixed AggregateEditorUI could incorrectly offer to save changes even when no changes had been made
- Clonng a Cohort Identification Configuration now preserves custom set container names e.g. "UNION Inclusion Criteria"
- Fixed bug in DataTableUploadDestination where multiple root (DataLoadInfo) logging entries were created for a single large bulk insert 
- Fixed bug in QueryBuilder when there are multiple IsPrimaryExtractionTable tables (Exception thrown was NullReferenceException instead of QueryBuilderException)
- Fixed bug in generating FROM SQL when there are circular [JoinInfo] configured between tables used in the query
- Fixed bug where closing the server/database selection dialog with the X instead of cancel could cause error messages (e.g. in Bulk Import TableInfos)
- Fixed bug where searching for "Pipeline" or "Pipe" did not show all pipelines
- Fixed bug caching patient index tables (cohort creation) when there are multiple tables being joined in the query.
- Fixed error when logging very large (over 4000 characters) to the RDMP logging database

### Removed
- Cohort sets no longer appear under Catalogues (Find / GoTo now open the parent cohort identification configuration)
- Removed OnlyUseOldDateTimes option on DataTableUploadDestination as it didn't actually do anything ([DBMS] type decisions are handled in a standard way by FAnsiSql)

## [3.1.0] - 2019-07-31

### Added

- Cohort sets with HAVING sql now support 'View Dataset Sample' (of matched records)
- Added new property IsView to TableInfo
- Added GoTo menu item Catalogue=>TableInfo
- Added user setting for skipping Cohort Creation wizard
- MDFAttacher emits more messages when looking up location on disk to copy MDF file to.
- Added menu option to set [IsExtractionIdentifier] on a [Catalogue] without having to open ExtractionInformations directly
- Added the ability to set custom number of patients / rows per dataset when creating example datasets (from command line or when setting up client)
- FlatFileAttacher now issues a warning if TableToLoad isn't one of the tables loaded by the currently executing load (previously it would just say 'table x wasn't found in RAW')
- Added (initially hidden) column Order to cohort query builder to help debugging any issues with order of display

### Changed

- Attempting to generate a graph from a query that returns more than 1,000,000 cells now asks for confirmation.
- Updated to latest version of [FAnsiSql] (0.9.4) for better Oracle support
- Oracle extraction commands no longer generate parameters (e.g. @projectNumber).  Previously invalid SQL was generated.
- Improved layout of message boxes and link highlighting
- Add (Copy Of) cohort set no longer complains about creating a copy of one already in the cohort builder configuration
- Extraction destination property CleanExtractionFolderBeforeExtraction now defaults to false (i.e. do not delete the contents of the extraction directory before extracting)
- Extraction destination property CleanExtractionFolderBeforeExtraction is now implemented in the Checks phase of the component lifecycle rather than on reciept of first batch of records (this prevents accidentally deleting files produced by upstream components)
- 
### Fixed 
- Fixed bug in [Catalogue] validation setup window (DQE Validation Rules) which resulted in changes not being saved if it had been refreshed after initially loading
- Fixed scrollbars not appearing in [Catalogue] validation setup window when lots of validation rules are applied to a single column
- Type text dialog prompt now resizes correctly and has a display limit of 20,000 characters for messages
- Fixed bug that prevented exiting if the RDMP directory (in user's application data folder) was deleted while the program was running
- Fixed bug where CatalogueItems created when importing Oracle tables had database qualifiers in the name e.g. "CHI" (including the double quotes)
- Fixed bug where deleting a Filter from a cohort set in a Cohort Identification Query could result in the display order changing to alphabetical (until tab was refreshed).
- Fixed obscure bug in plugins implementing the `ICustomUI` interface when returning a new object in `GetFinalStateOfUnderlyingObject` that resulted in the UI showing a stale version of the object
- Connecting to a non existant server in ServerDatabaseTableSelector now shows the Exception in the RAG icon (previously just showed empty database list)
 
- Fixed bug where adding/removing a column in Aggregate Editor would would reset the Name/Description if there were unsaved changes (to Name/Description)
- Fixed bug where example datasets created would have the text value "NULL" instead of db nulls (only affected initial install/setup datasets)

## [3.0.16-rc2] - 2019-07-17

### Added 

- Example data generated on install can now be given a seed (allows for reproducibility)
- Creating a Query Caching server for an cohort identification AggregateConfiguration now asks you if you want to set it as the default QueryCaching server (if there isn't already one)
- Double clicking a row in SQL query editor user interfaces now shows text summary of the row
- DLE load logs tree view now supports double clicking on messages/errors to see summary
- All RDMP platform objects now have icons even if not visible in the UI (this affects the objects documentation file generation)
- MetadataReport now supports generating data for Catalogues with no extractable columns

### Changed

- Updated to latest version of BadMedicine (0.1.5)
- Improved error message shown when attempting to delete a used patient index table (now lists the users)
- System no longer auto selects objects when there is only 1 option (e.g. when user starts a Release when there is only one [Project] in the system).  This previously created an inconsistent user experience.
- Dita extraction checks no longer propose deleting non dita files in the output directory
- Improved Find (Ctrl+F) dialog layout and added shortcut codes (e.g. typing "c Bob" will return all Catalogues containing the word "Bob")
- Message boxes now display a limit of 20,000 characters (full text can still be accessed by the copy to clipboard button).
- DLE Debug options (e.g. Skip migrating RAW=>STAGING) now appear as a drop down with more descriptive titles (e.g. StopAfterRAW)
 
### Fixed 

- Fixed bug when cloning a Pipeline called "Bob" when there was already an existing Pipeline called "Bob (Clone)"
- Fixed validation issue in some user interfaces of INamed classes (e.g. Catalogue) where all properties were checked for illegal characters instead of just the Name
- Fixed image scaling in Metadata reports to 100% (previously 133%)
- Governance report now properly escapes newlines and quotes in [Catalogue] descriptions when outputting as CSV
- Fixed bug in Plugin code generator for tables with a Name property (previously incorrect C# code was generated)
- Fixed bug in SQL query editor user interface when the query returned a table that included binary columns with large amounts of data in
- Clicking a collection button or using GoTo/Show now correctly pops the relevant collection if it is set to auto dock (pinned).
- Application title bar now correctly updates after loading a tab (previously it was left with the caption "Loading...")
- Un Pinning in a collection using X now correctly maintains tree selection (consistent with the context menu Tree=>UnPin)
- Fixed display order of cohort sets in Cohort Query Builder to correctly match the compiler (previously the tree view order was misleading)

## [3.0.16-rc] - 2019-07-08

### Added 

- Forward/backward navigation in LogViewer now preserves text filters / TOP X
- Added the ability to create example datasets and configurations/projects etc during installation / startup
- Objects with names containing problematic characters (e.g. \ ") are highlighted red
- New right click context menu GoTo shows related objects e.g. which ExtractionConfiguration(s) a [Catalogue] has been used in
- Heatmap hover tool tip now shows more information about the cell value
- 'Other Pipelines' (unknown use case) can now be edited by double clicking.  This prompts user to pick a use case to edit them under
- Creating a Catalogue/TableInfo by importing a file now lets you rename the table after it has been created
- Added new DLE module ExecuteSqlFileRuntimeTask which runs the SQL stored in the RDMP platform database (rather than relying on an sql file on disk like ExecuteSqlFileRuntimeTask)
- RDMP platform database schemas no longer require 100% matching to models.  This allows limited backwards compatibility between minor versions of RDMP in which new fields are added to the database.

### Changed

- Updated to latest version of [BadMedicine] (0.0.1.2)
- Updated to latest version of [FAnsiSql] (0.9.2)
- File=>New now launches modal dialog instead of dropdown menu
- [Project] objects can now be sorted (previously they always appeared alphabetically)
- [Project] creation UI now shows duplicate ProjectNumbers as a Warning instead of an Error allowing users to create 2+ Projects with shared cohorts
- Disabled objects in tree views now appear greyed out instead of red
- Improved message shown when cohorts with null descriptions are preventing cohort importing
- Attempting to deleting an Extractable [Catalogue] no longer shows an error and instead asks if you want to make it non extractable (then delete)
- xmldoc are now shipped inside SourceCodeForSelfAwareness.zip (instead of side by side with the binary).  This avoids an issue where [Squirrel drops xmldoc files](https://github.com/Squirrel/Squirrel.Windows/issues/1323)

### Fixed 

- Fixed bug in CLI (rdmp.exe) where yaml settings would override command line values for connection strings to platform databases
- Disabled smiley controls now render in greyscale
- Fixed bug in Aggregate graphs which included a PIVOT on columns containing values with leading whitespace
- Fixed crash bug in UI responsible for picking the DLE load folder that could occur when when xmldocs are missing
- Fixed bug resolving Plugin dll dependencies where dependencies would only be resolved correctly the first time they were loaded into the AppDomain
- Fixed Culture (e.g. en-us) not being passed correctly in DelimitedFlatFileAttacher
- Fixed bug where Updater would show older versions of RDMP as installable 'updates'

[Unreleased]: https://github.com/HicServices/RDMP/compare/v4.2.4...develop
[4.2.4]: https://github.com/HicServices/RDMP/compare/v4.2.3...v4.2.4
[4.2.3]: https://github.com/HicServices/RDMP/compare/v4.2.2...v4.2.3
[4.2.2]: https://github.com/HicServices/RDMP/compare/v4.2.1...v4.2.2
[4.2.1]: https://github.com/HicServices/RDMP/compare/v4.2.0...v4.2.1
[4.2.0]: https://github.com/HicServices/RDMP/compare/v4.1.9...v4.2.0
[4.1.9]: https://github.com/HicServices/RDMP/compare/v4.1.8...v4.1.9
[4.1.8]: https://github.com/HicServices/RDMP/compare/v4.1.7...v4.1.8
[4.1.7]: https://github.com/HicServices/RDMP/compare/v4.1.6...v4.1.7
[4.1.6]: https://github.com/HicServices/RDMP/compare/v4.1.5...v4.1.6
[4.1.5]: https://github.com/HicServices/RDMP/compare/v4.1.4...v4.1.5
[4.1.4]: https://github.com/HicServices/RDMP/compare/v4.1.3...v4.1.4
[4.1.3]: https://github.com/HicServices/RDMP/compare/v4.1.2...v4.1.3
[4.1.2]: https://github.com/HicServices/RDMP/compare/v4.1.1...v4.1.2
[4.1.1]: https://github.com/HicServices/RDMP/compare/v4.1.0...v4.1.1
[4.1.0]: https://github.com/HicServices/RDMP/compare/v4.0.3...v4.1.0
[4.0.3]: https://github.com/HicServices/RDMP/compare/v4.0.2...v4.0.3
[4.0.2]: https://github.com/HicServices/RDMP/compare/v4.0.1...v4.0.2
[4.0.1]: https://github.com/HicServices/RDMP/compare/v4.0.1-rc3...v4.0.1
[4.0.1-rc3]: https://github.com/HicServices/RDMP/compare/v4.0.1-rc2...v4.0.1-rc3
[4.0.1-rc2]: https://github.com/HicServices/RDMP/compare/v4.0.1-rc1...v4.0.1-rc2
[4.0.1-rc1]: https://github.com/HicServices/RDMP/compare/v3.2.1...v4.0.1-rc1
[3.2.1]: https://github.com/HicServices/RDMP/compare/v3.2.1-rc4...v3.2.1
[3.2.1-rc4]: https://github.com/HicServices/RDMP/compare/v3.2.1-rc3...v3.2.1-rc4
[3.2.1-rc3]: https://github.com/HicServices/RDMP/compare/v3.2.1-rc2...v3.2.1-rc3
[3.2.1-rc2]: https://github.com/HicServices/RDMP/compare/3.2.1-rc1...v3.2.1-rc2
[3.2.1-rc1]: https://github.com/HicServices/RDMP/compare/3.2.0...3.2.1-rc1
[3.2.0]: https://github.com/HicServices/RDMP/compare/v3.2.0-rc1...3.2.0
[3.2.0-rc1]: https://github.com/HicServices/RDMP/compare/3.1.0...v3.2.0-rc1
[3.1.0]: https://github.com/HicServices/RDMP/compare/v3.0.16-rc2...3.1.0
[3.0.16-rc2]: https://github.com/HicServices/RDMP/compare/v3.0.16-rc...v3.0.16-rc2
[3.0.16-rc]: https://github.com/HicServices/RDMP/compare/v3.0.15...v3.0.16-rc
[FAnsiSql]: https://github.com/HicServices/FAnsiSql/
[BadMedicine]: https://github.com/HicServices/BadMedicine/

[DBMS]: ./Documentation/CodeTutorials/Glossary.md#DBMS
[UNION]: ./Documentation/CodeTutorials/Glossary.md#UNION
[INTERSECT]: ./Documentation/CodeTutorials/Glossary.md#INTERSECT
[EXCEPT]: ./Documentation/CodeTutorials/Glossary.md#EXCEPT
[IsExtractionIdentifier]: ./Documentation/CodeTutorials/Glossary.md#IsExtractionIdentifier

[Catalogue]: ./Documentation/CodeTutorials/Glossary.md#Catalogue
[SupportingDocument]: ./Documentation/CodeTutorials/Glossary.md#SupportingDocument
[TableInfo]: ./Documentation/CodeTutorials/Glossary.md#TableInfo

[ExtractionConfiguration]: ./Documentation/CodeTutorials/Glossary.md#ExtractionConfiguration
[Project]: ./Documentation/CodeTutorials/Glossary.md#Project

[CatalogueItem]: ./Documentation/CodeTutorials/Glossary.md#CatalogueItem
[ExtractionInformation]: ./Documentation/CodeTutorials/Glossary.md#ExtractionInformation
[ColumnInfo]: ./Documentation/CodeTutorials/Glossary.md#ColumnInfo

[JoinInfo]: ./Documentation/CodeTutorials/Glossary.md#JoinInfo

[PipelineComponent]: ./Documentation/CodeTutorials/Glossary.md#PipelineComponent
[Pipeline]: ./Documentation/CodeTutorials/Glossary.md#Pipeline

[Lookup]: ./Documentation/CodeTutorials/Glossary.md#Lookup
[CohortIdentificationConfiguration]: ./Documentation/CodeTutorials/Glossary.md#CohortIdentificationConfiguration
[LoadMetadata]: ./Documentation/CodeTutorials/Glossary.md#LoadMetadata<|MERGE_RESOLUTION|>--- conflicted
+++ resolved
@@ -45,14 +45,11 @@
 ### Dependencies
 
 - Bump System.Drawing.Common from 5.0.0 to 5.0.1
-<<<<<<< HEAD
 - Bump HIC.BadMedicine from 0.1.6 to 1.0.0
 - Bump CsvHelper from 19.0.0 to 24.0.1
-=======
 - Bump Moq from 4.16.0 to 4.16.1
 - Bump Microsoft.NET.Test.Sdk from 16.8.3 to 16.9.1
 - Bump NLog from 4.7.7 to 4.7.8
->>>>>>> 8542244b
 
 ## [4.2.4] - 2021-02-05
 
