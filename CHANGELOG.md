--- conflicted
+++ resolved
@@ -10,13 +10,10 @@
 
 ### Added
 
-<<<<<<< HEAD
 - Added property suggestions when using ExecuteCommandSet with an incorrect property name
-=======
 - Added the ability to drag and drop aggregates into other CohortIdentificationConfigurations to import
 - Added ColumnDropper that allows a user to specify the columns that should not be extracted in the pipeline.
 - Added Favourite/UnFavourite to right click context menus
->>>>>>> 451a308d
 
 ### Fixed
 
