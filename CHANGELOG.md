# Changelog
All notable changes to this project will be documented in this file.

The format is based on [Keep a Changelog](https://keepachangelog.com/en/1.0.0/),
and this project adheres to [Semantic Versioning](https://semver.org/spec/v2.0.0.html).

## [Unreleased]

...

## [4.2.3] - 2021-02-01

### Fixed 

- Fixed rare threading issue with tree representations of Lookups
- Fixed proxy objects context menus not functioning correctly since 4.2.0 (e.g. Catalogues associated with a load) for some commands

<<<<<<< HEAD
### Dependencies

- Bump NUnit from 3.13.0 to 3.13.1

## [4.2.2] - 2021-01-20
=======
## [4.2.2] - 2021-01-28
>>>>>>> 7b9813db

### Added

- Added `patch` command to rdmp CLI e.g. `./rdmp patch -b`
- Added ProjectName to ExtractionConfiguration objects visualisation in Find / Select popups

### Fixed

- Fixed erroneous warning where some characters were wrongly reported as illegal e.g. '#' in Filter names 
- Fixed RemoteDatabaseAttacher not logging table name (only database)

### Changed

- Metadata report now lists Catalogues in alphabetical order
- Changed hierarchy multiple parents state to be a Warning instead of an Error

### Dependencies

- Bump Moq from 4.15.2 to 4.16.0
- Bump YamlDotNet from 9.1.1 to 9.1.4
- Bump NLog from 4.7.6 to 4.7.7
- Bump SSH.NET from 2020.0.0 to 2020.0.1

## [4.2.1] - 2021-01-13

### Added

- Choose Load Directory on DLE now shows old value during editing
- Added property suggestions when using ExecuteCommandSet with an incorrect property name
- Added the ability to drag and drop aggregates into other CohortIdentificationConfigurations to import
- Added ColumnDropper that allows a user to specify the columns that should not be extracted in the pipeline.
- Added Favourite/UnFavourite to right click context menus
- CachingHost now logs the state of the CacheProgress being executed first thing on start
- Home screen now supports right click context menu, drag and drop etc
- Added 'Sessions'.  These are tree collection windows similar to Favourites but with a user defined name and limited duration (until closed)

### Fixed

- Fixed startup error when user enters a corrupt connection string for platform database locations.  This bug affected syntactically invalid (malformed) connection strings (i.e. not simply connection strings that point to non existant databases)
- Fixed various issues in ColumnSwapper
  - If input table contains nulls these are now passed through unchanged
  - If mapping table contains nulls these are ignored (and not used to map input nulls)
  - If input table column is of a different Type than the database table a suitable Type conversion is applied
- Data load engine logging checks are better able to repair issues with missing logging server IDs / logging tasks
- Better support for abort/cancel in
  - RemoteTableAttacher
  - ExcelAttacher
  - KVPAttacher
  - RemoteDatabaseAttacher
- Fixed View Inserts/Updates dialog when using non SqlServer DBMS (e.g. MySql)
- Fixed various layout and performance issues with RDMP console GUI.
- Fixed `rdmp cmd` loop exiting when commands entered result in error.
- Fixed autocomplete in `rdmp cmd` mode and enabled for Linux
- Fixed right click context menu being built twice on right click a new node (once for selection and once for right click)

### Changed

- Added timeout of 10 minutes (previously 30 seconds) for counting unique patient identifiers while writing metadata for extractions
- Choose Load Directory now lets you specify invalid directories e.g. when building a load on one computer designed to run on separate computer with an isolated file system.
- Reinvented Console Gui to more closely resemble the windows client

### Dependencies

- Bump SSH.NET from 2016.1.0 to 2020.0.0

## [4.2.0] - 2020-10-19

### Fixed

- Reduced memory overhead during refreshes
- Fixed various graphical/performance issues when running in VDI environments with limited CPU
- Fixed missing scrollbars in Explicit Column Typing user interface
- Fixed various errors that could occur when a [Catalogue] referenced by an extraction is deleted outside of RDMP (e.g. by truncating the database table(s))

### Added

- Support for importing WHERE logic into extraction datasets from other configurations or cohort builder configurations
- Pipeline ID and Name now recorded in logs for Data Extractions
- Added support for viewing extraction logs in tree form (for a given ExtractionConfiguration)
- Added `AllowIdentifiableExtractions` user setting.  Enabling this prevents RDMP reporting an error state when cohorts are created that have the same private and release ID fields.
- Added GoTo from extraction/cohort building filters to the parent Catalogue level filter and vice versa
- Added ability to suppress [LoadMetadata] triggers
- Added ability for Plugins to store custom information about objects in the RDMP Catalogue platform database
- Added IgnoreColumns setting for DLE to ignore specific columns in the final table completely (not created in RAW/STAGING and not migrated)

## [4.1.9] - 2020-09-17

### Added

- Added ExplicitDateTimeFormat property to flat file attachers and pipeline sources.  Allows custom parsing of dates e.g. where no delimiters exist (e.g. 010120)

## [4.1.8] - 2020-08-17

### Fixed 

- Fixed progress logging still not being allowed to go backwards when logging to database

## [4.1.7] - 2020-08-14

### Changed

- Schema names (Sql Server) are now wrapped correctly e.g. `[My Cool Schema]`
- Progress logged (e.g. done x of y files) can now go backwards.

### Added

- New command `SetArgument` for easier changing of values of modules (e.g. [PipelineComponent]) from command line
- Support for `DescribeCommand` help text on `NewObject` and other commands that take dynamic argument lists (command line)

## [4.1.6] - 2020-08-04

### Added

- Added 'Save Changes' prompt when closing tabs
- Added Import command for bringing in one or more [CohortIdentificationConfiguration] into an existing container (like Merge / UnMerge but for existing configurations)
- Added checks for LoadProgress dates being in sensible ranges during DLE

### Fixed

- Fixed [bug when parsing lists of ints in CLI](https://github.com/HicServices/RDMP/issues/84)

## [4.1.5] - 2020-07-14

### Added

- Added Merge command, for combining two or more configurations in cohort builder into one
- Added Un Merge command for splitting one cohort builder configuration into multiple seperate ones
- Improved error messages in extraction checking when there are:
  -  2+ columns with the same name
  -  2+ columns with the same location in extraction order
  -  Cohort and dataset are on different servers
- Added ability to search by ID in find dialog

### Changed

- Unhandled Application/Thread exceptions (rare) now show in the top right task bar instead of as a popup dialog

### Fixed

- Fixed lookups, supporting documents etc not appearing in the extractable artifacts tree view of the extraction window when non global.

## [4.1.4] - 2020-07-02

### Added

- Custom Metadata Report now supports looping items in a Catalogue (use `$foreach CatalogueItem` to start and `$end` to end)
- Added help to 'New Project' user interface
- Forward/Backward now includes selection changes in tree collections
- Added support for newline replacement in custom metadata doc templates

### Changed

- Improved usability of selecting multiple datasets in the 'New Project' user interface
- When in multiple selection mode, double clicking a row in the object selection dialog will add it to the selection (previously would close the dialog with the double clicked item as the sole selected item)

### Fixed

- Extractable columns Order field defaults to Max + 1 (previously 1).  This results in new columns appearing last in extracted datasets and prevents Order collisions.
- 'Select Core' columns UI button now works correctly with ProjectSpecific Catalogues (previously the highlighted rows would not change)
- Fixed popup error message showing when deleting an ExtractionConfiguration where one or more datasets are currently being edited (in tabs) 
- Fixed context menu opening error that could occur in cohort builder when datasets are not configured properly (e.g. have too many [IsExtractionIdentifier] columns).
- Fixed alias changes not showing up as 'Differences' in edit dataeset extraction user interface
- Fixed bugs in using GoTo menu of document tabs after a Refresh
- Fixed ALTER context sub menu of TableInfo when Server property is null (or other fundamental connection details cannot be resolved).
- Fixed whitespace only literal strings (e.g. `" "`) on command line causing error while parsing arguments
- Fixed bug with YesNoToAll popups launched from ChecksUI when running as a modal dialogue.
- Fixed bug with user setting 'Show Object Collection On Tab Change' when selecting tabs for objects in CohortBuilder configurations.

## [4.1.3] - 2020-06-15

### Added

- Added `-f` option to CLI (`rdmp.exe -f somefile.yaml`) to run all commands in a file
- Added "Go To" to tab right click context menu (previously only available in collections).
- Private key encryption file location can now be customized per user by setting an environment variable `RDMP_KEY_LOCATION`.  This will override any key file location specified in the RDMP platform database.

### Changed

- Frozen Extraction Configurations folder always appears at the bottom of the branch under Projects
- Improved layout of query building errors in QueryBuilder SQL viewing user interfaces

### Fixed

- Fixed bug in tree ordering when comparing a fixed order node to a non fixed order node.

## [4.1.2] - 2020-06-03

### Added

- Ability to create (Project Specific) Catalogues using the Project collection tree view top menu
- Ability to Enable/Disable many objects at once
- Catalogue icons under a load now show full range of status icons (e.g. internal / project specific)

### Changed

- When a load has only one LoadProgress dropdown no longer shows "All available"
- Double clicking a crashed configuration in cohort builder now shows the error message (previously would edit/expand the object).  Error message still accessible via context menu (as previously).
 
### Fixed

- Fixed Order not being considered 'OutOfSync' on ExtractableColumn
- Fixed changes to Catalogue visibility checkboxes not being persisted
- Fixed object caching system when RDMP user has insufficient permissions to view Change Tracking tables. 
- Fixed UserSettings last column sort order multithreading issue (causing File IO permissions error in rare cases)

## [4.1.1] - 2020-05-11


### Added

- Added ability to pick a folder in Metadata Report UI

### Fixed

- Opening 'Recent' items that have been deleted now prompts to remove from list
- Fixed race conditions updating UI during refresh / dispose of activators

## [4.1.0] - 2020-05-05

### Added

- Added tool strip to tree collection user interfaces
- Added new [PipelineComponent] `SetNull` which detects bad data in a specific column of pipeline data and sets cells matching the `Regex` to null
- Added support for template based metadata extractions ([Catalogue] descriptions etc) 
- Added new property RemoteServerReference to RemoteTableAttacher which centralises server name/database/credentials when creating many attachers that all pull data from the same place
- Added double click to expand tree option for RDMP
- When searching (Ctrl+F), exact matches now appear first
- Added RDMP platform database name (and server) to the window title
- Added Export Plugins command (which saves the currently loaded RDMP plugins to the selected folder)
- Double clicking a dataset in the Extraction user interface opens it for editing (previously you had to right click and select Edit)

### Changed

- CohortBuilder interface has been revamped
- Home screen now follows more consistent user experience and includes recently used items
- Catalogue collection no longer expands when CatalogueFolder changes

### Fixed

- LoadProgress with RemoteTableAttacher now works correctly with DBMS that do not support Sql parameter declarations (Oracle / Postgres)

## [4.0.3] - 2020-02-28

### Added

- Added timestamps to Word Metadata Reports (e.g. when document was created)
- Added icon for HashOnDataRelease
- Added Order column to [Catalogue] Collection tree view
- Added ability to disable the TicketingSystem that controls whether datasets can be released (only applies where one has been configured)
- Added ability to customize extraction directory subfolder names
- Added check for stale extraction records when generating a one off Release Document (i.e. not part of a Release workflow)
- Added clarifiaction on what to do if a table is not found during synchronization
- Refresh now shows 'waiting' cursor while updates take effect
- Creating a [Catalogue] from a CatalogueFolder right click context menu now creates the resulting [Catalogue] in that directory
- Added ability to right click a dataset in an [ExtractionConfiguration] and open the directory into which it was extracted (if it was extracted to disk)
- Added Extraction Category column for columns included in the project extractions
- Added command Import [Catalogue] Item Descriptions accessible from the [CatalogueItem] node menu that imports all descriptions (and other fields) from one [Catalogue] into another.
- Added 'Execute' button on [Catalogue] and Extraction dataset SQL viewing windows.
- 'Show' on collection based tab windows now prompts you to pick which you want to navigate to (previously did nothing)
- Datagrid UI now shows server/database names and DatabaseType
- Running Checks or CheckAll now shows the Checks column (if it isn't already visible)
- Added 'Clear Cache' option for clearing the cache on a single [Catalogue] in a cohort builder configuration (without affecting the cache state of the others)
- Added `FOR UPDATE` to the end of the DLE migration query for MySql server (prevents edge case deadlocks when live table changes during migration)

### Changed

- Datagrid/query syntax errors are now more visible and consistent with other SQL IDEs
- Open / New [Catalogue] no longer closes all toolboxes prior to setting up editing layout
- Bulk Process CatalogueItems now defaults to exact matching (ignoring case)
- Changed MySql adapter from `MySql.Data` to `MySqlConnector` (see [FAnsiSql] version 0.11.1 change notes)

### Fixed

- Fixed bug where broken Lookup configurations could result in DQE not passing checks
- Fixed top menu missing some options on extraction/cohort building graphs (e.g. timeout / retry query)
- Fixed DLE backup trigger creation for old versions of MySql (5.5 and earlier)
- Fixed some forms not getting launched when new objects are created (e.g. Supporting Documents)
- Fixed null reference when cancelling adding a SupportingDocument
- Fixed bug in axis section of graph editor where changing value would result in text box loosing focus
- Fixed ticketing system Reason [for not being able to release a configuration] not being displayed on the ReleaseUI

## [4.0.2] - 2020-01-23

### Fixed

- Fixed stack overflow when trying to edit 'unknown pipelines' in Tables tree view
- Undo/Redo button now changes label as well as icon during use
- Fixed null reference when using command `Reports->Generate...->Metadata Report...`
- Fixed bug in console gui where cancelling a property change (e.g. Description) would result in setting the value to null.

## [4.0.1] - 2019-12-03

### Added

- Ability to generate metadata reports for subset of catalogues (e.g. all catalogues in a folder).
- Cohort Builder build log now lists the [IsExtractionIdentifier] column for each cohort set

### Changed

- Cohort Builder now shows "No Cache" when there is no query cache server configured for a configuration instead of "0/1" (or "0/2" etc)

### Fixed

- Fixed issue using the 'context menu' button on compatible keyboards to access the GoTo menu (sometimes menu would not be expandable)
- Fixed issue where ProjectNumber and Version appeared editable in some tree controls (changes were ignored).  These cells are now correctly readonly.
- Fixed bug in log viewer right click (introduced in 4.0.1 command refactoring)
- TestConnection now shows obfuscated connection string when a connection cannot be established (affects RDMP API users only - not core software)
- Fixed changing join direciton in patient index tables not triggering refresh
- Fixed Data Load Engine RAW server credentials when running RDMP installer with sql user authentication (RAW server entry would be created with Integrated Security)

## [4.0.1-rc3] - 2019-11-25

### Added

- Console gui supports short code searches (e.g. "c", "ti" etc)

### Changed

- Updated to [FAnsiSql] 0.10.13

### Fixed

- Fixed various issues with new CLI gui

## [4.0.1-rc2] - 2019-11-20

### Added

- Added interactive terminal user interface `./rdmp gui`

### Changed

- Cloning an Extraction Configuration no longer expands clone and names the new copy "Clone of [..]" (previously name was a guid)
- Select object dialog now display a maximum of 1000 objects (prioritising your search text)
- Logging tasks are now case insensitive

### Fixed

- Fixed Console input in CLI when running under Linux
- Fixed issue where parallel checks could fail due to UI cross thread access
- Fixed bugs in DLE when loading tables with dodgy column names (e.g. `[My Group by lolz]`)
- 
...

## [4.0.1-rc1] - 2019-11-11

### Added

- Support for PostgreSql databases

### Changed

- Sql Server `..` syntax is no longer used (now uses `.dbo.` - or whatever the table schema is).  Since references can be shared by users the default schema notation is not good idea.
- Cohort Query Bulder will now connect to the database containing the data rather than the users default database when querying data on a single database
- Flat file Attachers now process files in alphabetical order (case insensitive) when Pattern matches multiple files (previously order was arbitrary / OS defined)
- Extraction source now specifies database to connect to when a dataset exists in a single database (previously connected to users default server e.g. master)
- Updated to latest version of [FAnsiSql] (0.10.12) for Postgres support
- 
### Fixed

- Fixed handling of credentials where password is blank (allowed)
- Fixed race condition when there are multiple cohort databases that host cohorts for the same project
- Extracting a dataset using Cross Server extraction source now shows the correct SQL in error message when no records are returned by the linkage

## [3.2.1] - 2019-10-30

### Added

- SET containers ([UNION] / [INTERSECT] / [EXCEPT]) now highlight (as a `Problem`) when they will be ignored (empty) or not applied (when they contain only 1 child)

## Fixed

- Fixed bug generating metadata reports that include Catalogues with orphan [ExtractionInformation] (not mapped to an underlying ColumnInfo)
- Fixed bug in column descriptions pie chart where navigate to CatalogueItem(s) would show all CatalogueItems instead of only those missing descriptions
- Fixed bug in example dataset creation where views (vConditions and vOperations) were not marked IsView

## [3.2.1-rc4] - 2019-10-22

### Added 

- Errors during caching (of cohort builder results) now appear in the results control (previously could generate erro popups)
- Patient Index Tables are no longer allowed to have parameters with the same name (but different values) of tables they are joined against
- Sql Parameters (e.g. `@test_code`) now work properly cross [DBMS] (e.g. MySql / SqlServer) when using a query cache.
- Added menu for inspecting the state of a cohort compiler (view SQL executed, build log, results etc)

### Fixed 

- Fixed ExceptionViewer showing the wrong stack trace under certain circumstances
- Fixed cache usage bug where sql parameters were used in queries (cache would not be used when it should)
- Fixed 'View Dataset Sample' user interface generating the wrong SQL when a patient index table has a column alias (e.g. `SELECT chi,AdmissionDate as fish from MyPatIndexTable`)
- Fixed renaming parameters causing UI to incorrectly ask if you want to save changes

## [3.2.1-rc3] - 2019-10-21

### Fixed 

- Fixed bug in cross server query building when using parameters (@testcode etc)

## [3.2.1-rc2] - 2019-10-18

### Added 

- Added GoTo from cohorts to Extraction Configuration(s)

### Changed

- View ThenVsNow Sql in right click context menu of data extractions is only evaluated when run (improves performance).  This results as the command always being enabled.

### Fixed

- Fixed [bug in cross server query building](https://github.com/HicServices/RDMP/commit/a0c6223d1a7793bde4a67b368ae062e8bec3d960#diff-196fcda7990895e9f656c99602d1972b) (via cache) when joining patient index tables on one server to a main dataset on another

## [3.2.1-rc1] - 2019-10-14

### Added

- Long running processes that previously blocked the UI (e.g. create primary key) now have a small dialog describing task and allowing cancellation.
- Proposed Fix dialog now has standard look and feel of RDMP message boxes (including keywords etc)
- Double clicking an executing task in Cohort Builder now shows cohort build log as well as Exception (if any)

### Changed
 
- Database patching user interface presents clearer information about what version upgrade is occuring and the patches that will be applied.
- Updated to latest version of [FAnsiSql] (0.10.7) for task cancellation
- Data load engine no longer lists dropping columns / anonymising in progress if there are no operations actually being performed (e.g. no ANOTables configured)
- Delete is now disabled for the top level container (e.g. "UNION - Inclusion criteria") of cohort builder configuration

### Fixed

- Database patching user interface no longer suggests restarting if the patching process has failed
- Improved usability of StartupUI when no repository connection strings are not set (previously would report status as 'Broken')
- Fixed bug where `DropTableIfLoadFails` of `ExecuteFullExtractionToDatabaseMSSql` would (under fail conditions) drop the destination table even if the table was created by a previous execution of the same pipeline.
- Fixed bug where adding a [Catalogue] to a cohort set container would create an extra duplicate copy (which would appear under orphans)
- Improved cross server cohort query building (e.g. combining cohort sets on seperate servers / server types)
- Fixed bug in checks dual reporting some errors when clicking on red angry face icons

### Removed

- Generate test data window no longer shows the output folder in Windows Explorer when done

## [3.2.0] - 2019-09-16

### Added

- Patient Index Tables now use the source column datatype for caching columns (as long as there is no transform declared).

## [3.2.0-rc1] - 2019-09-13

### Added

- Right clicking a mispelled word now offers spelling suggestions
- You can now add new datasets to an extraction configuration directly from the "Core" folder in Execute Extraction window (rather than having to go back to the DataExport tree view)
- MDFAttacher now checks for existing mdf/ldf files in the RAW server data directory.  Existing files will trigger a warning.  After the warning an attempt is still made to overwrite the file(s) (as occured previously)
- Tab key now also works for autocomplete in SQL editor windows (previously only Enter worked)
- Orphan cohort sets (do not belong to any Cohort Identification Configuration) now appear under a top level folder in 'Cohort Builder' collection
- Extraction Category can now be changed directly from a CatalogueItem, [ExtractionInformation] 
- Extraction Category can be changed for all columns in a [Catalogue] at once by right clicking the or the CatalogueItemsNode (folder under a Catalogue)
- Right clicking a column allows you to Alter it's type e.g. increase the size of a varchar field

### Changed

- Help documentation for objects no longer uses NuDoq library (now faster and more maintainable)
- Extraction source component `ExecuteCrossServerDatasetExtractionSource` now never drops the temporary cohort database (previously it would drop it if it created it and CreateTemporaryDatabaseIfNotExists was true)
- Updated to latest version of [FAnsiSql] (0.10.4) for better Oracle, localization and type estimation
- Dashboards now appear in tree view instead of application tool strip and are searchable
- [CatalogueItem] descriptions pie chart has flags for including internal/project specific etc in it's counts
- [CatalogueItem] descriptions pie chart now lets you navigate directly to problem objects rather than showing a data table

### Fixed 
- Deleting an object now clears the selection in tree views (previously selection would become an arbitrary object).
- Fixed bug where adding/moving cohort sets between containers ([INTERSECT]/[UNION]/[EXCEPT]) could result in 2 objects with the same Order in the same container (resulting in ambiguous order of execution).
- Fixed UI bug where selecting an extractable [Catalogue] would hide it's extractable (small green e) icon overlay
- Fixed bug where deleting a Pinned object would not unpin the object
- Fixed bug where database tables with brackets in the name could break synchronization (these tables are now ignored by RDMP and cannot be imported).
- Fixed bug deleting multiple objects at once when some objects are parents of others (and cause implicit delete).
- Fixed bug with low resolution monitors and the Create New Cohort Wizard
- Fixed bug with low resolution monitors and collections where leading columns could shrink to be no longer visible
- Adding new filters/containers (AND/OR) now correctly expand and highlight the created object in collections
- Fixed AggregateEditorUI could incorrectly offer to save changes even when no changes had been made
- Clonng a Cohort Identification Configuration now preserves custom set container names e.g. "UNION Inclusion Criteria"
- Fixed bug in DataTableUploadDestination where multiple root (DataLoadInfo) logging entries were created for a single large bulk insert 
- Fixed bug in QueryBuilder when there are multiple IsPrimaryExtractionTable tables (Exception thrown was NullReferenceException instead of QueryBuilderException)
- Fixed bug in generating FROM SQL when there are circular [JoinInfo] configured between tables used in the query
- Fixed bug where closing the server/database selection dialog with the X instead of cancel could cause error messages (e.g. in Bulk Import TableInfos)
- Fixed bug where searching for "Pipeline" or "Pipe" did not show all pipelines
- Fixed bug caching patient index tables (cohort creation) when there are multiple tables being joined in the query.
- Fixed error when logging very large (over 4000 characters) to the RDMP logging database

### Removed
- Cohort sets no longer appear under Catalogues (Find / GoTo now open the parent cohort identification configuration)
- Removed OnlyUseOldDateTimes option on DataTableUploadDestination as it didn't actually do anything ([DBMS] type decisions are handled in a standard way by FAnsiSql)

## [3.1.0] - 2019-07-31

### Added

- Cohort sets with HAVING sql now support 'View Dataset Sample' (of matched records)
- Added new property IsView to TableInfo
- Added GoTo menu item Catalogue=>TableInfo
- Added user setting for skipping Cohort Creation wizard
- MDFAttacher emits more messages when looking up location on disk to copy MDF file to.
- Added menu option to set [IsExtractionIdentifier] on a [Catalogue] without having to open ExtractionInformations directly
- Added the ability to set custom number of patients / rows per dataset when creating example datasets (from command line or when setting up client)
- FlatFileAttacher now issues a warning if TableToLoad isn't one of the tables loaded by the currently executing load (previously it would just say 'table x wasn't found in RAW')
- Added (initially hidden) column Order to cohort query builder to help debugging any issues with order of display

### Changed

- Attempting to generate a graph from a query that returns more than 1,000,000 cells now asks for confirmation.
- Updated to latest version of [FAnsiSql] (0.9.4) for better Oracle support
- Oracle extraction commands no longer generate parameters (e.g. @projectNumber).  Previously invalid SQL was generated.
- Improved layout of message boxes and link highlighting
- Add (Copy Of) cohort set no longer complains about creating a copy of one already in the cohort builder configuration
- Extraction destination property CleanExtractionFolderBeforeExtraction now defaults to false (i.e. do not delete the contents of the extraction directory before extracting)
- Extraction destination property CleanExtractionFolderBeforeExtraction is now implemented in the Checks phase of the component lifecycle rather than on reciept of first batch of records (this prevents accidentally deleting files produced by upstream components)
- 
### Fixed 
- Fixed bug in [Catalogue] validation setup window (DQE Validation Rules) which resulted in changes not being saved if it had been refreshed after initially loading
- Fixed scrollbars not appearing in [Catalogue] validation setup window when lots of validation rules are applied to a single column
- Type text dialog prompt now resizes correctly and has a display limit of 20,000 characters for messages
- Fixed bug that prevented exiting if the RDMP directory (in user's application data folder) was deleted while the program was running
- Fixed bug where CatalogueItems created when importing Oracle tables had database qualifiers in the name e.g. "CHI" (including the double quotes)
- Fixed bug where deleting a Filter from a cohort set in a Cohort Identification Query could result in the display order changing to alphabetical (until tab was refreshed).
- Fixed obscure bug in plugins implementing the `ICustomUI` interface when returning a new object in `GetFinalStateOfUnderlyingObject` that resulted in the UI showing a stale version of the object
- Connecting to a non existant server in ServerDatabaseTableSelector now shows the Exception in the RAG icon (previously just showed empty database list)
 
- Fixed bug where adding/removing a column in Aggregate Editor would would reset the Name/Description if there were unsaved changes (to Name/Description)
- Fixed bug where example datasets created would have the text value "NULL" instead of db nulls (only affected initial install/setup datasets)

## [3.0.16-rc2] - 2019-07-17

### Added 

- Example data generated on install can now be given a seed (allows for reproducibility)
- Creating a Query Caching server for an cohort identification AggregateConfiguration now asks you if you want to set it as the default QueryCaching server (if there isn't already one)
- Double clicking a row in SQL query editor user interfaces now shows text summary of the row
- DLE load logs tree view now supports double clicking on messages/errors to see summary
- All RDMP platform objects now have icons even if not visible in the UI (this affects the objects documentation file generation)
- MetadataReport now supports generating data for Catalogues with no extractable columns

### Changed

- Updated to latest version of BadMedicine (0.1.5)
- Improved error message shown when attempting to delete a used patient index table (now lists the users)
- System no longer auto selects objects when there is only 1 option (e.g. when user starts a Release when there is only one [Project] in the system).  This previously created an inconsistent user experience.
- Dita extraction checks no longer propose deleting non dita files in the output directory
- Improved Find (Ctrl+F) dialog layout and added shortcut codes (e.g. typing "c Bob" will return all Catalogues containing the word "Bob")
- Message boxes now display a limit of 20,000 characters (full text can still be accessed by the copy to clipboard button).
- DLE Debug options (e.g. Skip migrating RAW=>STAGING) now appear as a drop down with more descriptive titles (e.g. StopAfterRAW)
 
### Fixed 

- Fixed bug when cloning a Pipeline called "Bob" when there was already an existing Pipeline called "Bob (Clone)"
- Fixed validation issue in some user interfaces of INamed classes (e.g. Catalogue) where all properties were checked for illegal characters instead of just the Name
- Fixed image scaling in Metadata reports to 100% (previously 133%)
- Governance report now properly escapes newlines and quotes in [Catalogue] descriptions when outputting as CSV
- Fixed bug in Plugin code generator for tables with a Name property (previously incorrect C# code was generated)
- Fixed bug in SQL query editor user interface when the query returned a table that included binary columns with large amounts of data in
- Clicking a collection button or using GoTo/Show now correctly pops the relevant collection if it is set to auto dock (pinned).
- Application title bar now correctly updates after loading a tab (previously it was left with the caption "Loading...")
- Un Pinning in a collection using X now correctly maintains tree selection (consistent with the context menu Tree=>UnPin)
- Fixed display order of cohort sets in Cohort Query Builder to correctly match the compiler (previously the tree view order was misleading)

## [3.0.16-rc] - 2019-07-08

### Added 

- Forward/backward navigation in LogViewer now preserves text filters / TOP X
- Added the ability to create example datasets and configurations/projects etc during installation / startup
- Objects with names containing problematic characters (e.g. \ ") are highlighted red
- New right click context menu GoTo shows related objects e.g. which ExtractionConfiguration(s) a [Catalogue] has been used in
- Heatmap hover tool tip now shows more information about the cell value
- 'Other Pipelines' (unknown use case) can now be edited by double clicking.  This prompts user to pick a use case to edit them under
- Creating a Catalogue/TableInfo by importing a file now lets you rename the table after it has been created
- Added new DLE module ExecuteSqlFileRuntimeTask which runs the SQL stored in the RDMP platform database (rather than relying on an sql file on disk like ExecuteSqlFileRuntimeTask)
- RDMP platform database schemas no longer require 100% matching to models.  This allows limited backwards compatibility between minor versions of RDMP in which new fields are added to the database.

### Changed

- Updated to latest version of [BadMedicine] (0.0.1.2)
- Updated to latest version of [FAnsiSql] (0.9.2)
- File=>New now launches modal dialog instead of dropdown menu
- [Project] objects can now be sorted (previously they always appeared alphabetically)
- [Project] creation UI now shows duplicate ProjectNumbers as a Warning instead of an Error allowing users to create 2+ Projects with shared cohorts
- Disabled objects in tree views now appear greyed out instead of red
- Improved message shown when cohorts with null descriptions are preventing cohort importing
- Attempting to deleting an Extractable [Catalogue] no longer shows an error and instead asks if you want to make it non extractable (then delete)
- xmldoc are now shipped inside SourceCodeForSelfAwareness.zip (instead of side by side with the binary).  This avoids an issue where [Squirrel drops xmldoc files](https://github.com/Squirrel/Squirrel.Windows/issues/1323)

### Fixed 

- Fixed bug in CLI (rdmp.exe) where yaml settings would override command line values for connection strings to platform databases
- Disabled smiley controls now render in greyscale
- Fixed bug in Aggregate graphs which included a PIVOT on columns containing values with leading whitespace
- Fixed crash bug in UI responsible for picking the DLE load folder that could occur when when xmldocs are missing
- Fixed bug resolving Plugin dll dependencies where dependencies would only be resolved correctly the first time they were loaded into the AppDomain
- Fixed Culture (e.g. en-us) not being passed correctly in DelimitedFlatFileAttacher
- Fixed bug where Updater would show older versions of RDMP as installable 'updates'

[Unreleased]: https://github.com/HicServices/RDMP/compare/v4.2.3...develop
[4.2.3]: https://github.com/HicServices/RDMP/compare/v4.2.2...v4.2.3
[4.2.2]: https://github.com/HicServices/RDMP/compare/v4.2.1...v4.2.2
[4.2.1]: https://github.com/HicServices/RDMP/compare/v4.2.0...v4.2.1
[4.2.0]: https://github.com/HicServices/RDMP/compare/v4.1.9...v4.2.0
[4.1.9]: https://github.com/HicServices/RDMP/compare/v4.1.8...v4.1.9
[4.1.8]: https://github.com/HicServices/RDMP/compare/v4.1.7...v4.1.8
[4.1.7]: https://github.com/HicServices/RDMP/compare/v4.1.6...v4.1.7
[4.1.6]: https://github.com/HicServices/RDMP/compare/v4.1.5...v4.1.6
[4.1.5]: https://github.com/HicServices/RDMP/compare/v4.1.4...v4.1.5
[4.1.4]: https://github.com/HicServices/RDMP/compare/v4.1.3...v4.1.4
[4.1.3]: https://github.com/HicServices/RDMP/compare/v4.1.2...v4.1.3
[4.1.2]: https://github.com/HicServices/RDMP/compare/v4.1.1...v4.1.2
[4.1.1]: https://github.com/HicServices/RDMP/compare/v4.1.0...v4.1.1
[4.1.0]: https://github.com/HicServices/RDMP/compare/v4.0.3...v4.1.0
[4.0.3]: https://github.com/HicServices/RDMP/compare/v4.0.2...v4.0.3
[4.0.2]: https://github.com/HicServices/RDMP/compare/v4.0.1...v4.0.2
[4.0.1]: https://github.com/HicServices/RDMP/compare/v4.0.1-rc3...v4.0.1
[4.0.1-rc3]: https://github.com/HicServices/RDMP/compare/v4.0.1-rc2...v4.0.1-rc3
[4.0.1-rc2]: https://github.com/HicServices/RDMP/compare/v4.0.1-rc1...v4.0.1-rc2
[4.0.1-rc1]: https://github.com/HicServices/RDMP/compare/v3.2.1...v4.0.1-rc1
[3.2.1]: https://github.com/HicServices/RDMP/compare/v3.2.1-rc4...v3.2.1
[3.2.1-rc4]: https://github.com/HicServices/RDMP/compare/v3.2.1-rc3...v3.2.1-rc4
[3.2.1-rc3]: https://github.com/HicServices/RDMP/compare/v3.2.1-rc2...v3.2.1-rc3
[3.2.1-rc2]: https://github.com/HicServices/RDMP/compare/3.2.1-rc1...v3.2.1-rc2
[3.2.1-rc1]: https://github.com/HicServices/RDMP/compare/3.2.0...3.2.1-rc1
[3.2.0]: https://github.com/HicServices/RDMP/compare/v3.2.0-rc1...3.2.0
[3.2.0-rc1]: https://github.com/HicServices/RDMP/compare/3.1.0...v3.2.0-rc1
[3.1.0]: https://github.com/HicServices/RDMP/compare/v3.0.16-rc2...3.1.0
[3.0.16-rc2]: https://github.com/HicServices/RDMP/compare/v3.0.16-rc...v3.0.16-rc2
[3.0.16-rc]: https://github.com/HicServices/RDMP/compare/v3.0.15...v3.0.16-rc
[FAnsiSql]: https://github.com/HicServices/FAnsiSql/
[BadMedicine]: https://github.com/HicServices/BadMedicine/

[DBMS]: ./Documentation/CodeTutorials/Glossary.md#DBMS
[UNION]: ./Documentation/CodeTutorials/Glossary.md#UNION
[INTERSECT]: ./Documentation/CodeTutorials/Glossary.md#INTERSECT
[EXCEPT]: ./Documentation/CodeTutorials/Glossary.md#EXCEPT
[IsExtractionIdentifier]: ./Documentation/CodeTutorials/Glossary.md#IsExtractionIdentifier

[Catalogue]: ./Documentation/CodeTutorials/Glossary.md#Catalogue
[SupportingDocument]: ./Documentation/CodeTutorials/Glossary.md#SupportingDocument
[TableInfo]: ./Documentation/CodeTutorials/Glossary.md#TableInfo

[ExtractionConfiguration]: ./Documentation/CodeTutorials/Glossary.md#ExtractionConfiguration
[Project]: ./Documentation/CodeTutorials/Glossary.md#Project

[CatalogueItem]: ./Documentation/CodeTutorials/Glossary.md#CatalogueItem
[ExtractionInformation]: ./Documentation/CodeTutorials/Glossary.md#ExtractionInformation
[ColumnInfo]: ./Documentation/CodeTutorials/Glossary.md#ColumnInfo

[JoinInfo]: ./Documentation/CodeTutorials/Glossary.md#JoinInfo

[PipelineComponent]: ./Documentation/CodeTutorials/Glossary.md#PipelineComponent
[Pipeline]: ./Documentation/CodeTutorials/Glossary.md#Pipeline

[Lookup]: ./Documentation/CodeTutorials/Glossary.md#Lookup
[CohortIdentificationConfiguration]: ./Documentation/CodeTutorials/Glossary.md#CohortIdentificationConfiguration
[LoadMetadata]: ./Documentation/CodeTutorials/Glossary.md#LoadMetadata<|MERGE_RESOLUTION|>--- conflicted
+++ resolved
@@ -15,15 +15,11 @@
 - Fixed rare threading issue with tree representations of Lookups
 - Fixed proxy objects context menus not functioning correctly since 4.2.0 (e.g. Catalogues associated with a load) for some commands
 
-<<<<<<< HEAD
 ### Dependencies
 
 - Bump NUnit from 3.13.0 to 3.13.1
 
-## [4.2.2] - 2021-01-20
-=======
 ## [4.2.2] - 2021-01-28
->>>>>>> 7b9813db
 
 ### Added
 
