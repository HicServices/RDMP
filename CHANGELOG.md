
# Changelog
All notable changes to this project will be documented in this file.

The format is based on [Keep a Changelog](https://keepachangelog.com/en/1.0.0/),
and this project adheres to [Semantic Versioning](https://semver.org/spec/v2.0.0.html).

## [8.2.4] - Unreleased

<<<<<<< HEAD
- Add New Find & Replace, currently available via User Settings
=======
- Add instance setting to prompt for cohort versioning when comitting
- Improve Cohort Versioning Interface
>>>>>>> db0e0dba

## [8.2.3] - 2024-08-05

- Fix issue with SFTP downloader timeouts

## [8.2.2] - 2024-08-01
 
- Add DQE PostLoad runner
- Misc improvements to the DQE
- Fix Project Creation UI issue
- Fix issue with whitespace confusing encryption key paths
- Add Refresh button to UI panels
- Add "View Parent Tree" functionality
- Add ability to add description to new cohort versions
- Add functionality to revert to historical cohort version
- Fix issue with YAML mode object load ordering

## [8.2.1] - 2024-07-18

- Add Release status options to the ticketing system
- Improve Interface for Lookup table generation
- Improve read/write access to plugin files for linux systems
- Add directory validity checking to data loads
- Open plugin files read-only to avoid permissions errors on Linux
- Improve PK mapping for ExtractionIdentifiers when extracting data
- Fix issue with default instance button not launching instance

## [8.2.0] - 2024-07-09

## Changed

- Add Key-Value store for instance settings
- Allow for Re-extractions of projects to a database, see [ExecuteFullExtractionToDatabaseMSSql](Documentation\DataExtractions\ExecuteFullExtractionToDatabaseMSSql.md)
- Add ability to use .rdmp plugin files
- Add the ability to store versions of cohort configurations, see [Cohort Versioning](Documentation\Cohorts\CohortVersioning.md)
- Add ability to restrict GROUPBY clause in cohort aggregate builder
- When cloning an ExtractionConfiguration with a deprecated catalogue, the GUI will ask if you want to replace the deprecated catalogue with the known replacement
- Add ability to customise LoadMetdata Folder Location. See [LoadMetadata](Documentation\DataLoadEngine\LoadMetadata.md)
- Add ability to point a catalogue to a new data source [Documentation](./Documentation/Catalogues/UpdateCatalogueDataLocation.md)
- Allow DQE graphs to be scrollable and scalable
- Allow for partial refreshes of time-based DQE charts
- Fix issue when creating PostgreSQL Logging Server

## [8.1.7] - 2024-06-17

## Changed

- Add ability to update an extraction's cohort from the command line using `SetExtractionConfigurationCohort ExtractionConfiguration:{id} ExtractableCohort:{id}`
- Fix issue with non-default named PostgreSQL Table Info not being checkable
- Improve default timeouts on database lookups
- Implement keepalive and liveness checks for FTP, SFTP fetches before deletion attempt

## [8.1.6] - 2024-05-27

## Changed

- Improve error messages for Multi-ExtractionIdentifier extractions
- Add prompt to rename container when adding a cohort filter
- Allow for column selection when using the RemoteTableAttacher
- Fix to remove stack trace button from non error popups
- Add ability to set Extraction Category as "Not Extractable"
- Replace BadMedicine v1.2.1 with SynthEHR v2.0.0
- Fix issue with RDMP being slow to load when having numerous Load Metadatas
- Fix issue creating logging databases on PostgreSQL servers

## [8.1.5] - 2024-04-03

## Changed

- Migrate from .net7 to .net8
- Add timeout override to remote table selectors
- Extractions now remember the last used pipeline
- Allow for custom .bak file physical locations during data loads
- Add ability to have multiple data loads for a single catalogue
- Allow for Project Specific Catalogues to have multiple extraction identifiers
- Fix issue with notification popups being inaccessable when RDMP is minimised
- Allow for Catalogues with Non-Core extraction categories to be made Project specific
- Bump coverlet.collector from 6.0.0 to 6.0.1
- Bump svenstaro/upload-release-action from 2.7.0 to 2.9.0 
- Bump Autoupdater.NET.Official from 1.8.4 to 1.8.5 
- Bump CsvHelper from 30.0.1 to 31.0.0
- Bump SSH.NET from 2023.0.1 to 2024.0.0 
- Bump SixLabors.ImageSharp.Drawing from 2.1.0 to 2.1.1 
- Bump MongoDB.Driver from 2.23.1 to 2.24.0
- Bump NUnit from 4.0.1 to 4.1.0 
- Bump FluentFTP from 49.0.1 to 49.0.2 
- Bump YamlDotNet from 15.1.1 to 15.1.2
- Bump SixLabors.ImageSharp from 3.1.2 to 3.1.3
- Bump SixLabors.ImageSharp.Drawing from 2.1.1 to 2.1.2
- Bump HIC.BadMedicine from 1.1.2 to 1.2.0 
- Bump coverlet.collector from 6.0.1 to 6.0.2 
- Bump HIC.FansiSql from 3.2.1 to 3.2.2
- Bump NUnit.Analyzers from 4.0.1 to 4.1.0 
- Bump Terminal.Gui from 1.15.1 to 1.16.0 
- Bump HIC.BadMedicine from 1.2.0 to 1.2.1 
- Bump NPOI from 2.6.2 to 2.7.0 

## [8.1.4] - 2024-02-19

## Changed

- Add ability to use Extraction Category with Project Specific Catalogues
- Allow arbitrary MDF files from foreign file systems to work with the MDF Attacher, see [MDFAttacher](Documentation\DataLoadEngine\MDFAttacher.md)
- Update Excel Attacher to read data from arbitrary start points within sheets
- Add Time based filtering of remote table and database attachers

## [8.1.3] - 2024-01-15

### Changed

- Fixed Upgrade path issue for RDMP version 8.0.X
- Fix excessive selection on local file storage settings
- Fix to SMTP Data Load module crashing

## [8.1.2] - 2024-01-09

### Changed

- Add command to dump current platform DB to directory
- Reorder Process Task Enum order to restore old cached process tasks
- Add quickstart instructions
- Add ability to configure and use local file system storage in windows GUI
- Truncate ProgressLog messages that would exceed database varchar limit

## [8.1.1] - 2023-12-01

### Changed

- Improved file transfer (FTP/SFTP/FTPS) support
- Improved Plugin Bundling
- Add ability to bundle UI notifications from plugin pipeline components
- Add ability to use .bak files as data load

## [8.1.0] - 2023-09-19

### Changed

- Refactor build process
- Update Scintilla
- Add LibArchive.Net 0.1.3 for archive reading support
- Batching of progress log writing to improve performance
- Add Begin/End flags for DataTable loads to improve performance of large writes
- Removable default logging server
- Increase Progress Log timeout to account for long db lock queue
- Allow users to clear all settings
- Plugin updates are now installed in the correct place
- Move Terminal.Gui to Core rather than duplicating in both CLI and GUI
- Remove Moq Library in favour of NSubstitute
- Add max message length check when logging notifications to prevent erroneous DB write attempts

## [8.0.7] - 2022-11-22

### Changed

- Substantial new documentation and updates
- Bump System.Threading.AccessControl from 6.0.0 to 7.0.0
- Bump System.Security.Permissions from 6.0.0 to 7.0.0
- Bump Microsoft.NET.Test.Sdk from 17.3.2 to 17.4.0
- Bump System.DirectoryServices.Protocols from 6.0.1 to 7.0.0
- Bump NUnit3TestAdapter from 4.3.0 to 4.3.1
- Bump HIC.BadMedicine from 1.1.1 to 1.1.2
- Bump CsvHelper from 30.0.0 to 30.0.1


## [8.0.6] - 2022-11-08

### Added

- Documentation for custom metadata reports

### Fixed

- Fixed bug selecting metadata report to run on all [Catalogue] in a folder

## [8.0.5] - 2022-11-04

### Fixed

- Fixed right clicking in empty space of a collection not passing correct object to UI Plugins
- Fixed console gui check/execute on engines (DQE, DLE etc) not working with YamlRepository backends [#1468](https://github.com/HicServices/RDMP/issues/1468)
- Fixed bug where some DbDataReader instances were not properly disposed [#1476](https://github.com/HicServices/RDMP/issues/1476)

## [8.0.4] - 2022-10-24

### Added

- Added IgnoreMissingTables setting for [RemoteDatabaseAttacher] which allows you to load only the tables that exist on the remote (and in the load)
- Add overrides for mdf/ldf local paths to MDFAttacher
- Added 'Persistent RAW' setting for [LoadMetadata]

### Fixed

- Fixed capitalization and database type differences resulting in missing tree entries of TableInfos

## [8.0.3] - 2022-10-04

### Fixed

- Fixed `ViewLogs` command not working properly on command line when passed an [ExternalDatabaseServer](logging server) [#1447](https://github.com/HicServices/RDMP/issues/1447)
- Fixed bulk import (existing) tables breaking in some corner cases (e.g. when there are broken [Catalogue] from a previous import)
- Fixed YamlRepository not implementing Release Logs API member
- Fixed issues with YamlRepository loosing stored [DataAccessCredentials] passwords
- Fixed `--help` on command line showing help text twice

## [8.0.2] - 2022-10-03

### Fixed

- Rolled back from broken Terminal.Gui 1.8.2 dependency (breaks Console Sql Editor) - see [#1448](https://github.com/HicServices/RDMP/pull/1448)

## [8.0.1] - 2022-09-30

### Fixed

- Fixed Saved Cohort Save button not enabling when updating server/database or credentials [#1259](https://github.com/HicServices/RDMP/issues/1259)
- Fixed not being able to clear properties on PipelineComponents when Type is an Array of database objects [#1420](https://github.com/HicServices/RDMP/issues/1420)
- Fixed bug with Commit system not refreshing after delete
- Fixed bug with Commit system when working with Plugins that have custom repositories
- Fix deleting ExternalDatabaseServer with YamlRepository not clearing default (e.g. deleting default logging server)
- Fixed stale references in YamlRepository breaking on startup (ServerDefaults.yaml and CredentialsDictionary.yaml) 
- Fixed empty yaml files causing errors (e.g. deleting contents of ServerDefaults.yaml)
- Fixed string encryption on [ExternalDatabaseServer] objects created with YamlRepository


### Added

- Added command line switch `--skip-patching` to prevent running patches and launch the application as normal (can help debugging patch issues) [#1392](https://github.com/HicServices/RDMP/issues/1392)
- Added 'open file' to Console SQL Editor for easier running of .sql files [#1438](https://github.com/HicServices/RDMP/issues/1438)

## [8.0.0] - 2022-09-27

**Contains database patch to add support for Commit system and expanded Folder support**

### Fixed

- Added better error message when there are problems with naming etc of a new cohort being committed [#1408](https://github.com/HicServices/RDMP/issues/1408)
- Fixed null references when Exceptions are surfaced before main UI has loaded
- Fixed a null reference trying to save [TableInfo] objects in application after setting the `Database` field to null.
- Fixed `ViewLogs` command not working from Console Gui

### Added

- Added `SetDefault` command for changing default logging/dqe etc servers from command line
- Added yes/no popup for 'partial matches' when Guessing [CatalogueItem] to [ColumnInfo] mappings (e.g. when remapping metadata layer to a new underlying table) [#1400](https://github.com/HicServices/RDMP/issues/1400)
- Added UI support for changing `UseAliasInsteadOfTransformInGroupByAggregateGraphs` user setting [#1393](https://github.com/HicServices/RDMP/issues/1393)
- Added `DoNotUseHashJoinsForCatalogues` to `ExecuteDatasetExtractionSource` [PipelineComponent] [#1403](https://github.com/HicServices/RDMP/issues/1403)
- Iteratve extractions ([ExtractionProgress]) now have more warnings during checking [#1395](https://github.com/HicServices/RDMP/issues/1395) _(All errors can be suppressed in UserSettings)_
  - Attempting to release a dataset before all batches have been extracted now results in R015
  - If a batch resume is being performed and the previous extraction audit does not contain the same cohort you will get error R017
  - If a batch resume is being performed but no audit can be found then you get error R016


## [7.0.20] - 2022-09-08

### Fixed

- Fixed null reference introduced after new Bitmap dependency refactoring [#1398](https://github.com/HicServices/RDMP/issues/1398)


## [7.0.19] - 2022-09-05

### Fixed

- Fixed a bug inserting into old logging databases


## [7.0.18] - 2022-08-30

### Added
- Added 'Set Description' command to [AggregateConfiguration] context menu
- Template cohort builder aggregates can be dragged onto extraction datasets to import the container tree [#1307](https://github.com/HicServices/RDMP/issues/1307)
- Having a JoinInfo between 2 columns that have different collations is now flagged by ProblemProvider [#1288](https://github.com/HicServices/RDMP/issues/1288)
- Added command `SetExtractionPrimaryKeys` for controlling which columns (if any) will make the primary key when extracting to database [#1335](https://github.com/HicServices/RDMP/issues/1335)
- Added ability to pop out tooltips/problems into modal popup [#1334](https://github.com/HicServices/RDMP/issues/1334)

### Changed
- The 'Core' folder in extraction execution user interface is no longer disabled when empty [#1377](https://github.com/HicServices/RDMP/issues/1377)
- Datasets in extraction UI are no longer expanded by default (i.e. to show Supporting Documents/Sql) [#1264](https://github.com/HicServices/RDMP/issues/1264)
- Removed restriction preventing [Lookup] requiring all foreign key columns being from the same table [#1331](https://github.com/HicServices/RDMP/issues/1307)
- If there are multiple IsPrimaryExtractionTable involved in a query then the one with the IsExtractionIdentifier column (if any) will be picked (previously QueryBuildingException was thrown) [#1365](https://github.com/HicServices/RDMP/issues/1365)

### Fixed

- Running RDMP cli without supplying repository connection details (and after deleting `Databases.yaml`) now results in a specific error message instead of null reference [#1346]https://github.com/HicServices/RDMP/issues/1346
- Fixed Pipeline components who run in threaded but call UI methods resulting in unstable UI components [#1357](https://github.com/HicServices/RDMP/issues/1357)
- Fixed deleting an [ExtractionConfiguration] with Selective Refresh enabled not removing it from UI [#1375](https://github.com/HicServices/RDMP/issues/1375)
- YamlRepository now saves LoadModuleAssembly binary content as a `.nupkg` file instead of string yaml [#1351](https://github.com/HicServices/RDMP/issues/1351)
- Fixed Console Gui activator 'Select File' dialog having a confusing title of "Directory" [#1282](https://github.com/HicServices/RDMP/issues/1282)


## [7.0.17] - 2022-08-01

### Added

- Icons in 'edit extraction columns' window now shows IsExtractionIdentifier and Extraction Primary Key status [#1312](https://github.com/HicServices/RDMP/issues/1312).

### Fixed

- Fixed Release not working from CLI (Bug introduced in 7.0.16)
- Fixed some old legacy plugins breaking startup if installed

## [7.0.16] - 2022-07-25

- Bugfix release due to build issues in releasing 7.0.15
- Bump YamlDotNet from 11.2.1 to 12.0.0

## [7.0.15] - 2022-07-22

### Added

- Added checkbox for show/hide ProjectSpecific Catalogue columns in extraction configuration UI [#1265](https://github.com/HicServices/RDMP/issues/1265)
- Integration tests and example scripts that can be run using RDMP command line `-f` option
- The `Set` command no longer cares about property capitalization
- Command line engines (e.g. `dle`) now optionally support specifying objects in command notation e.g. `-l "LoadMetadata:Load*Frank"` instead of `-l 1232`

### Fixed

- Fixed multiple calls to Refresh in DataExportPropertyManager causing Exception in extraction checks [#1274](https://github.com/HicServices/RDMP/issues/1274)
- Fixed issues with Advanced column reorder dialog [#1273](https://github.com/HicServices/RDMP/issues/1273)
  - Row size no longer cuts off bottom pixels of column name(s)
  - Multi delete is now supported
  - Pasted column name(s) with spaces e.g. `[my cool col]` now work
- Fixed null reference in extraction checks when extracting a dataset where the original [ExtractionInformation] has been deleted [#1253](https://github.com/HicServices/RDMP/issues/1253)
- Added an error provider message for when too many characters are entered in UIs with databindings [#1268](https://github.com/HicServices/RDMP/issues/1268).
- Fixed running on command line with `-f somefile.yaml` being considered 'interactive' (i.e. RDMP would pause to ask you questions like 'are you sure?')
- Fixed issue where DataTableUploadDestination pipeline component would refuse to load tables (e.g. from CSV) where the column has a full stop in it (e.g. `"mycol."`) [1269](https://github.com/HicServices/RDMP/issues/1269)

## [7.0.14] - 2022-06-27

### Added

- Added 'Run Detached' (run task in subprocess).  Uses [ConsoleControl](https://github.com/dwmkerr/consolecontrol).
- Added toFile option to all CLI 'View Data' commands
- When calling commands on the RDMP command line the 'cmd' verb is now optional e.g. you can now enter just `./rdmp list Catalogue`
- Added `-q` option to suppress console logging.  Allows better piping of commands e.g. to file etc
- ProblemProvider can now detect unquoted dates in parameter values [#1197](https://github.com/HicServices/RDMP/issues/1197)
- Added a `NLog.template.config` file to releases for easily enabling diagnostics logging to disk (NLog logging is still disabled by default for the windows client)
- Performance metrics (refresh time, menu building times) are now passed to NLog logging when enabled in windows client [#1227](https://github.com/HicServices/RDMP/issues/1227)
- Plugin UploadFileUseCase pipeline components can now declare `IPipelineRequirement<IBasicActivateItems>`
- Added ability to link deprecated objects to a new version [#949](https://github.com/HicServices/RDMP/issues/949)
- Deprecate command now supports deprecating multiple objects at once on CLI
- Made "Could not reach cohort..." warning suppressible [#1243](https://github.com/HicServices/RDMP/issues/1243)
- SetUserSetting now works for error codes e.g. `SetUserSetting R011 Success` [#1242](https://github.com/HicServices/RDMP/issues/1242)
- Describe command now shows syntaxes that should be used to satisfy parameters on command line
- Made 'Failed to execute Top 1' error when checking a dataset extraction a user configurable error (i.e. user can now set that to ignore)
- Added a warning for when columns in an [ExtractionConfiguration] are 'text' or 'ntext' [#1255](https://github.com/HicServices/RDMP/issues/1255)

### Changed

- The following console commands have been removed and __are instead now supported with `ViewData` command directly__ e.g. `./rdmp ViewData Catalogue:1`
  - ViewCatalogueData
  - ViewCohortIdentificationConfiguration
  - ViewCohortSample
  - ViewSample
- Removed the DescribeCommand CLI command.  Now you can just use 'Describe' e.g. `./rdmp describe Deprecate`

### Fixed

- Fixed user being able to edit filters of a frozen [ExtractionConfiguration]/[CohortIdentificationConfiguration]
- Fixed bug with `ExecuteCrossServerDatasetExtractionSource` guid table name pattern [#1256](https://github.com/HicServices/RDMP/issues/1256)

## [7.0.13] - 2022-05-30

### Changed

- 'View Aggregate' now explicitly applies an ORDER BY count descending.
- New CatalogueItems are now always marked Core (affects drag and drop and new Catalogue creation) - [#1165](https://github.com/HicServices/RDMP/issues/1165),[#1164](https://github.com/HicServices/RDMP/issues/1164)
- If a Catalogue is defined for a Lookup TableInfo then only Core extractable columns will be released (previously all columns were released) [#692](https://github.com/HicServices/RDMP/issues/692)
- Sql Parameters with no value defined are no longer flagged as Problem by ProblemProvider if they have value sets defined [#1180](https://github.com/HicServices/RDMP/issues/1180)
- CatalogueItems now appear in specific folders by Extraction Category [#1112](https://github.com/HicServices/RDMP/issues/1112).

### Added

- Added tracking of SQL/Datagrid splitter distance in user settings.  This allows users to resize how much SQL vs results they see and automatically persist the change.
- Added `CrashAtEnd` system for DLE that allows Attachers to flag a load as a failure without halting execution [#1157](https://github.com/HicServices/RDMP/issues/1157)
- Added `SimpleTicketingSystem` which simply opens the given URL+ticket [#775](https://github.com/HicServices/RDMP/issues/775)
- Added UserSettings editing UI to Console Gui
- Added ability to suppress tree expansion when opening Cohort Builder configurations
- Added a loading spinner for when find is still searching
- Adding a parameter to a filter now shows its initial value [#1201](https://github.com/HicServices/RDMP/issues/1201)
- ProblemProvider now indicates a problem when no ExtractionDirectory is set on a Project in its directory node [#1254](https://github.com/HicServices/RDMP/issues/1254)

### Removed

- Removed Pin system (anchoring an object to the top of a collection tree).

### Fixed

- Fixed order of Sql Parameters not always being first in tree
- Prevented Find/Select columns showing sort indicator when it is not supported
- Fixed `DistinctStrategy.OrderByAndDistinctInMemory` in batch processing retries [#1194](https://github.com/HicServices/RDMP/issues/1194)
- Fixed GoTo where path includes CatalogueFolder in CLI gui

## [7.0.12] - 2022-05-16

### Added

- Added Error/Warn highlighting in console gui run/check windows
- Added 'RAWTableToLoad' dropdown property to RemoteTableAttacher to prevent mispellings when typing table names - [#1134](https://github.com/HicServices/RDMP/issues/1134)
- Added optional argument to 'ExecuteCommandConfirmLogs' that requires rows were loaded by the DLE to pass
- Added ability to search the UserSettings UI 
- Added a prompt to configure JoinInfos when adding a new table to an existing Catalogue
- Added support for viewing more than 650 columns at once in the RDMP windows client UI

### Fixed

- Empty cohort builder containers are now treated as disabled by query builder when StrictValidationForCohortBuilderContainers is off [#1131](https://github.com/HicServices/RDMP/issues/1131)
- Fixed line numbers being clipped when greater than 99 [#1162](https://github.com/HicServices/RDMP/issues/1162)

### Changed

- Queries generated by RDMP are no longer automatically executed as soon as the SQL view tab is opened.  Users can enable 'AutoRunSqlQueries' under user settings to revert this change.

## [7.0.11] - 2022-05-03

### Added

- Added new command 'RefreshBrokenCohorts' for clearing the 'forbid list' of unreachable cohort sources - [#1094](https://github.com/HicServices/RDMP/issues/1094)
- Added new command 'SetAggregateDimension' for changing the linkage column in cohort builder for an [AggregateConfiguration] - [#1102](https://github.com/HicServices/RDMP/issues/1102)
- Added abilty to skip CIC validation checks when opening the commit cohort dialogue - [#1118](https://github.com/HicServices/RDMP/issues/1118)
- Ability to change cohort table name when using ExecuteCrossServerDatasetExtractionSource - [#1099](https://github.com/HicServices/RDMP/issues/1099)
- Added Success bar to ProgressUI
- Added new user setting Auto Resize Columns which will automatically resize columns within the RDMP interface where it makes sense to. E.g. the execute pipeline window and "checks" ui. More changes to be implemneted over time.

### Changed

- Dll load warnings must now be enabled otherwise the information is reported as Success (see user settings error codes R008 and R009)
- The Choose Cohort command no longer lets you pick deprecated cohorts - [#/1109](https://github.com/HicServices/RDMP/issues/1109)

### Fixed

- Fixed resizing issue on License UI when using very low resolution
- Fixed connection strings dialog 'Save as yaml...' producing invalid entry for 'DataExportConnectionString' - [#1086](https://github.com/HicServices/RDMP/issues/1086)
- Fixed various startup errors when Databases.yaml strings are invalid.
- Fixed bug with the 'unreachable' picturebox icon not being clickable
- Fixed unreachable catalogue database resulting in the Startup form immediately closing
- Fixed being able to drag filters/containers onto API calls in Cohort Builder -[#1101](https://github.com/HicServices/RDMP/issues/1101)
- Fixed regression in 7.0.10 where calling `public void ClearDefault(PermissableDefaults toDelete)` multiple times caused an Exception
- Fixed `ExecuteCrossServerDatasetExtractionSource` to work properly with identifiable extractions - [#1097](https://github.com/HicServices/RDMP/issues/1097)
- Fixed bug in cohort builder where dragging into the Execute button would turn it into an editable dropdown menu [#1098](https://github.com/HicServices/RDMP/issues/1098)
- Fixed RemoteTableAttacher logging only the database name and not the table name in RDMP DLE - [#1110](https://github.com/HicServices/RDMP/issues/1110)
- Fixed a bug in SelectiveRefresh mode where deleting a root container of an aggregate or extractable dataset would result in an error
- Fixed Error bar in ProgressUI not showing when committing a cohort - [#1124](https://github.com/HicServices/RDMP/issues/1124)

## [7.0.10] - 2022-04-25

### Added

- "parameter description" and "property name" have been added to the "set value" option for filters - https://github.com/HicServices/RDMP/issues/1034
- Filter parameter values are now prompted for the user when adding existing filter without known good value sets - https://github.com/HicServices/RDMP/issues/1030
- "Set Parameter Value(s)" option added to filter menus so you can more easily change the parameter values - https://github.com/HicServices/RDMP/issues/1035
- Added 'SelectiveRefresh' user setting
- Add options to create an extraction from a Cohorts right click menu and main userinterface - https://github.com/HicServices/RDMP/issues/1039
- Warnings are now shown if "non core" column are used for an extraction/release - https://github.com/HicServices/RDMP/issues/1024
- Added AlwaysJoinEverything user setting for always forcing joins in CohortBuilder - https://github.com/HicServices/RDMP/issues/1032
- Added UsefulProperty columns back into Find/Select dialog - https://github.com/HicServices/RDMP/issues/1033
- Added Extraction/Release warnings for extractions that contain Internal/Deprecated/SpecialApproval fields - https://github.com/HicServices/RDMP/issues/1024
- Added right click context menu support for console gui
- Cohorts now have right click option "Go To -> Project(s)"

### Fixed

- Fixed bug preventing example datasets being created from the RDMP UI client because checkbox was disabled
- "Exisiting" filter typo corrected - https://github.com/HicServices/RDMP/issues/1029
- Fixed refreshes sometimes changing selection in Data Export tree - https://github.com/HicServices/RDMP/issues/1008


### Changed

- New filters are now highlighted correctly when added to a CIC - https://github.com/HicServices/RDMP/issues/1031
- Creating a new Extracion Configuration will now ask the user for Name, Cohort and Datasets to be included for the extraction - https://github.com/HicServices/RDMP/issues/983
- AllowIdentifiableExtractions is now an ErrorCode so can be set to Success instead of always being Fail or Warning (i.e. to completley ignore it).
- The extractability of columns are no longer saved if a Dataset is removed from an Extraction Configuration - https://github.com/HicServices/RDMP/issues/1023
- "Show Pipeline Completed Popup" now enabled by default - https://github.com/HicServices/RDMP/issues/1069
- Cohorts are now "emphasise" after being commited. If part of one project it will highlight under that project.


## [7.0.9] - 2022-03-29

### Added

- Added command CreateNewCohortFromTable which creates a cohort from a table directly without having to first import it as a [Catalogue]
- Import Catalogue filter now allows selecting multiple filters at once.
- Improved performance of Select objects dialog when there are many objects available to pick from
- Made Select objects dialog filter in the same way as the Find dialog (i.e. support short codes and Type names)
- Ability to select multiple objects at once when adding to a Session
- Ability to find multiple objects at once (ctrl+shift+f)
- Added new pipeline component CohortSampler


### Fixed

- Fixed newlines in CatalogueItem descriptions not being output correctly in docx metadata report
- Fixed iterative data loads run on the CLI throwing and returning non zero when caught up to date with load progress (when running in iterative mode)
- Pipeline component order is now "correct" and will list more important variables at the top rather than at the bottom - https://github.com/HicServices/RDMP/issues/996
- Fixed bug where Pipeline objects could not be deleted from the `Tables (Advanced)` tree
- Removing a datset from an [ExtractionConfiguration] now deletes any extraction specific column changes (i.e. changes are not persisted if the dataset is added back in again)
- Fixed Release button prompting to pick [Project] when clicked in the ExecuteExtractionUI [#963](https://github.com/HicServices/RDMP/issues/963)

### Changed

- Processes wanting to run a Pipeline using the current user interface abstraction layer `IPipelineRunner GetPipelineRunner` must now provide a task description and UI look and feel as a `DialogArgs` argument.

## [7.0.8] - 2022-03-08

### Fixed

- Fixed Startup skipping some plugin dlls during load and enabled multithreading
- Fixed CLI not showing underlying exception when unable to reach platform databases

### Removed

- CSV files with unclosed leading quotes are no longer preserved when using IgnoreQuotes (side effect of updating CsvHelper)

## [7.0.7] - 2022-03-01

*Database Patches Included (enables ExtractionProgress retry)*

### Added
- Added ArchiveTriggerTimeout user setting [#623](https://github.com/HicServices/RDMP/issues/623)
- Support for referencing plugin objects from command line e.g. `./rdmp.exe cmd delete MyPluginClass:2`
- The word 'now' is a valid date when supplied on the command line
- Ability to sort based on Favourite status [#925](https://github.com/HicServices/RDMP/issues/925)
- Added Frozen column to Cohort Builder tree for easier sorting
- Added ability to query an [ExternalDatabaseServer] from the right click context menu [#910](https://github.com/HicServices/RDMP/issues/910)
- Added an overlay @ symbol for filters that have known parameter values configured [#914](https://github.com/HicServices/RDMP/issues/914)
- Added Retry support to [ExtractionProgress]
- Added new CLI options for RDMP installer `--createdatabasetimeout` and `--otherkeywords` for custom auth setups e.g. Azure/Active Directory Authentication etc.

### Fixed
- Fixed closing and changing instance not consulting tabs before closing
- Fixed bug where setting `SuggestedCategory` on a plugin command resulted in it vanishing from context menu
- Fixed bug with AllowEmptyExtractions not working under some situations
- Fixed [Lookup] creation UI creating CatalogueItem with the suffix _Desc even when you ask it not to in prompt
- Fixed layout bug in rule validation configuration UI where rationale tip was cut off [#909](https://github.com/HicServices/RDMP/issues/909)
- Fixed ViewLogs tab not remembering sort order between usages [#902](https://github.com/HicServices/RDMP/issues/902)

### Changed

- Find sorts ties firstly by favourite status (favourite items appear above others)
- Find sorts ties lastly alphabetically (previously by order of ID)
- Default sort order of ViewLogs on first time use is now date order descending [#902](https://github.com/HicServices/RDMP/issues/902)

## [7.0.6] - 2022-01-25

*Database Patch Included (enables ExtractionProgress batching)*

### Added

- Added [ExtractionProgress] for robustly extracting large datasets in multiple smaller executions
- Added ability to export [ExtractableCohort] to CSV file
- Added 'Created From' column to cohort detail page (parses cohorts AuditLog)

### Fixed

- Fixed a bug where ProjectUI would not show cohorts when some cohort sources are unreachable
- Fixed ProgressUI filter hiding global errors on extraction where the whole operation failed and a dataset filter was selected ([888](https://github.com/HicServices/RDMP/issues/888))
- Fixed a rare dll resolving issue that could occur during startup when running the RDMP windows client from outside the current directory (https://github.com/HicServices/RDMP/issues/877)

### Changed

- Changed right click context menu item 'Delete' to say 'Remove' when deleting a chain or relationship object (e.g. cohort usage by a project) ([#887](https://github.com/HicServices/RDMP/issues/887))
- Restricted [Pipelines] shown to only those where all components are compatible with the input objects (previously on context was checked) (https://github.com/HicServices/RDMP/issues/885)
- "Show All/Incompatible Pipelines" option added to Pipelines dropdown to make a simpler user interface
- When committing a cohort through the Cohort Builder the Project will automatically be selected if it already belongs to a single one (https://github.com/HicServices/RDMP/issues/868)
- Removed requirement for filter parameters to have comments to be published (https://github.com/HicServices/RDMP/issues/582)

## [7.0.5] - 2022-01-10

### Added

- Added ability to open extraction directory for an [ExtractionConfiguration]
- Added diagnostic screen logging last executed command (https://github.com/HicServices/RDMP/issues/815)
- Added tooltips for objects in tree views (https://github.com/HicServices/RDMP/issues/819).
- Added custom icon for [CatalogueItem] that represent transforms on the underlying column (https://github.com/HicServices/RDMP/issues/818)
- Added Extraction Primary Keys to Catalogue tooltip
- Added ability to 'View TOP 100' etc samples on [ExtractionInformation] (previously only available on [ColumnInfo] objects)
- Added icon overlays for 'Is Extraction Identifier' and 'Is Extraction Primary Key' (https://github.com/HicServices/RDMP/issues/830)
- Extraction Information for a Catalogue Item now includes "Transforms Data" property (which shows yes/no based on whether it transform the column data)
- Added 'open load directory' command to [Catalogue] context menu
- Added ability to switch between instances of RDMP using the Locations menu
- Added CLI command `ClearQueryCache`
- Added Description capability to prompts. More descriptions to be added (https://github.com/HicServices/RDMP/issues/814)
- Added description to Publish Filter "Select One" dialog (https://github.com/HicServices/RDMP/issues/813)
### Fixed
- Changed to SHIFT+Enter for closing multiline dialogs (https://github.com/HicServices/RDMP/issues/817)
- Fixed bug where configuring dataset didn't show all available tables when listing optional joinable tables (https://github.com/HicServices/RDMP/issues/804)

### Changed
- Updated CatalogueItemUI (https://github.com/HicServices/RDMP/issues/820)
- Fixed bug where cached aggregates were not considered stale even though changes had been made to their patient index table (https://github.com/HicServices/RDMP/issues/849)
- "You only have one object Yes/No" box has been removed in favour of being more consistent for the user (https://github.com/HicServices/RDMP/issues/811)

## [7.0.4] - 2021-12-08

### Added

- Added `RoundFloatsTo` to ExecuteDatasetExtractionFlatFileDestination
- Added new menu item Diagnostics->Restart Application
- Trying to extract an [ExtractionConfiguration] with a cohort that is marked IsDeprecated now fails checks
- Added [MigrateUsages] setting to cohort creation destination pipeline components.  When enabled and creating a new version of an existing cohort then all unreleased [ExtractionConfiguration] using the old (replaced) cohort switch to the new version
- Added an 'All Tasks', 'All Runs' etc commands to View Logs tab menu
- Added ability to filter [Catalogue] in the Find dialog by Internal/Deprecated etc
- Added search and filter compatible controls to [Pipeline] editing dialog
- Added ability to ignore/elevate specific errors in UserSettings
- Enabled Expand/Collapse all when right clicking whitespace in a tree collection
- Added title to graph charts
- Added a user setting for hiding Series in which all cells are 0/null
- Added `IPipelineOptionalRequirement` interface for Plugin Pipeline Components that can optionally make use of Pipeline initialization objects but do not require them to function.
- Support for templating in `ColumnSwapper` when used in an extraction pipeline (e.g. $n for project number)
- Support for specifying `--ConnectionStringsFile somefile.yaml` when starting RDMP (gui client or CLI)
- Added 'Hash On Release' column to initial new Catalogue extractability configuration dialog (https://github.com/HicServices/RDMP/issues/394)

### Fixed

- Fixed [Pipeline] objects showing an ID of 0 in tree collections
- Fixed the 'filters' count column in [Catalogue] tree collection showing edit control when clicked
- Fixed Find not working when searching by ID for [Pipeline] objects
- Prevented showing out dated cohorts when changing Project half way through defining a cohort
- When plugins contain dlls with differing version numbers then the latest dll version is loaded (previously the first encountered was used)
- Fixed bug in Console Gui where edit window showed value set directly instead of passing through Property Setters
- Fixed bug in Console Gui where password properties showed (encrypted) HEX binary value instead of ****
- Fixed Command Line UI showing abstract and interfaces when prompting user to pick a Type
- Fixed `OverrideCommandName` not working for `ExecuteCommandViewLogs` command
- Fixed `View Logs` commands appearing twice in right click context menu for logging servers objects (once on root and once under 'View Logs' submenu)
- Generate Release Document now shows as impossible when Cohort is not defined or unreachable (e.g. if user does not have access to cohort database)
- Fixed bug where selecting a [PipelineComponent] for which help is unavailable would leave the previously selected component's help visible
- Fixed bug with 'Commit Cohort' storing the target cohort database for future clicks
- Fixed a bug where editing a field like `Description` would fire validation on other properties e.g. `Name` which could slow controls down when validation is slow and change events are fired in rapid succession.
- Edit Catalogue window layout updated to allow errors to be seen on the right hand side of inputs (https://github.com/HicServices/RDMP/issues/758)
- Cohort Identification Configuration descriptions box is now easy to read and edit (https://github.com/HicServices/RDMP/issues/755)
- Fixed bug where RDMP would lose focus when "checks" were being run in background resulting in RDMP appearing unresponsive (https://github.com/HicServices/RDMP/issues/747)
- Fixed bug where some words in RDMP would have spaces in the wrong place (e.g. "W HERE") (https://github.com/HicServices/RDMP/issues/752)

### Changed

- Bump System.Drawing.Common from 5.0.2 to 5.0.3
- Bump System.Security.Permissions from 5.0.0 to 6.0.0
- Bump NLog from 4.7.12 to 4.7.13
- Changed to Dock layout for Pipeline editing control (may improve performance on older machines)
- Removed dependency on `System.Drawing.Common` by updating usages to `System.Drawing`
- Increased size of all text fields in [Catalogue] and [CatalogueItem] to `nvarchar(max)` to support long urls etc
- Updated icons to a more modern look. Catalogue Item image no longer has black corner. Green yellow and red smiley faces have been replaced. Cloud API icon replaced (https://github.com/HicServices/RDMP/issues/712)
- Extract to database now checks for explicit table names amongst pre-existing tables on the destination
- Startup no longer reports non dotnet dlls as 'unable to load' (warnings)
- Added Project number to Title Bar (and full project name to tooltip) for Extraction Configurations (https://github.com/HicServices/RDMP/issues/621)
- Root Cohort Identification Configuration will now highlight SET container issues with red highlight (https://github.com/HicServices/RDMP/issues/681)
- "Data Export" has been renamed to "Projects" to be more consistent (https://github.com/HicServices/RDMP/issues/720)
- Corrected layout of "Master Ticket" in New Project dialog (https://github.com/HicServices/RDMP/issues/735)
- Corrected layout of "Create New Lookup" (https://github.com/HicServices/RDMP/issues/730)
- Aligned buttons for Pipeline options (https://github.com/HicServices/RDMP/issues/721)
- Add "clause" (e.g. WHERE) to SQL attribute input to make it clearer what SQL you need to enter (https://github.com/HicServices/RDMP/issues/751)
- User Settings dialog now has a nicer layout (https://github.com/HicServices/RDMP/issues/760)


## [7.0.3] - 2021-11-04

### Fixed

- Fixed bug with ConfirmLogs when running with multiple [CacheProgress]

## [7.0.2] - 2021-11-03

### Fixed

- Fixed 'package downgrade' dependencies issue with `HIC.RDMP.Plugin.UI`
- Fixed log viewer total time display in logs view when task ran for > 24 hours.
- Fixed not implemented Exception when using username/password authentication and viewing [CohortIdentificationConfiguration] SQL
- Fixed missing 'add sql file process task' in DLE load stage right click context menus


### Added

- Console gui context menu now shows compatible commands from plugins
- Added the 'ConfirmLogs' command for verifying if a task is failing (e.g. a DLE run)

### Changed

- When syncing table columns with the database, the full column (including table name) is displayed in the proposed fix (previously only the column name was displayed).
- Bump Terminal.Gui from 1.2.1 to 1.3.1

## [7.0.1] - 2021-10-27

### Changed

- Bump NLog from 4.7.11 to 4.7.12
- Bump Microsoft.NET.Test.Sdk from 16.11.0 to 17.0.0
- [Catalogue] and [CatalogueItem] edit tab now expands to fill free space and allows resizing

### Fixed

- Fixed Null Reference exception when collection tabs are opened twice
- Fixed CohortBuilder 'Execute' showing ExceptionViewer on the wrong Thread

### Added

- Column visibility and size are now persisted in UserSettings

### Removed

- Removed FillsFreeSpace on columns.  User must now manually resize columns as desired

## [7.0.0] - 2021-10-18

### Changed

- IPluginUserInterface is now in `Rdmp.Core` and therefore you can write console gui or dual mode (console and winforms) plugin UIs
- IPluginUserInterface CustomActivate now takes IMapsDirectlyToDatabaseTable allowing custom plugin behaviour for activating any object
- DatasetRaceway chart (depicts multiple datasets along a shared timeline) now ignores outlier values (months with count less than 1000th as many records as the average month)
- Renamed `SelectIMapsDirectlyToDatabaseTableDialog` to `SelectDialog<T>` (now supports any object Type)
- Selected datasets icon now includes all symbols of the Catalogue they represent (e.g. ProjectSpecific, Internal)
- Changed how RDMP treats cohorts where the data has been deleted from the cohort table.  'Broken Cohort' renamed 'Orphan Cohort' and made more stable
- [CohortAggregateContainer] now show up in the find dialog (you can disable this in UserSettings)
- Bump Microsoft.Data.SqlClient from 3.0.0 to 3.0.1
- Checks buttons on the toolbars are now hidden instead of disabled when inapplicable
- Shortened tool tips in top menu bar

### Removed

- IPluginUserInterface can no longer add items to tab menu bars (only context menus)
- Removed some Catalogue context menu items when the Catalogue is an API call
- Adding a Filter from Catalogue no longer opens it up in edit mode after adding
- Command line execution (e.g. `rdmp cmd ...`) no longer supports user interactive calls (e.g. YesNo questions)
- Removed PickOneOrCancelDialog
- Removed RAG smiley from server connection UI.  Now errors are reported 'Connection Failed' text label

### Added
- Added CatalogueFolder column to Select Catalogue dialog
- Added custom metadata report tokens:
  - $Comma (for use with formats that require seperation e.g. JSON when using the `$foreach` operation)
  - $TimeCoverage_ExtractionInformation (the column that provides the time element of a dataset to the DQE e.g. StudyDate)
- Added support for default values in constructors invoked from the command line (previously command line had to specify all arguments.  Now you can skip default ones at the end of the line)
- Added support for deleting multiple objects at once with the delete command (e.g. `rdmp cmd Delete Plugin true` to delete all plugins)
  - Boolean flag at the end is optional and defaults to false (expect to delete only 1 object)
  - Use `rdmp cmd DescribeCommand Delete` for more information
- Added ability to directly query Catalogue/DataExport to Console Gui
- Added extraction check that datasets are not marked `IsInternalDataset`
- Added ability to script multiple tables at once via right click context menu in windows client
- Support for shortcodes in arguments to commands on CLI e.g. `rdmp cmd describe c:11`
- Added new command 'AddPipelineComponent' for use with RDMP command line
- Added ability to filter datasets and selected datasets by Catalogue criteria (e.g. Deprecated, Internal)
- Added Clone, Freeze, Unfreeze and add dataset(s) ExtractionConfiguration commands to command line
- Added support for identifying items by properties on CLI (e.g. list all Catalogues with Folder name containing 'edris')
- Cloning a [CohortIdentificationConfiguration] now opens the clone
- Added ability to remove objects from a UI session
- Added new command ViewCohortSample for viewing a sample or extracting all cohort identifiers (and anonymous mapping) to console/file
- Added the ability to pick which tables to import during Bulk Import TableInfos
- Added CLI command to create DLE load directory hierarchy ('CreateNewLoadDirectory')

### Fixed
- Fixed deleting a parameter value set failing due to a database constraint
- Fixed a bug where changing the server/database name could disable the Create button when selecting a database
- Added the ability to drop onto the Core/Project folders in the 'execute extraction' window
- Fixed a big where Yes/No close popup after running a pipeline in console gui could crash on 'No'
- Fixed deleting source/destination pipeline components directly from tree UI
- Fixed various issues when viewing the DQE results of a run on an empty table
- DatasetRaceway in dashboards now shows 'Table(s) were empty for...' instead of `No DQE Evaluation for...` when the DQE was run but there was no result set
- Added better error message when trying to create a new RDMP platform database into an existing database that already has one set up
- Fixed [CohortAggregateContainer] and filter containers not showing up in Find when explicitly requested
- Fixed deleting an [ExtractionFilter] with many parameter values configured.  Now confirmation message is shown and all objects are deleted together
- Fixed bug saving an [ExtractionInformation] when it is an extraction transform without an alias
- Fixed bug refreshing Data Export tree collection when deleting multiple Projects/Packages at once (deleted objects were still shown)
- Fixed bug dragging filters into Cohort Builder

## [6.0.2] - 2021-08-26

### Changed

- Bump Microsoft.NET.Test.Sdk from 16.10.0 to 16.11.0
- Bump NLog from 4.7.10 to 4.7.11

### Added

- Support for plugin Catalogues in cohort builder.  These allow you to write plugins that call out to arbitrary APIs (e.g. REST etc) from the RDMP cohort builder

### Fixed

- Fixed ExecuteCommandCloneCohortIdentificationConfiguration asking for confirmation when activation layer is non interactive

## [6.0.1] - 2021-08-12

### Added

- Added new command 'Similar' for finding columns that have the same name in other datasets
- Added the ability to Query Catalogue/DataExport databases directly through RDMP
- Support for custom column names in ColumnSwapper that do not match the names of the lookup columns
- Added ScriptTables command for scripting multiple [TableInfo] at once (optionally porting schema to alternate DBMS types).
- Support for nullable value/Enum types in command constructors

### Fixed

- AlterColumnType command now shows as IsImpossible when column is part of a view or table valued function
- Describe command no longer shows relationship properties
- Fixed layout of Bulk Process Catalogue Items in dotnet 5
- Fixed missing dependency in new installations when rendering Charts

## [6.0.0] - 2021-07-28

### Changed

- Upgraded Sql Server library from `System.Data.SqlClient` to `Microsoft.Data.SqlClient`
- `ExecuteCommandAlterColumnType` now automatically alters \_Archive table too without asking for confirmation
- When foreign key values are missing from lookups, the 'Missing' status is now attributed to the `_Desc` field (previously to the foreign key field)
- Changed Console gui DLE / DQE (etc) execution to use ListView instead of TextView
- Referencing an object by name in a script file now returns the latest when there are collisions e.g. "[ExtractableCohort]" would return the latest one (created during the script execution session)
- Bump YamlDotNet from 11.2.0 to 11.2.1
- Bump SecurityCodeScan.VS2019 from 5.1.0 to 5.2.1
- Command 'Set' now shows as Impossible for property 'ID'
- RDMP no longer complains about mixed capitalisation in server names and will connect using the capitalisation of the first encountered.

## Fixed

- Fixed release engine not respecting `-g false` (do not release Globals)
- Fixed column order in DQE results graph sometimes resulting in shifted colors (e.g. Correct appearing in red instead of green)
- Fixed Prediction rules never being run when value being considered is null (DQE).
- Fixed a bug creating a cohort without specifying a Project from the console
- Fixed bug where searching in console gui could be slow or miss keystrokes
- Fixed bug in console gui where GoTo Project or Cohort would not highlight the correct item
- Fixed bug in console gui where delete key was not handled resulting in a loop if errors occurred trying to delete the object
- Removed limit of 500 characters on extraction SQL of columns

### Added

- Added user setting for filtering table load logs where there are 0 inserts,updates and deletes
- Added support for specifying datatype when calling `ExecuteCommandAlterColumnType`
- Pipeline and DLE components with object list arguments now show the previously selected items in the 'Select Object(s)' popup
- Pressing 'delete' key in console gui edit window now offers to set value of property to null
- Editing a foreign key property (e.g. `PivotCategory_ExtractionInformation_ID`) now shows objects rather than asking for an `int` value directly
- Fatal errrors in console gui now get logged by NLog (e.g. to console/file)
- Added user setting `CreateDatabaseTimeout`

### Removed

- Removed check for DataLoadProgress being before OriginDate of a `LoadProgress`

## [5.0.3] - 2021-06-17

- Hotfix extraction/DLE progress UI layout on some Windows configurations

## [5.0.2] - 2021-06-16

### Changed

- Bump YamlDotNet from 11.1.1 to 11.2.0


### Fixed

- Fixed layout of windows client engine progress controls not filling all available screen space

## [5.0.1] - 2021-06-08

### Added

- Added CLI console gui context menu for [LoadMetadata]
- Commit cohort from CohortIdentificationConfiguration now shows crash message Exception on failure
- Added `--usc` flag to `rdmp gui`.  This allows you to specify using the `NetDriver` for Terminal.Gui (an alternative display driver)
- Added optional file argument to `ExecuteAggregateGraph` command (outputs graph data table to the file specified)
- Added ability to select a [DataAccessCredentials] in table/database selector control
- Added TopX and Filter (text) to console view logs
- Added alternative colour scheme to console gui

### Changed

- Changed `ExtractMetadata` template syntax to require `DQE_` and added year/month/day sub components:
  - `$StartDate`, `$EndDate` and `$DateRange` are now `$DQE_StartDate`, $DQE_EndDate and $DQE_DateRange.
  - Added `$DQE_StartYear`,`$DQE_EndYear`,`$DQE_StartMonth`,`$DQE_EndMonth`,`$DQE_StartDay`,`$DQE_EndDay`
  - Added `$DQE_PercentNull` (must be used with a `$foreach CatalogueItem` block)
  - Added TableInfo and ColumnInfo properties (e.g. `$Server`)
  - Added $DQE_CountTotal
- Improved performance of checks user interface (especially when there are a large number of check messages)

### Fixed

- Fixed arguments not showing up under Pipeline components of 'Other' (unknown) pipelines node
- Fixed refresh speed of console gui causing problems with Guacamole
- Fixed Keyboard shortcuts of pipeline engine execution window sharing the same letters
- Fixed bug running rdmp gui (console) with a remote current directory
- Fixed 'View Catalogue Data' command when run on ProjectSpecific Catalogues
- Fixed 'Import ProjectSpecific Catalogue' command not preserving Project choice in configure extractability dialog
- When importing an existing data table into RDMP and cancelling [Catalogue] creation RDMP will prompt you to optionally also delete the [TableInfo]

### Dependencies

- Bump Terminal.Gui from 1.0.0 to 1.1.1
- Bump HIC.FAnsiSql from 1.0.6 to 1.0.7
- Bump Microsoft.NET.Test.Sdk from 16.9.4 to 16.10.0


## [5.0.0] - 2021-05-05

### Changed

- .Net 5.0 for all, instead of Framework 4.6.1+Core 2.2+Standard 2.0 mix
- Query editor autocomplete now uses integrated autocomplete (no icons, better matching)
- Throttled how often spelling is checked in Scintilla controls.
- Changed message about inaccessible cohorts to a warning instead of an error. 
- Collation is now explicitly specified when creating a new cohort source using the wizard (as long as there is a single collation amongst existing ColumnInfo of that type)

### Added

- Added `$foreach Catalogue` option for custom metadata report templates (to allow prefix, suffixes, table of contents etc)
- Added ability to search for objects by ID in console gui
- More detailed logging of Type decisions when extracting to database
- Added ability to cancel ongoing queries in CLI Sql Editor
- Added 'Reset Sql' and 'Clear Sql' buttons to CLI Sql Editor
- Added ability to set custom timeout for queries in CLI Sql Editor
- Added ability to save results of CLI Sql Editor (table) to CSV
- Added view data/aggregate etc on ColumnInfo objects to list of commands accessible from the CLI gui
- Added 'Go To' commands to CLI gui
- Exposed 'Add New Process Task...' to load stages in CLI menu
- Added 'ViewCatalogueData' command for CLI and CLI GUI use
- Better error reporting when item validators crash during validation execution (now includes constraint type, column name and value being validated).
- Added 'Go To' commands to CLI gui
- Exposed 'Add New Process Task...' to load stages in CLI menu
- Exposed 'View Logs' commands on CLI and CLI gui
- Added minimum timeout of 5 seconds for `CohortIdentificationConfigurationSource`
- 'View Logs' tree view now accessible for CacheProgress objects
- Added query/result tabs to CLI GUI Sql editor
- Console GUI now shows important information (e.g. 'Disabled') in brackets next to items where state is highly important
- Added new command RunSupportingSql
- Console GUI root nodes now offer sensible commands (e.g. create new Catalogue)
- Added Value column to tree views (allows user to quickly see current arguments' values)
- Added 'other' checkbox to 'Create Catalogue by importing a file' (for selecting custom piplelines)
- Command SetExtractionIdentifier now supports changing the linkage identifier for specific ExtractionConfigurations only
- Added new command `AlterTableMakeDistinct`
- Added CLI GUI window for running Pipelines that displays progress
- Added RDMP.Core version number to logs at startup of rdmp cli
- Added graph commands to CLI:
  - ExecuteCommandSetPivot
  - ExecuteCommandSetAxis
  - ExecuteCommandAddDimension


### Fixed

- Fixed CLI database selection UI not using password mask symbol (`*`)
- Fixed CLI GUI message boxes bug with very long messages
- Fixed Custom Metadata template stripping preceeding whitespace in templated lines e.g. `"  - $Name"` (like you might find in a table of contents section of a template)
- Fixed 'Set Global Dle Ignore Pattern' failing the first time it is used by creating a StandardRegex with no/null Pattern
- Fixed order of branches in CLI gui tree
- Fixed importing filter containers not saving Operation (AND/OR)
- Fixed right click menu not showing when right clicking after selecting multiple objects
- Fixed some delete commands not updating the UI until refreshed (e.g. disassociating a [Catalogue] from a [LoadMetadata])
- Fixed text on disassociating a [Catalogue] from a [LoadMetadata]
- Fixed sort order not being respected in cohort summary screen
- Fixed DQE graph when data has dates before the year 1,000
- Fixed `ExecuteCommandCreateNewCatalogueByImportingFile` when using blank constructor and from CLI GUI
- Fixed extraction UI showing "WaitingForSQLServer" when DBMS might not be (now says "WaitingForDatabase").
- Fixed bug where some UI tabs would not update when changes were made to child objects (e.g. deleting a dataset from an extraction using another window in the client)
- Fixed support for UNC paths in SupportingDocument extraction (e.g. \\myserver\somedir\myfile.txt)
- Fixed not being able to add `Pipeline` objects to Sessions

### Dependencies

- Bump System.Drawing.Common from 5.0.0 to 5.0.2
- Bump Moq from 4.16.0 to 4.16.1
- Bump Microsoft.NET.Test.Sdk from 16.8.3 to 16.9.4
- Bump NLog from 4.7.7 to 4.7.10
- Bump SecurityCodeScan.VS2019 from 5.0.0 to 5.1.0
- Bump Newtonsoft.Json from 12.0.3 to 13.0.1
- Bump YamlDotNet from 9.1.4 to 11.1.1
- Bump NUnit from 3.13.1 to 3.13.2

## [4.2.4] - 2021-02-05

- Added CLI commands for viewing/changing `UserSettings` e.g. AllowIdentifiableExtractions
- Added user setting `ShowPipelineCompletedPopup` for always popping a modal dialog on completion of a pipeline execution in the GUI client (e.g. committing a cohort)
- Added new flexible file/directory extraction component `SimpleFileExtractor`

### Changed

- Globals tickbox can now be checked even when there are no explicit files (this allows implicit files e.g. `SimpleFileExtractor` to still run)

### Fixed 

- Fixed MySql backup trigger implementation not updating validTo on the new row entering the table on UPDATE operations

## [4.2.3] - 2021-02-01

### Fixed 

- Fixed rare threading issue with tree representations of Lookups
- Fixed proxy objects context menus not functioning correctly since 4.2.0 (e.g. Catalogues associated with a load) for some commands

### Dependencies

- Bump NUnit from 3.13.0 to 3.13.1

## [4.2.2] - 2021-01-28

### Added

- Added `patch` command to rdmp CLI e.g. `./rdmp patch -b`
- Added ProjectName to ExtractionConfiguration objects visualisation in Find / Select popups

### Fixed

- Fixed erroneous warning where some characters were wrongly reported as illegal e.g. '#' in Filter names 
- Fixed RemoteDatabaseAttacher not logging table name (only database)

### Changed

- Metadata report now lists Catalogues in alphabetical order
- Changed hierarchy multiple parents state to be a Warning instead of an Error

### Dependencies

- Bump Moq from 4.15.2 to 4.16.0
- Bump YamlDotNet from 9.1.1 to 9.1.4
- Bump NLog from 4.7.6 to 4.7.7
- Bump SSH.NET from 2020.0.0 to 2020.0.1

## [4.2.1] - 2021-01-13

### Added

- Choose Load Directory on DLE now shows old value during editing
- Added property suggestions when using ExecuteCommandSet with an incorrect property name
- Added the ability to drag and drop aggregates into other CohortIdentificationConfigurations to import
- Added ColumnDropper that allows a user to specify the columns that should not be extracted in the pipeline.
- Added Favourite/UnFavourite to right click context menus
- CachingHost now logs the state of the CacheProgress being executed first thing on start
- Home screen now supports right click context menu, drag and drop etc
- Added 'Sessions'.  These are tree collection windows similar to Favourites but with a user defined name and limited duration (until closed)

### Fixed

- Fixed startup error when user enters a corrupt connection string for platform database locations.  This bug affected syntactically invalid (malformed) connection strings (i.e. not simply connection strings that point to non existant databases)
- Fixed various issues in ColumnSwapper
  - If input table contains nulls these are now passed through unchanged
  - If mapping table contains nulls these are ignored (and not used to map input nulls)
  - If input table column is of a different Type than the database table a suitable Type conversion is applied
- Data load engine logging checks are better able to repair issues with missing logging server IDs / logging tasks
- Better support for abort/cancel in
  - RemoteTableAttacher
  - ExcelAttacher
  - KVPAttacher
  - RemoteDatabaseAttacher
- Fixed View Inserts/Updates dialog when using non SqlServer DBMS (e.g. MySql)
- Fixed various layout and performance issues with RDMP console GUI.
- Fixed `rdmp cmd` loop exiting when commands entered result in error.
- Fixed autocomplete in `rdmp cmd` mode and enabled for Linux
- Fixed right click context menu being built twice on right click a new node (once for selection and once for right click)

### Changed

- Added timeout of 10 minutes (previously 30 seconds) for counting unique patient identifiers while writing metadata for extractions
- Choose Load Directory now lets you specify invalid directories e.g. when building a load on one computer designed to run on separate computer with an isolated file system.
- Reinvented Console Gui to more closely resemble the windows client

### Dependencies

- Bump SSH.NET from 2016.1.0 to 2020.0.0

## [4.2.0] - 2020-10-19

### Fixed

- Reduced memory overhead during refreshes
- Fixed various graphical/performance issues when running in VDI environments with limited CPU
- Fixed missing scrollbars in Explicit Column Typing user interface
- Fixed various errors that could occur when a [Catalogue] referenced by an extraction is deleted outside of RDMP (e.g. by truncating the database table(s))

### Added

- Support for importing WHERE logic into extraction datasets from other configurations or cohort builder configurations
- Pipeline ID and Name now recorded in logs for Data Extractions
- Added support for viewing extraction logs in tree form (for a given ExtractionConfiguration)
- Added `AllowIdentifiableExtractions` user setting.  Enabling this prevents RDMP reporting an error state when cohorts are created that have the same private and release ID fields.
- Added GoTo from extraction/cohort building filters to the parent Catalogue level filter and vice versa
- Added ability to suppress [LoadMetadata] triggers
- Added ability for Plugins to store custom information about objects in the RDMP Catalogue platform database
- Added IgnoreColumns setting for DLE to ignore specific columns in the final table completely (not created in RAW/STAGING and not migrated)

### Changed

- CLI tools now built for .Net Core 3.1 since 2.2 has reached EOL

## [4.1.9] - 2020-09-17

### Added

- Added ExplicitDateTimeFormat property to flat file attachers and pipeline sources.  Allows custom parsing of dates e.g. where no delimiters exist (e.g. 010120)

## [4.1.8] - 2020-08-17

### Fixed 

- Fixed progress logging still not being allowed to go backwards when logging to database

## [4.1.7] - 2020-08-14

### Changed

- Schema names (Sql Server) are now wrapped correctly e.g. `[My Cool Schema]`
- Progress logged (e.g. done x of y files) can now go backwards.

### Added

- New command `SetArgument` for easier changing of values of modules (e.g. [PipelineComponent]) from command line
- Support for `DescribeCommand` help text on `NewObject` and other commands that take dynamic argument lists (command line)

## [4.1.6] - 2020-08-04

### Added

- Added 'Save Changes' prompt when closing tabs
- Added Import command for bringing in one or more [CohortIdentificationConfiguration] into an existing container (like Merge / UnMerge but for existing configurations)
- Added checks for LoadProgress dates being in sensible ranges during DLE

### Fixed

- Fixed [bug when parsing lists of ints in CLI](https://github.com/HicServices/RDMP/issues/84)

## [4.1.5] - 2020-07-14

### Added

- Added Merge command, for combining two or more configurations in cohort builder into one
- Added Un Merge command for splitting one cohort builder configuration into multiple seperate ones
- Improved error messages in extraction checking when there are:
  -  2+ columns with the same name
  -  2+ columns with the same location in extraction order
  -  Cohort and dataset are on different servers
- Added ability to search by ID in find dialog

### Changed

- Unhandled Application/Thread exceptions (rare) now show in the top right task bar instead of as a popup dialog

### Fixed

- Fixed lookups, supporting documents etc not appearing in the extractable artifacts tree view of the extraction window when non global.

## [4.1.4] - 2020-07-02

### Added

- Custom Metadata Report now supports looping items in a Catalogue (use `$foreach CatalogueItem` to start and `$end` to end)
- Added help to 'New Project' user interface
- Forward/Backward now includes selection changes in tree collections
- Added support for newline replacement in custom metadata doc templates

### Changed

- Improved usability of selecting multiple datasets in the 'New Project' user interface
- When in multiple selection mode, double clicking a row in the object selection dialog will add it to the selection (previously would close the dialog with the double clicked item as the sole selected item)

### Fixed

- Extractable columns Order field defaults to Max + 1 (previously 1).  This results in new columns appearing last in extracted datasets and prevents Order collisions.
- 'Select Core' columns UI button now works correctly with ProjectSpecific Catalogues (previously the highlighted rows would not change)
- Fixed popup error message showing when deleting an ExtractionConfiguration where one or more datasets are currently being edited (in tabs) 
- Fixed context menu opening error that could occur in cohort builder when datasets are not configured properly (e.g. have too many [IsExtractionIdentifier] columns).
- Fixed alias changes not showing up as 'Differences' in edit dataeset extraction user interface
- Fixed bugs in using GoTo menu of document tabs after a Refresh
- Fixed ALTER context sub menu of TableInfo when Server property is null (or other fundamental connection details cannot be resolved).
- Fixed whitespace only literal strings (e.g. `" "`) on command line causing error while parsing arguments
- Fixed bug with YesNoToAll popups launched from ChecksUI when running as a modal dialogue.
- Fixed bug with user setting 'Show Object Collection On Tab Change' when selecting tabs for objects in CohortBuilder configurations.

## [4.1.3] - 2020-06-15

### Added

- Added `-f` option to CLI (`rdmp.exe -f somefile.yaml`) to run all commands in a file
- Added "Go To" to tab right click context menu (previously only available in collections).
- Private key encryption file location can now be customized per user by setting an environment variable `RDMP_KEY_LOCATION`.  This will override any key file location specified in the RDMP platform database.

### Changed

- Frozen Extraction Configurations folder always appears at the bottom of the branch under Projects
- Improved layout of query building errors in QueryBuilder SQL viewing user interfaces

### Fixed

- Fixed bug in tree ordering when comparing a fixed order node to a non fixed order node.

## [4.1.2] - 2020-06-03

### Added

- Ability to create (Project Specific) Catalogues using the Project collection tree view top menu
- Ability to Enable/Disable many objects at once
- Catalogue icons under a load now show full range of status icons (e.g. internal / project specific)

### Changed

- When a load has only one LoadProgress dropdown no longer shows "All available"
- Double clicking a crashed configuration in cohort builder now shows the error message (previously would edit/expand the object).  Error message still accessible via context menu (as previously).
 
### Fixed

- Fixed Order not being considered 'OutOfSync' on ExtractableColumn
- Fixed changes to Catalogue visibility checkboxes not being persisted
- Fixed object caching system when RDMP user has insufficient permissions to view Change Tracking tables. 
- Fixed UserSettings last column sort order multithreading issue (causing File IO permissions error in rare cases)

## [4.1.1] - 2020-05-11


### Added

- Added ability to pick a folder in Metadata Report UI

### Fixed

- Opening 'Recent' items that have been deleted now prompts to remove from list
- Fixed race conditions updating UI during refresh / dispose of activators

## [4.1.0] - 2020-05-05

### Added

- Added tool strip to tree collection user interfaces
- Added new [PipelineComponent] `SetNull` which detects bad data in a specific column of pipeline data and sets cells matching the `Regex` to null
- Added support for template based metadata extractions ([Catalogue] descriptions etc) 
- Added new property RemoteServerReference to RemoteTableAttacher which centralises server name/database/credentials when creating many attachers that all pull data from the same place
- Added double click to expand tree option for RDMP
- When searching (Ctrl+F), exact matches now appear first
- Added RDMP platform database name (and server) to the window title
- Added Export Plugins command (which saves the currently loaded RDMP plugins to the selected folder)
- Double clicking a dataset in the Extraction user interface opens it for editing (previously you had to right click and select Edit)

### Changed

- CohortBuilder interface has been revamped
- Home screen now follows more consistent user experience and includes recently used items
- Catalogue collection no longer expands when CatalogueFolder changes

### Fixed

- LoadProgress with RemoteTableAttacher now works correctly with DBMS that do not support Sql parameter declarations (Oracle / Postgres)

## [4.0.3] - 2020-02-28

### Added

- Added timestamps to Word Metadata Reports (e.g. when document was created)
- Added icon for HashOnDataRelease
- Added Order column to [Catalogue] Collection tree view
- Added ability to disable the TicketingSystem that controls whether datasets can be released (only applies where one has been configured)
- Added ability to customize extraction directory subfolder names
- Added check for stale extraction records when generating a one off Release Document (i.e. not part of a Release workflow)
- Added clarifiaction on what to do if a table is not found during synchronization
- Refresh now shows 'waiting' cursor while updates take effect
- Creating a [Catalogue] from a CatalogueFolder right click context menu now creates the resulting [Catalogue] in that directory
- Added ability to right click a dataset in an [ExtractionConfiguration] and open the directory into which it was extracted (if it was extracted to disk)
- Added Extraction Category column for columns included in the project extractions
- Added command Import [Catalogue] Item Descriptions accessible from the [CatalogueItem] node menu that imports all descriptions (and other fields) from one [Catalogue] into another.
- Added 'Execute' button on [Catalogue] and Extraction dataset SQL viewing windows.
- 'Show' on collection based tab windows now prompts you to pick which you want to navigate to (previously did nothing)
- Datagrid UI now shows server/database names and DatabaseType
- Running Checks or CheckAll now shows the Checks column (if it isn't already visible)
- Added 'Clear Cache' option for clearing the cache on a single [Catalogue] in a cohort builder configuration (without affecting the cache state of the others)
- Added `FOR UPDATE` to the end of the DLE migration query for MySql server (prevents edge case deadlocks when live table changes during migration)

### Changed

- Datagrid/query syntax errors are now more visible and consistent with other SQL IDEs
- Open / New [Catalogue] no longer closes all toolboxes prior to setting up editing layout
- Bulk Process CatalogueItems now defaults to exact matching (ignoring case)
- Changed MySql adapter from `MySql.Data` to `MySqlConnector` (see [FAnsiSql] version 0.11.1 change notes)

### Fixed

- Fixed bug where broken Lookup configurations could result in DQE not passing checks
- Fixed top menu missing some options on extraction/cohort building graphs (e.g. timeout / retry query)
- Fixed DLE backup trigger creation for old versions of MySql (5.5 and earlier)
- Fixed some forms not getting launched when new objects are created (e.g. Supporting Documents)
- Fixed null reference when cancelling adding a SupportingDocument
- Fixed bug in axis section of graph editor where changing value would result in text box loosing focus
- Fixed ticketing system Reason [for not being able to release a configuration] not being displayed on the ReleaseUI

## [4.0.2] - 2020-01-23

### Fixed

- Fixed stack overflow when trying to edit 'unknown pipelines' in Tables tree view
- Undo/Redo button now changes label as well as icon during use
- Fixed null reference when using command `Reports->Generate...->Metadata Report...`
- Fixed bug in console gui where cancelling a property change (e.g. Description) would result in setting the value to null.

## [4.0.1] - 2019-12-03

### Added

- Ability to generate metadata reports for subset of catalogues (e.g. all catalogues in a folder).
- Cohort Builder build log now lists the [IsExtractionIdentifier] column for each cohort set

### Changed

- Cohort Builder now shows "No Cache" when there is no query cache server configured for a configuration instead of "0/1" (or "0/2" etc)

### Fixed

- Fixed issue using the 'context menu' button on compatible keyboards to access the GoTo menu (sometimes menu would not be expandable)
- Fixed issue where ProjectNumber and Version appeared editable in some tree controls (changes were ignored).  These cells are now correctly readonly.
- Fixed bug in log viewer right click (introduced in 4.0.1 command refactoring)
- TestConnection now shows obfuscated connection string when a connection cannot be established (affects RDMP API users only - not core software)
- Fixed changing join direciton in patient index tables not triggering refresh
- Fixed Data Load Engine RAW server credentials when running RDMP installer with sql user authentication (RAW server entry would be created with Integrated Security)

## [4.0.1-rc3] - 2019-11-25

### Added

- Console gui supports short code searches (e.g. "c", "ti" etc)

### Changed

- Updated to [FAnsiSql] 0.10.13

### Fixed

- Fixed various issues with new CLI gui

## [4.0.1-rc2] - 2019-11-20

### Added

- Added interactive terminal user interface `./rdmp gui`

### Changed

- Cloning an Extraction Configuration no longer expands clone and names the new copy "Clone of [..]" (previously name was a guid)
- Select object dialog now display a maximum of 1000 objects (prioritising your search text)
- Logging tasks are now case insensitive

### Fixed

- Fixed Console input in CLI when running under Linux
- Fixed issue where parallel checks could fail due to UI cross thread access
- Fixed bugs in DLE when loading tables with dodgy column names (e.g. `[My Group by lolz]`)
- 
...

## [4.0.1-rc1] - 2019-11-11

### Added

- Support for PostgreSql databases

### Changed

- Sql Server `..` syntax is no longer used (now uses `.dbo.` - or whatever the table schema is).  Since references can be shared by users the default schema notation is not good idea.
- Cohort Query Bulder will now connect to the database containing the data rather than the users default database when querying data on a single database
- Flat file Attachers now process files in alphabetical order (case insensitive) when Pattern matches multiple files (previously order was arbitrary / OS defined)
- Extraction source now specifies database to connect to when a dataset exists in a single database (previously connected to users default server e.g. master)
- Updated to latest version of [FAnsiSql] (0.10.12) for Postgres support
- 
### Fixed

- Fixed handling of credentials where password is blank (allowed)
- Fixed race condition when there are multiple cohort databases that host cohorts for the same project
- Extracting a dataset using Cross Server extraction source now shows the correct SQL in error message when no records are returned by the linkage

## [3.2.1] - 2019-10-30

### Added

- SET containers ([UNION] / [INTERSECT] / [EXCEPT]) now highlight (as a `Problem`) when they will be ignored (empty) or not applied (when they contain only 1 child)

## Fixed

- Fixed bug generating metadata reports that include Catalogues with orphan [ExtractionInformation] (not mapped to an underlying ColumnInfo)
- Fixed bug in column descriptions pie chart where navigate to CatalogueItem(s) would show all CatalogueItems instead of only those missing descriptions
- Fixed bug in example dataset creation where views (vConditions and vOperations) were not marked IsView

## [3.2.1-rc4] - 2019-10-22

### Added 

- Errors during caching (of cohort builder results) now appear in the results control (previously could generate erro popups)
- Patient Index Tables are no longer allowed to have parameters with the same name (but different values) of tables they are joined against
- Sql Parameters (e.g. `@test_code`) now work properly cross [DBMS] (e.g. MySql / SqlServer) when using a query cache.
- Added menu for inspecting the state of a cohort compiler (view SQL executed, build log, results etc)

### Fixed 

- Fixed ExceptionViewer showing the wrong stack trace under certain circumstances
- Fixed cache usage bug where sql parameters were used in queries (cache would not be used when it should)
- Fixed 'View Dataset Sample' user interface generating the wrong SQL when a patient index table has a column alias (e.g. `SELECT chi,AdmissionDate as fish from MyPatIndexTable`)
- Fixed renaming parameters causing UI to incorrectly ask if you want to save changes

## [3.2.1-rc3] - 2019-10-21

### Fixed 

- Fixed bug in cross server query building when using parameters (@testcode etc)

## [3.2.1-rc2] - 2019-10-18

### Added 

- Added GoTo from cohorts to Extraction Configuration(s)

### Changed

- View ThenVsNow Sql in right click context menu of data extractions is only evaluated when run (improves performance).  This results as the command always being enabled.

### Fixed

- Fixed [bug in cross server query building](https://github.com/HicServices/RDMP/commit/a0c6223d1a7793bde4a67b368ae062e8bec3d960#diff-196fcda7990895e9f656c99602d1972b) (via cache) when joining patient index tables on one server to a main dataset on another

## [3.2.1-rc1] - 2019-10-14

### Added

- Long running processes that previously blocked the UI (e.g. create primary key) now have a small dialog describing task and allowing cancellation.
- Proposed Fix dialog now has standard look and feel of RDMP message boxes (including keywords etc)
- Double clicking an executing task in Cohort Builder now shows cohort build log as well as Exception (if any)

### Changed
 
- Database patching user interface presents clearer information about what version upgrade is occuring and the patches that will be applied.
- Updated to latest version of [FAnsiSql] (0.10.7) for task cancellation
- Data load engine no longer lists dropping columns / anonymising in progress if there are no operations actually being performed (e.g. no ANOTables configured)
- Delete is now disabled for the top level container (e.g. "UNION - Inclusion criteria") of cohort builder configuration

### Fixed

- Database patching user interface no longer suggests restarting if the patching process has failed
- Improved usability of StartupUI when no repository connection strings are not set (previously would report status as 'Broken')
- Fixed bug where `DropTableIfLoadFails` of `ExecuteFullExtractionToDatabaseMSSql` would (under fail conditions) drop the destination table even if the table was created by a previous execution of the same pipeline.
- Fixed bug where adding a [Catalogue] to a cohort set container would create an extra duplicate copy (which would appear under orphans)
- Improved cross server cohort query building (e.g. combining cohort sets on seperate servers / server types)
- Fixed bug in checks dual reporting some errors when clicking on red angry face icons

### Removed

- Generate test data window no longer shows the output folder in Windows Explorer when done

## [3.2.0] - 2019-09-16

### Added

- Patient Index Tables now use the source column datatype for caching columns (as long as there is no transform declared).

## [3.2.0-rc1] - 2019-09-13

### Added

- Right clicking a mispelled word now offers spelling suggestions
- You can now add new datasets to an extraction configuration directly from the "Core" folder in Execute Extraction window (rather than having to go back to the DataExport tree view)
- MDFAttacher now checks for existing mdf/ldf files in the RAW server data directory.  Existing files will trigger a warning.  After the warning an attempt is still made to overwrite the file(s) (as occured previously)
- Tab key now also works for autocomplete in SQL editor windows (previously only Enter worked)
- Orphan cohort sets (do not belong to any Cohort Identification Configuration) now appear under a top level folder in 'Cohort Builder' collection
- Extraction Category can now be changed directly from a CatalogueItem, [ExtractionInformation] 
- Extraction Category can be changed for all columns in a [Catalogue] at once by right clicking the or the CatalogueItemsNode (folder under a Catalogue)
- Right clicking a column allows you to Alter its type e.g. increase the size of a varchar field

### Changed

- Help documentation for objects no longer uses NuDoq library (now faster and more maintainable)
- Extraction source component `ExecuteCrossServerDatasetExtractionSource` now never drops the temporary cohort database (previously it would drop it if it created it and CreateTemporaryDatabaseIfNotExists was true)
- Updated to latest version of [FAnsiSql] (0.10.4) for better Oracle, localization and type estimation
- Dashboards now appear in tree view instead of application tool strip and are searchable
- [CatalogueItem] descriptions pie chart has flags for including internal/project specific etc in its counts
- [CatalogueItem] descriptions pie chart now lets you navigate directly to problem objects rather than showing a data table

### Fixed 
- Deleting an object now clears the selection in tree views (previously selection would become an arbitrary object).
- Fixed bug where adding/moving cohort sets between containers ([INTERSECT]/[UNION]/[EXCEPT]) could result in 2 objects with the same Order in the same container (resulting in ambiguous order of execution).
- Fixed UI bug where selecting an extractable [Catalogue] would hide its extractable (small green e) icon overlay
- Fixed bug where deleting a Pinned object would not unpin the object
- Fixed bug where database tables with brackets in the name could break synchronization (these tables are now ignored by RDMP and cannot be imported).
- Fixed bug deleting multiple objects at once when some objects are parents of others (and cause implicit delete).
- Fixed bug with low resolution monitors and the Create New Cohort Wizard
- Fixed bug with low resolution monitors and collections where leading columns could shrink to be no longer visible
- Adding new filters/containers (AND/OR) now correctly expand and highlight the created object in collections
- Fixed AggregateEditorUI could incorrectly offer to save changes even when no changes had been made
- Clonng a Cohort Identification Configuration now preserves custom set container names e.g. "UNION Inclusion Criteria"
- Fixed bug in DataTableUploadDestination where multiple root (DataLoadInfo) logging entries were created for a single large bulk insert 
- Fixed bug in QueryBuilder when there are multiple IsPrimaryExtractionTable tables (Exception thrown was NullReferenceException instead of QueryBuilderException)
- Fixed bug in generating FROM SQL when there are circular [JoinInfo] configured between tables used in the query
- Fixed bug where closing the server/database selection dialog with the X instead of cancel could cause error messages (e.g. in Bulk Import TableInfos)
- Fixed bug where searching for "Pipeline" or "Pipe" did not show all pipelines
- Fixed bug caching patient index tables (cohort creation) when there are multiple tables being joined in the query.
- Fixed error when logging very large (over 4000 characters) to the RDMP logging database

### Removed
- Cohort sets no longer appear under Catalogues (Find / GoTo now open the parent cohort identification configuration)
- Removed OnlyUseOldDateTimes option on DataTableUploadDestination as it didn't actually do anything ([DBMS] type decisions are handled in a standard way by FAnsiSql)

## [3.1.0] - 2019-07-31

### Added

- Cohort sets with HAVING sql now support 'View Dataset Sample' (of matched records)
- Added new property IsView to TableInfo
- Added GoTo menu item Catalogue=>TableInfo
- Added user setting for skipping Cohort Creation wizard
- MDFAttacher emits more messages when looking up location on disk to copy MDF file to.
- Added menu option to set [IsExtractionIdentifier] on a [Catalogue] without having to open ExtractionInformations directly
- Added the ability to set custom number of patients / rows per dataset when creating example datasets (from command line or when setting up client)
- FlatFileAttacher now issues a warning if TableToLoad isn't one of the tables loaded by the currently executing load (previously it would just say 'table x wasn't found in RAW')
- Added (initially hidden) column Order to cohort query builder to help debugging any issues with order of display

### Changed

- Attempting to generate a graph from a query that returns more than 1,000,000 cells now asks for confirmation.
- Updated to latest version of [FAnsiSql] (0.9.4) for better Oracle support
- Oracle extraction commands no longer generate parameters (e.g. @projectNumber).  Previously invalid SQL was generated.
- Improved layout of message boxes and link highlighting
- Add (Copy Of) cohort set no longer complains about creating a copy of one already in the cohort builder configuration
- Extraction destination property CleanExtractionFolderBeforeExtraction now defaults to false (i.e. do not delete the contents of the extraction directory before extracting)
- Extraction destination property CleanExtractionFolderBeforeExtraction is now implemented in the Checks phase of the component lifecycle rather than on reciept of first batch of records (this prevents accidentally deleting files produced by upstream components)
- 
### Fixed 
- Fixed bug in [Catalogue] validation setup window (DQE Validation Rules) which resulted in changes not being saved if it had been refreshed after initially loading
- Fixed scrollbars not appearing in [Catalogue] validation setup window when lots of validation rules are applied to a single column
- Type text dialog prompt now resizes correctly and has a display limit of 20,000 characters for messages
- Fixed bug that prevented exiting if the RDMP directory (in user's application data folder) was deleted while the program was running
- Fixed bug where CatalogueItems created when importing Oracle tables had database qualifiers in the name e.g. "CHI" (including the double quotes)
- Fixed bug where deleting a Filter from a cohort set in a Cohort Identification Query could result in the display order changing to alphabetical (until tab was refreshed).
- Fixed obscure bug in plugins implementing the `ICustomUI` interface when returning a new object in `GetFinalStateOfUnderlyingObject` that resulted in the UI showing a stale version of the object
- Connecting to a non existant server in ServerDatabaseTableSelector now shows the Exception in the RAG icon (previously just showed empty database list)
 
- Fixed bug where adding/removing a column in Aggregate Editor would would reset the Name/Description if there were unsaved changes (to Name/Description)
- Fixed bug where example datasets created would have the text value "NULL" instead of db nulls (only affected initial install/setup datasets)

## [3.0.16-rc2] - 2019-07-17

### Added 

- Example data generated on install can now be given a seed (allows for reproducibility)
- Creating a Query Caching server for an cohort identification AggregateConfiguration now asks you if you want to set it as the default QueryCaching server (if there isn't already one)
- Double clicking a row in SQL query editor user interfaces now shows text summary of the row
- DLE load logs tree view now supports double clicking on messages/errors to see summary
- All RDMP platform objects now have icons even if not visible in the UI (this affects the objects documentation file generation)
- MetadataReport now supports generating data for Catalogues with no extractable columns

### Changed

- Updated to latest version of BadMedicine (0.1.5)
- Improved error message shown when attempting to delete a used patient index table (now lists the users)
- System no longer auto selects objects when there is only 1 option (e.g. when user starts a Release when there is only one [Project] in the system).  This previously created an inconsistent user experience.
- Dita extraction checks no longer propose deleting non dita files in the output directory
- Improved Find (Ctrl+F) dialog layout and added shortcut codes (e.g. typing "c Bob" will return all Catalogues containing the word "Bob")
- Message boxes now display a limit of 20,000 characters (full text can still be accessed by the copy to clipboard button).
- DLE Debug options (e.g. Skip migrating RAW=>STAGING) now appear as a drop down with more descriptive titles (e.g. StopAfterRAW)
 
### Fixed 

- Fixed bug when cloning a Pipeline called "Bob" when there was already an existing Pipeline called "Bob (Clone)"
- Fixed validation issue in some user interfaces of INamed classes (e.g. Catalogue) where all properties were checked for illegal characters instead of just the Name
- Fixed image scaling in Metadata reports to 100% (previously 133%)
- Governance report now properly escapes newlines and quotes in [Catalogue] descriptions when outputting as CSV
- Fixed bug in Plugin code generator for tables with a Name property (previously incorrect C# code was generated)
- Fixed bug in SQL query editor user interface when the query returned a table that included binary columns with large amounts of data in
- Clicking a collection button or using GoTo/Show now correctly pops the relevant collection if it is set to auto dock (pinned).
- Application title bar now correctly updates after loading a tab (previously it was left with the caption "Loading...")
- Un Pinning in a collection using X now correctly maintains tree selection (consistent with the context menu Tree=>UnPin)
- Fixed display order of cohort sets in Cohort Query Builder to correctly match the compiler (previously the tree view order was misleading)

## [3.0.16-rc] - 2019-07-08

### Added 

- Forward/backward navigation in LogViewer now preserves text filters / TOP X
- Added the ability to create example datasets and configurations/projects etc during installation / startup
- Objects with names containing problematic characters (e.g. \ ") are highlighted red
- New right click context menu GoTo shows related objects e.g. which ExtractionConfiguration(s) a [Catalogue] has been used in
- Heatmap hover tool tip now shows more information about the cell value
- 'Other Pipelines' (unknown use case) can now be edited by double clicking.  This prompts user to pick a use case to edit them under
- Creating a Catalogue/TableInfo by importing a file now lets you rename the table after it has been created
- Added new DLE module ExecuteSqlFileRuntimeTask which runs the SQL stored in the RDMP platform database (rather than relying on an sql file on disk like ExecuteSqlFileRuntimeTask)
- RDMP platform database schemas no longer require 100% matching to models.  This allows limited backwards compatibility between minor versions of RDMP in which new fields are added to the database.

### Changed

- Updated to latest version of [BadMedicine] (0.0.1.2)
- Updated to latest version of [FAnsiSql] (0.9.2)
- File=>New now launches modal dialog instead of dropdown menu
- [Project] objects can now be sorted (previously they always appeared alphabetically)
- [Project] creation UI now shows duplicate ProjectNumbers as a Warning instead of an Error allowing users to create 2+ Projects with shared cohorts
- Disabled objects in tree views now appear greyed out instead of red
- Improved message shown when cohorts with null descriptions are preventing cohort importing
- Attempting to deleting an Extractable [Catalogue] no longer shows an error and instead asks if you want to make it non extractable (then delete)
- xmldoc are now shipped inside SourceCodeForSelfAwareness.zip (instead of side by side with the binary).  This avoids an issue where [Squirrel drops xmldoc files](https://github.com/Squirrel/Squirrel.Windows/issues/1323)

### Fixed 

- Fixed bug in CLI (rdmp.exe) where yaml settings would override command line values for connection strings to platform databases
- Disabled smiley controls now render in greyscale
- Fixed bug in Aggregate graphs which included a PIVOT on columns containing values with leading whitespace
- Fixed crash bug in UI responsible for picking the DLE load folder that could occur when when xmldocs are missing
- Fixed bug resolving Plugin dll dependencies where dependencies would only be resolved correctly the first time they were loaded into the AppDomain
- Fixed Culture (e.g. en-us) not being passed correctly in DelimitedFlatFileAttacher
- Fixed bug where Updater would show older versions of RDMP as installable 'updates'

[Unreleased]: https://github.com/HicServices/RDMP/compare/v8.1.0...develop
[8.1.0]: https://github.com/HicServices/RDMP/compare/v8.0.7...v8.1.0
[8.0.7]: https://github.com/HicServices/RDMP/compare/v8.0.6...v8.0.7
[8.0.6]: https://github.com/HicServices/RDMP/compare/v8.0.5...v8.0.6
[8.0.5]: https://github.com/HicServices/RDMP/compare/v8.0.4...v8.0.5
[8.0.4]: https://github.com/HicServices/RDMP/compare/v8.0.3...v8.0.4
[8.0.3]: https://github.com/HicServices/RDMP/compare/v8.0.2...v8.0.3
[8.0.2]: https://github.com/HicServices/RDMP/compare/v8.0.1...v8.0.2
[8.0.1]: https://github.com/HicServices/RDMP/compare/v8.0.0...v8.0.1
[8.0.0]: https://github.com/HicServices/RDMP/compare/v7.0.20...v8.0.0
[7.0.20]: https://github.com/HicServices/RDMP/compare/v7.0.19...v7.0.20
[7.0.19]: https://github.com/HicServices/RDMP/compare/v7.0.18...v7.0.19
[7.0.18]: https://github.com/HicServices/RDMP/compare/v7.0.17...v7.0.18
[7.0.17]: https://github.com/HicServices/RDMP/compare/v7.0.16...v7.0.17
[7.0.16]: https://github.com/HicServices/RDMP/compare/v7.0.15...v7.0.16
[7.0.15]: https://github.com/HicServices/RDMP/compare/v7.0.14...v7.0.15
[7.0.14]: https://github.com/HicServices/RDMP/compare/v7.0.13...v7.0.14
[7.0.13]: https://github.com/HicServices/RDMP/compare/v7.0.12...v7.0.13
[7.0.12]: https://github.com/HicServices/RDMP/compare/v7.0.11...v7.0.12
[7.0.11]: https://github.com/HicServices/RDMP/compare/v7.0.10...v7.0.11
[7.0.10]: https://github.com/HicServices/RDMP/compare/v7.0.9...v7.0.10
[7.0.9]: https://github.com/HicServices/RDMP/compare/v7.0.8...v7.0.9
[7.0.8]: https://github.com/HicServices/RDMP/compare/v7.0.7...v7.0.8
[7.0.7]: https://github.com/HicServices/RDMP/compare/v7.0.6...v7.0.7
[7.0.6]: https://github.com/HicServices/RDMP/compare/v7.0.5...v7.0.6
[7.0.5]: https://github.com/HicServices/RDMP/compare/v7.0.4...v7.0.5
[7.0.4]: https://github.com/HicServices/RDMP/compare/v7.0.3...v7.0.4
[7.0.3]: https://github.com/HicServices/RDMP/compare/v7.0.2...v7.0.3
[7.0.2]: https://github.com/HicServices/RDMP/compare/v7.0.1...v7.0.2
[7.0.1]: https://github.com/HicServices/RDMP/compare/v7.0.0...v7.0.1
[7.0.0]: https://github.com/HicServices/RDMP/compare/v6.0.2...v7.0.0
[6.0.2]: https://github.com/HicServices/RDMP/compare/v6.0.1...v6.0.2
[6.0.1]: https://github.com/HicServices/RDMP/compare/v6.0.0...v6.0.1
[6.0.0]: https://github.com/HicServices/RDMP/compare/v5.0.3...v6.0.0
[5.0.3]: https://github.com/HicServices/RDMP/compare/v5.0.2...v5.0.3
[5.0.2]: https://github.com/HicServices/RDMP/compare/v5.0.1...v5.0.2
[5.0.1]: https://github.com/HicServices/RDMP/compare/v5.0.0...v5.0.1
[5.0.0]: https://github.com/HicServices/RDMP/compare/v4.2.4...v5.0.0
[4.2.4]: https://github.com/HicServices/RDMP/compare/v4.2.3...v4.2.4
[4.2.3]: https://github.com/HicServices/RDMP/compare/v4.2.2...v4.2.3
[4.2.2]: https://github.com/HicServices/RDMP/compare/v4.2.1...v4.2.2
[4.2.1]: https://github.com/HicServices/RDMP/compare/v4.2.0...v4.2.1
[4.2.0]: https://github.com/HicServices/RDMP/compare/v4.1.9...v4.2.0
[4.1.9]: https://github.com/HicServices/RDMP/compare/v4.1.8...v4.1.9
[4.1.8]: https://github.com/HicServices/RDMP/compare/v4.1.7...v4.1.8
[4.1.7]: https://github.com/HicServices/RDMP/compare/v4.1.6...v4.1.7
[4.1.6]: https://github.com/HicServices/RDMP/compare/v4.1.5...v4.1.6
[4.1.5]: https://github.com/HicServices/RDMP/compare/v4.1.4...v4.1.5
[4.1.4]: https://github.com/HicServices/RDMP/compare/v4.1.3...v4.1.4
[4.1.3]: https://github.com/HicServices/RDMP/compare/v4.1.2...v4.1.3
[4.1.2]: https://github.com/HicServices/RDMP/compare/v4.1.1...v4.1.2
[4.1.1]: https://github.com/HicServices/RDMP/compare/v4.1.0...v4.1.1
[4.1.0]: https://github.com/HicServices/RDMP/compare/v4.0.3...v4.1.0
[4.0.3]: https://github.com/HicServices/RDMP/compare/v4.0.2...v4.0.3
[4.0.2]: https://github.com/HicServices/RDMP/compare/v4.0.1...v4.0.2
[4.0.1]: https://github.com/HicServices/RDMP/compare/v4.0.1-rc3...v4.0.1
[4.0.1-rc3]: https://github.com/HicServices/RDMP/compare/v4.0.1-rc2...v4.0.1-rc3
[4.0.1-rc2]: https://github.com/HicServices/RDMP/compare/v4.0.1-rc1...v4.0.1-rc2
[4.0.1-rc1]: https://github.com/HicServices/RDMP/compare/v3.2.1...v4.0.1-rc1
[3.2.1]: https://github.com/HicServices/RDMP/compare/v3.2.1-rc4...v3.2.1
[3.2.1-rc4]: https://github.com/HicServices/RDMP/compare/v3.2.1-rc3...v3.2.1-rc4
[3.2.1-rc3]: https://github.com/HicServices/RDMP/compare/v3.2.1-rc2...v3.2.1-rc3
[3.2.1-rc2]: https://github.com/HicServices/RDMP/compare/3.2.1-rc1...v3.2.1-rc2
[3.2.1-rc1]: https://github.com/HicServices/RDMP/compare/3.2.0...3.2.1-rc1
[3.2.0]: https://github.com/HicServices/RDMP/compare/v3.2.0-rc1...3.2.0
[3.2.0-rc1]: https://github.com/HicServices/RDMP/compare/3.1.0...v3.2.0-rc1
[3.1.0]: https://github.com/HicServices/RDMP/compare/v3.0.16-rc2...3.1.0
[3.0.16-rc2]: https://github.com/HicServices/RDMP/compare/v3.0.16-rc...v3.0.16-rc2
[3.0.16-rc]: https://github.com/HicServices/RDMP/compare/v3.0.15...v3.0.16-rc
[FAnsiSql]: https://github.com/HicServices/FAnsiSql/
[BadMedicine]: https://github.com/HicServices/BadMedicine/

[ExtractionProgress]: ./Documentation/CodeTutorials/Glossary.md#ExtractionProgress
[DBMS]: ./Documentation/CodeTutorials/Glossary.md#DBMS
[UNION]: ./Documentation/CodeTutorials/Glossary.md#UNION
[INTERSECT]: ./Documentation/CodeTutorials/Glossary.md#INTERSECT
[EXCEPT]: ./Documentation/CodeTutorials/Glossary.md#EXCEPT
[IsExtractionIdentifier]: ./Documentation/CodeTutorials/Glossary.md#IsExtractionIdentifier
[DataAccessCredentials]: ./Documentation/CodeTutorials/Glossary.md#DataAccessCredentials
[Catalogue]: ./Documentation/CodeTutorials/Glossary.md#Catalogue
[SupportingDocument]: ./Documentation/CodeTutorials/Glossary.md#SupportingDocument
[TableInfo]: ./Documentation/CodeTutorials/Glossary.md#TableInfo

[ExtractionConfiguration]: ./Documentation/CodeTutorials/Glossary.md#ExtractionConfiguration
[Project]: ./Documentation/CodeTutorials/Glossary.md#Project

[CatalogueItem]: ./Documentation/CodeTutorials/Glossary.md#CatalogueItem
[ExtractionInformation]: ./Documentation/CodeTutorials/Glossary.md#ExtractionInformation
[ColumnInfo]: ./Documentation/CodeTutorials/Glossary.md#ColumnInfo
[CacheProgress]: ./Documentation/CodeTutorials/Glossary.md#CacheProgress

[JoinInfo]: ./Documentation/CodeTutorials/Glossary.md#JoinInfo
[AggregateConfiguration]: ./Documentation/CodeTutorials/Glossary.md#AggregateConfiguration
[PipelineComponent]: ./Documentation/CodeTutorials/Glossary.md#PipelineComponent
[Pipeline]: ./Documentation/CodeTutorials/Glossary.md#Pipeline
[Pipelines]: ./Documentation/CodeTutorials/Glossary.md#Pipeline

[Lookup]: ./Documentation/CodeTutorials/Glossary.md#Lookup
[CohortIdentificationConfiguration]: ./Documentation/CodeTutorials/Glossary.md#CohortIdentificationConfiguration
[LoadMetadata]: ./Documentation/CodeTutorials/Glossary.md#LoadMetadata
[ExtractableCohort]: ./Documentation/CodeTutorials/Glossary.md#ExtractableCohort
[CohortAggregateContainer]: ./Documentation/CodeTutorials/Glossary.md#CohortAggregateContainer
[ExtractionFilter]: ./Documentation/CodeTutorials/Glossary.md#ExtractionFilter
[MigrateUsages]: https://github.com/HicServices/RDMP/pull/666
[ExternalDatabaseServer]: ./Documentation/CodeTutorials/Glossary.md#ExternalDatabaseServer
[RemoteDatabaseAttacher]: ./Rdmp.Core/DataLoad/Modules/Attachers/RemoteDatabaseAttacher.cs<|MERGE_RESOLUTION|>--- conflicted
+++ resolved
@@ -7,12 +7,9 @@
 
 ## [8.2.4] - Unreleased
 
-<<<<<<< HEAD
 - Add New Find & Replace, currently available via User Settings
-=======
 - Add instance setting to prompt for cohort versioning when comitting
 - Improve Cohort Versioning Interface
->>>>>>> db0e0dba
 
 ## [8.2.3] - 2024-08-05
 
