# Changelog
All notable changes to this project will be documented in this file.

The format is based on [Keep a Changelog](https://keepachangelog.com/en/1.0.0/),
and this project adheres to [Semantic Versioning](https://semver.org/spec/v2.0.0.html).

## [Unreleased]

- Build on and target .Net 9 rather than 8
<<<<<<< HEAD
- Add DQE Updater Mutilator for Data Loads see [DQE Post Load runner](./Documentation/DataLoadEngine/DQEPostLoadRunner.md)
=======
- Simplify DB Patching Interface
- Fix issue with Simple File Extractor pipeline component checking
>>>>>>> d49f24b4

## [8.4.2] - 2024-12-18

- Fix issue with MEF constructing Remote Table Attachers

## [8.4.1] - 2024-12-10

- Improve Overview Model Generation Speed
- Add Remote Table Without DB Creation Attacher

## [8.4.0] - 2024-12-02

- Add Ordering to Filters
- [MSSQL ONLY] Add ability to perform Regex redactions on data loads and existing catalogues
- Add overview page for Catalogues
- Add RAW Table Date Column Override for Delta Loads
- Fix Delta Load off by one issue
- Update Migration strategy to account for all Primary Keys when moving from staging -> live
- Fix UI issue with viewing cross-database SQL results
- Add UI Steps to deprecate old cohorts when importing a cohort
- Add instance setting to enable and disable Yes/No to all

## [8.3.1] - 2024-10-22

- Improve Performance of regenerating problems with child providers
- Update UI Tab opening Logic
- Add Filter to Left-Hand Tree View

## [8.3.0] - 2024-09-23

- Add New Find & Replace, currently available via User Settings
- Add instance setting to prompt for cohort versioning when comitting
- Improve Cohort Versioning Interface
- Re-Instantiate connection to FTP server on FTP Downloader cleanup
- Add AWS S3 Bucket Release component for flat files
- Add UI linkage for projects and cohort builder configurations
- Add ability to chain data loads
- Allow for date variables to be used in MDF attacher overwrites
- Add ability to allow data loads to import columns with reserved prefixes
- Add goto for Cohort Identification Configuration from External Cohort

## [8.2.3] - 2024-08-05

- Fix issue with SFTP downloader timeouts

## [8.2.2] - 2024-08-01
 
- Add DQE PostLoad runner
- Misc improvements to the DQE
- Fix Project Creation UI issue
- Fix issue with whitespace confusing encryption key paths
- Add Refresh button to UI panels
- Add "View Parent Tree" functionality
- Add ability to add description to new cohort versions
- Add functionality to revert to historical cohort version
- Fix issue with YAML mode object load ordering

## [8.2.1] - 2024-07-18

- Add Release status options to the ticketing system
- Improve Interface for Lookup table generation
- Improve read/write access to plugin files for linux systems
- Add directory validity checking to data loads
- Open plugin files read-only to avoid permissions errors on Linux
- Improve PK mapping for ExtractionIdentifiers when extracting data
- Fix issue with default instance button not launching instance

## [8.2.0] - 2024-07-09

## Changed

- Add Key-Value store for instance settings
- Allow for Re-extractions of projects to a database, see [ExecuteFullExtractionToDatabaseMSSql](Documentation\DataExtractions\ExecuteFullExtractionToDatabaseMSSql.md)
- Add ability to use .rdmp plugin files
- Add the ability to store versions of cohort configurations, see [Cohort Versioning](Documentation\Cohorts\CohortVersioning.md)
- Add ability to restrict GROUPBY clause in cohort aggregate builder
- When cloning an ExtractionConfiguration with a deprecated catalogue, the GUI will ask if you want to replace the deprecated catalogue with the known replacement
- Add ability to customise LoadMetdata Folder Location. See [LoadMetadata](Documentation\DataLoadEngine\LoadMetadata.md)
- Add ability to point a catalogue to a new data source [Documentation](./Documentation/Catalogues/UpdateCatalogueDataLocation.md)
- Allow DQE graphs to be scrollable and scalable
- Allow for partial refreshes of time-based DQE charts
- Fix issue when creating PostgreSQL Logging Server

## [8.1.7] - 2024-06-17

## Changed

- Add ability to update an extraction's cohort from the command line using `SetExtractionConfigurationCohort ExtractionConfiguration:{id} ExtractableCohort:{id}`
- Fix issue with non-default named PostgreSQL Table Info not being checkable
- Improve default timeouts on database lookups
- Implement keepalive and liveness checks for FTP, SFTP fetches before deletion attempt

## [8.1.6] - 2024-05-27

## Changed

- Improve error messages for Multi-ExtractionIdentifier extractions
- Add prompt to rename container when adding a cohort filter
- Allow for column selection when using the RemoteTableAttacher
- Fix to remove stack trace button from non error popups
- Add ability to set Extraction Category as "Not Extractable"
- Replace BadMedicine v1.2.1 with SynthEHR v2.0.0
- Fix issue with RDMP being slow to load when having numerous Load Metadatas
- Fix issue creating logging databases on PostgreSQL servers

## [8.1.5] - 2024-04-03

## Changed

- Migrate from .net7 to .net8
- Add timeout override to remote table selectors
- Extractions now remember the last used pipeline
- Allow for custom .bak file physical locations during data loads
- Add ability to have multiple data loads for a single catalogue
- Allow for Project Specific Catalogues to have multiple extraction identifiers
- Fix issue with notification popups being inaccessable when RDMP is minimised
- Allow for Catalogues with Non-Core extraction categories to be made Project specific
- Bump coverlet.collector from 6.0.0 to 6.0.1
- Bump svenstaro/upload-release-action from 2.7.0 to 2.9.0 
- Bump Autoupdater.NET.Official from 1.8.4 to 1.8.5 
- Bump CsvHelper from 30.0.1 to 31.0.0
- Bump SSH.NET from 2023.0.1 to 2024.0.0 
- Bump SixLabors.ImageSharp.Drawing from 2.1.0 to 2.1.1 
- Bump MongoDB.Driver from 2.23.1 to 2.24.0
- Bump NUnit from 4.0.1 to 4.1.0 
- Bump FluentFTP from 49.0.1 to 49.0.2 
- Bump YamlDotNet from 15.1.1 to 15.1.2
- Bump SixLabors.ImageSharp from 3.1.2 to 3.1.3
- Bump SixLabors.ImageSharp.Drawing from 2.1.1 to 2.1.2
- Bump HIC.BadMedicine from 1.1.2 to 1.2.0 
- Bump coverlet.collector from 6.0.1 to 6.0.2 
- Bump HIC.FansiSql from 3.2.1 to 3.2.2
- Bump NUnit.Analyzers from 4.0.1 to 4.1.0 
- Bump Terminal.Gui from 1.15.1 to 1.16.0 
- Bump HIC.BadMedicine from 1.2.0 to 1.2.1 
- Bump NPOI from 2.6.2 to 2.7.0 

## [8.1.4] - 2024-02-19

## Changed

- Add ability to use Extraction Category with Project Specific Catalogues
- Allow arbitrary MDF files from foreign file systems to work with the MDF Attacher, see [MDFAttacher](Documentation\DataLoadEngine\MDFAttacher.md)
- Update Excel Attacher to read data from arbitrary start points within sheets
- Add Time based filtering of remote table and database attachers

## [8.1.3] - 2024-01-15

### Changed

- Fixed Upgrade path issue for RDMP version 8.0.X
- Fix excessive selection on local file storage settings
- Fix to SMTP Data Load module crashing

## [8.1.2] - 2024-01-09

### Changed

- Add command to dump current platform DB to directory
- Reorder Process Task Enum order to restore old cached process tasks
- Add quickstart instructions
- Add ability to configure and use local file system storage in windows GUI
- Truncate ProgressLog messages that would exceed database varchar limit

## [8.1.1] - 2023-12-01

### Changed

- Improved file transfer (FTP/SFTP/FTPS) support
- Improved Plugin Bundling
- Add ability to bundle UI notifications from plugin pipeline components
- Add ability to use .bak files as data load

## [8.1.0] - 2023-09-19

### Changed

- Refactor build process
- Update Scintilla
- Add LibArchive.Net 0.1.3 for archive reading support
- Batching of progress log writing to improve performance
- Add Begin/End flags for DataTable loads to improve performance of large writes
- Removable default logging server
- Increase Progress Log timeout to account for long db lock queue
- Allow users to clear all settings
- Plugin updates are now installed in the correct place
- Move Terminal.Gui to Core rather than duplicating in both CLI and GUI
- Remove Moq Library in favour of NSubstitute
- Add max message length check when logging notifications to prevent erroneous DB write attempts

## [8.0.7] - 2022-11-22

### Changed

- Substantial new documentation and updates
- Bump System.Threading.AccessControl from 6.0.0 to 7.0.0
- Bump System.Security.Permissions from 6.0.0 to 7.0.0
- Bump Microsoft.NET.Test.Sdk from 17.3.2 to 17.4.0
- Bump System.DirectoryServices.Protocols from 6.0.1 to 7.0.0
- Bump NUnit3TestAdapter from 4.3.0 to 4.3.1
- Bump HIC.BadMedicine from 1.1.1 to 1.1.2
- Bump CsvHelper from 30.0.0 to 30.0.1


## [8.0.6] - 2022-11-08

### Added

- Documentation for custom metadata reports

### Fixed

- Fixed bug selecting metadata report to run on all [Catalogue] in a folder

## [8.0.5] - 2022-11-04

### Fixed

- Fixed right clicking in empty space of a collection not passing correct object to UI Plugins
- Fixed console gui check/execute on engines (DQE, DLE etc) not working with YamlRepository backends [#1468](https://github.com/HicServices/RDMP/issues/1468)
- Fixed bug where some DbDataReader instances were not properly disposed [#1476](https://github.com/HicServices/RDMP/issues/1476)

## [8.0.4] - 2022-10-24

### Added

- Added IgnoreMissingTables setting for [RemoteDatabaseAttacher] which allows you to load only the tables that exist on the remote (and in the load)
- Add overrides for mdf/ldf local paths to MDFAttacher
- Added 'Persistent RAW' setting for [LoadMetadata]

### Fixed

- Fixed capitalization and database type differences resulting in missing tree entries of TableInfos

## [8.0.3] - 2022-10-04

### Fixed

- Fixed `ViewLogs` command not working properly on command line when passed an [ExternalDatabaseServer](logging server) [#1447](https://github.com/HicServices/RDMP/issues/1447)
- Fixed bulk import (existing) tables breaking in some corner cases (e.g. when there are broken [Catalogue] from a previous import)
- Fixed YamlRepository not implementing Release Logs API member
- Fixed issues with YamlRepository loosing stored [DataAccessCredentials] passwords
- Fixed `--help` on command line showing help text twice

## [8.0.2] - 2022-10-03

### Fixed

- Rolled back from broken Terminal.Gui 1.8.2 dependency (breaks Console Sql Editor) - see [#1448](https://github.com/HicServices/RDMP/pull/1448)

## [8.0.1] - 2022-09-30

### Fixed

- Fixed Saved Cohort Save button not enabling when updating server/database or credentials [#1259](https://github.com/HicServices/RDMP/issues/1259)
- Fixed not being able to clear properties on PipelineComponents when Type is an Array of database objects [#1420](https://github.com/HicServices/RDMP/issues/1420)
- Fixed bug with Commit system not refreshing after delete
- Fixed bug with Commit system when working with Plugins that have custom repositories
- Fix deleting ExternalDatabaseServer with YamlRepository not clearing default (e.g. deleting default logging server)
- Fixed stale references in YamlRepository breaking on startup (ServerDefaults.yaml and CredentialsDictionary.yaml) 
- Fixed empty yaml files causing errors (e.g. deleting contents of ServerDefaults.yaml)
- Fixed string encryption on [ExternalDatabaseServer] objects created with YamlRepository


### Added

- Added command line switch `--skip-patching` to prevent running patches and launch the application as normal (can help debugging patch issues) [#1392](https://github.com/HicServices/RDMP/issues/1392)
- Added 'open file' to Console SQL Editor for easier running of .sql files [#1438](https://github.com/HicServices/RDMP/issues/1438)

## [8.0.0] - 2022-09-27

**Contains database patch to add support for Commit system and expanded Folder support**

### Fixed

- Added better error message when there are problems with naming etc of a new cohort being committed [#1408](https://github.com/HicServices/RDMP/issues/1408)
- Fixed null references when Exceptions are surfaced before main UI has loaded
- Fixed a null reference trying to save [TableInfo] objects in application after setting the `Database` field to null.
- Fixed `ViewLogs` command not working from Console Gui

### Added

- Added `SetDefault` command for changing default logging/dqe etc servers from command line
- Added yes/no popup for 'partial matches' when Guessing [CatalogueItem] to [ColumnInfo] mappings (e.g. when remapping metadata layer to a new underlying table) [#1400](https://github.com/HicServices/RDMP/issues/1400)
- Added UI support for changing `UseAliasInsteadOfTransformInGroupByAggregateGraphs` user setting [#1393](https://github.com/HicServices/RDMP/issues/1393)
- Added `DoNotUseHashJoinsForCatalogues` to `ExecuteDatasetExtractionSource` [PipelineComponent] [#1403](https://github.com/HicServices/RDMP/issues/1403)
- Iteratve extractions ([ExtractionProgress]) now have more warnings during checking [#1395](https://github.com/HicServices/RDMP/issues/1395) _(All errors can be suppressed in UserSettings)_
  - Attempting to release a dataset before all batches have been extracted now results in R015
  - If a batch resume is being performed and the previous extraction audit does not contain the same cohort you will get error R017
  - If a batch resume is being performed but no audit can be found then you get error R016


## [7.0.20] - 2022-09-08

### Fixed

- Fixed null reference introduced after new Bitmap dependency refactoring [#1398](https://github.com/HicServices/RDMP/issues/1398)


## [7.0.19] - 2022-09-05

### Fixed

- Fixed a bug inserting into old logging databases


## [7.0.18] - 2022-08-30

### Added
- Added 'Set Description' command to [AggregateConfiguration] context menu
- Template cohort builder aggregates can be dragged onto extraction datasets to import the container tree [#1307](https://github.com/HicServices/RDMP/issues/1307)
- Having a JoinInfo between 2 columns that have different collations is now flagged by ProblemProvider [#1288](https://github.com/HicServices/RDMP/issues/1288)
- Added command `SetExtractionPrimaryKeys` for controlling which columns (if any) will make the primary key when extracting to database [#1335](https://github.com/HicServices/RDMP/issues/1335)
- Added ability to pop out tooltips/problems into modal popup [#1334](https://github.com/HicServices/RDMP/issues/1334)

### Changed
- The 'Core' folder in extraction execution user interface is no longer disabled when empty [#1377](https://github.com/HicServices/RDMP/issues/1377)
- Datasets in extraction UI are no longer expanded by default (i.e. to show Supporting Documents/Sql) [#1264](https://github.com/HicServices/RDMP/issues/1264)
- Removed restriction preventing [Lookup] requiring all foreign key columns being from the same table [#1331](https://github.com/HicServices/RDMP/issues/1307)
- If there are multiple IsPrimaryExtractionTable involved in a query then the one with the IsExtractionIdentifier column (if any) will be picked (previously QueryBuildingException was thrown) [#1365](https://github.com/HicServices/RDMP/issues/1365)

### Fixed

- Running RDMP cli without supplying repository connection details (and after deleting `Databases.yaml`) now results in a specific error message instead of null reference [#1346]https://github.com/HicServices/RDMP/issues/1346
- Fixed Pipeline components who run in threaded but call UI methods resulting in unstable UI components [#1357](https://github.com/HicServices/RDMP/issues/1357)
- Fixed deleting an [ExtractionConfiguration] with Selective Refresh enabled not removing it from UI [#1375](https://github.com/HicServices/RDMP/issues/1375)
- YamlRepository now saves LoadModuleAssembly binary content as a `.nupkg` file instead of string yaml [#1351](https://github.com/HicServices/RDMP/issues/1351)
- Fixed Console Gui activator 'Select File' dialog having a confusing title of "Directory" [#1282](https://github.com/HicServices/RDMP/issues/1282)


## [7.0.17] - 2022-08-01

### Added

- Icons in 'edit extraction columns' window now shows IsExtractionIdentifier and Extraction Primary Key status [#1312](https://github.com/HicServices/RDMP/issues/1312).

### Fixed

- Fixed Release not working from CLI (Bug introduced in 7.0.16)
- Fixed some old legacy plugins breaking startup if installed

## [7.0.16] - 2022-07-25

- Bugfix release due to build issues in releasing 7.0.15
- Bump YamlDotNet from 11.2.1 to 12.0.0

## [7.0.15] - 2022-07-22

### Added

- Added checkbox for show/hide ProjectSpecific Catalogue columns in extraction configuration UI [#1265](https://github.com/HicServices/RDMP/issues/1265)
- Integration tests and example scripts that can be run using RDMP command line `-f` option
- The `Set` command no longer cares about property capitalization
- Command line engines (e.g. `dle`) now optionally support specifying objects in command notation e.g. `-l "LoadMetadata:Load*Frank"` instead of `-l 1232`

### Fixed

- Fixed multiple calls to Refresh in DataExportPropertyManager causing Exception in extraction checks [#1274](https://github.com/HicServices/RDMP/issues/1274)
- Fixed issues with Advanced column reorder dialog [#1273](https://github.com/HicServices/RDMP/issues/1273)
  - Row size no longer cuts off bottom pixels of column name(s)
  - Multi delete is now supported
  - Pasted column name(s) with spaces e.g. `[my cool col]` now work
- Fixed null reference in extraction checks when extracting a dataset where the original [ExtractionInformation] has been deleted [#1253](https://github.com/HicServices/RDMP/issues/1253)
- Added an error provider message for when too many characters are entered in UIs with databindings [#1268](https://github.com/HicServices/RDMP/issues/1268).
- Fixed running on command line with `-f somefile.yaml` being considered 'interactive' (i.e. RDMP would pause to ask you questions like 'are you sure?')
- Fixed issue where DataTableUploadDestination pipeline component would refuse to load tables (e.g. from CSV) where the column has a full stop in it (e.g. `"mycol."`) [1269](https://github.com/HicServices/RDMP/issues/1269)

## [7.0.14] - 2022-06-27

### Added

- Added 'Run Detached' (run task in subprocess).  Uses [ConsoleControl](https://github.com/dwmkerr/consolecontrol).
- Added toFile option to all CLI 'View Data' commands
- When calling commands on the RDMP command line the 'cmd' verb is now optional e.g. you can now enter just `./rdmp list Catalogue`
- Added `-q` option to suppress console logging.  Allows better piping of commands e.g. to file etc
- ProblemProvider can now detect unquoted dates in parameter values [#1197](https://github.com/HicServices/RDMP/issues/1197)
- Added a `NLog.template.config` file to releases for easily enabling diagnostics logging to disk (NLog logging is still disabled by default for the windows client)
- Performance metrics (refresh time, menu building times) are now passed to NLog logging when enabled in windows client [#1227](https://github.com/HicServices/RDMP/issues/1227)
- Plugin UploadFileUseCase pipeline components can now declare `IPipelineRequirement<IBasicActivateItems>`
- Added ability to link deprecated objects to a new version [#949](https://github.com/HicServices/RDMP/issues/949)
- Deprecate command now supports deprecating multiple objects at once on CLI
- Made "Could not reach cohort..." warning suppressible [#1243](https://github.com/HicServices/RDMP/issues/1243)
- SetUserSetting now works for error codes e.g. `SetUserSetting R011 Success` [#1242](https://github.com/HicServices/RDMP/issues/1242)
- Describe command now shows syntaxes that should be used to satisfy parameters on command line
- Made 'Failed to execute Top 1' error when checking a dataset extraction a user configurable error (i.e. user can now set that to ignore)
- Added a warning for when columns in an [ExtractionConfiguration] are 'text' or 'ntext' [#1255](https://github.com/HicServices/RDMP/issues/1255)

### Changed

- The following console commands have been removed and __are instead now supported with `ViewData` command directly__ e.g. `./rdmp ViewData Catalogue:1`
  - ViewCatalogueData
  - ViewCohortIdentificationConfiguration
  - ViewCohortSample
  - ViewSample
- Removed the DescribeCommand CLI command.  Now you can just use 'Describe' e.g. `./rdmp describe Deprecate`

### Fixed

- Fixed user being able to edit filters of a frozen [ExtractionConfiguration]/[CohortIdentificationConfiguration]
- Fixed bug with `ExecuteCrossServerDatasetExtractionSource` guid table name pattern [#1256](https://github.com/HicServices/RDMP/issues/1256)

## [7.0.13] - 2022-05-30

### Changed

- 'View Aggregate' now explicitly applies an ORDER BY count descending.
- New CatalogueItems are now always marked Core (affects drag and drop and new Catalogue creation) - [#1165](https://github.com/HicServices/RDMP/issues/1165),[#1164](https://github.com/HicServices/RDMP/issues/1164)
- If a Catalogue is defined for a Lookup TableInfo then only Core extractable columns will be released (previously all columns were released) [#692](https://github.com/HicServices/RDMP/issues/692)
- Sql Parameters with no value defined are no longer flagged as Problem by ProblemProvider if they have value sets defined [#1180](https://github.com/HicServices/RDMP/issues/1180)
- CatalogueItems now appear in specific folders by Extraction Category [#1112](https://github.com/HicServices/RDMP/issues/1112).

### Added

- Added tracking of SQL/Datagrid splitter distance in user settings.  This allows users to resize how much SQL vs results they see and automatically persist the change.
- Added `CrashAtEnd` system for DLE that allows Attachers to flag a load as a failure without halting execution [#1157](https://github.com/HicServices/RDMP/issues/1157)
- Added `SimpleTicketingSystem` which simply opens the given URL+ticket [#775](https://github.com/HicServices/RDMP/issues/775)
- Added UserSettings editing UI to Console Gui
- Added ability to suppress tree expansion when opening Cohort Builder configurations
- Added a loading spinner for when find is still searching
- Adding a parameter to a filter now shows its initial value [#1201](https://github.com/HicServices/RDMP/issues/1201)
- ProblemProvider now indicates a problem when no ExtractionDirectory is set on a Project in its directory node [#1254](https://github.com/HicServices/RDMP/issues/1254)

### Removed

- Removed Pin system (anchoring an object to the top of a collection tree).

### Fixed

- Fixed order of Sql Parameters not always being first in tree
- Prevented Find/Select columns showing sort indicator when it is not supported
- Fixed `DistinctStrategy.OrderByAndDistinctInMemory` in batch processing retries [#1194](https://github.com/HicServices/RDMP/issues/1194)
- Fixed GoTo where path includes CatalogueFolder in CLI gui

## [7.0.12] - 2022-05-16

### Added

- Added Error/Warn highlighting in console gui run/check windows
- Added 'RAWTableToLoad' dropdown property to RemoteTableAttacher to prevent mispellings when typing table names - [#1134](https://github.com/HicServices/RDMP/issues/1134)
- Added optional argument to 'ExecuteCommandConfirmLogs' that requires rows were loaded by the DLE to pass
- Added ability to search the UserSettings UI 
- Added a prompt to configure JoinInfos when adding a new table to an existing Catalogue
- Added support for viewing more than 650 columns at once in the RDMP windows client UI

### Fixed

- Empty cohort builder containers are now treated as disabled by query builder when StrictValidationForCohortBuilderContainers is off [#1131](https://github.com/HicServices/RDMP/issues/1131)
- Fixed line numbers being clipped when greater than 99 [#1162](https://github.com/HicServices/RDMP/issues/1162)

### Changed

- Queries generated by RDMP are no longer automatically executed as soon as the SQL view tab is opened.  Users can enable 'AutoRunSqlQueries' under user settings to revert this change.

## [7.0.11] - 2022-05-03

### Added

- Added new command 'RefreshBrokenCohorts' for clearing the 'forbid list' of unreachable cohort sources - [#1094](https://github.com/HicServices/RDMP/issues/1094)
- Added new command 'SetAggregateDimension' for changing the linkage column in cohort builder for an [AggregateConfiguration] - [#1102](https://github.com/HicServices/RDMP/issues/1102)
- Added abilty to skip CIC validation checks when opening the commit cohort dialogue - [#1118](https://github.com/HicServices/RDMP/issues/1118)
- Ability to change cohort table name when using ExecuteCrossServerDatasetExtractionSource - [#1099](https://github.com/HicServices/RDMP/issues/1099)
- Added Success bar to ProgressUI
- Added new user setting Auto Resize Columns which will automatically resize columns within the RDMP interface where it makes sense to. E.g. the execute pipeline window and "checks" ui. More changes to be implemneted over time.

### Changed

- Dll load warnings must now be enabled otherwise the information is reported as Success (see user settings error codes R008 and R009)
- The Choose Cohort command no longer lets you pick deprecated cohorts - [#/1109](https://github.com/HicServices/RDMP/issues/1109)

### Fixed

- Fixed resizing issue on License UI when using very low resolution
- Fixed connection strings dialog 'Save as yaml...' producing invalid entry for 'DataExportConnectionString' - [#1086](https://github.com/HicServices/RDMP/issues/1086)
- Fixed various startup errors when Databases.yaml strings are invalid.
- Fixed bug with the 'unreachable' picturebox icon not being clickable
- Fixed unreachable catalogue database resulting in the Startup form immediately closing
- Fixed being able to drag filters/containers onto API calls in Cohort Builder -[#1101](https://github.com/HicServices/RDMP/issues/1101)
- Fixed regression in 7.0.10 where calling `public void ClearDefault(PermissableDefaults toDelete)` multiple times caused an Exception
- Fixed `ExecuteCrossServerDatasetExtractionSource` to work properly with identifiable extractions - [#1097](https://github.com/HicServices/RDMP/issues/1097)
- Fixed bug in cohort builder where dragging into the Execute button would turn it into an editable dropdown menu [#1098](https://github.com/HicServices/RDMP/issues/1098)
- Fixed RemoteTableAttacher logging only the database name and not the table name in RDMP DLE - [#1110](https://github.com/HicServices/RDMP/issues/1110)
- Fixed a bug in SelectiveRefresh mode where deleting a root container of an aggregate or extractable dataset would result in an error
- Fixed Error bar in ProgressUI not showing when committing a cohort - [#1124](https://github.com/HicServices/RDMP/issues/1124)

## [7.0.10] - 2022-04-25

### Added

- "parameter description" and "property name" have been added to the "set value" option for filters - https://github.com/HicServices/RDMP/issues/1034
- Filter parameter values are now prompted for the user when adding existing filter without known good value sets - https://github.com/HicServices/RDMP/issues/1030
- "Set Parameter Value(s)" option added to filter menus so you can more easily change the parameter values - https://github.com/HicServices/RDMP/issues/1035
- Added 'SelectiveRefresh' user setting
- Add options to create an extraction from a Cohorts right click menu and main userinterface - https://github.com/HicServices/RDMP/issues/1039
- Warnings are now shown if "non core" column are used for an extraction/release - https://github.com/HicServices/RDMP/issues/1024
- Added AlwaysJoinEverything user setting for always forcing joins in CohortBuilder - https://github.com/HicServices/RDMP/issues/1032
- Added UsefulProperty columns back into Find/Select dialog - https://github.com/HicServices/RDMP/issues/1033
- Added Extraction/Release warnings for extractions that contain Internal/Deprecated/SpecialApproval fields - https://github.com/HicServices/RDMP/issues/1024
- Added right click context menu support for console gui
- Cohorts now have right click option "Go To -> Project(s)"

### Fixed

- Fixed bug preventing example datasets being created from the RDMP UI client because checkbox was disabled
- "Exisiting" filter typo corrected - https://github.com/HicServices/RDMP/issues/1029
- Fixed refreshes sometimes changing selection in Data Export tree - https://github.com/HicServices/RDMP/issues/1008


### Changed

- New filters are now highlighted correctly when added to a CIC - https://github.com/HicServices/RDMP/issues/1031
- Creating a new Extracion Configuration will now ask the user for Name, Cohort and Datasets to be included for the extraction - https://github.com/HicServices/RDMP/issues/983
- AllowIdentifiableExtractions is now an ErrorCode so can be set to Success instead of always being Fail or Warning (i.e. to completley ignore it).
- The extractability of columns are no longer saved if a Dataset is removed from an Extraction Configuration - https://github.com/HicServices/RDMP/issues/1023
- "Show Pipeline Completed Popup" now enabled by default - https://github.com/HicServices/RDMP/issues/1069
- Cohorts are now "emphasise" after being commited. If part of one project it will highlight under that project.


## [7.0.9] - 2022-03-29

### Added

- Added command CreateNewCohortFromTable which creates a cohort from a table directly without having to first import it as a [Catalogue]
- Import Catalogue filter now allows selecting multiple filters at once.
- Improved performance of Select objects dialog when there are many objects available to pick from
- Made Select objects dialog filter in the same way as the Find dialog (i.e. support short codes and Type names)
- Ability to select multiple objects at once when adding to a Session
- Ability to find multiple objects at once (ctrl+shift+f)
- Added new pipeline component CohortSampler


### Fixed

- Fixed newlines in CatalogueItem descriptions not being output correctly in docx metadata report
- Fixed iterative data loads run on the CLI throwing and returning non zero when caught up to date with load progress (when running in iterative mode)
- Pipeline component order is now "correct" and will list more important variables at the top rather than at the bottom - https://github.com/HicServices/RDMP/issues/996
- Fixed bug where Pipeline objects could not be deleted from the `Tables (Advanced)` tree
- Removing a datset from an [ExtractionConfiguration] now deletes any extraction specific column changes (i.e. changes are not persisted if the dataset is added back in again)
- Fixed Release button prompting to pick [Project] when clicked in the ExecuteExtractionUI [#963](https://github.com/HicServices/RDMP/issues/963)

### Changed

- Processes wanting to run a Pipeline using the current user interface abstraction layer `IPipelineRunner GetPipelineRunner` must now provide a task description and UI look and feel as a `DialogArgs` argument.

## [7.0.8] - 2022-03-08

### Fixed

- Fixed Startup skipping some plugin dlls during load and enabled multithreading
- Fixed CLI not showing underlying exception when unable to reach platform databases

### Removed

- CSV files with unclosed leading quotes are no longer preserved when using IgnoreQuotes (side effect of updating CsvHelper)

## [7.0.7] - 2022-03-01

*Database Patches Included (enables ExtractionProgress retry)*

### Added
- Added ArchiveTriggerTimeout user setting [#623](https://github.com/HicServices/RDMP/issues/623)
- Support for referencing plugin objects from command line e.g. `./rdmp.exe cmd delete MyPluginClass:2`
- The word 'now' is a valid date when supplied on the command line
- Ability to sort based on Favourite status [#925](https://github.com/HicServices/RDMP/issues/925)
- Added Frozen column to Cohort Builder tree for easier sorting
- Added ability to query an [ExternalDatabaseServer] from the right click context menu [#910](https://github.com/HicServices/RDMP/issues/910)
- Added an overlay @ symbol for filters that have known parameter values configured [#914](https://github.com/HicServices/RDMP/issues/914)
- Added Retry support to [ExtractionProgress]
- Added new CLI options for RDMP installer `--createdatabasetimeout` and `--otherkeywords` for custom auth setups e.g. Azure/Active Directory Authentication etc.

### Fixed
- Fixed closing and changing instance not consulting tabs before closing
- Fixed bug where setting `SuggestedCategory` on a plugin command resulted in it vanishing from context menu
- Fixed bug with AllowEmptyExtractions not working under some situations
- Fixed [Lookup] creation UI creating CatalogueItem with the suffix _Desc even when you ask it not to in prompt
- Fixed layout bug in rule validation configuration UI where rationale tip was cut off [#909](https://github.com/HicServices/RDMP/issues/909)
- Fixed ViewLogs tab not remembering sort order between usages [#902](https://github.com/HicServices/RDMP/issues/902)

### Changed

- Find sorts ties firstly by favourite status (favourite items appear above others)
- Find sorts ties lastly alphabetically (previously by order of ID)
- Default sort order of ViewLogs on first time use is now date order descending [#902](https://github.com/HicServices/RDMP/issues/902)

## [7.0.6] - 2022-01-25

*Database Patch Included (enables ExtractionProgress batching)*

### Added

- Added [ExtractionProgress] for robustly extracting large datasets in multiple smaller executions
- Added ability to export [ExtractableCohort] to CSV file
- Added 'Created From' column to cohort detail page (parses cohorts AuditLog)

### Fixed

- Fixed a bug where ProjectUI would not show cohorts when some cohort sources are unreachable
- Fixed ProgressUI filter hiding global errors on extraction where the whole operation failed and a dataset filter was selected ([888](https://github.com/HicServices/RDMP/issues/888))
- Fixed a rare dll resolving issue that could occur during startup when running the RDMP windows client from outside the current directory (https://github.com/HicServices/RDMP/issues/877)

### Changed

- Changed right click context menu item 'Delete' to say 'Remove' when deleting a chain or relationship object (e.g. cohort usage by a project) ([#887](https://github.com/HicServices/RDMP/issues/887))
- Restricted [Pipelines] shown to only those where all components are compatible with the input objects (previously on context was checked) (https://github.com/HicServices/RDMP/issues/885)
- "Show All/Incompatible Pipelines" option added to Pipelines dropdown to make a simpler user interface
- When committing a cohort through the Cohort Builder the Project will automatically be selected if it already belongs to a single one (https://github.com/HicServices/RDMP/issues/868)
- Removed requirement for filter parameters to have comments to be published (https://github.com/HicServices/RDMP/issues/582)

## [7.0.5] - 2022-01-10

### Added

- Added ability to open extraction directory for an [ExtractionConfiguration]
- Added diagnostic screen logging last executed command (https://github.com/HicServices/RDMP/issues/815)
- Added tooltips for objects in tree views (https://github.com/HicServices/RDMP/issues/819).
- Added custom icon for [CatalogueItem] that represent transforms on the underlying column (https://github.com/HicServices/RDMP/issues/818)
- Added Extraction Primary Keys to Catalogue tooltip
- Added ability to 'View TOP 100' etc samples on [ExtractionInformation] (previously only available on [ColumnInfo] objects)
- Added icon overlays for 'Is Extraction Identifier' and 'Is Extraction Primary Key' (https://github.com/HicServices/RDMP/issues/830)
- Extraction Information for a Catalogue Item now includes "Transforms Data" property (which shows yes/no based on whether it transform the column data)
- Added 'open load directory' command to [Catalogue] context menu
- Added ability to switch between instances of RDMP using the Locations menu
- Added CLI command `ClearQueryCache`
- Added Description capability to prompts. More descriptions to be added (https://github.com/HicServices/RDMP/issues/814)
- Added description to Publish Filter "Select One" dialog (https://github.com/HicServices/RDMP/issues/813)
### Fixed
- Changed to SHIFT+Enter for closing multiline dialogs (https://github.com/HicServices/RDMP/issues/817)
- Fixed bug where configuring dataset didn't show all available tables when listing optional joinable tables (https://github.com/HicServices/RDMP/issues/804)

### Changed
- Updated CatalogueItemUI (https://github.com/HicServices/RDMP/issues/820)
- Fixed bug where cached aggregates were not considered stale even though changes had been made to their patient index table (https://github.com/HicServices/RDMP/issues/849)
- "You only have one object Yes/No" box has been removed in favour of being more consistent for the user (https://github.com/HicServices/RDMP/issues/811)

## [7.0.4] - 2021-12-08

### Added

- Added `RoundFloatsTo` to ExecuteDatasetExtractionFlatFileDestination
- Added new menu item Diagnostics->Restart Application
- Trying to extract an [ExtractionConfiguration] with a cohort that is marked IsDeprecated now fails checks
- Added [MigrateUsages] setting to cohort creation destination pipeline components.  When enabled and creating a new version of an existing cohort then all unreleased [ExtractionConfiguration] using the old (replaced) cohort switch to the new version
- Added an 'All Tasks', 'All Runs' etc commands to View Logs tab menu
- Added ability to filter [Catalogue] in the Find dialog by Internal/Deprecated etc
- Added search and filter compatible controls to [Pipeline] editing dialog
- Added ability to ignore/elevate specific errors in UserSettings
- Enabled Expand/Collapse all when right clicking whitespace in a tree collection
- Added title to graph charts
- Added a user setting for hiding Series in which all cells are 0/null
- Added `IPipelineOptionalRequirement` interface for Plugin Pipeline Components that can optionally make use of Pipeline initialization objects but do not require them to function.
- Support for templating in `ColumnSwapper` when used in an extraction pipeline (e.g. $n for project number)
- Support for specifying `--ConnectionStringsFile somefile.yaml` when starting RDMP (gui client or CLI)
- Added 'Hash On Release' column to initial new Catalogue extractability configuration dialog (https://github.com/HicServices/RDMP/issues/394)

### Fixed

- Fixed [Pipeline] objects showing an ID of 0 in tree collections
- Fixed the 'filters' count column in [Catalogue] tree collection showing edit control when clicked
- Fixed Find not working when searching by ID for [Pipeline] objects
- Prevented showing out dated cohorts when changing Project half way through defining a cohort
- When plugins contain dlls with differing version numbers then the latest dll version is loaded (previously the first encountered was used)
- Fixed bug in Console Gui where edit window showed value set directly instead of passing through Property Setters
- Fixed bug in Console Gui where password properties showed (encrypted) HEX binary value instead of ****
- Fixed Command Line UI showing abstract and interfaces when prompting user to pick a Type
- Fixed `OverrideCommandName` not working for `ExecuteCommandViewLogs` command
- Fixed `View Logs` commands appearing twice in right click context menu for logging servers objects (once on root and once under 'View Logs' submenu)
- Generate Release Document now shows as impossible when Cohort is not defined or unreachable (e.g. if user does not have access to cohort database)
- Fixed bug where selecting a [PipelineComponent] for which help is unavailable would leave the previously selected component's help visible
- Fixed bug with 'Commit Cohort' storing the target cohort database for future clicks
- Fixed a bug where editing a field like `Description` would fire validation on other properties e.g. `Name` which could slow controls down when validation is slow and change events are fired in rapid succession.
- Edit Catalogue window layout updated to allow errors to be seen on the right hand side of inputs (https://github.com/HicServices/RDMP/issues/758)
- Cohort Identification Configuration descriptions box is now easy to read and edit (https://github.com/HicServices/RDMP/issues/755)
- Fixed bug where RDMP would lose focus when "checks" were being run in background resulting in RDMP appearing unresponsive (https://github.com/HicServices/RDMP/issues/747)
- Fixed bug where some words in RDMP would have spaces in the wrong place (e.g. "W HERE") (https://github.com/HicServices/RDMP/issues/752)

### Changed

- Bump System.Drawing.Common from 5.0.2 to 5.0.3
- Bump System.Security.Permissions from 5.0.0 to 6.0.0
- Bump NLog from 4.7.12 to 4.7.13
- Changed to Dock layout for Pipeline editing control (may improve performance on older machines)
- Removed dependency on `System.Drawing.Common` by updating usages to `System.Drawing`
- Increased size of all text fields in [Catalogue] and [CatalogueItem] to `nvarchar(max)` to support long urls etc
- Updated icons to a more modern look. Catalogue Item image no longer has black corner. Green yellow and red smiley faces have been replaced. Cloud API icon replaced (https://github.com/HicServices/RDMP/issues/712)
- Extract to database now checks for explicit table names amongst pre-existing tables on the destination
- Startup no longer reports non dotnet dlls as 'unable to load' (warnings)
- Added Project number to Title Bar (and full project name to tooltip) for Extraction Configurations (https://github.com/HicServices/RDMP/issues/621)
- Root Cohort Identification Configuration will now highlight SET container issues with red highlight (https://github.com/HicServices/RDMP/issues/681)
- "Data Export" has been renamed to "Projects" to be more consistent (https://github.com/HicServices/RDMP/issues/720)
- Corrected layout of "Master Ticket" in New Project dialog (https://github.com/HicServices/RDMP/issues/735)
- Corrected layout of "Create New Lookup" (https://github.com/HicServices/RDMP/issues/730)
- Aligned buttons for Pipeline options (https://github.com/HicServices/RDMP/issues/721)
- Add "clause" (e.g. WHERE) to SQL attribute input to make it clearer what SQL you need to enter (https://github.com/HicServices/RDMP/issues/751)
- User Settings dialog now has a nicer layout (https://github.com/HicServices/RDMP/issues/760)


## [7.0.3] - 2021-11-04

### Fixed

- Fixed bug with ConfirmLogs when running with multiple [CacheProgress]

## [7.0.2] - 2021-11-03

### Fixed

- Fixed 'package downgrade' dependencies issue with `HIC.RDMP.Plugin.UI`
- Fixed log viewer total time display in logs view when task ran for > 24 hours.
- Fixed not implemented Exception when using username/password authentication and viewing [CohortIdentificationConfiguration] SQL
- Fixed missing 'add sql file process task' in DLE load stage right click context menus


### Added

- Console gui context menu now shows compatible commands from plugins
- Added the 'ConfirmLogs' command for verifying if a task is failing (e.g. a DLE run)

### Changed

- When syncing table columns with the database, the full column (including table name) is displayed in the proposed fix (previously only the column name was displayed).
- Bump Terminal.Gui from 1.2.1 to 1.3.1

## [7.0.1] - 2021-10-27

### Changed

- Bump NLog from 4.7.11 to 4.7.12
- Bump Microsoft.NET.Test.Sdk from 16.11.0 to 17.0.0
- [Catalogue] and [CatalogueItem] edit tab now expands to fill free space and allows resizing

### Fixed

- Fixed Null Reference exception when collection tabs are opened twice
- Fixed CohortBuilder 'Execute' showing ExceptionViewer on the wrong Thread

### Added

- Column visibility and size are now persisted in UserSettings

### Removed

- Removed FillsFreeSpace on columns.  User must now manually resize columns as desired

## [7.0.0] - 2021-10-18

### Changed

- IPluginUserInterface is now in `Rdmp.Core` and therefore you can write console gui or dual mode (console and winforms) plugin UIs
- IPluginUserInterface CustomActivate now takes IMapsDirectlyToDatabaseTable allowing custom plugin behaviour for activating any object
- DatasetRaceway chart (depicts multiple datasets along a shared timeline) now ignores outlier values (months with count less than 1000th as many records as the average month)
- Renamed `SelectIMapsDirectlyToDatabaseTableDialog` to `SelectDialog<T>` (now supports any object Type)
- Selected datasets icon now includes all symbols of the Catalogue they represent (e.g. ProjectSpecific, Internal)
- Changed how RDMP treats cohorts where the data has been deleted from the cohort table.  'Broken Cohort' renamed 'Orphan Cohort' and made more stable
- [CohortAggregateContainer] now show up in the find dialog (you can disable this in UserSettings)
- Bump Microsoft.Data.SqlClient from 3.0.0 to 3.0.1
- Checks buttons on the toolbars are now hidden instead of disabled when inapplicable
- Shortened tool tips in top menu bar

### Removed

- IPluginUserInterface can no longer add items to tab menu bars (only context menus)
- Removed some Catalogue context menu items when the Catalogue is an API call
- Adding a Filter from Catalogue no longer opens it up in edit mode after adding
- Command line execution (e.g. `rdmp cmd ...`) no longer supports user interactive calls (e.g. YesNo questions)
- Removed PickOneOrCancelDialog
- Removed RAG smiley from server connection UI.  Now errors are reported 'Connection Failed' text label

### Added
- Added CatalogueFolder column to Select Catalogue dialog
- Added custom metadata report tokens:
  - $Comma (for use with formats that require seperation e.g. JSON when using the `$foreach` operation)
  - $TimeCoverage_ExtractionInformation (the column that provides the time element of a dataset to the DQE e.g. StudyDate)
- Added support for default values in constructors invoked from the command line (previously command line had to specify all arguments.  Now you can skip default ones at the end of the line)
- Added support for deleting multiple objects at once with the delete command (e.g. `rdmp cmd Delete Plugin true` to delete all plugins)
  - Boolean flag at the end is optional and defaults to false (expect to delete only 1 object)
  - Use `rdmp cmd DescribeCommand Delete` for more information
- Added ability to directly query Catalogue/DataExport to Console Gui
- Added extraction check that datasets are not marked `IsInternalDataset`
- Added ability to script multiple tables at once via right click context menu in windows client
- Support for shortcodes in arguments to commands on CLI e.g. `rdmp cmd describe c:11`
- Added new command 'AddPipelineComponent' for use with RDMP command line
- Added ability to filter datasets and selected datasets by Catalogue criteria (e.g. Deprecated, Internal)
- Added Clone, Freeze, Unfreeze and add dataset(s) ExtractionConfiguration commands to command line
- Added support for identifying items by properties on CLI (e.g. list all Catalogues with Folder name containing 'edris')
- Cloning a [CohortIdentificationConfiguration] now opens the clone
- Added ability to remove objects from a UI session
- Added new command ViewCohortSample for viewing a sample or extracting all cohort identifiers (and anonymous mapping) to console/file
- Added the ability to pick which tables to import during Bulk Import TableInfos
- Added CLI command to create DLE load directory hierarchy ('CreateNewLoadDirectory')

### Fixed
- Fixed deleting a parameter value set failing due to a database constraint
- Fixed a bug where changing the server/database name could disable the Create button when selecting a database
- Added the ability to drop onto the Core/Project folders in the 'execute extraction' window
- Fixed a big where Yes/No close popup after running a pipeline in console gui could crash on 'No'
- Fixed deleting source/destination pipeline components directly from tree UI
- Fixed various issues when viewing the DQE results of a run on an empty table
- DatasetRaceway in dashboards now shows 'Table(s) were empty for...' instead of `No DQE Evaluation for...` when the DQE was run but there was no result set
- Added better error message when trying to create a new RDMP platform database into an existing database that already has one set up
- Fixed [CohortAggregateContainer] and filter containers not showing up in Find when explicitly requested
- Fixed deleting an [ExtractionFilter] with many parameter values configured.  Now confirmation message is shown and all objects are deleted together
- Fixed bug saving an [ExtractionInformation] when it is an extraction transform without an alias
- Fixed bug refreshing Data Export tree collection when deleting multiple Projects/Packages at once (deleted objects were still shown)
- Fixed bug dragging filters into Cohort Builder

## [6.0.2] - 2021-08-26

### Changed

- Bump Microsoft.NET.Test.Sdk from 16.10.0 to 16.11.0
- Bump NLog from 4.7.10 to 4.7.11

### Added

- Support for plugin Catalogues in cohort builder.  These allow you to write plugins that call out to arbitrary APIs (e.g. REST etc) from the RDMP cohort builder

### Fixed

- Fixed ExecuteCommandCloneCohortIdentificationConfiguration asking for confirmation when activation layer is non interactive

## [6.0.1] - 2021-08-12

### Added

- Added new command 'Similar' for finding columns that have the same name in other datasets
- Added the ability to Query Catalogue/DataExport databases directly through RDMP
- Support for custom column names in ColumnSwapper that do not match the names of the lookup columns
- Added ScriptTables command for scripting multiple [TableInfo] at once (optionally porting schema to alternate DBMS types).
- Support for nullable value/Enum types in command constructors

### Fixed

- AlterColumnType command now shows as IsImpossible when column is part of a view or table valued function
- Describe command no longer shows relationship properties
- Fixed layout of Bulk Process Catalogue Items in dotnet 5
- Fixed missing dependency in new installations when rendering Charts

## [6.0.0] - 2021-07-28

### Changed

- Upgraded Sql Server library from `System.Data.SqlClient` to `Microsoft.Data.SqlClient`
- `ExecuteCommandAlterColumnType` now automatically alters \_Archive table too without asking for confirmation
- When foreign key values are missing from lookups, the 'Missing' status is now attributed to the `_Desc` field (previously to the foreign key field)
- Changed Console gui DLE / DQE (etc) execution to use ListView instead of TextView
- Referencing an object by name in a script file now returns the latest when there are collisions e.g. "[ExtractableCohort]" would return the latest one (created during the script execution session)
- Bump YamlDotNet from 11.2.0 to 11.2.1
- Bump SecurityCodeScan.VS2019 from 5.1.0 to 5.2.1
- Command 'Set' now shows as Impossible for property 'ID'
- RDMP no longer complains about mixed capitalisation in server names and will connect using the capitalisation of the first encountered.

## Fixed

- Fixed release engine not respecting `-g false` (do not release Globals)
- Fixed column order in DQE results graph sometimes resulting in shifted colors (e.g. Correct appearing in red instead of green)
- Fixed Prediction rules never being run when value being considered is null (DQE).
- Fixed a bug creating a cohort without specifying a Project from the console
- Fixed bug where searching in console gui could be slow or miss keystrokes
- Fixed bug in console gui where GoTo Project or Cohort would not highlight the correct item
- Fixed bug in console gui where delete key was not handled resulting in a loop if errors occurred trying to delete the object
- Removed limit of 500 characters on extraction SQL of columns

### Added

- Added user setting for filtering table load logs where there are 0 inserts,updates and deletes
- Added support for specifying datatype when calling `ExecuteCommandAlterColumnType`
- Pipeline and DLE components with object list arguments now show the previously selected items in the 'Select Object(s)' popup
- Pressing 'delete' key in console gui edit window now offers to set value of property to null
- Editing a foreign key property (e.g. `PivotCategory_ExtractionInformation_ID`) now shows objects rather than asking for an `int` value directly
- Fatal errrors in console gui now get logged by NLog (e.g. to console/file)
- Added user setting `CreateDatabaseTimeout`

### Removed

- Removed check for DataLoadProgress being before OriginDate of a `LoadProgress`

## [5.0.3] - 2021-06-17

- Hotfix extraction/DLE progress UI layout on some Windows configurations

## [5.0.2] - 2021-06-16

### Changed

- Bump YamlDotNet from 11.1.1 to 11.2.0


### Fixed

- Fixed layout of windows client engine progress controls not filling all available screen space

## [5.0.1] - 2021-06-08

### Added

- Added CLI console gui context menu for [LoadMetadata]
- Commit cohort from CohortIdentificationConfiguration now shows crash message Exception on failure
- Added `--usc` flag to `rdmp gui`.  This allows you to specify using the `NetDriver` for Terminal.Gui (an alternative display driver)
- Added optional file argument to `ExecuteAggregateGraph` command (outputs graph data table to the file specified)
- Added ability to select a [DataAccessCredentials] in table/database selector control
- Added TopX and Filter (text) to console view logs
- Added alternative colour scheme to console gui

### Changed

- Changed `ExtractMetadata` template syntax to require `DQE_` and added year/month/day sub components:
  - `$StartDate`, `$EndDate` and `$DateRange` are now `$DQE_StartDate`, $DQE_EndDate and $DQE_DateRange.
  - Added `$DQE_StartYear`,`$DQE_EndYear`,`$DQE_StartMonth`,`$DQE_EndMonth`,`$DQE_StartDay`,`$DQE_EndDay`
  - Added `$DQE_PercentNull` (must be used with a `$foreach CatalogueItem` block)
  - Added TableInfo and ColumnInfo properties (e.g. `$Server`)
  - Added $DQE_CountTotal
- Improved performance of checks user interface (especially when there are a large number of check messages)

### Fixed

- Fixed arguments not showing up under Pipeline components of 'Other' (unknown) pipelines node
- Fixed refresh speed of console gui causing problems with Guacamole
- Fixed Keyboard shortcuts of pipeline engine execution window sharing the same letters
- Fixed bug running rdmp gui (console) with a remote current directory
- Fixed 'View Catalogue Data' command when run on ProjectSpecific Catalogues
- Fixed 'Import ProjectSpecific Catalogue' command not preserving Project choice in configure extractability dialog
- When importing an existing data table into RDMP and cancelling [Catalogue] creation RDMP will prompt you to optionally also delete the [TableInfo]

### Dependencies

- Bump Terminal.Gui from 1.0.0 to 1.1.1
- Bump HIC.FAnsiSql from 1.0.6 to 1.0.7
- Bump Microsoft.NET.Test.Sdk from 16.9.4 to 16.10.0


## [5.0.0] - 2021-05-05

### Changed

- .Net 5.0 for all, instead of Framework 4.6.1+Core 2.2+Standard 2.0 mix
- Query editor autocomplete now uses integrated autocomplete (no icons, better matching)
- Throttled how often spelling is checked in Scintilla controls.
- Changed message about inaccessible cohorts to a warning instead of an error. 
- Collation is now explicitly specified when creating a new cohort source using the wizard (as long as there is a single collation amongst existing ColumnInfo of that type)

### Added

- Added `$foreach Catalogue` option for custom metadata report templates (to allow prefix, suffixes, table of contents etc)
- Added ability to search for objects by ID in console gui
- More detailed logging of Type decisions when extracting to database
- Added ability to cancel ongoing queries in CLI Sql Editor
- Added 'Reset Sql' and 'Clear Sql' buttons to CLI Sql Editor
- Added ability to set custom timeout for queries in CLI Sql Editor
- Added ability to save results of CLI Sql Editor (table) to CSV
- Added view data/aggregate etc on ColumnInfo objects to list of commands accessible from the CLI gui
- Added 'Go To' commands to CLI gui
- Exposed 'Add New Process Task...' to load stages in CLI menu
- Added 'ViewCatalogueData' command for CLI and CLI GUI use
- Better error reporting when item validators crash during validation execution (now includes constraint type, column name and value being validated).
- Added 'Go To' commands to CLI gui
- Exposed 'Add New Process Task...' to load stages in CLI menu
- Exposed 'View Logs' commands on CLI and CLI gui
- Added minimum timeout of 5 seconds for `CohortIdentificationConfigurationSource`
- 'View Logs' tree view now accessible for CacheProgress objects
- Added query/result tabs to CLI GUI Sql editor
- Console GUI now shows important information (e.g. 'Disabled') in brackets next to items where state is highly important
- Added new command RunSupportingSql
- Console GUI root nodes now offer sensible commands (e.g. create new Catalogue)
- Added Value column to tree views (allows user to quickly see current arguments' values)
- Added 'other' checkbox to 'Create Catalogue by importing a file' (for selecting custom piplelines)
- Command SetExtractionIdentifier now supports changing the linkage identifier for specific ExtractionConfigurations only
- Added new command `AlterTableMakeDistinct`
- Added CLI GUI window for running Pipelines that displays progress
- Added RDMP.Core version number to logs at startup of rdmp cli
- Added graph commands to CLI:
  - ExecuteCommandSetPivot
  - ExecuteCommandSetAxis
  - ExecuteCommandAddDimension


### Fixed

- Fixed CLI database selection UI not using password mask symbol (`*`)
- Fixed CLI GUI message boxes bug with very long messages
- Fixed Custom Metadata template stripping preceeding whitespace in templated lines e.g. `"  - $Name"` (like you might find in a table of contents section of a template)
- Fixed 'Set Global Dle Ignore Pattern' failing the first time it is used by creating a StandardRegex with no/null Pattern
- Fixed order of branches in CLI gui tree
- Fixed importing filter containers not saving Operation (AND/OR)
- Fixed right click menu not showing when right clicking after selecting multiple objects
- Fixed some delete commands not updating the UI until refreshed (e.g. disassociating a [Catalogue] from a [LoadMetadata])
- Fixed text on disassociating a [Catalogue] from a [LoadMetadata]
- Fixed sort order not being respected in cohort summary screen
- Fixed DQE graph when data has dates before the year 1,000
- Fixed `ExecuteCommandCreateNewCatalogueByImportingFile` when using blank constructor and from CLI GUI
- Fixed extraction UI showing "WaitingForSQLServer" when DBMS might not be (now says "WaitingForDatabase").
- Fixed bug where some UI tabs would not update when changes were made to child objects (e.g. deleting a dataset from an extraction using another window in the client)
- Fixed support for UNC paths in SupportingDocument extraction (e.g. \\myserver\somedir\myfile.txt)
- Fixed not being able to add `Pipeline` objects to Sessions

### Dependencies

- Bump System.Drawing.Common from 5.0.0 to 5.0.2
- Bump Moq from 4.16.0 to 4.16.1
- Bump Microsoft.NET.Test.Sdk from 16.8.3 to 16.9.4
- Bump NLog from 4.7.7 to 4.7.10
- Bump SecurityCodeScan.VS2019 from 5.0.0 to 5.1.0
- Bump Newtonsoft.Json from 12.0.3 to 13.0.1
- Bump YamlDotNet from 9.1.4 to 11.1.1
- Bump NUnit from 3.13.1 to 3.13.2

## [4.2.4] - 2021-02-05

- Added CLI commands for viewing/changing `UserSettings` e.g. AllowIdentifiableExtractions
- Added user setting `ShowPipelineCompletedPopup` for always popping a modal dialog on completion of a pipeline execution in the GUI client (e.g. committing a cohort)
- Added new flexible file/directory extraction component `SimpleFileExtractor`

### Changed

- Globals tickbox can now be checked even when there are no explicit files (this allows implicit files e.g. `SimpleFileExtractor` to still run)

### Fixed 

- Fixed MySql backup trigger implementation not updating validTo on the new row entering the table on UPDATE operations

## [4.2.3] - 2021-02-01

### Fixed 

- Fixed rare threading issue with tree representations of Lookups
- Fixed proxy objects context menus not functioning correctly since 4.2.0 (e.g. Catalogues associated with a load) for some commands

### Dependencies

- Bump NUnit from 3.13.0 to 3.13.1

## [4.2.2] - 2021-01-28

### Added

- Added `patch` command to rdmp CLI e.g. `./rdmp patch -b`
- Added ProjectName to ExtractionConfiguration objects visualisation in Find / Select popups

### Fixed

- Fixed erroneous warning where some characters were wrongly reported as illegal e.g. '#' in Filter names 
- Fixed RemoteDatabaseAttacher not logging table name (only database)

### Changed

- Metadata report now lists Catalogues in alphabetical order
- Changed hierarchy multiple parents state to be a Warning instead of an Error

### Dependencies

- Bump Moq from 4.15.2 to 4.16.0
- Bump YamlDotNet from 9.1.1 to 9.1.4
- Bump NLog from 4.7.6 to 4.7.7
- Bump SSH.NET from 2020.0.0 to 2020.0.1

## [4.2.1] - 2021-01-13

### Added

- Choose Load Directory on DLE now shows old value during editing
- Added property suggestions when using ExecuteCommandSet with an incorrect property name
- Added the ability to drag and drop aggregates into other CohortIdentificationConfigurations to import
- Added ColumnDropper that allows a user to specify the columns that should not be extracted in the pipeline.
- Added Favourite/UnFavourite to right click context menus
- CachingHost now logs the state of the CacheProgress being executed first thing on start
- Home screen now supports right click context menu, drag and drop etc
- Added 'Sessions'.  These are tree collection windows similar to Favourites but with a user defined name and limited duration (until closed)

### Fixed

- Fixed startup error when user enters a corrupt connection string for platform database locations.  This bug affected syntactically invalid (malformed) connection strings (i.e. not simply connection strings that point to non existant databases)
- Fixed various issues in ColumnSwapper
  - If input table contains nulls these are now passed through unchanged
  - If mapping table contains nulls these are ignored (and not used to map input nulls)
  - If input table column is of a different Type than the database table a suitable Type conversion is applied
- Data load engine logging checks are better able to repair issues with missing logging server IDs / logging tasks
- Better support for abort/cancel in
  - RemoteTableAttacher
  - ExcelAttacher
  - KVPAttacher
  - RemoteDatabaseAttacher
- Fixed View Inserts/Updates dialog when using non SqlServer DBMS (e.g. MySql)
- Fixed various layout and performance issues with RDMP console GUI.
- Fixed `rdmp cmd` loop exiting when commands entered result in error.
- Fixed autocomplete in `rdmp cmd` mode and enabled for Linux
- Fixed right click context menu being built twice on right click a new node (once for selection and once for right click)

### Changed

- Added timeout of 10 minutes (previously 30 seconds) for counting unique patient identifiers while writing metadata for extractions
- Choose Load Directory now lets you specify invalid directories e.g. when building a load on one computer designed to run on separate computer with an isolated file system.
- Reinvented Console Gui to more closely resemble the windows client

### Dependencies

- Bump SSH.NET from 2016.1.0 to 2020.0.0

## [4.2.0] - 2020-10-19

### Fixed

- Reduced memory overhead during refreshes
- Fixed various graphical/performance issues when running in VDI environments with limited CPU
- Fixed missing scrollbars in Explicit Column Typing user interface
- Fixed various errors that could occur when a [Catalogue] referenced by an extraction is deleted outside of RDMP (e.g. by truncating the database table(s))

### Added

- Support for importing WHERE logic into extraction datasets from other configurations or cohort builder configurations
- Pipeline ID and Name now recorded in logs for Data Extractions
- Added support for viewing extraction logs in tree form (for a given ExtractionConfiguration)
- Added `AllowIdentifiableExtractions` user setting.  Enabling this prevents RDMP reporting an error state when cohorts are created that have the same private and release ID fields.
- Added GoTo from extraction/cohort building filters to the parent Catalogue level filter and vice versa
- Added ability to suppress [LoadMetadata] triggers
- Added ability for Plugins to store custom information about objects in the RDMP Catalogue platform database
- Added IgnoreColumns setting for DLE to ignore specific columns in the final table completely (not created in RAW/STAGING and not migrated)

### Changed

- CLI tools now built for .Net Core 3.1 since 2.2 has reached EOL

## [4.1.9] - 2020-09-17

### Added

- Added ExplicitDateTimeFormat property to flat file attachers and pipeline sources.  Allows custom parsing of dates e.g. where no delimiters exist (e.g. 010120)

## [4.1.8] - 2020-08-17

### Fixed 

- Fixed progress logging still not being allowed to go backwards when logging to database

## [4.1.7] - 2020-08-14

### Changed

- Schema names (Sql Server) are now wrapped correctly e.g. `[My Cool Schema]`
- Progress logged (e.g. done x of y files) can now go backwards.

### Added

- New command `SetArgument` for easier changing of values of modules (e.g. [PipelineComponent]) from command line
- Support for `DescribeCommand` help text on `NewObject` and other commands that take dynamic argument lists (command line)

## [4.1.6] - 2020-08-04

### Added

- Added 'Save Changes' prompt when closing tabs
- Added Import command for bringing in one or more [CohortIdentificationConfiguration] into an existing container (like Merge / UnMerge but for existing configurations)
- Added checks for LoadProgress dates being in sensible ranges during DLE

### Fixed

- Fixed [bug when parsing lists of ints in CLI](https://github.com/HicServices/RDMP/issues/84)

## [4.1.5] - 2020-07-14

### Added

- Added Merge command, for combining two or more configurations in cohort builder into one
- Added Un Merge command for splitting one cohort builder configuration into multiple seperate ones
- Improved error messages in extraction checking when there are:
  -  2+ columns with the same name
  -  2+ columns with the same location in extraction order
  -  Cohort and dataset are on different servers
- Added ability to search by ID in find dialog

### Changed

- Unhandled Application/Thread exceptions (rare) now show in the top right task bar instead of as a popup dialog

### Fixed

- Fixed lookups, supporting documents etc not appearing in the extractable artifacts tree view of the extraction window when non global.

## [4.1.4] - 2020-07-02

### Added

- Custom Metadata Report now supports looping items in a Catalogue (use `$foreach CatalogueItem` to start and `$end` to end)
- Added help to 'New Project' user interface
- Forward/Backward now includes selection changes in tree collections
- Added support for newline replacement in custom metadata doc templates

### Changed

- Improved usability of selecting multiple datasets in the 'New Project' user interface
- When in multiple selection mode, double clicking a row in the object selection dialog will add it to the selection (previously would close the dialog with the double clicked item as the sole selected item)

### Fixed

- Extractable columns Order field defaults to Max + 1 (previously 1).  This results in new columns appearing last in extracted datasets and prevents Order collisions.
- 'Select Core' columns UI button now works correctly with ProjectSpecific Catalogues (previously the highlighted rows would not change)
- Fixed popup error message showing when deleting an ExtractionConfiguration where one or more datasets are currently being edited (in tabs) 
- Fixed context menu opening error that could occur in cohort builder when datasets are not configured properly (e.g. have too many [IsExtractionIdentifier] columns).
- Fixed alias changes not showing up as 'Differences' in edit dataeset extraction user interface
- Fixed bugs in using GoTo menu of document tabs after a Refresh
- Fixed ALTER context sub menu of TableInfo when Server property is null (or other fundamental connection details cannot be resolved).
- Fixed whitespace only literal strings (e.g. `" "`) on command line causing error while parsing arguments
- Fixed bug with YesNoToAll popups launched from ChecksUI when running as a modal dialogue.
- Fixed bug with user setting 'Show Object Collection On Tab Change' when selecting tabs for objects in CohortBuilder configurations.

## [4.1.3] - 2020-06-15

### Added

- Added `-f` option to CLI (`rdmp.exe -f somefile.yaml`) to run all commands in a file
- Added "Go To" to tab right click context menu (previously only available in collections).
- Private key encryption file location can now be customized per user by setting an environment variable `RDMP_KEY_LOCATION`.  This will override any key file location specified in the RDMP platform database.

### Changed

- Frozen Extraction Configurations folder always appears at the bottom of the branch under Projects
- Improved layout of query building errors in QueryBuilder SQL viewing user interfaces

### Fixed

- Fixed bug in tree ordering when comparing a fixed order node to a non fixed order node.

## [4.1.2] - 2020-06-03

### Added

- Ability to create (Project Specific) Catalogues using the Project collection tree view top menu
- Ability to Enable/Disable many objects at once
- Catalogue icons under a load now show full range of status icons (e.g. internal / project specific)

### Changed

- When a load has only one LoadProgress dropdown no longer shows "All available"
- Double clicking a crashed configuration in cohort builder now shows the error message (previously would edit/expand the object).  Error message still accessible via context menu (as previously).
 
### Fixed

- Fixed Order not being considered 'OutOfSync' on ExtractableColumn
- Fixed changes to Catalogue visibility checkboxes not being persisted
- Fixed object caching system when RDMP user has insufficient permissions to view Change Tracking tables. 
- Fixed UserSettings last column sort order multithreading issue (causing File IO permissions error in rare cases)

## [4.1.1] - 2020-05-11


### Added

- Added ability to pick a folder in Metadata Report UI

### Fixed

- Opening 'Recent' items that have been deleted now prompts to remove from list
- Fixed race conditions updating UI during refresh / dispose of activators

## [4.1.0] - 2020-05-05

### Added

- Added tool strip to tree collection user interfaces
- Added new [PipelineComponent] `SetNull` which detects bad data in a specific column of pipeline data and sets cells matching the `Regex` to null
- Added support for template based metadata extractions ([Catalogue] descriptions etc) 
- Added new property RemoteServerReference to RemoteTableAttacher which centralises server name/database/credentials when creating many attachers that all pull data from the same place
- Added double click to expand tree option for RDMP
- When searching (Ctrl+F), exact matches now appear first
- Added RDMP platform database name (and server) to the window title
- Added Export Plugins command (which saves the currently loaded RDMP plugins to the selected folder)
- Double clicking a dataset in the Extraction user interface opens it for editing (previously you had to right click and select Edit)

### Changed

- CohortBuilder interface has been revamped
- Home screen now follows more consistent user experience and includes recently used items
- Catalogue collection no longer expands when CatalogueFolder changes

### Fixed

- LoadProgress with RemoteTableAttacher now works correctly with DBMS that do not support Sql parameter declarations (Oracle / Postgres)

## [4.0.3] - 2020-02-28

### Added

- Added timestamps to Word Metadata Reports (e.g. when document was created)
- Added icon for HashOnDataRelease
- Added Order column to [Catalogue] Collection tree view
- Added ability to disable the TicketingSystem that controls whether datasets can be released (only applies where one has been configured)
- Added ability to customize extraction directory subfolder names
- Added check for stale extraction records when generating a one off Release Document (i.e. not part of a Release workflow)
- Added clarifiaction on what to do if a table is not found during synchronization
- Refresh now shows 'waiting' cursor while updates take effect
- Creating a [Catalogue] from a CatalogueFolder right click context menu now creates the resulting [Catalogue] in that directory
- Added ability to right click a dataset in an [ExtractionConfiguration] and open the directory into which it was extracted (if it was extracted to disk)
- Added Extraction Category column for columns included in the project extractions
- Added command Import [Catalogue] Item Descriptions accessible from the [CatalogueItem] node menu that imports all descriptions (and other fields) from one [Catalogue] into another.
- Added 'Execute' button on [Catalogue] and Extraction dataset SQL viewing windows.
- 'Show' on collection based tab windows now prompts you to pick which you want to navigate to (previously did nothing)
- Datagrid UI now shows server/database names and DatabaseType
- Running Checks or CheckAll now shows the Checks column (if it isn't already visible)
- Added 'Clear Cache' option for clearing the cache on a single [Catalogue] in a cohort builder configuration (without affecting the cache state of the others)
- Added `FOR UPDATE` to the end of the DLE migration query for MySql server (prevents edge case deadlocks when live table changes during migration)

### Changed

- Datagrid/query syntax errors are now more visible and consistent with other SQL IDEs
- Open / New [Catalogue] no longer closes all toolboxes prior to setting up editing layout
- Bulk Process CatalogueItems now defaults to exact matching (ignoring case)
- Changed MySql adapter from `MySql.Data` to `MySqlConnector` (see [FAnsiSql] version 0.11.1 change notes)

### Fixed

- Fixed bug where broken Lookup configurations could result in DQE not passing checks
- Fixed top menu missing some options on extraction/cohort building graphs (e.g. timeout / retry query)
- Fixed DLE backup trigger creation for old versions of MySql (5.5 and earlier)
- Fixed some forms not getting launched when new objects are created (e.g. Supporting Documents)
- Fixed null reference when cancelling adding a SupportingDocument
- Fixed bug in axis section of graph editor where changing value would result in text box loosing focus
- Fixed ticketing system Reason [for not being able to release a configuration] not being displayed on the ReleaseUI

## [4.0.2] - 2020-01-23

### Fixed

- Fixed stack overflow when trying to edit 'unknown pipelines' in Tables tree view
- Undo/Redo button now changes label as well as icon during use
- Fixed null reference when using command `Reports->Generate...->Metadata Report...`
- Fixed bug in console gui where cancelling a property change (e.g. Description) would result in setting the value to null.

## [4.0.1] - 2019-12-03

### Added

- Ability to generate metadata reports for subset of catalogues (e.g. all catalogues in a folder).
- Cohort Builder build log now lists the [IsExtractionIdentifier] column for each cohort set

### Changed

- Cohort Builder now shows "No Cache" when there is no query cache server configured for a configuration instead of "0/1" (or "0/2" etc)

### Fixed

- Fixed issue using the 'context menu' button on compatible keyboards to access the GoTo menu (sometimes menu would not be expandable)
- Fixed issue where ProjectNumber and Version appeared editable in some tree controls (changes were ignored).  These cells are now correctly readonly.
- Fixed bug in log viewer right click (introduced in 4.0.1 command refactoring)
- TestConnection now shows obfuscated connection string when a connection cannot be established (affects RDMP API users only - not core software)
- Fixed changing join direciton in patient index tables not triggering refresh
- Fixed Data Load Engine RAW server credentials when running RDMP installer with sql user authentication (RAW server entry would be created with Integrated Security)

## [4.0.1-rc3] - 2019-11-25

### Added

- Console gui supports short code searches (e.g. "c", "ti" etc)

### Changed

- Updated to [FAnsiSql] 0.10.13

### Fixed

- Fixed various issues with new CLI gui

## [4.0.1-rc2] - 2019-11-20

### Added

- Added interactive terminal user interface `./rdmp gui`

### Changed

- Cloning an Extraction Configuration no longer expands clone and names the new copy "Clone of [..]" (previously name was a guid)
- Select object dialog now display a maximum of 1000 objects (prioritising your search text)
- Logging tasks are now case insensitive

### Fixed

- Fixed Console input in CLI when running under Linux
- Fixed issue where parallel checks could fail due to UI cross thread access
- Fixed bugs in DLE when loading tables with dodgy column names (e.g. `[My Group by lolz]`)
- 
...

## [4.0.1-rc1] - 2019-11-11

### Added

- Support for PostgreSql databases

### Changed

- Sql Server `..` syntax is no longer used (now uses `.dbo.` - or whatever the table schema is).  Since references can be shared by users the default schema notation is not good idea.
- Cohort Query Bulder will now connect to the database containing the data rather than the users default database when querying data on a single database
- Flat file Attachers now process files in alphabetical order (case insensitive) when Pattern matches multiple files (previously order was arbitrary / OS defined)
- Extraction source now specifies database to connect to when a dataset exists in a single database (previously connected to users default server e.g. master)
- Updated to latest version of [FAnsiSql] (0.10.12) for Postgres support
- 
### Fixed

- Fixed handling of credentials where password is blank (allowed)
- Fixed race condition when there are multiple cohort databases that host cohorts for the same project
- Extracting a dataset using Cross Server extraction source now shows the correct SQL in error message when no records are returned by the linkage

## [3.2.1] - 2019-10-30

### Added

- SET containers ([UNION] / [INTERSECT] / [EXCEPT]) now highlight (as a `Problem`) when they will be ignored (empty) or not applied (when they contain only 1 child)

## Fixed

- Fixed bug generating metadata reports that include Catalogues with orphan [ExtractionInformation] (not mapped to an underlying ColumnInfo)
- Fixed bug in column descriptions pie chart where navigate to CatalogueItem(s) would show all CatalogueItems instead of only those missing descriptions
- Fixed bug in example dataset creation where views (vConditions and vOperations) were not marked IsView

## [3.2.1-rc4] - 2019-10-22

### Added 

- Errors during caching (of cohort builder results) now appear in the results control (previously could generate erro popups)
- Patient Index Tables are no longer allowed to have parameters with the same name (but different values) of tables they are joined against
- Sql Parameters (e.g. `@test_code`) now work properly cross [DBMS] (e.g. MySql / SqlServer) when using a query cache.
- Added menu for inspecting the state of a cohort compiler (view SQL executed, build log, results etc)

### Fixed 

- Fixed ExceptionViewer showing the wrong stack trace under certain circumstances
- Fixed cache usage bug where sql parameters were used in queries (cache would not be used when it should)
- Fixed 'View Dataset Sample' user interface generating the wrong SQL when a patient index table has a column alias (e.g. `SELECT chi,AdmissionDate as fish from MyPatIndexTable`)
- Fixed renaming parameters causing UI to incorrectly ask if you want to save changes

## [3.2.1-rc3] - 2019-10-21

### Fixed 

- Fixed bug in cross server query building when using parameters (@testcode etc)

## [3.2.1-rc2] - 2019-10-18

### Added 

- Added GoTo from cohorts to Extraction Configuration(s)

### Changed

- View ThenVsNow Sql in right click context menu of data extractions is only evaluated when run (improves performance).  This results as the command always being enabled.

### Fixed

- Fixed [bug in cross server query building](https://github.com/HicServices/RDMP/commit/a0c6223d1a7793bde4a67b368ae062e8bec3d960#diff-196fcda7990895e9f656c99602d1972b) (via cache) when joining patient index tables on one server to a main dataset on another

## [3.2.1-rc1] - 2019-10-14

### Added

- Long running processes that previously blocked the UI (e.g. create primary key) now have a small dialog describing task and allowing cancellation.
- Proposed Fix dialog now has standard look and feel of RDMP message boxes (including keywords etc)
- Double clicking an executing task in Cohort Builder now shows cohort build log as well as Exception (if any)

### Changed
 
- Database patching user interface presents clearer information about what version upgrade is occuring and the patches that will be applied.
- Updated to latest version of [FAnsiSql] (0.10.7) for task cancellation
- Data load engine no longer lists dropping columns / anonymising in progress if there are no operations actually being performed (e.g. no ANOTables configured)
- Delete is now disabled for the top level container (e.g. "UNION - Inclusion criteria") of cohort builder configuration

### Fixed

- Database patching user interface no longer suggests restarting if the patching process has failed
- Improved usability of StartupUI when no repository connection strings are not set (previously would report status as 'Broken')
- Fixed bug where `DropTableIfLoadFails` of `ExecuteFullExtractionToDatabaseMSSql` would (under fail conditions) drop the destination table even if the table was created by a previous execution of the same pipeline.
- Fixed bug where adding a [Catalogue] to a cohort set container would create an extra duplicate copy (which would appear under orphans)
- Improved cross server cohort query building (e.g. combining cohort sets on seperate servers / server types)
- Fixed bug in checks dual reporting some errors when clicking on red angry face icons

### Removed

- Generate test data window no longer shows the output folder in Windows Explorer when done

## [3.2.0] - 2019-09-16

### Added

- Patient Index Tables now use the source column datatype for caching columns (as long as there is no transform declared).

## [3.2.0-rc1] - 2019-09-13

### Added

- Right clicking a mispelled word now offers spelling suggestions
- You can now add new datasets to an extraction configuration directly from the "Core" folder in Execute Extraction window (rather than having to go back to the DataExport tree view)
- MDFAttacher now checks for existing mdf/ldf files in the RAW server data directory.  Existing files will trigger a warning.  After the warning an attempt is still made to overwrite the file(s) (as occured previously)
- Tab key now also works for autocomplete in SQL editor windows (previously only Enter worked)
- Orphan cohort sets (do not belong to any Cohort Identification Configuration) now appear under a top level folder in 'Cohort Builder' collection
- Extraction Category can now be changed directly from a CatalogueItem, [ExtractionInformation] 
- Extraction Category can be changed for all columns in a [Catalogue] at once by right clicking the or the CatalogueItemsNode (folder under a Catalogue)
- Right clicking a column allows you to Alter its type e.g. increase the size of a varchar field

### Changed

- Help documentation for objects no longer uses NuDoq library (now faster and more maintainable)
- Extraction source component `ExecuteCrossServerDatasetExtractionSource` now never drops the temporary cohort database (previously it would drop it if it created it and CreateTemporaryDatabaseIfNotExists was true)
- Updated to latest version of [FAnsiSql] (0.10.4) for better Oracle, localization and type estimation
- Dashboards now appear in tree view instead of application tool strip and are searchable
- [CatalogueItem] descriptions pie chart has flags for including internal/project specific etc in its counts
- [CatalogueItem] descriptions pie chart now lets you navigate directly to problem objects rather than showing a data table

### Fixed 
- Deleting an object now clears the selection in tree views (previously selection would become an arbitrary object).
- Fixed bug where adding/moving cohort sets between containers ([INTERSECT]/[UNION]/[EXCEPT]) could result in 2 objects with the same Order in the same container (resulting in ambiguous order of execution).
- Fixed UI bug where selecting an extractable [Catalogue] would hide its extractable (small green e) icon overlay
- Fixed bug where deleting a Pinned object would not unpin the object
- Fixed bug where database tables with brackets in the name could break synchronization (these tables are now ignored by RDMP and cannot be imported).
- Fixed bug deleting multiple objects at once when some objects are parents of others (and cause implicit delete).
- Fixed bug with low resolution monitors and the Create New Cohort Wizard
- Fixed bug with low resolution monitors and collections where leading columns could shrink to be no longer visible
- Adding new filters/containers (AND/OR) now correctly expand and highlight the created object in collections
- Fixed AggregateEditorUI could incorrectly offer to save changes even when no changes had been made
- Clonng a Cohort Identification Configuration now preserves custom set container names e.g. "UNION Inclusion Criteria"
- Fixed bug in DataTableUploadDestination where multiple root (DataLoadInfo) logging entries were created for a single large bulk insert 
- Fixed bug in QueryBuilder when there are multiple IsPrimaryExtractionTable tables (Exception thrown was NullReferenceException instead of QueryBuilderException)
- Fixed bug in generating FROM SQL when there are circular [JoinInfo] configured between tables used in the query
- Fixed bug where closing the server/database selection dialog with the X instead of cancel could cause error messages (e.g. in Bulk Import TableInfos)
- Fixed bug where searching for "Pipeline" or "Pipe" did not show all pipelines
- Fixed bug caching patient index tables (cohort creation) when there are multiple tables being joined in the query.
- Fixed error when logging very large (over 4000 characters) to the RDMP logging database

### Removed
- Cohort sets no longer appear under Catalogues (Find / GoTo now open the parent cohort identification configuration)
- Removed OnlyUseOldDateTimes option on DataTableUploadDestination as it didn't actually do anything ([DBMS] type decisions are handled in a standard way by FAnsiSql)

## [3.1.0] - 2019-07-31

### Added

- Cohort sets with HAVING sql now support 'View Dataset Sample' (of matched records)
- Added new property IsView to TableInfo
- Added GoTo menu item Catalogue=>TableInfo
- Added user setting for skipping Cohort Creation wizard
- MDFAttacher emits more messages when looking up location on disk to copy MDF file to.
- Added menu option to set [IsExtractionIdentifier] on a [Catalogue] without having to open ExtractionInformations directly
- Added the ability to set custom number of patients / rows per dataset when creating example datasets (from command line or when setting up client)
- FlatFileAttacher now issues a warning if TableToLoad isn't one of the tables loaded by the currently executing load (previously it would just say 'table x wasn't found in RAW')
- Added (initially hidden) column Order to cohort query builder to help debugging any issues with order of display

### Changed

- Attempting to generate a graph from a query that returns more than 1,000,000 cells now asks for confirmation.
- Updated to latest version of [FAnsiSql] (0.9.4) for better Oracle support
- Oracle extraction commands no longer generate parameters (e.g. @projectNumber).  Previously invalid SQL was generated.
- Improved layout of message boxes and link highlighting
- Add (Copy Of) cohort set no longer complains about creating a copy of one already in the cohort builder configuration
- Extraction destination property CleanExtractionFolderBeforeExtraction now defaults to false (i.e. do not delete the contents of the extraction directory before extracting)
- Extraction destination property CleanExtractionFolderBeforeExtraction is now implemented in the Checks phase of the component lifecycle rather than on reciept of first batch of records (this prevents accidentally deleting files produced by upstream components)
- 
### Fixed 
- Fixed bug in [Catalogue] validation setup window (DQE Validation Rules) which resulted in changes not being saved if it had been refreshed after initially loading
- Fixed scrollbars not appearing in [Catalogue] validation setup window when lots of validation rules are applied to a single column
- Type text dialog prompt now resizes correctly and has a display limit of 20,000 characters for messages
- Fixed bug that prevented exiting if the RDMP directory (in user's application data folder) was deleted while the program was running
- Fixed bug where CatalogueItems created when importing Oracle tables had database qualifiers in the name e.g. "CHI" (including the double quotes)
- Fixed bug where deleting a Filter from a cohort set in a Cohort Identification Query could result in the display order changing to alphabetical (until tab was refreshed).
- Fixed obscure bug in plugins implementing the `ICustomUI` interface when returning a new object in `GetFinalStateOfUnderlyingObject` that resulted in the UI showing a stale version of the object
- Connecting to a non existant server in ServerDatabaseTableSelector now shows the Exception in the RAG icon (previously just showed empty database list)
 
- Fixed bug where adding/removing a column in Aggregate Editor would would reset the Name/Description if there were unsaved changes (to Name/Description)
- Fixed bug where example datasets created would have the text value "NULL" instead of db nulls (only affected initial install/setup datasets)

## [3.0.16-rc2] - 2019-07-17

### Added 

- Example data generated on install can now be given a seed (allows for reproducibility)
- Creating a Query Caching server for an cohort identification AggregateConfiguration now asks you if you want to set it as the default QueryCaching server (if there isn't already one)
- Double clicking a row in SQL query editor user interfaces now shows text summary of the row
- DLE load logs tree view now supports double clicking on messages/errors to see summary
- All RDMP platform objects now have icons even if not visible in the UI (this affects the objects documentation file generation)
- MetadataReport now supports generating data for Catalogues with no extractable columns

### Changed

- Updated to latest version of BadMedicine (0.1.5)
- Improved error message shown when attempting to delete a used patient index table (now lists the users)
- System no longer auto selects objects when there is only 1 option (e.g. when user starts a Release when there is only one [Project] in the system).  This previously created an inconsistent user experience.
- Dita extraction checks no longer propose deleting non dita files in the output directory
- Improved Find (Ctrl+F) dialog layout and added shortcut codes (e.g. typing "c Bob" will return all Catalogues containing the word "Bob")
- Message boxes now display a limit of 20,000 characters (full text can still be accessed by the copy to clipboard button).
- DLE Debug options (e.g. Skip migrating RAW=>STAGING) now appear as a drop down with more descriptive titles (e.g. StopAfterRAW)
 
### Fixed 

- Fixed bug when cloning a Pipeline called "Bob" when there was already an existing Pipeline called "Bob (Clone)"
- Fixed validation issue in some user interfaces of INamed classes (e.g. Catalogue) where all properties were checked for illegal characters instead of just the Name
- Fixed image scaling in Metadata reports to 100% (previously 133%)
- Governance report now properly escapes newlines and quotes in [Catalogue] descriptions when outputting as CSV
- Fixed bug in Plugin code generator for tables with a Name property (previously incorrect C# code was generated)
- Fixed bug in SQL query editor user interface when the query returned a table that included binary columns with large amounts of data in
- Clicking a collection button or using GoTo/Show now correctly pops the relevant collection if it is set to auto dock (pinned).
- Application title bar now correctly updates after loading a tab (previously it was left with the caption "Loading...")
- Un Pinning in a collection using X now correctly maintains tree selection (consistent with the context menu Tree=>UnPin)
- Fixed display order of cohort sets in Cohort Query Builder to correctly match the compiler (previously the tree view order was misleading)

## [3.0.16-rc] - 2019-07-08

### Added 

- Forward/backward navigation in LogViewer now preserves text filters / TOP X
- Added the ability to create example datasets and configurations/projects etc during installation / startup
- Objects with names containing problematic characters (e.g. \ ") are highlighted red
- New right click context menu GoTo shows related objects e.g. which ExtractionConfiguration(s) a [Catalogue] has been used in
- Heatmap hover tool tip now shows more information about the cell value
- 'Other Pipelines' (unknown use case) can now be edited by double clicking.  This prompts user to pick a use case to edit them under
- Creating a Catalogue/TableInfo by importing a file now lets you rename the table after it has been created
- Added new DLE module ExecuteSqlFileRuntimeTask which runs the SQL stored in the RDMP platform database (rather than relying on an sql file on disk like ExecuteSqlFileRuntimeTask)
- RDMP platform database schemas no longer require 100% matching to models.  This allows limited backwards compatibility between minor versions of RDMP in which new fields are added to the database.

### Changed

- Updated to latest version of [BadMedicine] (0.0.1.2)
- Updated to latest version of [FAnsiSql] (0.9.2)
- File=>New now launches modal dialog instead of dropdown menu
- [Project] objects can now be sorted (previously they always appeared alphabetically)
- [Project] creation UI now shows duplicate ProjectNumbers as a Warning instead of an Error allowing users to create 2+ Projects with shared cohorts
- Disabled objects in tree views now appear greyed out instead of red
- Improved message shown when cohorts with null descriptions are preventing cohort importing
- Attempting to deleting an Extractable [Catalogue] no longer shows an error and instead asks if you want to make it non extractable (then delete)
- xmldoc are now shipped inside SourceCodeForSelfAwareness.zip (instead of side by side with the binary).  This avoids an issue where [Squirrel drops xmldoc files](https://github.com/Squirrel/Squirrel.Windows/issues/1323)

### Fixed 

- Fixed bug in CLI (rdmp.exe) where yaml settings would override command line values for connection strings to platform databases
- Disabled smiley controls now render in greyscale
- Fixed bug in Aggregate graphs which included a PIVOT on columns containing values with leading whitespace
- Fixed crash bug in UI responsible for picking the DLE load folder that could occur when when xmldocs are missing
- Fixed bug resolving Plugin dll dependencies where dependencies would only be resolved correctly the first time they were loaded into the AppDomain
- Fixed Culture (e.g. en-us) not being passed correctly in DelimitedFlatFileAttacher
- Fixed bug where Updater would show older versions of RDMP as installable 'updates'

[Unreleased]: https://github.com/HicServices/RDMP/compare/v8.1.0...develop
[8.1.0]: https://github.com/HicServices/RDMP/compare/v8.0.7...v8.1.0
[8.0.7]: https://github.com/HicServices/RDMP/compare/v8.0.6...v8.0.7
[8.0.6]: https://github.com/HicServices/RDMP/compare/v8.0.5...v8.0.6
[8.0.5]: https://github.com/HicServices/RDMP/compare/v8.0.4...v8.0.5
[8.0.4]: https://github.com/HicServices/RDMP/compare/v8.0.3...v8.0.4
[8.0.3]: https://github.com/HicServices/RDMP/compare/v8.0.2...v8.0.3
[8.0.2]: https://github.com/HicServices/RDMP/compare/v8.0.1...v8.0.2
[8.0.1]: https://github.com/HicServices/RDMP/compare/v8.0.0...v8.0.1
[8.0.0]: https://github.com/HicServices/RDMP/compare/v7.0.20...v8.0.0
[7.0.20]: https://github.com/HicServices/RDMP/compare/v7.0.19...v7.0.20
[7.0.19]: https://github.com/HicServices/RDMP/compare/v7.0.18...v7.0.19
[7.0.18]: https://github.com/HicServices/RDMP/compare/v7.0.17...v7.0.18
[7.0.17]: https://github.com/HicServices/RDMP/compare/v7.0.16...v7.0.17
[7.0.16]: https://github.com/HicServices/RDMP/compare/v7.0.15...v7.0.16
[7.0.15]: https://github.com/HicServices/RDMP/compare/v7.0.14...v7.0.15
[7.0.14]: https://github.com/HicServices/RDMP/compare/v7.0.13...v7.0.14
[7.0.13]: https://github.com/HicServices/RDMP/compare/v7.0.12...v7.0.13
[7.0.12]: https://github.com/HicServices/RDMP/compare/v7.0.11...v7.0.12
[7.0.11]: https://github.com/HicServices/RDMP/compare/v7.0.10...v7.0.11
[7.0.10]: https://github.com/HicServices/RDMP/compare/v7.0.9...v7.0.10
[7.0.9]: https://github.com/HicServices/RDMP/compare/v7.0.8...v7.0.9
[7.0.8]: https://github.com/HicServices/RDMP/compare/v7.0.7...v7.0.8
[7.0.7]: https://github.com/HicServices/RDMP/compare/v7.0.6...v7.0.7
[7.0.6]: https://github.com/HicServices/RDMP/compare/v7.0.5...v7.0.6
[7.0.5]: https://github.com/HicServices/RDMP/compare/v7.0.4...v7.0.5
[7.0.4]: https://github.com/HicServices/RDMP/compare/v7.0.3...v7.0.4
[7.0.3]: https://github.com/HicServices/RDMP/compare/v7.0.2...v7.0.3
[7.0.2]: https://github.com/HicServices/RDMP/compare/v7.0.1...v7.0.2
[7.0.1]: https://github.com/HicServices/RDMP/compare/v7.0.0...v7.0.1
[7.0.0]: https://github.com/HicServices/RDMP/compare/v6.0.2...v7.0.0
[6.0.2]: https://github.com/HicServices/RDMP/compare/v6.0.1...v6.0.2
[6.0.1]: https://github.com/HicServices/RDMP/compare/v6.0.0...v6.0.1
[6.0.0]: https://github.com/HicServices/RDMP/compare/v5.0.3...v6.0.0
[5.0.3]: https://github.com/HicServices/RDMP/compare/v5.0.2...v5.0.3
[5.0.2]: https://github.com/HicServices/RDMP/compare/v5.0.1...v5.0.2
[5.0.1]: https://github.com/HicServices/RDMP/compare/v5.0.0...v5.0.1
[5.0.0]: https://github.com/HicServices/RDMP/compare/v4.2.4...v5.0.0
[4.2.4]: https://github.com/HicServices/RDMP/compare/v4.2.3...v4.2.4
[4.2.3]: https://github.com/HicServices/RDMP/compare/v4.2.2...v4.2.3
[4.2.2]: https://github.com/HicServices/RDMP/compare/v4.2.1...v4.2.2
[4.2.1]: https://github.com/HicServices/RDMP/compare/v4.2.0...v4.2.1
[4.2.0]: https://github.com/HicServices/RDMP/compare/v4.1.9...v4.2.0
[4.1.9]: https://github.com/HicServices/RDMP/compare/v4.1.8...v4.1.9
[4.1.8]: https://github.com/HicServices/RDMP/compare/v4.1.7...v4.1.8
[4.1.7]: https://github.com/HicServices/RDMP/compare/v4.1.6...v4.1.7
[4.1.6]: https://github.com/HicServices/RDMP/compare/v4.1.5...v4.1.6
[4.1.5]: https://github.com/HicServices/RDMP/compare/v4.1.4...v4.1.5
[4.1.4]: https://github.com/HicServices/RDMP/compare/v4.1.3...v4.1.4
[4.1.3]: https://github.com/HicServices/RDMP/compare/v4.1.2...v4.1.3
[4.1.2]: https://github.com/HicServices/RDMP/compare/v4.1.1...v4.1.2
[4.1.1]: https://github.com/HicServices/RDMP/compare/v4.1.0...v4.1.1
[4.1.0]: https://github.com/HicServices/RDMP/compare/v4.0.3...v4.1.0
[4.0.3]: https://github.com/HicServices/RDMP/compare/v4.0.2...v4.0.3
[4.0.2]: https://github.com/HicServices/RDMP/compare/v4.0.1...v4.0.2
[4.0.1]: https://github.com/HicServices/RDMP/compare/v4.0.1-rc3...v4.0.1
[4.0.1-rc3]: https://github.com/HicServices/RDMP/compare/v4.0.1-rc2...v4.0.1-rc3
[4.0.1-rc2]: https://github.com/HicServices/RDMP/compare/v4.0.1-rc1...v4.0.1-rc2
[4.0.1-rc1]: https://github.com/HicServices/RDMP/compare/v3.2.1...v4.0.1-rc1
[3.2.1]: https://github.com/HicServices/RDMP/compare/v3.2.1-rc4...v3.2.1
[3.2.1-rc4]: https://github.com/HicServices/RDMP/compare/v3.2.1-rc3...v3.2.1-rc4
[3.2.1-rc3]: https://github.com/HicServices/RDMP/compare/v3.2.1-rc2...v3.2.1-rc3
[3.2.1-rc2]: https://github.com/HicServices/RDMP/compare/3.2.1-rc1...v3.2.1-rc2
[3.2.1-rc1]: https://github.com/HicServices/RDMP/compare/3.2.0...3.2.1-rc1
[3.2.0]: https://github.com/HicServices/RDMP/compare/v3.2.0-rc1...3.2.0
[3.2.0-rc1]: https://github.com/HicServices/RDMP/compare/3.1.0...v3.2.0-rc1
[3.1.0]: https://github.com/HicServices/RDMP/compare/v3.0.16-rc2...3.1.0
[3.0.16-rc2]: https://github.com/HicServices/RDMP/compare/v3.0.16-rc...v3.0.16-rc2
[3.0.16-rc]: https://github.com/HicServices/RDMP/compare/v3.0.15...v3.0.16-rc
[FAnsiSql]: https://github.com/HicServices/FAnsiSql/
[BadMedicine]: https://github.com/HicServices/BadMedicine/

[ExtractionProgress]: ./Documentation/CodeTutorials/Glossary.md#ExtractionProgress
[DBMS]: ./Documentation/CodeTutorials/Glossary.md#DBMS
[UNION]: ./Documentation/CodeTutorials/Glossary.md#UNION
[INTERSECT]: ./Documentation/CodeTutorials/Glossary.md#INTERSECT
[EXCEPT]: ./Documentation/CodeTutorials/Glossary.md#EXCEPT
[IsExtractionIdentifier]: ./Documentation/CodeTutorials/Glossary.md#IsExtractionIdentifier
[DataAccessCredentials]: ./Documentation/CodeTutorials/Glossary.md#DataAccessCredentials
[Catalogue]: ./Documentation/CodeTutorials/Glossary.md#Catalogue
[SupportingDocument]: ./Documentation/CodeTutorials/Glossary.md#SupportingDocument
[TableInfo]: ./Documentation/CodeTutorials/Glossary.md#TableInfo

[ExtractionConfiguration]: ./Documentation/CodeTutorials/Glossary.md#ExtractionConfiguration
[Project]: ./Documentation/CodeTutorials/Glossary.md#Project

[CatalogueItem]: ./Documentation/CodeTutorials/Glossary.md#CatalogueItem
[ExtractionInformation]: ./Documentation/CodeTutorials/Glossary.md#ExtractionInformation
[ColumnInfo]: ./Documentation/CodeTutorials/Glossary.md#ColumnInfo
[CacheProgress]: ./Documentation/CodeTutorials/Glossary.md#CacheProgress

[JoinInfo]: ./Documentation/CodeTutorials/Glossary.md#JoinInfo
[AggregateConfiguration]: ./Documentation/CodeTutorials/Glossary.md#AggregateConfiguration
[PipelineComponent]: ./Documentation/CodeTutorials/Glossary.md#PipelineComponent
[Pipeline]: ./Documentation/CodeTutorials/Glossary.md#Pipeline
[Pipelines]: ./Documentation/CodeTutorials/Glossary.md#Pipeline

[Lookup]: ./Documentation/CodeTutorials/Glossary.md#Lookup
[CohortIdentificationConfiguration]: ./Documentation/CodeTutorials/Glossary.md#CohortIdentificationConfiguration
[LoadMetadata]: ./Documentation/CodeTutorials/Glossary.md#LoadMetadata
[ExtractableCohort]: ./Documentation/CodeTutorials/Glossary.md#ExtractableCohort
[CohortAggregateContainer]: ./Documentation/CodeTutorials/Glossary.md#CohortAggregateContainer
[ExtractionFilter]: ./Documentation/CodeTutorials/Glossary.md#ExtractionFilter
[MigrateUsages]: https://github.com/HicServices/RDMP/pull/666
[ExternalDatabaseServer]: ./Documentation/CodeTutorials/Glossary.md#ExternalDatabaseServer
[RemoteDatabaseAttacher]: ./Rdmp.Core/DataLoad/Modules/Attachers/RemoteDatabaseAttacher.cs<|MERGE_RESOLUTION|>--- conflicted
+++ resolved
@@ -7,12 +7,9 @@
 ## [Unreleased]
 
 - Build on and target .Net 9 rather than 8
-<<<<<<< HEAD
 - Add DQE Updater Mutilator for Data Loads see [DQE Post Load runner](./Documentation/DataLoadEngine/DQEPostLoadRunner.md)
-=======
 - Simplify DB Patching Interface
 - Fix issue with Simple File Extractor pipeline component checking
->>>>>>> d49f24b4
 
 ## [8.4.2] - 2024-12-18
 
