--- conflicted
+++ resolved
@@ -14,11 +14,8 @@
 - Fixed various startup errors when Databases.yaml strings are invalid.
 - Fixed bug with the 'unreachable' picturebox icon not being clickable
 - Fixed unreachable catalogue database resulting in the Startup form immediately closing
-<<<<<<< HEAD
-- Fixed being able to drag filters/containers onto API calls in Cohort Builder
-=======
+- Fixed being able to drag filters/containers onto API calls in Cohort Builder -[#1101](https://github.com/HicServices/RDMP/issues/1101)
 - Fixed regression in 7.0.10 where calling `public void ClearDefault(PermissableDefaults toDelete)` multiple times caused an Exception
->>>>>>> 9fb12faa
 
 ## [7.0.10] - 2022-04-25
 
