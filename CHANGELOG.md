--- conflicted
+++ resolved
@@ -4,20 +4,16 @@
 The format is based on [Keep a Changelog](https://keepachangelog.com/en/1.0.0/),
 and this project adheres to [Semantic Versioning](https://semver.org/spec/v2.0.0.html).
 
-<<<<<<< HEAD
 ## [Unreleased]
 
 - Build on and target .Net 9 rather than 8
 
-## [8.4.0] - Unreleased
-=======
 ## [8.4.1] - 2024-12-10
 
 - Improve Overview Model Generation Speed
 - Add Remote Table Without DB Creation Attacher
 
 ## [8.4.0] - 2024-12-02
->>>>>>> ac0d33a0
 
 - Add Ordering to Filters
 - [MSSQL ONLY] Add ability to perform Regex redactions on data loads and existing catalogues
