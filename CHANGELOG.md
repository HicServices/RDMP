--- conflicted
+++ resolved
@@ -10,11 +10,8 @@
 
 - Allow arbitrary MDF files from foreign file systems to work with the MDF Attacher, see [MDFAttacher](Documentation\DataLoadEngine\MDFAttacher.md)
 - Update Excel Attacher to read data from arbitrary start points within sheets
-<<<<<<< HEAD
 - Allow for Re-extractions of projects to a database, see [ExecuteFullExtractionToDatabaseMSSql](./Documentation/DataExtractions/ExecuteFullExtractionToDatabaseMSSql.md)
-=======
 - Add Time based filtering of remote table and database attachers
->>>>>>> 1e5a795d
 
 ## [8.1.3] - 2024-01-15
 
