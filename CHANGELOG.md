# Changelog
All notable changes to this project will be documented in this file.

The format is based on [Keep a Changelog](https://keepachangelog.com/en/1.0.0/),
and this project adheres to [Semantic Versioning](https://semver.org/spec/v2.0.0.html).

## [Unreleased]

### Changed

- .Net 5.0 for all, instead of Framework 4.6.1+Core 2.2+Standard 2.0 mix
- Query editor autocomplete now uses integrated autocomplete (no icons, better matching)
- Throttled how often spelling is checked in Scintilla controls.

### Added

- Added `$foreach Catalogue` option for custom metadata report templates (to allow prefix, suffixes, table of contents etc)
- Added ability to search for objects by ID in console gui
- More detailed logging of Type decisions when extracting to database
- Added ability to cancel ongoing queries in CLI Sql Editor
- Added 'Reset Sql' and 'Clear Sql' buttons to CLI Sql Editor
- Added ability to set custom timeout for queries in CLI Sql Editor
- Added ability to save results of CLI Sql Editor (table) to CSV
- Added view data/aggregate etc on ColumnInfo objects to list of commands accessible from the CLI gui
- Added 'Go To' commands to CLI gui
- Exposed 'Add New Process Task...' to load stages in CLI menu
- Added 'ViewCatalogueData' command for CLI and CLI GUI use
- Better error reporting when item validators crash during validation execution (now includes constraint type, column name and value being validated).
- Added 'Go To' commands to CLI gui
- Exposed 'Add New Process Task...' to load stages in CLI menu
- Exposed 'View Logs' commands on CLI and CLI gui
- Added minimum timeout of 5 seconds for `CohortIdentificationConfigurationSource`
- 'View Logs' tree view now accessible for CacheProgress objects
<<<<<<< HEAD
- Added query/result tabs to CLI GUI Sql editor
=======
- Console GUI now shows important information (e.g. 'Disabled') in brackets next to items where state is highly important
>>>>>>> 3a7d0a24

### Fixed

- Fixed CLI database selection UI not using password mask symbol (`*`)
- Fixed CLI GUI message boxes bug with very long messages
- Fixed Custom Metadata template stripping preceeding whitespace in templated lines e.g. `"  - $Name"` (like you might find in a table of contents section of a template)
- Fixed 'Set Global Dle Ignore Pattern' failing the first time it is used by creating a StandardRegex with no/null Pattern
- Fixed order of branches in CLI gui tree
- Fixed importing filter containers not saving Operation (AND/OR)
- Fixed right click menu not showing when right clicking after selecting multiple objects
- Fixed some delete commands not updating the UI until refreshed (e.g. disassociating a [Catalogue] from a [LoadMetadata])
- Fixed text on disassociating a [Catalogue] from a [LoadMetadata]
- Fixed sort order not being respected in cohort summary screen
- Fixed DQE graph when data has dates before the year 1,000

### Changed

- Changed message about inaccessible cohorts to a warning instead of an error. 
 
### Dependencies

- Bump System.Drawing.Common from 5.0.0 to 5.0.2
- Bump Moq from 4.16.0 to 4.16.1
- Bump Microsoft.NET.Test.Sdk from 16.8.3 to 16.9.1
- Bump NLog from 4.7.7 to 4.7.9
- Bump SecurityCodeScan.VS2019 from 5.0.0 to 5.1.0
- Bump Newtonsoft.Json from 12.0.3 to 13.0.1
- Bump YamlDotNet from 9.1.4 to 10.0.0

## [4.2.4] - 2021-02-05

- Added CLI commands for viewing/changing `UserSettings` e.g. AllowIdentifiableExtractions
- Added user setting `ShowPipelineCompletedPopup` for always popping a modal dialog on completion of a pipeline execution in the GUI client (e.g. committing a cohort)
- Added new flexible file/directory extraction component `SimpleFileExtractor`

### Changed

- Globals tickbox can now be checked even when there are no explicit files (this allows implicit files e.g. `SimpleFileExtractor` to still run)

### Fixed 

- Fixed MySql backup trigger implementation not updating validTo on the new row entering the table on UPDATE operations

## [4.2.3] - 2021-02-01

### Fixed 

- Fixed rare threading issue with tree representations of Lookups
- Fixed proxy objects context menus not functioning correctly since 4.2.0 (e.g. Catalogues associated with a load) for some commands

### Dependencies

- Bump NUnit from 3.13.0 to 3.13.1

## [4.2.2] - 2021-01-28

### Added

- Added `patch` command to rdmp CLI e.g. `./rdmp patch -b`
- Added ProjectName to ExtractionConfiguration objects visualisation in Find / Select popups

### Fixed

- Fixed erroneous warning where some characters were wrongly reported as illegal e.g. '#' in Filter names 
- Fixed RemoteDatabaseAttacher not logging table name (only database)

### Changed

- Metadata report now lists Catalogues in alphabetical order
- Changed hierarchy multiple parents state to be a Warning instead of an Error

### Dependencies

- Bump Moq from 4.15.2 to 4.16.0
- Bump YamlDotNet from 9.1.1 to 9.1.4
- Bump NLog from 4.7.6 to 4.7.7
- Bump SSH.NET from 2020.0.0 to 2020.0.1

## [4.2.1] - 2021-01-13

### Added

- Choose Load Directory on DLE now shows old value during editing
- Added property suggestions when using ExecuteCommandSet with an incorrect property name
- Added the ability to drag and drop aggregates into other CohortIdentificationConfigurations to import
- Added ColumnDropper that allows a user to specify the columns that should not be extracted in the pipeline.
- Added Favourite/UnFavourite to right click context menus
- CachingHost now logs the state of the CacheProgress being executed first thing on start
- Home screen now supports right click context menu, drag and drop etc
- Added 'Sessions'.  These are tree collection windows similar to Favourites but with a user defined name and limited duration (until closed)

### Fixed

- Fixed startup error when user enters a corrupt connection string for platform database locations.  This bug affected syntactically invalid (malformed) connection strings (i.e. not simply connection strings that point to non existant databases)
- Fixed various issues in ColumnSwapper
  - If input table contains nulls these are now passed through unchanged
  - If mapping table contains nulls these are ignored (and not used to map input nulls)
  - If input table column is of a different Type than the database table a suitable Type conversion is applied
- Data load engine logging checks are better able to repair issues with missing logging server IDs / logging tasks
- Better support for abort/cancel in
  - RemoteTableAttacher
  - ExcelAttacher
  - KVPAttacher
  - RemoteDatabaseAttacher
- Fixed View Inserts/Updates dialog when using non SqlServer DBMS (e.g. MySql)
- Fixed various layout and performance issues with RDMP console GUI.
- Fixed `rdmp cmd` loop exiting when commands entered result in error.
- Fixed autocomplete in `rdmp cmd` mode and enabled for Linux
- Fixed right click context menu being built twice on right click a new node (once for selection and once for right click)

### Changed

- Added timeout of 10 minutes (previously 30 seconds) for counting unique patient identifiers while writing metadata for extractions
- Choose Load Directory now lets you specify invalid directories e.g. when building a load on one computer designed to run on separate computer with an isolated file system.
- Reinvented Console Gui to more closely resemble the windows client

### Dependencies

- Bump SSH.NET from 2016.1.0 to 2020.0.0

## [4.2.0] - 2020-10-19

### Fixed

- Reduced memory overhead during refreshes
- Fixed various graphical/performance issues when running in VDI environments with limited CPU
- Fixed missing scrollbars in Explicit Column Typing user interface
- Fixed various errors that could occur when a [Catalogue] referenced by an extraction is deleted outside of RDMP (e.g. by truncating the database table(s))

### Added

- Support for importing WHERE logic into extraction datasets from other configurations or cohort builder configurations
- Pipeline ID and Name now recorded in logs for Data Extractions
- Added support for viewing extraction logs in tree form (for a given ExtractionConfiguration)
- Added `AllowIdentifiableExtractions` user setting.  Enabling this prevents RDMP reporting an error state when cohorts are created that have the same private and release ID fields.
- Added GoTo from extraction/cohort building filters to the parent Catalogue level filter and vice versa
- Added ability to suppress [LoadMetadata] triggers
- Added ability for Plugins to store custom information about objects in the RDMP Catalogue platform database
- Added IgnoreColumns setting for DLE to ignore specific columns in the final table completely (not created in RAW/STAGING and not migrated)

### Changed

- CLI tools now built for .Net Core 3.1 since 2.2 has reached EOL

## [4.1.9] - 2020-09-17

### Added

- Added ExplicitDateTimeFormat property to flat file attachers and pipeline sources.  Allows custom parsing of dates e.g. where no delimiters exist (e.g. 010120)

## [4.1.8] - 2020-08-17

### Fixed 

- Fixed progress logging still not being allowed to go backwards when logging to database

## [4.1.7] - 2020-08-14

### Changed

- Schema names (Sql Server) are now wrapped correctly e.g. `[My Cool Schema]`
- Progress logged (e.g. done x of y files) can now go backwards.

### Added

- New command `SetArgument` for easier changing of values of modules (e.g. [PipelineComponent]) from command line
- Support for `DescribeCommand` help text on `NewObject` and other commands that take dynamic argument lists (command line)

## [4.1.6] - 2020-08-04

### Added

- Added 'Save Changes' prompt when closing tabs
- Added Import command for bringing in one or more [CohortIdentificationConfiguration] into an existing container (like Merge / UnMerge but for existing configurations)
- Added checks for LoadProgress dates being in sensible ranges during DLE

### Fixed

- Fixed [bug when parsing lists of ints in CLI](https://github.com/HicServices/RDMP/issues/84)

## [4.1.5] - 2020-07-14

### Added

- Added Merge command, for combining two or more configurations in cohort builder into one
- Added Un Merge command for splitting one cohort builder configuration into multiple seperate ones
- Improved error messages in extraction checking when there are:
  -  2+ columns with the same name
  -  2+ columns with the same location in extraction order
  -  Cohort and dataset are on different servers
- Added ability to search by ID in find dialog

### Changed

- Unhandled Application/Thread exceptions (rare) now show in the top right task bar instead of as a popup dialog

### Fixed

- Fixed lookups, supporting documents etc not appearing in the extractable artifacts tree view of the extraction window when non global.

## [4.1.4] - 2020-07-02

### Added

- Custom Metadata Report now supports looping items in a Catalogue (use `$foreach CatalogueItem` to start and `$end` to end)
- Added help to 'New Project' user interface
- Forward/Backward now includes selection changes in tree collections
- Added support for newline replacement in custom metadata doc templates

### Changed

- Improved usability of selecting multiple datasets in the 'New Project' user interface
- When in multiple selection mode, double clicking a row in the object selection dialog will add it to the selection (previously would close the dialog with the double clicked item as the sole selected item)

### Fixed

- Extractable columns Order field defaults to Max + 1 (previously 1).  This results in new columns appearing last in extracted datasets and prevents Order collisions.
- 'Select Core' columns UI button now works correctly with ProjectSpecific Catalogues (previously the highlighted rows would not change)
- Fixed popup error message showing when deleting an ExtractionConfiguration where one or more datasets are currently being edited (in tabs) 
- Fixed context menu opening error that could occur in cohort builder when datasets are not configured properly (e.g. have too many [IsExtractionIdentifier] columns).
- Fixed alias changes not showing up as 'Differences' in edit dataeset extraction user interface
- Fixed bugs in using GoTo menu of document tabs after a Refresh
- Fixed ALTER context sub menu of TableInfo when Server property is null (or other fundamental connection details cannot be resolved).
- Fixed whitespace only literal strings (e.g. `" "`) on command line causing error while parsing arguments
- Fixed bug with YesNoToAll popups launched from ChecksUI when running as a modal dialogue.
- Fixed bug with user setting 'Show Object Collection On Tab Change' when selecting tabs for objects in CohortBuilder configurations.

## [4.1.3] - 2020-06-15

### Added

- Added `-f` option to CLI (`rdmp.exe -f somefile.yaml`) to run all commands in a file
- Added "Go To" to tab right click context menu (previously only available in collections).
- Private key encryption file location can now be customized per user by setting an environment variable `RDMP_KEY_LOCATION`.  This will override any key file location specified in the RDMP platform database.

### Changed

- Frozen Extraction Configurations folder always appears at the bottom of the branch under Projects
- Improved layout of query building errors in QueryBuilder SQL viewing user interfaces

### Fixed

- Fixed bug in tree ordering when comparing a fixed order node to a non fixed order node.

## [4.1.2] - 2020-06-03

### Added

- Ability to create (Project Specific) Catalogues using the Project collection tree view top menu
- Ability to Enable/Disable many objects at once
- Catalogue icons under a load now show full range of status icons (e.g. internal / project specific)

### Changed

- When a load has only one LoadProgress dropdown no longer shows "All available"
- Double clicking a crashed configuration in cohort builder now shows the error message (previously would edit/expand the object).  Error message still accessible via context menu (as previously).
 
### Fixed

- Fixed Order not being considered 'OutOfSync' on ExtractableColumn
- Fixed changes to Catalogue visibility checkboxes not being persisted
- Fixed object caching system when RDMP user has insufficient permissions to view Change Tracking tables. 
- Fixed UserSettings last column sort order multithreading issue (causing File IO permissions error in rare cases)

## [4.1.1] - 2020-05-11


### Added

- Added ability to pick a folder in Metadata Report UI

### Fixed

- Opening 'Recent' items that have been deleted now prompts to remove from list
- Fixed race conditions updating UI during refresh / dispose of activators

## [4.1.0] - 2020-05-05

### Added

- Added tool strip to tree collection user interfaces
- Added new [PipelineComponent] `SetNull` which detects bad data in a specific column of pipeline data and sets cells matching the `Regex` to null
- Added support for template based metadata extractions ([Catalogue] descriptions etc) 
- Added new property RemoteServerReference to RemoteTableAttacher which centralises server name/database/credentials when creating many attachers that all pull data from the same place
- Added double click to expand tree option for RDMP
- When searching (Ctrl+F), exact matches now appear first
- Added RDMP platform database name (and server) to the window title
- Added Export Plugins command (which saves the currently loaded RDMP plugins to the selected folder)
- Double clicking a dataset in the Extraction user interface opens it for editing (previously you had to right click and select Edit)

### Changed

- CohortBuilder interface has been revamped
- Home screen now follows more consistent user experience and includes recently used items
- Catalogue collection no longer expands when CatalogueFolder changes

### Fixed

- LoadProgress with RemoteTableAttacher now works correctly with DBMS that do not support Sql parameter declarations (Oracle / Postgres)

## [4.0.3] - 2020-02-28

### Added

- Added timestamps to Word Metadata Reports (e.g. when document was created)
- Added icon for HashOnDataRelease
- Added Order column to [Catalogue] Collection tree view
- Added ability to disable the TicketingSystem that controls whether datasets can be released (only applies where one has been configured)
- Added ability to customize extraction directory subfolder names
- Added check for stale extraction records when generating a one off Release Document (i.e. not part of a Release workflow)
- Added clarifiaction on what to do if a table is not found during synchronization
- Refresh now shows 'waiting' cursor while updates take effect
- Creating a [Catalogue] from a CatalogueFolder right click context menu now creates the resulting [Catalogue] in that directory
- Added ability to right click a dataset in an [ExtractionConfiguration] and open the directory into which it was extracted (if it was extracted to disk)
- Added Extraction Category column for columns included in the project extractions
- Added command Import [Catalogue] Item Descriptions accessible from the [CatalogueItem] node menu that imports all descriptions (and other fields) from one [Catalogue] into another.
- Added 'Execute' button on [Catalogue] and Extraction dataset SQL viewing windows.
- 'Show' on collection based tab windows now prompts you to pick which you want to navigate to (previously did nothing)
- Datagrid UI now shows server/database names and DatabaseType
- Running Checks or CheckAll now shows the Checks column (if it isn't already visible)
- Added 'Clear Cache' option for clearing the cache on a single [Catalogue] in a cohort builder configuration (without affecting the cache state of the others)
- Added `FOR UPDATE` to the end of the DLE migration query for MySql server (prevents edge case deadlocks when live table changes during migration)

### Changed

- Datagrid/query syntax errors are now more visible and consistent with other SQL IDEs
- Open / New [Catalogue] no longer closes all toolboxes prior to setting up editing layout
- Bulk Process CatalogueItems now defaults to exact matching (ignoring case)
- Changed MySql adapter from `MySql.Data` to `MySqlConnector` (see [FAnsiSql] version 0.11.1 change notes)

### Fixed

- Fixed bug where broken Lookup configurations could result in DQE not passing checks
- Fixed top menu missing some options on extraction/cohort building graphs (e.g. timeout / retry query)
- Fixed DLE backup trigger creation for old versions of MySql (5.5 and earlier)
- Fixed some forms not getting launched when new objects are created (e.g. Supporting Documents)
- Fixed null reference when cancelling adding a SupportingDocument
- Fixed bug in axis section of graph editor where changing value would result in text box loosing focus
- Fixed ticketing system Reason [for not being able to release a configuration] not being displayed on the ReleaseUI

## [4.0.2] - 2020-01-23

### Fixed

- Fixed stack overflow when trying to edit 'unknown pipelines' in Tables tree view
- Undo/Redo button now changes label as well as icon during use
- Fixed null reference when using command `Reports->Generate...->Metadata Report...`
- Fixed bug in console gui where cancelling a property change (e.g. Description) would result in setting the value to null.

## [4.0.1] - 2019-12-03

### Added

- Ability to generate metadata reports for subset of catalogues (e.g. all catalogues in a folder).
- Cohort Builder build log now lists the [IsExtractionIdentifier] column for each cohort set

### Changed

- Cohort Builder now shows "No Cache" when there is no query cache server configured for a configuration instead of "0/1" (or "0/2" etc)

### Fixed

- Fixed issue using the 'context menu' button on compatible keyboards to access the GoTo menu (sometimes menu would not be expandable)
- Fixed issue where ProjectNumber and Version appeared editable in some tree controls (changes were ignored).  These cells are now correctly readonly.
- Fixed bug in log viewer right click (introduced in 4.0.1 command refactoring)
- TestConnection now shows obfuscated connection string when a connection cannot be established (affects RDMP API users only - not core software)
- Fixed changing join direciton in patient index tables not triggering refresh
- Fixed Data Load Engine RAW server credentials when running RDMP installer with sql user authentication (RAW server entry would be created with Integrated Security)

## [4.0.1-rc3] - 2019-11-25

### Added

- Console gui supports short code searches (e.g. "c", "ti" etc)

### Changed

- Updated to [FAnsiSql] 0.10.13

### Fixed

- Fixed various issues with new CLI gui

## [4.0.1-rc2] - 2019-11-20

### Added

- Added interactive terminal user interface `./rdmp gui`

### Changed

- Cloning an Extraction Configuration no longer expands clone and names the new copy "Clone of [..]" (previously name was a guid)
- Select object dialog now display a maximum of 1000 objects (prioritising your search text)
- Logging tasks are now case insensitive

### Fixed

- Fixed Console input in CLI when running under Linux
- Fixed issue where parallel checks could fail due to UI cross thread access
- Fixed bugs in DLE when loading tables with dodgy column names (e.g. `[My Group by lolz]`)
- 
...

## [4.0.1-rc1] - 2019-11-11

### Added

- Support for PostgreSql databases

### Changed

- Sql Server `..` syntax is no longer used (now uses `.dbo.` - or whatever the table schema is).  Since references can be shared by users the default schema notation is not good idea.
- Cohort Query Bulder will now connect to the database containing the data rather than the users default database when querying data on a single database
- Flat file Attachers now process files in alphabetical order (case insensitive) when Pattern matches multiple files (previously order was arbitrary / OS defined)
- Extraction source now specifies database to connect to when a dataset exists in a single database (previously connected to users default server e.g. master)
- Updated to latest version of [FAnsiSql] (0.10.12) for Postgres support
- 
### Fixed

- Fixed handling of credentials where password is blank (allowed)
- Fixed race condition when there are multiple cohort databases that host cohorts for the same project
- Extracting a dataset using Cross Server extraction source now shows the correct SQL in error message when no records are returned by the linkage

## [3.2.1] - 2019-10-30

### Added

- SET containers ([UNION] / [INTERSECT] / [EXCEPT]) now highlight (as a `Problem`) when they will be ignored (empty) or not applied (when they contain only 1 child)

## Fixed

- Fixed bug generating metadata reports that include Catalogues with orphan [ExtractionInformation] (not mapped to an underlying ColumnInfo)
- Fixed bug in column descriptions pie chart where navigate to CatalogueItem(s) would show all CatalogueItems instead of only those missing descriptions
- Fixed bug in example dataset creation where views (vConditions and vOperations) were not marked IsView

## [3.2.1-rc4] - 2019-10-22

### Added 

- Errors during caching (of cohort builder results) now appear in the results control (previously could generate erro popups)
- Patient Index Tables are no longer allowed to have parameters with the same name (but different values) of tables they are joined against
- Sql Parameters (e.g. `@test_code`) now work properly cross [DBMS] (e.g. MySql / SqlServer) when using a query cache.
- Added menu for inspecting the state of a cohort compiler (view SQL executed, build log, results etc)

### Fixed 

- Fixed ExceptionViewer showing the wrong stack trace under certain circumstances
- Fixed cache usage bug where sql parameters were used in queries (cache would not be used when it should)
- Fixed 'View Dataset Sample' user interface generating the wrong SQL when a patient index table has a column alias (e.g. `SELECT chi,AdmissionDate as fish from MyPatIndexTable`)
- Fixed renaming parameters causing UI to incorrectly ask if you want to save changes

## [3.2.1-rc3] - 2019-10-21

### Fixed 

- Fixed bug in cross server query building when using parameters (@testcode etc)

## [3.2.1-rc2] - 2019-10-18

### Added 

- Added GoTo from cohorts to Extraction Configuration(s)

### Changed

- View ThenVsNow Sql in right click context menu of data extractions is only evaluated when run (improves performance).  This results as the command always being enabled.

### Fixed

- Fixed [bug in cross server query building](https://github.com/HicServices/RDMP/commit/a0c6223d1a7793bde4a67b368ae062e8bec3d960#diff-196fcda7990895e9f656c99602d1972b) (via cache) when joining patient index tables on one server to a main dataset on another

## [3.2.1-rc1] - 2019-10-14

### Added

- Long running processes that previously blocked the UI (e.g. create primary key) now have a small dialog describing task and allowing cancellation.
- Proposed Fix dialog now has standard look and feel of RDMP message boxes (including keywords etc)
- Double clicking an executing task in Cohort Builder now shows cohort build log as well as Exception (if any)

### Changed
 
- Database patching user interface presents clearer information about what version upgrade is occuring and the patches that will be applied.
- Updated to latest version of [FAnsiSql] (0.10.7) for task cancellation
- Data load engine no longer lists dropping columns / anonymising in progress if there are no operations actually being performed (e.g. no ANOTables configured)
- Delete is now disabled for the top level container (e.g. "UNION - Inclusion criteria") of cohort builder configuration

### Fixed

- Database patching user interface no longer suggests restarting if the patching process has failed
- Improved usability of StartupUI when no repository connection strings are not set (previously would report status as 'Broken')
- Fixed bug where `DropTableIfLoadFails` of `ExecuteFullExtractionToDatabaseMSSql` would (under fail conditions) drop the destination table even if the table was created by a previous execution of the same pipeline.
- Fixed bug where adding a [Catalogue] to a cohort set container would create an extra duplicate copy (which would appear under orphans)
- Improved cross server cohort query building (e.g. combining cohort sets on seperate servers / server types)
- Fixed bug in checks dual reporting some errors when clicking on red angry face icons

### Removed

- Generate test data window no longer shows the output folder in Windows Explorer when done

## [3.2.0] - 2019-09-16

### Added

- Patient Index Tables now use the source column datatype for caching columns (as long as there is no transform declared).

## [3.2.0-rc1] - 2019-09-13

### Added

- Right clicking a mispelled word now offers spelling suggestions
- You can now add new datasets to an extraction configuration directly from the "Core" folder in Execute Extraction window (rather than having to go back to the DataExport tree view)
- MDFAttacher now checks for existing mdf/ldf files in the RAW server data directory.  Existing files will trigger a warning.  After the warning an attempt is still made to overwrite the file(s) (as occured previously)
- Tab key now also works for autocomplete in SQL editor windows (previously only Enter worked)
- Orphan cohort sets (do not belong to any Cohort Identification Configuration) now appear under a top level folder in 'Cohort Builder' collection
- Extraction Category can now be changed directly from a CatalogueItem, [ExtractionInformation] 
- Extraction Category can be changed for all columns in a [Catalogue] at once by right clicking the or the CatalogueItemsNode (folder under a Catalogue)
- Right clicking a column allows you to Alter it's type e.g. increase the size of a varchar field

### Changed

- Help documentation for objects no longer uses NuDoq library (now faster and more maintainable)
- Extraction source component `ExecuteCrossServerDatasetExtractionSource` now never drops the temporary cohort database (previously it would drop it if it created it and CreateTemporaryDatabaseIfNotExists was true)
- Updated to latest version of [FAnsiSql] (0.10.4) for better Oracle, localization and type estimation
- Dashboards now appear in tree view instead of application tool strip and are searchable
- [CatalogueItem] descriptions pie chart has flags for including internal/project specific etc in it's counts
- [CatalogueItem] descriptions pie chart now lets you navigate directly to problem objects rather than showing a data table

### Fixed 
- Deleting an object now clears the selection in tree views (previously selection would become an arbitrary object).
- Fixed bug where adding/moving cohort sets between containers ([INTERSECT]/[UNION]/[EXCEPT]) could result in 2 objects with the same Order in the same container (resulting in ambiguous order of execution).
- Fixed UI bug where selecting an extractable [Catalogue] would hide it's extractable (small green e) icon overlay
- Fixed bug where deleting a Pinned object would not unpin the object
- Fixed bug where database tables with brackets in the name could break synchronization (these tables are now ignored by RDMP and cannot be imported).
- Fixed bug deleting multiple objects at once when some objects are parents of others (and cause implicit delete).
- Fixed bug with low resolution monitors and the Create New Cohort Wizard
- Fixed bug with low resolution monitors and collections where leading columns could shrink to be no longer visible
- Adding new filters/containers (AND/OR) now correctly expand and highlight the created object in collections
- Fixed AggregateEditorUI could incorrectly offer to save changes even when no changes had been made
- Clonng a Cohort Identification Configuration now preserves custom set container names e.g. "UNION Inclusion Criteria"
- Fixed bug in DataTableUploadDestination where multiple root (DataLoadInfo) logging entries were created for a single large bulk insert 
- Fixed bug in QueryBuilder when there are multiple IsPrimaryExtractionTable tables (Exception thrown was NullReferenceException instead of QueryBuilderException)
- Fixed bug in generating FROM SQL when there are circular [JoinInfo] configured between tables used in the query
- Fixed bug where closing the server/database selection dialog with the X instead of cancel could cause error messages (e.g. in Bulk Import TableInfos)
- Fixed bug where searching for "Pipeline" or "Pipe" did not show all pipelines
- Fixed bug caching patient index tables (cohort creation) when there are multiple tables being joined in the query.
- Fixed error when logging very large (over 4000 characters) to the RDMP logging database

### Removed
- Cohort sets no longer appear under Catalogues (Find / GoTo now open the parent cohort identification configuration)
- Removed OnlyUseOldDateTimes option on DataTableUploadDestination as it didn't actually do anything ([DBMS] type decisions are handled in a standard way by FAnsiSql)

## [3.1.0] - 2019-07-31

### Added

- Cohort sets with HAVING sql now support 'View Dataset Sample' (of matched records)
- Added new property IsView to TableInfo
- Added GoTo menu item Catalogue=>TableInfo
- Added user setting for skipping Cohort Creation wizard
- MDFAttacher emits more messages when looking up location on disk to copy MDF file to.
- Added menu option to set [IsExtractionIdentifier] on a [Catalogue] without having to open ExtractionInformations directly
- Added the ability to set custom number of patients / rows per dataset when creating example datasets (from command line or when setting up client)
- FlatFileAttacher now issues a warning if TableToLoad isn't one of the tables loaded by the currently executing load (previously it would just say 'table x wasn't found in RAW')
- Added (initially hidden) column Order to cohort query builder to help debugging any issues with order of display

### Changed

- Attempting to generate a graph from a query that returns more than 1,000,000 cells now asks for confirmation.
- Updated to latest version of [FAnsiSql] (0.9.4) for better Oracle support
- Oracle extraction commands no longer generate parameters (e.g. @projectNumber).  Previously invalid SQL was generated.
- Improved layout of message boxes and link highlighting
- Add (Copy Of) cohort set no longer complains about creating a copy of one already in the cohort builder configuration
- Extraction destination property CleanExtractionFolderBeforeExtraction now defaults to false (i.e. do not delete the contents of the extraction directory before extracting)
- Extraction destination property CleanExtractionFolderBeforeExtraction is now implemented in the Checks phase of the component lifecycle rather than on reciept of first batch of records (this prevents accidentally deleting files produced by upstream components)
- 
### Fixed 
- Fixed bug in [Catalogue] validation setup window (DQE Validation Rules) which resulted in changes not being saved if it had been refreshed after initially loading
- Fixed scrollbars not appearing in [Catalogue] validation setup window when lots of validation rules are applied to a single column
- Type text dialog prompt now resizes correctly and has a display limit of 20,000 characters for messages
- Fixed bug that prevented exiting if the RDMP directory (in user's application data folder) was deleted while the program was running
- Fixed bug where CatalogueItems created when importing Oracle tables had database qualifiers in the name e.g. "CHI" (including the double quotes)
- Fixed bug where deleting a Filter from a cohort set in a Cohort Identification Query could result in the display order changing to alphabetical (until tab was refreshed).
- Fixed obscure bug in plugins implementing the `ICustomUI` interface when returning a new object in `GetFinalStateOfUnderlyingObject` that resulted in the UI showing a stale version of the object
- Connecting to a non existant server in ServerDatabaseTableSelector now shows the Exception in the RAG icon (previously just showed empty database list)
 
- Fixed bug where adding/removing a column in Aggregate Editor would would reset the Name/Description if there were unsaved changes (to Name/Description)
- Fixed bug where example datasets created would have the text value "NULL" instead of db nulls (only affected initial install/setup datasets)

## [3.0.16-rc2] - 2019-07-17

### Added 

- Example data generated on install can now be given a seed (allows for reproducibility)
- Creating a Query Caching server for an cohort identification AggregateConfiguration now asks you if you want to set it as the default QueryCaching server (if there isn't already one)
- Double clicking a row in SQL query editor user interfaces now shows text summary of the row
- DLE load logs tree view now supports double clicking on messages/errors to see summary
- All RDMP platform objects now have icons even if not visible in the UI (this affects the objects documentation file generation)
- MetadataReport now supports generating data for Catalogues with no extractable columns

### Changed

- Updated to latest version of BadMedicine (0.1.5)
- Improved error message shown when attempting to delete a used patient index table (now lists the users)
- System no longer auto selects objects when there is only 1 option (e.g. when user starts a Release when there is only one [Project] in the system).  This previously created an inconsistent user experience.
- Dita extraction checks no longer propose deleting non dita files in the output directory
- Improved Find (Ctrl+F) dialog layout and added shortcut codes (e.g. typing "c Bob" will return all Catalogues containing the word "Bob")
- Message boxes now display a limit of 20,000 characters (full text can still be accessed by the copy to clipboard button).
- DLE Debug options (e.g. Skip migrating RAW=>STAGING) now appear as a drop down with more descriptive titles (e.g. StopAfterRAW)
 
### Fixed 

- Fixed bug when cloning a Pipeline called "Bob" when there was already an existing Pipeline called "Bob (Clone)"
- Fixed validation issue in some user interfaces of INamed classes (e.g. Catalogue) where all properties were checked for illegal characters instead of just the Name
- Fixed image scaling in Metadata reports to 100% (previously 133%)
- Governance report now properly escapes newlines and quotes in [Catalogue] descriptions when outputting as CSV
- Fixed bug in Plugin code generator for tables with a Name property (previously incorrect C# code was generated)
- Fixed bug in SQL query editor user interface when the query returned a table that included binary columns with large amounts of data in
- Clicking a collection button or using GoTo/Show now correctly pops the relevant collection if it is set to auto dock (pinned).
- Application title bar now correctly updates after loading a tab (previously it was left with the caption "Loading...")
- Un Pinning in a collection using X now correctly maintains tree selection (consistent with the context menu Tree=>UnPin)
- Fixed display order of cohort sets in Cohort Query Builder to correctly match the compiler (previously the tree view order was misleading)

## [3.0.16-rc] - 2019-07-08

### Added 

- Forward/backward navigation in LogViewer now preserves text filters / TOP X
- Added the ability to create example datasets and configurations/projects etc during installation / startup
- Objects with names containing problematic characters (e.g. \ ") are highlighted red
- New right click context menu GoTo shows related objects e.g. which ExtractionConfiguration(s) a [Catalogue] has been used in
- Heatmap hover tool tip now shows more information about the cell value
- 'Other Pipelines' (unknown use case) can now be edited by double clicking.  This prompts user to pick a use case to edit them under
- Creating a Catalogue/TableInfo by importing a file now lets you rename the table after it has been created
- Added new DLE module ExecuteSqlFileRuntimeTask which runs the SQL stored in the RDMP platform database (rather than relying on an sql file on disk like ExecuteSqlFileRuntimeTask)
- RDMP platform database schemas no longer require 100% matching to models.  This allows limited backwards compatibility between minor versions of RDMP in which new fields are added to the database.

### Changed

- Updated to latest version of [BadMedicine] (0.0.1.2)
- Updated to latest version of [FAnsiSql] (0.9.2)
- File=>New now launches modal dialog instead of dropdown menu
- [Project] objects can now be sorted (previously they always appeared alphabetically)
- [Project] creation UI now shows duplicate ProjectNumbers as a Warning instead of an Error allowing users to create 2+ Projects with shared cohorts
- Disabled objects in tree views now appear greyed out instead of red
- Improved message shown when cohorts with null descriptions are preventing cohort importing
- Attempting to deleting an Extractable [Catalogue] no longer shows an error and instead asks if you want to make it non extractable (then delete)
- xmldoc are now shipped inside SourceCodeForSelfAwareness.zip (instead of side by side with the binary).  This avoids an issue where [Squirrel drops xmldoc files](https://github.com/Squirrel/Squirrel.Windows/issues/1323)

### Fixed 

- Fixed bug in CLI (rdmp.exe) where yaml settings would override command line values for connection strings to platform databases
- Disabled smiley controls now render in greyscale
- Fixed bug in Aggregate graphs which included a PIVOT on columns containing values with leading whitespace
- Fixed crash bug in UI responsible for picking the DLE load folder that could occur when when xmldocs are missing
- Fixed bug resolving Plugin dll dependencies where dependencies would only be resolved correctly the first time they were loaded into the AppDomain
- Fixed Culture (e.g. en-us) not being passed correctly in DelimitedFlatFileAttacher
- Fixed bug where Updater would show older versions of RDMP as installable 'updates'

[Unreleased]: https://github.com/HicServices/RDMP/compare/v4.2.4...develop
[4.2.4]: https://github.com/HicServices/RDMP/compare/v4.2.3...v4.2.4
[4.2.3]: https://github.com/HicServices/RDMP/compare/v4.2.2...v4.2.3
[4.2.2]: https://github.com/HicServices/RDMP/compare/v4.2.1...v4.2.2
[4.2.1]: https://github.com/HicServices/RDMP/compare/v4.2.0...v4.2.1
[4.2.0]: https://github.com/HicServices/RDMP/compare/v4.1.9...v4.2.0
[4.1.9]: https://github.com/HicServices/RDMP/compare/v4.1.8...v4.1.9
[4.1.8]: https://github.com/HicServices/RDMP/compare/v4.1.7...v4.1.8
[4.1.7]: https://github.com/HicServices/RDMP/compare/v4.1.6...v4.1.7
[4.1.6]: https://github.com/HicServices/RDMP/compare/v4.1.5...v4.1.6
[4.1.5]: https://github.com/HicServices/RDMP/compare/v4.1.4...v4.1.5
[4.1.4]: https://github.com/HicServices/RDMP/compare/v4.1.3...v4.1.4
[4.1.3]: https://github.com/HicServices/RDMP/compare/v4.1.2...v4.1.3
[4.1.2]: https://github.com/HicServices/RDMP/compare/v4.1.1...v4.1.2
[4.1.1]: https://github.com/HicServices/RDMP/compare/v4.1.0...v4.1.1
[4.1.0]: https://github.com/HicServices/RDMP/compare/v4.0.3...v4.1.0
[4.0.3]: https://github.com/HicServices/RDMP/compare/v4.0.2...v4.0.3
[4.0.2]: https://github.com/HicServices/RDMP/compare/v4.0.1...v4.0.2
[4.0.1]: https://github.com/HicServices/RDMP/compare/v4.0.1-rc3...v4.0.1
[4.0.1-rc3]: https://github.com/HicServices/RDMP/compare/v4.0.1-rc2...v4.0.1-rc3
[4.0.1-rc2]: https://github.com/HicServices/RDMP/compare/v4.0.1-rc1...v4.0.1-rc2
[4.0.1-rc1]: https://github.com/HicServices/RDMP/compare/v3.2.1...v4.0.1-rc1
[3.2.1]: https://github.com/HicServices/RDMP/compare/v3.2.1-rc4...v3.2.1
[3.2.1-rc4]: https://github.com/HicServices/RDMP/compare/v3.2.1-rc3...v3.2.1-rc4
[3.2.1-rc3]: https://github.com/HicServices/RDMP/compare/v3.2.1-rc2...v3.2.1-rc3
[3.2.1-rc2]: https://github.com/HicServices/RDMP/compare/3.2.1-rc1...v3.2.1-rc2
[3.2.1-rc1]: https://github.com/HicServices/RDMP/compare/3.2.0...3.2.1-rc1
[3.2.0]: https://github.com/HicServices/RDMP/compare/v3.2.0-rc1...3.2.0
[3.2.0-rc1]: https://github.com/HicServices/RDMP/compare/3.1.0...v3.2.0-rc1
[3.1.0]: https://github.com/HicServices/RDMP/compare/v3.0.16-rc2...3.1.0
[3.0.16-rc2]: https://github.com/HicServices/RDMP/compare/v3.0.16-rc...v3.0.16-rc2
[3.0.16-rc]: https://github.com/HicServices/RDMP/compare/v3.0.15...v3.0.16-rc
[FAnsiSql]: https://github.com/HicServices/FAnsiSql/
[BadMedicine]: https://github.com/HicServices/BadMedicine/

[DBMS]: ./Documentation/CodeTutorials/Glossary.md#DBMS
[UNION]: ./Documentation/CodeTutorials/Glossary.md#UNION
[INTERSECT]: ./Documentation/CodeTutorials/Glossary.md#INTERSECT
[EXCEPT]: ./Documentation/CodeTutorials/Glossary.md#EXCEPT
[IsExtractionIdentifier]: ./Documentation/CodeTutorials/Glossary.md#IsExtractionIdentifier

[Catalogue]: ./Documentation/CodeTutorials/Glossary.md#Catalogue
[SupportingDocument]: ./Documentation/CodeTutorials/Glossary.md#SupportingDocument
[TableInfo]: ./Documentation/CodeTutorials/Glossary.md#TableInfo

[ExtractionConfiguration]: ./Documentation/CodeTutorials/Glossary.md#ExtractionConfiguration
[Project]: ./Documentation/CodeTutorials/Glossary.md#Project

[CatalogueItem]: ./Documentation/CodeTutorials/Glossary.md#CatalogueItem
[ExtractionInformation]: ./Documentation/CodeTutorials/Glossary.md#ExtractionInformation
[ColumnInfo]: ./Documentation/CodeTutorials/Glossary.md#ColumnInfo

[JoinInfo]: ./Documentation/CodeTutorials/Glossary.md#JoinInfo

[PipelineComponent]: ./Documentation/CodeTutorials/Glossary.md#PipelineComponent
[Pipeline]: ./Documentation/CodeTutorials/Glossary.md#Pipeline

[Lookup]: ./Documentation/CodeTutorials/Glossary.md#Lookup
[CohortIdentificationConfiguration]: ./Documentation/CodeTutorials/Glossary.md#CohortIdentificationConfiguration
[LoadMetadata]: ./Documentation/CodeTutorials/Glossary.md#LoadMetadata<|MERGE_RESOLUTION|>--- conflicted
+++ resolved
@@ -31,11 +31,8 @@
 - Exposed 'View Logs' commands on CLI and CLI gui
 - Added minimum timeout of 5 seconds for `CohortIdentificationConfigurationSource`
 - 'View Logs' tree view now accessible for CacheProgress objects
-<<<<<<< HEAD
 - Added query/result tabs to CLI GUI Sql editor
-=======
 - Console GUI now shows important information (e.g. 'Disabled') in brackets next to items where state is highly important
->>>>>>> 3a7d0a24
 
 ### Fixed
 
