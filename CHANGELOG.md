# Changelog
All notable changes to this project will be documented in this file.

The format is based on [Keep a Changelog](https://keepachangelog.com/en/1.0.0/),
and this project adheres to [Semantic Versioning](https://semver.org/spec/v2.0.0.html).

## [9.0.0] - Unreleased
<<<<<<< HEAD

- Add ability to use Extraction Configuration ID in the naming scheme of the extract to database Pipeline component
=======
- Update Cohort Versioning Icons and Interface
- Fix issue with global contextual search
>>>>>>> 48fd9117

## [8.4.4] - 2025-05-08 

- Re-add AggregateGraph functionality
- Add ability to show/hide quick edit pipeline controls during extractions
- Fix issue with columnForbidder crashing when no Regex specified
- Add contextual global search (CRTL+f)
- Fix Issue with Multiselect cancel dialog
- Improve UI Tab ordering
- Add ability to specify DB collation on new DB creation
- Display warnings about pipeline issues in the tables(advanced) tree

## [8.4.3] - 2025-02-24

- Build on and target .Net 9 rather than 8
- Simplify DB Patching Interface
- Fix issue with Simple File Extractor pipeline component checking
- Update Catalogue metadata options
- Add Load Metadata versioning
- Fix application restart not closing all windows
- Add Filters for CatalogueItems to Dashboard graphs
- Add ability to use cohort temp table during extractions
- Fix bug where cohort configuration versions could not be deleted
- Extraction UI alerts are now marked as warnings as opposed to information

## [8.4.2] - 2024-12-18

- Fix issue with MEF constructing Remote Table Attachers

## [8.4.1] - 2024-12-10

- Improve Overview Model Generation Speed
- Add Remote Table Without DB Creation Attacher

## [8.4.0] - 2024-12-02

- Add Ordering to Filters
- [MSSQL ONLY] Add ability to perform Regex redactions on data loads and existing catalogues
- Add overview page for Catalogues
- Add RAW Table Date Column Override for Delta Loads
- Fix Delta Load off by one issue
- Update Migration strategy to account for all Primary Keys when moving from staging -> live
- Fix UI issue with viewing cross-database SQL results
- Add UI Steps to deprecate old cohorts when importing a cohort
- Add instance setting to enable and disable Yes/No to all

## [8.3.1] - 2024-10-22

- Improve Performance of regenerating problems with child providers
- Update UI Tab opening Logic
- Add Filter to Left-Hand Tree View

## [8.3.0] - 2024-09-23

- Add New Find & Replace, currently available via User Settings
- Add instance setting to prompt for cohort versioning when committing
- Improve Cohort Versioning Interface
- Re-Instantiate connection to FTP server on FTP Downloader cleanup
- Add AWS S3 Bucket Release component for flat files
- Add UI linkage for projects and cohort builder configurations
- Add ability to chain data loads
- Allow for date variables to be used in MDF attacher overwrites
- Add ability to allow data loads to import columns with reserved prefixes
- Add goto for Cohort Identification Configuration from External Cohort

## [8.2.3] - 2024-08-05

- Fix issue with SFTP downloader timeouts

## [8.2.2] - 2024-08-01
 
- Add DQE PostLoad runner
- Misc improvements to the DQE
- Fix Project Creation UI issue
- Fix issue with whitespace confusing encryption key paths
- Add Refresh button to UI panels
- Add "View Parent Tree" functionality
- Add ability to add description to new cohort versions
- Add functionality to revert to historical cohort version
- Fix issue with YAML mode object load ordering

## [8.2.1] - 2024-07-18

- Add Release status options to the ticketing system
- Improve Interface for Lookup table generation
- Improve read/write access to plugin files for linux systems
- Add directory validity checking to data loads
- Open plugin files read-only to avoid permissions errors on Linux
- Improve PK mapping for ExtractionIdentifiers when extracting data
- Fix issue with default instance button not launching instance

## [8.2.0] - 2024-07-09

## Changed

- Add Key-Value store for instance settings
- Allow for Re-extractions of projects to a database, see [ExecuteFullExtractionToDatabaseMSSql](Documentation\DataExtractions\ExecuteFullExtractionToDatabaseMSSql.md)
- Add ability to use .rdmp plugin files
- Add the ability to store versions of cohort configurations, see [Cohort Versioning](Documentation\Cohorts\CohortVersioning.md)
- Add ability to restrict GROUPBY clause in cohort aggregate builder
- When cloning an ExtractionConfiguration with a deprecated catalogue, the GUI will ask if you want to replace the deprecated catalogue with the known replacement
- Add ability to customise LoadMetdata Folder Location. See [LoadMetadata](Documentation\DataLoadEngine\LoadMetadata.md)
- Add ability to point a catalogue to a new data source [Documentation](./Documentation/Catalogues/UpdateCatalogueDataLocation.md)
- Allow DQE graphs to be scrollable and scalable
- Allow for partial refreshes of time-based DQE charts
- Fix issue when creating PostgreSQL Logging Server

## [8.1.7] - 2024-06-17

## Changed

- Add ability to update an extraction's cohort from the command line using `SetExtractionConfigurationCohort ExtractionConfiguration:{id} ExtractableCohort:{id}`
- Fix issue with non-default named PostgreSQL Table Info not being checkable
- Improve default timeouts on database lookups
- Implement keepalive and liveness checks for FTP, SFTP fetches before deletion attempt

## [8.1.6] - 2024-05-27

## Changed

- Improve error messages for Multi-ExtractionIdentifier extractions
- Add prompt to rename container when adding a cohort filter
- Allow for column selection when using the RemoteTableAttacher
- Fix to remove stack trace button from non error popups
- Add ability to set Extraction Category as "Not Extractable"
- Replace BadMedicine v1.2.1 with SynthEHR v2.0.0
- Fix issue with RDMP being slow to load when having numerous Load Metadatas
- Fix issue creating logging databases on PostgreSQL servers

## [8.1.5] - 2024-04-03

## Changed

- Migrate from .net7 to .net8
- Add timeout override to remote table selectors
- Extractions now remember the last used pipeline
- Allow for custom .bak file physical locations during data loads
- Add ability to have multiple data loads for a single catalogue
- Allow for Project Specific Catalogues to have multiple extraction identifiers
- Fix issue with notification popups being inaccessible when RDMP is minimised
- Allow for Catalogues with Non-Core extraction categories to be made Project specific
- Bump coverlet.collector from 6.0.0 to 6.0.1
- Bump svenstaro/upload-release-action from 2.7.0 to 2.9.0 
- Bump Autoupdater.NET.Official from 1.8.4 to 1.8.5 
- Bump CsvHelper from 30.0.1 to 31.0.0
- Bump SSH.NET from 2023.0.1 to 2024.0.0 
- Bump SixLabors.ImageSharp.Drawing from 2.1.0 to 2.1.1 
- Bump MongoDB.Driver from 2.23.1 to 2.24.0
- Bump NUnit from 4.0.1 to 4.1.0 
- Bump FluentFTP from 49.0.1 to 49.0.2 
- Bump YamlDotNet from 15.1.1 to 15.1.2
- Bump SixLabors.ImageSharp from 3.1.2 to 3.1.3
- Bump SixLabors.ImageSharp.Drawing from 2.1.1 to 2.1.2
- Bump HIC.BadMedicine from 1.1.2 to 1.2.0 
- Bump coverlet.collector from 6.0.1 to 6.0.2 
- Bump HIC.FansiSql from 3.2.1 to 3.2.2
- Bump NUnit.Analyzers from 4.0.1 to 4.1.0 
- Bump Terminal.Gui from 1.15.1 to 1.16.0 
- Bump HIC.BadMedicine from 1.2.0 to 1.2.1 
- Bump NPOI from 2.6.2 to 2.7.0 

## [8.1.4] - 2024-02-19

## Changed

- Add ability to use Extraction Category with Project Specific Catalogues
- Allow arbitrary MDF files from foreign file systems to work with the MDF Attacher, see [MDFAttacher](Documentation\DataLoadEngine\MDFAttacher.md)
- Update Excel Attacher to read data from arbitrary start points within sheets
- Add Time based filtering of remote table and database attachers

## [8.1.3] - 2024-01-15

### Changed

- Fixed Upgrade path issue for RDMP version 8.0.X
- Fix excessive selection on local file storage settings
- Fix to SMTP Data Load module crashing

## [8.1.2] - 2024-01-09

### Changed

- Add command to dump current platform DB to directory
- Reorder Process Task Enum order to restore old cached process tasks
- Add quickstart instructions
- Add ability to configure and use local file system storage in windows GUI
- Truncate ProgressLog messages that would exceed database varchar limit

## [8.1.1] - 2023-12-01

### Changed

- Improved file transfer (FTP/SFTP/FTPS) support
- Improved Plugin Bundling
- Add ability to bundle UI notifications from plugin pipeline components
- Add ability to use .bak files as data load

## [8.1.0] - 2023-09-19

### Changed

- Refactor build process
- Update Scintilla
- Add LibArchive.Net 0.1.3 for archive reading support
- Batching of progress log writing to improve performance
- Add Begin/End flags for DataTable loads to improve performance of large writes
- Removable default logging server
- Increase Progress Log timeout to account for long db lock queue
- Allow users to clear all settings
- Plugin updates are now installed in the correct place
- Move Terminal.Gui to Core rather than duplicating in both CLI and GUI
- Remove Moq Library in favour of NSubstitute
- Add max message length check when logging notifications to prevent erroneous DB write attempts

## [8.0.7] - 2022-11-22

### Changed

- Substantial new documentation and updates
- Bump System.Threading.AccessControl from 6.0.0 to 7.0.0
- Bump System.Security.Permissions from 6.0.0 to 7.0.0
- Bump Microsoft.NET.Test.Sdk from 17.3.2 to 17.4.0
- Bump System.DirectoryServices.Protocols from 6.0.1 to 7.0.0
- Bump NUnit3TestAdapter from 4.3.0 to 4.3.1
- Bump HIC.BadMedicine from 1.1.1 to 1.1.2
- Bump CsvHelper from 30.0.0 to 30.0.1


## [8.0.6] - 2022-11-08

### Added

- Documentation for custom metadata reports

### Fixed

- Fixed bug selecting metadata report to run on all [Catalogue] in a folder

## [8.0.5] - 2022-11-04

### Fixed

- Fixed right clicking in empty space of a collection not passing correct object to UI Plugins
- Fixed console gui check/execute on engines (DQE, DLE etc) not working with YamlRepository backends [#1468](https://github.com/HicServices/RDMP/issues/1468)
- Fixed bug where some DbDataReader instances were not properly disposed [#1476](https://github.com/HicServices/RDMP/issues/1476)

## [8.0.4] - 2022-10-24

### Added

- Added IgnoreMissingTables setting for [RemoteDatabaseAttacher] which allows you to load only the tables that exist on the remote (and in the load)
- Add overrides for mdf/ldf local paths to MDFAttacher
- Added 'Persistent RAW' setting for [LoadMetadata]

### Fixed

- Fixed capitalization and database type differences resulting in missing tree entries of TableInfos

## [8.0.3] - 2022-10-04

### Fixed

- Fixed `ViewLogs` command not working properly on command line when passed an [ExternalDatabaseServer](logging server) [#1447](https://github.com/HicServices/RDMP/issues/1447)
- Fixed bulk import (existing) tables breaking in some corner cases (e.g. when there are broken [Catalogue] from a previous import)
- Fixed YamlRepository not implementing Release Logs API member
- Fixed issues with YamlRepository losing stored [DataAccessCredentials] passwords
- Fixed `--help` on command line showing help text twice

## [8.0.2] - 2022-10-03

### Fixed

- Rolled back from broken Terminal.Gui 1.8.2 dependency (breaks Console Sql Editor) - see [#1448](https://github.com/HicServices/RDMP/pull/1448)

## [8.0.1] - 2022-09-30

### Fixed

- Fixed Saved Cohort Save button not enabling when updating server/database or credentials [#1259](https://github.com/HicServices/RDMP/issues/1259)
- Fixed not being able to clear properties on PipelineComponents when Type is an Array of database objects [#1420](https://github.com/HicServices/RDMP/issues/1420)
- Fixed bug with Commit system not refreshing after delete
- Fixed bug with Commit system when working with Plugins that have custom repositories
- Fix deleting ExternalDatabaseServer with YamlRepository not clearing default (e.g. deleting default logging server)
- Fixed stale references in YamlRepository breaking on startup (ServerDefaults.yaml and CredentialsDictionary.yaml) 
- Fixed empty yaml files causing errors (e.g. deleting contents of ServerDefaults.yaml)
- Fixed string encryption on [ExternalDatabaseServer] objects created with YamlRepository


### Added

- Added command line switch `--skip-patching` to prevent running patches and launch the application as normal (can help debugging patch issues) [#1392](https://github.com/HicServices/RDMP/issues/1392)
- Added 'open file' to Console SQL Editor for easier running of .sql files [#1438](https://github.com/HicServices/RDMP/issues/1438)

## [8.0.0] - 2022-09-27

**Contains database patch to add support for Commit system and expanded Folder support**

### Fixed

- Added better error message when there are problems with naming etc of a new cohort being committed [#1408](https://github.com/HicServices/RDMP/issues/1408)
- Fixed null references when Exceptions are surfaced before main UI has loaded
- Fixed a null reference trying to save [TableInfo] objects in application after setting the `Database` field to null.
- Fixed `ViewLogs` command not working from Console Gui

### Added

- Added `SetDefault` command for changing default logging/dqe etc servers from command line
- Added yes/no popup for 'partial matches' when Guessing [CatalogueItem] to [ColumnInfo] mappings (e.g. when remapping metadata layer to a new underlying table) [#1400](https://github.com/HicServices/RDMP/issues/1400)
- Added UI support for changing `UseAliasInsteadOfTransformInGroupByAggregateGraphs` user setting [#1393](https://github.com/HicServices/RDMP/issues/1393)
- Added `DoNotUseHashJoinsForCatalogues` to `ExecuteDatasetExtractionSource` [PipelineComponent] [#1403](https://github.com/HicServices/RDMP/issues/1403)
- Iteratve extractions ([ExtractionProgress]) now have more warnings during checking [#1395](https://github.com/HicServices/RDMP/issues/1395) _(All errors can be suppressed in UserSettings)_
  - Attempting to release a dataset before all batches have been extracted now results in R015
  - If a batch resume is being performed and the previous extraction audit does not contain the same cohort you will get error R017
  - If a batch resume is being performed but no audit can be found then you get error R016


## [7.0.20] - 2022-09-08

### Fixed

- Fixed null reference introduced after new Bitmap dependency refactoring [#1398](https://github.com/HicServices/RDMP/issues/1398)


## [7.0.19] - 2022-09-05

### Fixed

- Fixed a bug inserting into old logging databases


## [7.0.18] - 2022-08-30

### Added
- Added 'Set Description' command to [AggregateConfiguration] context menu
- Template cohort builder aggregates can be dragged onto extraction datasets to import the container tree [#1307](https://github.com/HicServices/RDMP/issues/1307)
- Having a JoinInfo between 2 columns that have different collations is now flagged by ProblemProvider [#1288](https://github.com/HicServices/RDMP/issues/1288)
- Added command `SetExtractionPrimaryKeys` for controlling which columns (if any) will make the primary key when extracting to database [#1335](https://github.com/HicServices/RDMP/issues/1335)
- Added ability to pop out tooltips/problems into modal popup [#1334](https://github.com/HicServices/RDMP/issues/1334)

### Changed
- The 'Core' folder in extraction execution user interface is no longer disabled when empty [#1377](https://github.com/HicServices/RDMP/issues/1377)
- Datasets in extraction UI are no longer expanded by default (i.e. to show Supporting Documents/Sql) [#1264](https://github.com/HicServices/RDMP/issues/1264)
- Removed restriction preventing [Lookup] requiring all foreign key columns being from the same table [#1331](https://github.com/HicServices/RDMP/issues/1307)
- If there are multiple IsPrimaryExtractionTable involved in a query then the one with the IsExtractionIdentifier column (if any) will be picked (previously QueryBuildingException was thrown) [#1365](https://github.com/HicServices/RDMP/issues/1365)

### Fixed

- Running RDMP cli without supplying repository connection details (and after deleting `Databases.yaml`) now results in a specific error message instead of null reference [#1346]https://github.com/HicServices/RDMP/issues/1346
- Fixed Pipeline components who run in threaded but call UI methods resulting in unstable UI components [#1357](https://github.com/HicServices/RDMP/issues/1357)
- Fixed deleting an [ExtractionConfiguration] with Selective Refresh enabled not removing it from UI [#1375](https://github.com/HicServices/RDMP/issues/1375)
- YamlRepository now saves LoadModuleAssembly binary content as a `.nupkg` file instead of string yaml [#1351](https://github.com/HicServices/RDMP/issues/1351)
- Fixed Console Gui activator 'Select File' dialog having a confusing title of "Directory" [#1282](https://github.com/HicServices/RDMP/issues/1282)


## [7.0.17] - 2022-08-01

### Added

- Icons in 'edit extraction columns' window now shows IsExtractionIdentifier and Extraction Primary Key status [#1312](https://github.com/HicServices/RDMP/issues/1312).

### Fixed

- Fixed Release not working from CLI (Bug introduced in 7.0.16)
- Fixed some old legacy plugins breaking startup if installed

## [7.0.16] - 2022-07-25

- Bugfix release due to build issues in releasing 7.0.15
- Bump YamlDotNet from 11.2.1 to 12.0.0

## [7.0.15] - 2022-07-22

### Added

- Added checkbox for show/hide ProjectSpecific Catalogue columns in extraction configuration UI [#1265](https://github.com/HicServices/RDMP/issues/1265)
- Integration tests and example scripts that can be run using RDMP command line `-f` option
- The `Set` command no longer cares about property capitalization
- Command line engines (e.g. `dle`) now optionally support specifying objects in command notation e.g. `-l "LoadMetadata:Load*Frank"` instead of `-l 1232`

### Fixed

- Fixed multiple calls to Refresh in DataExportPropertyManager causing Exception in extraction checks [#1274](https://github.com/HicServices/RDMP/issues/1274)
- Fixed issues with Advanced column reorder dialog [#1273](https://github.com/HicServices/RDMP/issues/1273)
  - Row size no longer cuts off bottom pixels of column name(s)
  - Multi delete is now supported
  - Pasted column name(s) with spaces e.g. `[my cool col]` now work
- Fixed null reference in extraction checks when extracting a dataset where the original [ExtractionInformation] has been deleted [#1253](https://github.com/HicServices/RDMP/issues/1253)
- Added an error provider message for when too many characters are entered in UIs with databindings [#1268](https://github.com/HicServices/RDMP/issues/1268).
- Fixed running on command line with `-f somefile.yaml` being considered 'interactive' (i.e. RDMP would pause to ask you questions like 'are you sure?')
- Fixed issue where DataTableUploadDestination pipeline component would refuse to load tables (e.g. from CSV) where the column has a full stop in it (e.g. `"mycol."`) [1269](https://github.com/HicServices/RDMP/issues/1269)

## [7.0.14] - 2022-06-27

### Added

- Added 'Run Detached' (run task in subprocess).  Uses [ConsoleControl](https://github.com/dwmkerr/consolecontrol).
- Added toFile option to all CLI 'View Data' commands
- When calling commands on the RDMP command line the 'cmd' verb is now optional e.g. you can now enter just `./rdmp list Catalogue`
- Added `-q` option to suppress console logging.  Allows better piping of commands e.g. to file etc
- ProblemProvider can now detect unquoted dates in parameter values [#1197](https://github.com/HicServices/RDMP/issues/1197)
- Added a `NLog.template.config` file to releases for easily enabling diagnostics logging to disk (NLog logging is still disabled by default for the windows client)
- Performance metrics (refresh time, menu building times) are now passed to NLog logging when enabled in windows client [#1227](https://github.com/HicServices/RDMP/issues/1227)
- Plugin UploadFileUseCase pipeline components can now declare `IPipelineRequirement<IBasicActivateItems>`
- Added ability to link deprecated objects to a new version [#949](https://github.com/HicServices/RDMP/issues/949)
- Deprecate command now supports deprecating multiple objects at once on CLI
- Made "Could not reach cohort..." warning suppressible [#1243](https://github.com/HicServices/RDMP/issues/1243)
- SetUserSetting now works for error codes e.g. `SetUserSetting R011 Success` [#1242](https://github.com/HicServices/RDMP/issues/1242)
- Describe command now shows syntaxes that should be used to satisfy parameters on command line
- Made 'Failed to execute Top 1' error when checking a dataset extraction a user configurable error (i.e. user can now set that to ignore)
- Added a warning for when columns in an [ExtractionConfiguration] are 'text' or 'ntext' [#1255](https://github.com/HicServices/RDMP/issues/1255)

### Changed

- The following console commands have been removed and __are instead now supported with `ViewData` command directly__ e.g. `./rdmp ViewData Catalogue:1`
  - ViewCatalogueData
  - ViewCohortIdentificationConfiguration
  - ViewCohortSample
  - ViewSample
- Removed the DescribeCommand CLI command.  Now you can just use 'Describe' e.g. `./rdmp describe Deprecate`

### Fixed

- Fixed user being able to edit filters of a frozen [ExtractionConfiguration]/[CohortIdentificationConfiguration]
- Fixed bug with `ExecuteCrossServerDatasetExtractionSource` guid table name pattern [#1256](https://github.com/HicServices/RDMP/issues/1256)

## [7.0.13] - 2022-05-30

### Changed

- 'View Aggregate' now explicitly applies an ORDER BY count descending.
- New CatalogueItems are now always marked Core (affects drag and drop and new Catalogue creation) - [#1165](https://github.com/HicServices/RDMP/issues/1165),[#1164](https://github.com/HicServices/RDMP/issues/1164)
- If a Catalogue is defined for a Lookup TableInfo then only Core extractable columns will be released (previously all columns were released) [#692](https://github.com/HicServices/RDMP/issues/692)
- Sql Parameters with no value defined are no longer flagged as Problem by ProblemProvider if they have value sets defined [#1180](https://github.com/HicServices/RDMP/issues/1180)
- CatalogueItems now appear in specific folders by Extraction Category [#1112](https://github.com/HicServices/RDMP/issues/1112).

### Added

- Added tracking of SQL/Datagrid splitter distance in user settings.  This allows users to resize how much SQL vs results they see and automatically persist the change.
- Added `CrashAtEnd` system for DLE that allows Attachers to flag a load as a failure without halting execution [#1157](https://github.com/HicServices/RDMP/issues/1157)
- Added `SimpleTicketingSystem` which simply opens the given URL+ticket [#775](https://github.com/HicServices/RDMP/issues/775)
- Added UserSettings editing UI to Console Gui
- Added ability to suppress tree expansion when opening Cohort Builder configurations
- Added a loading spinner for when find is still searching
- Adding a parameter to a filter now shows its initial value [#1201](https://github.com/HicServices/RDMP/issues/1201)
- ProblemProvider now indicates a problem when no ExtractionDirectory is set on a Project in its directory node [#1254](https://github.com/HicServices/RDMP/issues/1254)

### Removed

- Removed Pin system (anchoring an object to the top of a collection tree).

### Fixed

- Fixed order of Sql Parameters not always being first in tree
- Prevented Find/Select columns showing sort indicator when it is not supported
- Fixed `DistinctStrategy.OrderByAndDistinctInMemory` in batch processing retries [#1194](https://github.com/HicServices/RDMP/issues/1194)
- Fixed GoTo where path includes CatalogueFolder in CLI gui

## [7.0.12] - 2022-05-16

### Added

- Added Error/Warn highlighting in console gui run/check windows
- Added 'RAWTableToLoad' dropdown property to RemoteTableAttacher to prevent misspellings when typing table names - [#1134](https://github.com/HicServices/RDMP/issues/1134)
- Added optional argument to 'ExecuteCommandConfirmLogs' that requires rows were loaded by the DLE to pass
- Added ability to search the UserSettings UI 
- Added a prompt to configure JoinInfos when adding a new table to an existing Catalogue
- Added support for viewing more than 650 columns at once in the RDMP windows client UI

### Fixed

- Empty cohort builder containers are now treated as disabled by query builder when StrictValidationForCohortBuilderContainers is off [#1131](https://github.com/HicServices/RDMP/issues/1131)
- Fixed line numbers being clipped when greater than 99 [#1162](https://github.com/HicServices/RDMP/issues/1162)

### Changed

- Queries generated by RDMP are no longer automatically executed as soon as the SQL view tab is opened.  Users can enable 'AutoRunSqlQueries' under user settings to revert this change.

## [7.0.11] - 2022-05-03

### Added

- Added new command 'RefreshBrokenCohorts' for clearing the 'forbid list' of unreachable cohort sources - [#1094](https://github.com/HicServices/RDMP/issues/1094)
- Added new command 'SetAggregateDimension' for changing the linkage column in cohort builder for an [AggregateConfiguration] - [#1102](https://github.com/HicServices/RDMP/issues/1102)
- Added ability to skip CIC validation checks when opening the commit cohort dialogue - [#1118](https://github.com/HicServices/RDMP/issues/1118)
- Ability to change cohort table name when using ExecuteCrossServerDatasetExtractionSource - [#1099](https://github.com/HicServices/RDMP/issues/1099)
- Added Success bar to ProgressUI
- Added new user setting Auto Resize Columns which will automatically resize columns within the RDMP interface where it makes sense to. E.g. the execute pipeline window and "checks" ui. More changes to be implemneted over time.

### Changed

- Dll load warnings must now be enabled otherwise the information is reported as Success (see user settings error codes R008 and R009)
- The Choose Cohort command no longer lets you pick deprecated cohorts - [#/1109](https://github.com/HicServices/RDMP/issues/1109)

### Fixed

- Fixed resizing issue on License UI when using very low resolution
- Fixed connection strings dialog 'Save as yaml...' producing invalid entry for 'DataExportConnectionString' - [#1086](https://github.com/HicServices/RDMP/issues/1086)
- Fixed various startup errors when Databases.yaml strings are invalid.
- Fixed bug with the 'unreachable' picturebox icon not being clickable
- Fixed unreachable catalogue database resulting in the Startup form immediately closing
- Fixed being able to drag filters/containers onto API calls in Cohort Builder -[#1101](https://github.com/HicServices/RDMP/issues/1101)
- Fixed regression in 7.0.10 where calling `public void ClearDefault(PermissableDefaults toDelete)` multiple times caused an Exception
- Fixed `ExecuteCrossServerDatasetExtractionSource` to work properly with identifiable extractions - [#1097](https://github.com/HicServices/RDMP/issues/1097)
- Fixed bug in cohort builder where dragging into the Execute button would turn it into an editable dropdown menu [#1098](https://github.com/HicServices/RDMP/issues/1098)
- Fixed RemoteTableAttacher logging only the database name and not the table name in RDMP DLE - [#1110](https://github.com/HicServices/RDMP/issues/1110)
- Fixed a bug in SelectiveRefresh mode where deleting a root container of an aggregate or extractable dataset would result in an error
- Fixed Error bar in ProgressUI not showing when committing a cohort - [#1124](https://github.com/HicServices/RDMP/issues/1124)

## [7.0.10] - 2022-04-25

### Added

- "parameter description" and "property name" have been added to the "set value" option for filters - https://github.com/HicServices/RDMP/issues/1034
- Filter parameter values are now prompted for the user when adding existing filter without known good value sets - https://github.com/HicServices/RDMP/issues/1030
- "Set Parameter Value(s)" option added to filter menus so you can more easily change the parameter values - https://github.com/HicServices/RDMP/issues/1035
- Added 'SelectiveRefresh' user setting
- Add options to create an extraction from a Cohorts right click menu and main userinterface - https://github.com/HicServices/RDMP/issues/1039
- Warnings are now shown if "non core" column are used for an extraction/release - https://github.com/HicServices/RDMP/issues/1024
- Added AlwaysJoinEverything user setting for always forcing joins in CohortBuilder - https://github.com/HicServices/RDMP/issues/1032
- Added UsefulProperty columns back into Find/Select dialog - https://github.com/HicServices/RDMP/issues/1033
- Added Extraction/Release warnings for extractions that contain Internal/Deprecated/SpecialApproval fields - https://github.com/HicServices/RDMP/issues/1024
- Added right click context menu support for console gui
- Cohorts now have right click option "Go To -> Project(s)"

### Fixed

- Fixed bug preventing example datasets being created from the RDMP UI client because checkbox was disabled
- "Existing" filter typo corrected - https://github.com/HicServices/RDMP/issues/1029
- Fixed refreshes sometimes changing selection in Data Export tree - https://github.com/HicServices/RDMP/issues/1008


### Changed

- New filters are now highlighted correctly when added to a CIC - https://github.com/HicServices/RDMP/issues/1031
- Creating a new Extraction Configuration will now ask the user for Name, Cohort and Datasets to be included for the extraction - https://github.com/HicServices/RDMP/issues/983
- AllowIdentifiableExtractions is now an ErrorCode so can be set to Success instead of always being Fail or Warning (i.e. to completely ignore it).
- The extractability of columns are no longer saved if a Dataset is removed from an Extraction Configuration - https://github.com/HicServices/RDMP/issues/1023
- "Show Pipeline Completed Popup" now enabled by default - https://github.com/HicServices/RDMP/issues/1069
- Cohorts are now "emphasise" after being committed. If part of one project it will highlight under that project.


## [7.0.9] - 2022-03-29

### Added

- Added command CreateNewCohortFromTable which creates a cohort from a table directly without having to first import it as a [Catalogue]
- Import Catalogue filter now allows selecting multiple filters at once.
- Improved performance of Select objects dialog when there are many objects available to pick from
- Made Select objects dialog filter in the same way as the Find dialog (i.e. support short codes and Type names)
- Ability to select multiple objects at once when adding to a Session
- Ability to find multiple objects at once (ctrl+shift+f)
- Added new pipeline component CohortSampler


### Fixed

- Fixed newlines in CatalogueItem descriptions not being output correctly in docx metadata report
- Fixed iterative data loads run on the CLI throwing and returning non zero when caught up to date with load progress (when running in iterative mode)
- Pipeline component order is now "correct" and will list more important variables at the top rather than at the bottom - https://github.com/HicServices/RDMP/issues/996
- Fixed bug where Pipeline objects could not be deleted from the `Tables (Advanced)` tree
- Removing a dataset from an [ExtractionConfiguration] now deletes any extraction specific column changes (i.e. changes are not persisted if the dataset is added back in again)
- Fixed Release button prompting to pick [Project] when clicked in the ExecuteExtractionUI [#963](https://github.com/HicServices/RDMP/issues/963)

### Changed

- Processes wanting to run a Pipeline using the current user interface abstraction layer `IPipelineRunner GetPipelineRunner` must now provide a task description and UI look and feel as a `DialogArgs` argument.

## [7.0.8] - 2022-03-08

### Fixed

- Fixed Startup skipping some plugin dlls during load and enabled multithreading
- Fixed CLI not showing underlying exception when unable to reach platform databases

### Removed

- CSV files with unclosed leading quotes are no longer preserved when using IgnoreQuotes (side effect of updating CsvHelper)

## [7.0.7] - 2022-03-01

*Database Patches Included (enables ExtractionProgress retry)*

### Added
- Added ArchiveTriggerTimeout user setting [#623](https://github.com/HicServices/RDMP/issues/623)
- Support for referencing plugin objects from command line e.g. `./rdmp.exe cmd delete MyPluginClass:2`
- The word 'now' is a valid date when supplied on the command line
- Ability to sort based on Favourite status [#925](https://github.com/HicServices/RDMP/issues/925)
- Added Frozen column to Cohort Builder tree for easier sorting
- Added ability to query an [ExternalDatabaseServer] from the right click context menu [#910](https://github.com/HicServices/RDMP/issues/910)
- Added an overlay @ symbol for filters that have known parameter values configured [#914](https://github.com/HicServices/RDMP/issues/914)
- Added Retry support to [ExtractionProgress]
- Added new CLI options for RDMP installer `--createdatabasetimeout` and `--otherkeywords` for custom auth setups e.g. Azure/Active Directory Authentication etc.

### Fixed
- Fixed closing and changing instance not consulting tabs before closing
- Fixed bug where setting `SuggestedCategory` on a plugin command resulted in it vanishing from context menu
- Fixed bug with AllowEmptyExtractions not working under some situations
- Fixed [Lookup] creation UI creating CatalogueItem with the suffix _Desc even when you ask it not to in prompt
- Fixed layout bug in rule validation configuration UI where rationale tip was cut off [#909](https://github.com/HicServices/RDMP/issues/909)
- Fixed ViewLogs tab not remembering sort order between usages [#902](https://github.com/HicServices/RDMP/issues/902)

### Changed

- Find sorts ties firstly by favourite status (favourite items appear above others)
- Find sorts ties lastly alphabetically (previously by order of ID)
- Default sort order of ViewLogs on first time use is now date order descending [#902](https://github.com/HicServices/RDMP/issues/902)

## [7.0.6] - 2022-01-25

*Database Patch Included (enables ExtractionProgress batching)*

### Added

- Added [ExtractionProgress] for robustly extracting large datasets in multiple smaller executions
- Added ability to export [ExtractableCohort] to CSV file
- Added 'Created From' column to cohort detail page (parses cohorts AuditLog)

### Fixed

- Fixed a bug where ProjectUI would not show cohorts when some cohort sources are unreachable
- Fixed ProgressUI filter hiding global errors on extraction where the whole operation failed and a dataset filter was selected ([888](https://github.com/HicServices/RDMP/issues/888))
- Fixed a rare dll resolving issue that could occur during startup when running the RDMP windows client from outside the current directory (https://github.com/HicServices/RDMP/issues/877)

### Changed

- Changed right click context menu item 'Delete' to say 'Remove' when deleting a chain or relationship object (e.g. cohort usage by a project) ([#887](https://github.com/HicServices/RDMP/issues/887))
- Restricted [Pipelines] shown to only those where all components are compatible with the input objects (previously on context was checked) (https://github.com/HicServices/RDMP/issues/885)
- "Show All/Incompatible Pipelines" option added to Pipelines dropdown to make a simpler user interface
- When committing a cohort through the Cohort Builder the Project will automatically be selected if it already belongs to a single one (https://github.com/HicServices/RDMP/issues/868)
- Removed requirement for filter parameters to have comments to be published (https://github.com/HicServices/RDMP/issues/582)

## [7.0.5] - 2022-01-10

### Added

- Added ability to open extraction directory for an [ExtractionConfiguration]
- Added diagnostic screen logging last executed command (https://github.com/HicServices/RDMP/issues/815)
- Added tooltips for objects in tree views (https://github.com/HicServices/RDMP/issues/819).
- Added custom icon for [CatalogueItem] that represent transforms on the underlying column (https://github.com/HicServices/RDMP/issues/818)
- Added Extraction Primary Keys to Catalogue tooltip
- Added ability to 'View TOP 100' etc samples on [ExtractionInformation] (previously only available on [ColumnInfo] objects)
- Added icon overlays for 'Is Extraction Identifier' and 'Is Extraction Primary Key' (https://github.com/HicServices/RDMP/issues/830)
- Extraction Information for a Catalogue Item now includes "Transforms Data" property (which shows yes/no based on whether it transform the column data)
- Added 'open load directory' command to [Catalogue] context menu
- Added ability to switch between instances of RDMP using the Locations menu
- Added CLI command `ClearQueryCache`
- Added Description capability to prompts. More descriptions to be added (https://github.com/HicServices/RDMP/issues/814)
- Added description to Publish Filter "Select One" dialog (https://github.com/HicServices/RDMP/issues/813)
### Fixed
- Changed to SHIFT+Enter for closing multiline dialogs (https://github.com/HicServices/RDMP/issues/817)
- Fixed bug where configuring dataset didn't show all available tables when listing optional joinable tables (https://github.com/HicServices/RDMP/issues/804)

### Changed
- Updated CatalogueItemUI (https://github.com/HicServices/RDMP/issues/820)
- Fixed bug where cached aggregates were not considered stale even though changes had been made to their patient index table (https://github.com/HicServices/RDMP/issues/849)
- "You only have one object Yes/No" box has been removed in favour of being more consistent for the user (https://github.com/HicServices/RDMP/issues/811)

## [7.0.4] - 2021-12-08

### Added

- Added `RoundFloatsTo` to ExecuteDatasetExtractionFlatFileDestination
- Added new menu item Diagnostics->Restart Application
- Trying to extract an [ExtractionConfiguration] with a cohort that is marked IsDeprecated now fails checks
- Added [MigrateUsages] setting to cohort creation destination pipeline components.  When enabled and creating a new version of an existing cohort then all unreleased [ExtractionConfiguration] using the old (replaced) cohort switch to the new version
- Added an 'All Tasks', 'All Runs' etc commands to View Logs tab menu
- Added ability to filter [Catalogue] in the Find dialog by Internal/Deprecated etc
- Added search and filter compatible controls to [Pipeline] editing dialog
- Added ability to ignore/elevate specific errors in UserSettings
- Enabled Expand/Collapse all when right clicking whitespace in a tree collection
- Added title to graph charts
- Added a user setting for hiding Series in which all cells are 0/null
- Added `IPipelineOptionalRequirement` interface for Plugin Pipeline Components that can optionally make use of Pipeline initialization objects but do not require them to function.
- Support for templating in `ColumnSwapper` when used in an extraction pipeline (e.g. $n for project number)
- Support for specifying `--ConnectionStringsFile somefile.yaml` when starting RDMP (gui client or CLI)
- Added 'Hash On Release' column to initial new Catalogue extractability configuration dialog (https://github.com/HicServices/RDMP/issues/394)

### Fixed

- Fixed [Pipeline] objects showing an ID of 0 in tree collections
- Fixed the 'filters' count column in [Catalogue] tree collection showing edit control when clicked
- Fixed Find not working when searching by ID for [Pipeline] objects
- Prevented showing out dated cohorts when changing Project half way through defining a cohort
- When plugins contain dlls with differing version numbers then the latest dll version is loaded (previously the first encountered was used)
- Fixed bug in Console Gui where edit window showed value set directly instead of passing through Property Setters
- Fixed bug in Console Gui where password properties showed (encrypted) HEX binary value instead of ****
- Fixed Command Line UI showing abstract and interfaces when prompting user to pick a Type
- Fixed `OverrideCommandName` not working for `ExecuteCommandViewLogs` command
- Fixed `View Logs` commands appearing twice in right click context menu for logging servers objects (once on root and once under 'View Logs' submenu)
- Generate Release Document now shows as impossible when Cohort is not defined or unreachable (e.g. if user does not have access to cohort database)
- Fixed bug where selecting a [PipelineComponent] for which help is unavailable would leave the previously selected component's help visible
- Fixed bug with 'Commit Cohort' storing the target cohort database for future clicks
- Fixed a bug where editing a field like `Description` would fire validation on other properties e.g. `Name` which could slow controls down when validation is slow and change events are fired in rapid succession.
- Edit Catalogue window layout updated to allow errors to be seen on the right hand side of inputs (https://github.com/HicServices/RDMP/issues/758)
- Cohort Identification Configuration descriptions box is now easy to read and edit (https://github.com/HicServices/RDMP/issues/755)
- Fixed bug where RDMP would lose focus when "checks" were being run in background resulting in RDMP appearing unresponsive (https://github.com/HicServices/RDMP/issues/747)
- Fixed bug where some words in RDMP would have spaces in the wrong place (e.g. "W HERE") (https://github.com/HicServices/RDMP/issues/752)

### Changed

- Bump System.Drawing.Common from 5.0.2 to 5.0.3
- Bump System.Security.Permissions from 5.0.0 to 6.0.0
- Bump NLog from 4.7.12 to 4.7.13
- Changed to Dock layout for Pipeline editing control (may improve performance on older machines)
- Removed dependency on `System.Drawing.Common` by updating usages to `System.Drawing`
- Increased size of all text fields in [Catalogue] and [CatalogueItem] to `nvarchar(max)` to support long urls etc
- Updated icons to a more modern look. Catalogue Item image no longer has black corner. Green yellow and red smiley faces have been replaced. Cloud API icon replaced (https://github.com/HicServices/RDMP/issues/712)
- Extract to database now checks for explicit table names amongst pre-existing tables on the destination
- Startup no longer reports non dotnet dlls as 'unable to load' (warnings)
- Added Project number to Title Bar (and full project name to tooltip) for Extraction Configurations (https://github.com/HicServices/RDMP/issues/621)
- Root Cohort Identification Configuration will now highlight SET container issues with red highlight (https://github.com/HicServices/RDMP/issues/681)
- "Data Export" has been renamed to "Projects" to be more consistent (https://github.com/HicServices/RDMP/issues/720)
- Corrected layout of "Master Ticket" in New Project dialog (https://github.com/HicServices/RDMP/issues/735)
- Corrected layout of "Create New Lookup" (https://github.com/HicServices/RDMP/issues/730)
- Aligned buttons for Pipeline options (https://github.com/HicServices/RDMP/issues/721)
- Add "clause" (e.g. WHERE) to SQL attribute input to make it clearer what SQL you need to enter (https://github.com/HicServices/RDMP/issues/751)
- User Settings dialog now has a nicer layout (https://github.com/HicServices/RDMP/issues/760)


## [7.0.3] - 2021-11-04

### Fixed

- Fixed bug with ConfirmLogs when running with multiple [CacheProgress]

## [7.0.2] - 2021-11-03

### Fixed

- Fixed 'package downgrade' dependencies issue with `HIC.RDMP.Plugin.UI`
- Fixed log viewer total time display in logs view when task ran for > 24 hours.
- Fixed not implemented Exception when using username/password authentication and viewing [CohortIdentificationConfiguration] SQL
- Fixed missing 'add sql file process task' in DLE load stage right click context menus


### Added

- Console gui context menu now shows compatible commands from plugins
- Added the 'ConfirmLogs' command for verifying if a task is failing (e.g. a DLE run)

### Changed

- When syncing table columns with the database, the full column (including table name) is displayed in the proposed fix (previously only the column name was displayed).
- Bump Terminal.Gui from 1.2.1 to 1.3.1

## [7.0.1] - 2021-10-27

### Changed

- Bump NLog from 4.7.11 to 4.7.12
- Bump Microsoft.NET.Test.Sdk from 16.11.0 to 17.0.0
- [Catalogue] and [CatalogueItem] edit tab now expands to fill free space and allows resizing

### Fixed

- Fixed Null Reference exception when collection tabs are opened twice
- Fixed CohortBuilder 'Execute' showing ExceptionViewer on the wrong Thread

### Added

- Column visibility and size are now persisted in UserSettings

### Removed

- Removed FillsFreeSpace on columns.  User must now manually resize columns as desired

## [7.0.0] - 2021-10-18

### Changed

- IPluginUserInterface is now in `Rdmp.Core` and therefore you can write console gui or dual mode (console and winforms) plugin UIs
- IPluginUserInterface CustomActivate now takes IMapsDirectlyToDatabaseTable allowing custom plugin behaviour for activating any object
- DatasetRaceway chart (depicts multiple datasets along a shared timeline) now ignores outlier values (months with count less than 1000th as many records as the average month)
- Renamed `SelectIMapsDirectlyToDatabaseTableDialog` to `SelectDialog<T>` (now supports any object Type)
- Selected datasets icon now includes all symbols of the Catalogue they represent (e.g. ProjectSpecific, Internal)
- Changed how RDMP treats cohorts where the data has been deleted from the cohort table.  'Broken Cohort' renamed 'Orphan Cohort' and made more stable
- [CohortAggregateContainer] now show up in the find dialog (you can disable this in UserSettings)
- Bump Microsoft.Data.SqlClient from 3.0.0 to 3.0.1
- Checks buttons on the toolbars are now hidden instead of disabled when inapplicable
- Shortened tool tips in top menu bar

### Removed

- IPluginUserInterface can no longer add items to tab menu bars (only context menus)
- Removed some Catalogue context menu items when the Catalogue is an API call
- Adding a Filter from Catalogue no longer opens it up in edit mode after adding
- Command line execution (e.g. `rdmp cmd ...`) no longer supports user interactive calls (e.g. YesNo questions)
- Removed PickOneOrCancelDialog
- Removed RAG smiley from server connection UI.  Now errors are reported 'Connection Failed' text label

### Added
- Added CatalogueFolder column to Select Catalogue dialog
- Added custom metadata report tokens:
  - $Comma (for use with formats that require separation e.g. JSON when using the `$foreach` operation)
  - $TimeCoverage_ExtractionInformation (the column that provides the time element of a dataset to the DQE e.g. StudyDate)
- Added support for default values in constructors invoked from the command line (previously command line had to specify all arguments.  Now you can skip default ones at the end of the line)
- Added support for deleting multiple objects at once with the delete command (e.g. `rdmp cmd Delete Plugin true` to delete all plugins)
  - Boolean flag at the end is optional and defaults to false (expect to delete only 1 object)
  - Use `rdmp cmd DescribeCommand Delete` for more information
- Added ability to directly query Catalogue/DataExport to Console Gui
- Added extraction check that datasets are not marked `IsInternalDataset`
- Added ability to script multiple tables at once via right click context menu in windows client
- Support for shortcodes in arguments to commands on CLI e.g. `rdmp cmd describe c:11`
- Added new command 'AddPipelineComponent' for use with RDMP command line
- Added ability to filter datasets and selected datasets by Catalogue criteria (e.g. Deprecated, Internal)
- Added Clone, Freeze, Unfreeze and add dataset(s) ExtractionConfiguration commands to command line
- Added support for identifying items by properties on CLI (e.g. list all Catalogues with Folder name containing 'edris')
- Cloning a [CohortIdentificationConfiguration] now opens the clone
- Added ability to remove objects from a UI session
- Added new command ViewCohortSample for viewing a sample or extracting all cohort identifiers (and anonymous mapping) to console/file
- Added the ability to pick which tables to import during Bulk Import TableInfos
- Added CLI command to create DLE load directory hierarchy ('CreateNewLoadDirectory')

### Fixed
- Fixed deleting a parameter value set failing due to a database constraint
- Fixed a bug where changing the server/database name could disable the Create button when selecting a database
- Added the ability to drop onto the Core/Project folders in the 'execute extraction' window
- Fixed a big where Yes/No close popup after running a pipeline in console gui could crash on 'No'
- Fixed deleting source/destination pipeline components directly from tree UI
- Fixed various issues when viewing the DQE results of a run on an empty table
- DatasetRaceway in dashboards now shows 'Table(s) were empty for...' instead of `No DQE Evaluation for...` when the DQE was run but there was no result set
- Added better error message when trying to create a new RDMP platform database into an existing database that already has one set up
- Fixed [CohortAggregateContainer] and filter containers not showing up in Find when explicitly requested
- Fixed deleting an [ExtractionFilter] with many parameter values configured.  Now confirmation message is shown and all objects are deleted together
- Fixed bug saving an [ExtractionInformation] when it is an extraction transform without an alias
- Fixed bug refreshing Data Export tree collection when deleting multiple Projects/Packages at once (deleted objects were still shown)
- Fixed bug dragging filters into Cohort Builder

## [6.0.2] - 2021-08-26

### Changed

- Bump Microsoft.NET.Test.Sdk from 16.10.0 to 16.11.0
- Bump NLog from 4.7.10 to 4.7.11

### Added

- Support for plugin Catalogues in cohort builder.  These allow you to write plugins that call out to arbitrary APIs (e.g. REST etc) from the RDMP cohort builder

### Fixed

- Fixed ExecuteCommandCloneCohortIdentificationConfiguration asking for confirmation when activation layer is non interactive

## [6.0.1] - 2021-08-12

### Added

- Added new command 'Similar' for finding columns that have the same name in other datasets
- Added the ability to Query Catalogue/DataExport databases directly through RDMP
- Support for custom column names in ColumnSwapper that do not match the names of the lookup columns
- Added ScriptTables command for scripting multiple [TableInfo] at once (optionally porting schema to alternate DBMS types).
- Support for nullable value/Enum types in command constructors

### Fixed

- AlterColumnType command now shows as IsImpossible when column is part of a view or table valued function
- Describe command no longer shows relationship properties
- Fixed layout of Bulk Process Catalogue Items in dotnet 5
- Fixed missing dependency in new installations when rendering Charts

## [6.0.0] - 2021-07-28

### Changed

- Upgraded Sql Server library from `System.Data.SqlClient` to `Microsoft.Data.SqlClient`
- `ExecuteCommandAlterColumnType` now automatically alters \_Archive table too without asking for confirmation
- When foreign key values are missing from lookups, the 'Missing' status is now attributed to the `_Desc` field (previously to the foreign key field)
- Changed Console gui DLE / DQE (etc) execution to use ListView instead of TextView
- Referencing an object by name in a script file now returns the latest when there are collisions e.g. "[ExtractableCohort]" would return the latest one (created during the script execution session)
- Bump YamlDotNet from 11.2.0 to 11.2.1
- Bump SecurityCodeScan.VS2019 from 5.1.0 to 5.2.1
- Command 'Set' now shows as Impossible for property 'ID'
- RDMP no longer complains about mixed capitalisation in server names and will connect using the capitalisation of the first encountered.

## Fixed

- Fixed release engine not respecting `-g false` (do not release Globals)
- Fixed column order in DQE results graph sometimes resulting in shifted colors (e.g. Correct appearing in red instead of green)
- Fixed Prediction rules never being run when value being considered is null (DQE).
- Fixed a bug creating a cohort without specifying a Project from the console
- Fixed bug where searching in console gui could be slow or miss keystrokes
- Fixed bug in console gui where GoTo Project or Cohort would not highlight the correct item
- Fixed bug in console gui where delete key was not handled resulting in a loop if errors occurred trying to delete the object
- Removed limit of 500 characters on extraction SQL of columns

### Added

- Added user setting for filtering table load logs where there are 0 inserts,updates and deletes
- Added support for specifying datatype when calling `ExecuteCommandAlterColumnType`
- Pipeline and DLE components with object list arguments now show the previously selected items in the 'Select Object(s)' popup
- Pressing 'delete' key in console gui edit window now offers to set value of property to null
- Editing a foreign key property (e.g. `PivotCategory_ExtractionInformation_ID`) now shows objects rather than asking for an `int` value directly
- Fatal errors in console gui now get logged by NLog (e.g. to console/file)
- Added user setting `CreateDatabaseTimeout`

### Removed

- Removed check for DataLoadProgress being before OriginDate of a `LoadProgress`

## [5.0.3] - 2021-06-17

- Hotfix extraction/DLE progress UI layout on some Windows configurations

## [5.0.2] - 2021-06-16

### Changed

- Bump YamlDotNet from 11.1.1 to 11.2.0


### Fixed

- Fixed layout of windows client engine progress controls not filling all available screen space

## [5.0.1] - 2021-06-08

### Added

- Added CLI console gui context menu for [LoadMetadata]
- Commit cohort from CohortIdentificationConfiguration now shows crash message Exception on failure
- Added `--usc` flag to `rdmp gui`.  This allows you to specify using the `NetDriver` for Terminal.Gui (an alternative display driver)
- Added optional file argument to `ExecuteAggregateGraph` command (outputs graph data table to the file specified)
- Added ability to select a [DataAccessCredentials] in table/database selector control
- Added TopX and Filter (text) to console view logs
- Added alternative colour scheme to console gui

### Changed

- Changed `ExtractMetadata` template syntax to require `DQE_` and added year/month/day sub components:
  - `$StartDate`, `$EndDate` and `$DateRange` are now `$DQE_StartDate`, $DQE_EndDate and $DQE_DateRange.
  - Added `$DQE_StartYear`,`$DQE_EndYear`,`$DQE_StartMonth`,`$DQE_EndMonth`,`$DQE_StartDay`,`$DQE_EndDay`
  - Added `$DQE_PercentNull` (must be used with a `$foreach CatalogueItem` block)
  - Added TableInfo and ColumnInfo properties (e.g. `$Server`)
  - Added $DQE_CountTotal
- Improved performance of checks user interface (especially when there are a large number of check messages)

### Fixed

- Fixed arguments not showing up under Pipeline components of 'Other' (unknown) pipelines node
- Fixed refresh speed of console gui causing problems with Guacamole
- Fixed Keyboard shortcuts of pipeline engine execution window sharing the same letters
- Fixed bug running rdmp gui (console) with a remote current directory
- Fixed 'View Catalogue Data' command when run on ProjectSpecific Catalogues
- Fixed 'Import ProjectSpecific Catalogue' command not preserving Project choice in configure extractability dialog
- When importing an existing data table into RDMP and cancelling [Catalogue] creation RDMP will prompt you to optionally also delete the [TableInfo]

### Dependencies

- Bump Terminal.Gui from 1.0.0 to 1.1.1
- Bump HIC.FAnsiSql from 1.0.6 to 1.0.7
- Bump Microsoft.NET.Test.Sdk from 16.9.4 to 16.10.0


## [5.0.0] - 2021-05-05

### Changed

- .Net 5.0 for all, instead of Framework 4.6.1+Core 2.2+Standard 2.0 mix
- Query editor autocomplete now uses integrated autocomplete (no icons, better matching)
- Throttled how often spelling is checked in Scintilla controls.
- Changed message about inaccessible cohorts to a warning instead of an error. 
- Collation is now explicitly specified when creating a new cohort source using the wizard (as long as there is a single collation amongst existing ColumnInfo of that type)

### Added

- Added `$foreach Catalogue` option for custom metadata report templates (to allow prefix, suffixes, table of contents etc)
- Added ability to search for objects by ID in console gui
- More detailed logging of Type decisions when extracting to database
- Added ability to cancel ongoing queries in CLI Sql Editor
- Added 'Reset Sql' and 'Clear Sql' buttons to CLI Sql Editor
- Added ability to set custom timeout for queries in CLI Sql Editor
- Added ability to save results of CLI Sql Editor (table) to CSV
- Added view data/aggregate etc on ColumnInfo objects to list of commands accessible from the CLI gui
- Added 'Go To' commands to CLI gui
- Exposed 'Add New Process Task...' to load stages in CLI menu
- Added 'ViewCatalogueData' command for CLI and CLI GUI use
- Better error reporting when item validators crash during validation execution (now includes constraint type, column name and value being validated).
- Added 'Go To' commands to CLI gui
- Exposed 'Add New Process Task...' to load stages in CLI menu
- Exposed 'View Logs' commands on CLI and CLI gui
- Added minimum timeout of 5 seconds for `CohortIdentificationConfigurationSource`
- 'View Logs' tree view now accessible for CacheProgress objects
- Added query/result tabs to CLI GUI Sql editor
- Console GUI now shows important information (e.g. 'Disabled') in brackets next to items where state is highly important
- Added new command RunSupportingSql
- Console GUI root nodes now offer sensible commands (e.g. create new Catalogue)
- Added Value column to tree views (allows user to quickly see current arguments' values)
- Added 'other' checkbox to 'Create Catalogue by importing a file' (for selecting custom pipelines)
- Command SetExtractionIdentifier now supports changing the linkage identifier for specific ExtractionConfigurations only
- Added new command `AlterTableMakeDistinct`
- Added CLI GUI window for running Pipelines that displays progress
- Added RDMP.Core version number to logs at startup of rdmp cli
- Added graph commands to CLI:
  - ExecuteCommandSetPivot
  - ExecuteCommandSetAxis
  - ExecuteCommandAddDimension


### Fixed

- Fixed CLI database selection UI not using password mask symbol (`*`)
- Fixed CLI GUI message boxes bug with very long messages
- Fixed Custom Metadata template stripping preceeding whitespace in templated lines e.g. `"  - $Name"` (like you might find in a table of contents section of a template)
- Fixed 'Set Global Dle Ignore Pattern' failing the first time it is used by creating a StandardRegex with no/null Pattern
- Fixed order of branches in CLI gui tree
- Fixed importing filter containers not saving Operation (AND/OR)
- Fixed right click menu not showing when right clicking after selecting multiple objects
- Fixed some delete commands not updating the UI until refreshed (e.g. disassociating a [Catalogue] from a [LoadMetadata])
- Fixed text on disassociating a [Catalogue] from a [LoadMetadata]
- Fixed sort order not being respected in cohort summary screen
- Fixed DQE graph when data has dates before the year 1,000
- Fixed `ExecuteCommandCreateNewCatalogueByImportingFile` when using blank constructor and from CLI GUI
- Fixed extraction UI showing "WaitingForSQLServer" when DBMS might not be (now says "WaitingForDatabase").
- Fixed bug where some UI tabs would not update when changes were made to child objects (e.g. deleting a dataset from an extraction using another window in the client)
- Fixed support for UNC paths in SupportingDocument extraction (e.g. \\myserver\somedir\myfile.txt)
- Fixed not being able to add `Pipeline` objects to Sessions

### Dependencies

- Bump System.Drawing.Common from 5.0.0 to 5.0.2
- Bump Moq from 4.16.0 to 4.16.1
- Bump Microsoft.NET.Test.Sdk from 16.8.3 to 16.9.4
- Bump NLog from 4.7.7 to 4.7.10
- Bump SecurityCodeScan.VS2019 from 5.0.0 to 5.1.0
- Bump Newtonsoft.Json from 12.0.3 to 13.0.1
- Bump YamlDotNet from 9.1.4 to 11.1.1
- Bump NUnit from 3.13.1 to 3.13.2

## [4.2.4] - 2021-02-05

- Added CLI commands for viewing/changing `UserSettings` e.g. AllowIdentifiableExtractions
- Added user setting `ShowPipelineCompletedPopup` for always popping a modal dialog on completion of a pipeline execution in the GUI client (e.g. committing a cohort)
- Added new flexible file/directory extraction component `SimpleFileExtractor`

### Changed

- Globals tickbox can now be checked even when there are no explicit files (this allows implicit files e.g. `SimpleFileExtractor` to still run)

### Fixed 

- Fixed MySql backup trigger implementation not updating validTo on the new row entering the table on UPDATE operations

## [4.2.3] - 2021-02-01

### Fixed 

- Fixed rare threading issue with tree representations of Lookups
- Fixed proxy objects context menus not functioning correctly since 4.2.0 (e.g. Catalogues associated with a load) for some commands

### Dependencies

- Bump NUnit from 3.13.0 to 3.13.1

## [4.2.2] - 2021-01-28

### Added

- Added `patch` command to rdmp CLI e.g. `./rdmp patch -b`
- Added ProjectName to ExtractionConfiguration objects visualisation in Find / Select popups

### Fixed

- Fixed erroneous warning where some characters were wrongly reported as illegal e.g. '#' in Filter names 
- Fixed RemoteDatabaseAttacher not logging table name (only database)

### Changed

- Metadata report now lists Catalogues in alphabetical order
- Changed hierarchy multiple parents state to be a Warning instead of an Error

### Dependencies

- Bump Moq from 4.15.2 to 4.16.0
- Bump YamlDotNet from 9.1.1 to 9.1.4
- Bump NLog from 4.7.6 to 4.7.7
- Bump SSH.NET from 2020.0.0 to 2020.0.1

## [4.2.1] - 2021-01-13

### Added

- Choose Load Directory on DLE now shows old value during editing
- Added property suggestions when using ExecuteCommandSet with an incorrect property name
- Added the ability to drag and drop aggregates into other CohortIdentificationConfigurations to import
- Added ColumnDropper that allows a user to specify the columns that should not be extracted in the pipeline.
- Added Favourite/UnFavourite to right click context menus
- CachingHost now logs the state of the CacheProgress being executed first thing on start
- Home screen now supports right click context menu, drag and drop etc
- Added 'Sessions'.  These are tree collection windows similar to Favourites but with a user defined name and limited duration (until closed)

### Fixed

- Fixed startup error when user enters a corrupt connection string for platform database locations.  This bug affected syntactically invalid (malformed) connection strings (i.e. not simply connection strings that point to non existent databases)
- Fixed various issues in ColumnSwapper
  - If input table contains nulls these are now passed through unchanged
  - If mapping table contains nulls these are ignored (and not used to map input nulls)
  - If input table column is of a different Type than the database table a suitable Type conversion is applied
- Data load engine logging checks are better able to repair issues with missing logging server IDs / logging tasks
- Better support for abort/cancel in
  - RemoteTableAttacher
  - ExcelAttacher
  - KVPAttacher
  - RemoteDatabaseAttacher
- Fixed View Inserts/Updates dialog when using non SqlServer DBMS (e.g. MySql)
- Fixed various layout and performance issues with RDMP console GUI.
- Fixed `rdmp cmd` loop exiting when commands entered result in error.
- Fixed autocomplete in `rdmp cmd` mode and enabled for Linux
- Fixed right click context menu being built twice on right click a new node (once for selection and once for right click)

### Changed

- Added timeout of 10 minutes (previously 30 seconds) for counting unique patient identifiers while writing metadata for extractions
- Choose Load Directory now lets you specify invalid directories e.g. when building a load on one computer designed to run on separate computer with an isolated file system.
- Reinvented Console Gui to more closely resemble the windows client

### Dependencies

- Bump SSH.NET from 2016.1.0 to 2020.0.0

## [4.2.0] - 2020-10-19

### Fixed

- Reduced memory overhead during refreshes
- Fixed various graphical/performance issues when running in VDI environments with limited CPU
- Fixed missing scrollbars in Explicit Column Typing user interface
- Fixed various errors that could occur when a [Catalogue] referenced by an extraction is deleted outside of RDMP (e.g. by truncating the database table(s))

### Added

- Support for importing WHERE logic into extraction datasets from other configurations or cohort builder configurations
- Pipeline ID and Name now recorded in logs for Data Extractions
- Added support for viewing extraction logs in tree form (for a given ExtractionConfiguration)
- Added `AllowIdentifiableExtractions` user setting.  Enabling this prevents RDMP reporting an error state when cohorts are created that have the same private and release ID fields.
- Added GoTo from extraction/cohort building filters to the parent Catalogue level filter and vice versa
- Added ability to suppress [LoadMetadata] triggers
- Added ability for Plugins to store custom information about objects in the RDMP Catalogue platform database
- Added IgnoreColumns setting for DLE to ignore specific columns in the final table completely (not created in RAW/STAGING and not migrated)

### Changed

- CLI tools now built for .Net Core 3.1 since 2.2 has reached EOL

## [4.1.9] - 2020-09-17

### Added

- Added ExplicitDateTimeFormat property to flat file attachers and pipeline sources.  Allows custom parsing of dates e.g. where no delimiters exist (e.g. 010120)

## [4.1.8] - 2020-08-17

### Fixed 

- Fixed progress logging still not being allowed to go backwards when logging to database

## [4.1.7] - 2020-08-14

### Changed

- Schema names (Sql Server) are now wrapped correctly e.g. `[My Cool Schema]`
- Progress logged (e.g. done x of y files) can now go backwards.

### Added

- New command `SetArgument` for easier changing of values of modules (e.g. [PipelineComponent]) from command line
- Support for `DescribeCommand` help text on `NewObject` and other commands that take dynamic argument lists (command line)

## [4.1.6] - 2020-08-04

### Added

- Added 'Save Changes' prompt when closing tabs
- Added Import command for bringing in one or more [CohortIdentificationConfiguration] into an existing container (like Merge / UnMerge but for existing configurations)
- Added checks for LoadProgress dates being in sensible ranges during DLE

### Fixed

- Fixed [bug when parsing lists of ints in CLI](https://github.com/HicServices/RDMP/issues/84)

## [4.1.5] - 2020-07-14

### Added

- Added Merge command, for combining two or more configurations in cohort builder into one
- Added Un Merge command for splitting one cohort builder configuration into multiple separate ones
- Improved error messages in extraction checking when there are:
  -  2+ columns with the same name
  -  2+ columns with the same location in extraction order
  -  Cohort and dataset are on different servers
- Added ability to search by ID in find dialog

### Changed

- Unhandled Application/Thread exceptions (rare) now show in the top right task bar instead of as a popup dialog

### Fixed

- Fixed lookups, supporting documents etc not appearing in the extractable artifacts tree view of the extraction window when non global.

## [4.1.4] - 2020-07-02

### Added

- Custom Metadata Report now supports looping items in a Catalogue (use `$foreach CatalogueItem` to start and `$end` to end)
- Added help to 'New Project' user interface
- Forward/Backward now includes selection changes in tree collections
- Added support for newline replacement in custom metadata doc templates

### Changed

- Improved usability of selecting multiple datasets in the 'New Project' user interface
- When in multiple selection mode, double clicking a row in the object selection dialog will add it to the selection (previously would close the dialog with the double clicked item as the sole selected item)

### Fixed

- Extractable columns Order field defaults to Max + 1 (previously 1).  This results in new columns appearing last in extracted datasets and prevents Order collisions.
- 'Select Core' columns UI button now works correctly with ProjectSpecific Catalogues (previously the highlighted rows would not change)
- Fixed popup error message showing when deleting an ExtractionConfiguration where one or more datasets are currently being edited (in tabs) 
- Fixed context menu opening error that could occur in cohort builder when datasets are not configured properly (e.g. have too many [IsExtractionIdentifier] columns).
- Fixed alias changes not showing up as 'Differences' in edit dataeset extraction user interface
- Fixed bugs in using GoTo menu of document tabs after a Refresh
- Fixed ALTER context sub menu of TableInfo when Server property is null (or other fundamental connection details cannot be resolved).
- Fixed whitespace only literal strings (e.g. `" "`) on command line causing error while parsing arguments
- Fixed bug with YesNoToAll popups launched from ChecksUI when running as a modal dialogue.
- Fixed bug with user setting 'Show Object Collection On Tab Change' when selecting tabs for objects in CohortBuilder configurations.

## [4.1.3] - 2020-06-15

### Added

- Added `-f` option to CLI (`rdmp.exe -f somefile.yaml`) to run all commands in a file
- Added "Go To" to tab right click context menu (previously only available in collections).
- Private key encryption file location can now be customized per user by setting an environment variable `RDMP_KEY_LOCATION`.  This will override any key file location specified in the RDMP platform database.

### Changed

- Frozen Extraction Configurations folder always appears at the bottom of the branch under Projects
- Improved layout of query building errors in QueryBuilder SQL viewing user interfaces

### Fixed

- Fixed bug in tree ordering when comparing a fixed order node to a non fixed order node.

## [4.1.2] - 2020-06-03

### Added

- Ability to create (Project Specific) Catalogues using the Project collection tree view top menu
- Ability to Enable/Disable many objects at once
- Catalogue icons under a load now show full range of status icons (e.g. internal / project specific)

### Changed

- When a load has only one LoadProgress dropdown no longer shows "All available"
- Double clicking a crashed configuration in cohort builder now shows the error message (previously would edit/expand the object).  Error message still accessible via context menu (as previously).
 
### Fixed

- Fixed Order not being considered 'OutOfSync' on ExtractableColumn
- Fixed changes to Catalogue visibility checkboxes not being persisted
- Fixed object caching system when RDMP user has insufficient permissions to view Change Tracking tables. 
- Fixed UserSettings last column sort order multithreading issue (causing File IO permissions error in rare cases)

## [4.1.1] - 2020-05-11


### Added

- Added ability to pick a folder in Metadata Report UI

### Fixed

- Opening 'Recent' items that have been deleted now prompts to remove from list
- Fixed race conditions updating UI during refresh / dispose of activators

## [4.1.0] - 2020-05-05

### Added

- Added tool strip to tree collection user interfaces
- Added new [PipelineComponent] `SetNull` which detects bad data in a specific column of pipeline data and sets cells matching the `Regex` to null
- Added support for template based metadata extractions ([Catalogue] descriptions etc) 
- Added new property RemoteServerReference to RemoteTableAttacher which centralises server name/database/credentials when creating many attachers that all pull data from the same place
- Added double click to expand tree option for RDMP
- When searching (Ctrl+F), exact matches now appear first
- Added RDMP platform database name (and server) to the window title
- Added Export Plugins command (which saves the currently loaded RDMP plugins to the selected folder)
- Double clicking a dataset in the Extraction user interface opens it for editing (previously you had to right click and select Edit)

### Changed

- CohortBuilder interface has been revamped
- Home screen now follows more consistent user experience and includes recently used items
- Catalogue collection no longer expands when CatalogueFolder changes

### Fixed

- LoadProgress with RemoteTableAttacher now works correctly with DBMS that do not support Sql parameter declarations (Oracle / Postgres)

## [4.0.3] - 2020-02-28

### Added

- Added timestamps to Word Metadata Reports (e.g. when document was created)
- Added icon for HashOnDataRelease
- Added Order column to [Catalogue] Collection tree view
- Added ability to disable the TicketingSystem that controls whether datasets can be released (only applies where one has been configured)
- Added ability to customize extraction directory subfolder names
- Added check for stale extraction records when generating a one off Release Document (i.e. not part of a Release workflow)
- Added clarifiaction on what to do if a table is not found during synchronization
- Refresh now shows 'waiting' cursor while updates take effect
- Creating a [Catalogue] from a CatalogueFolder right click context menu now creates the resulting [Catalogue] in that directory
- Added ability to right click a dataset in an [ExtractionConfiguration] and open the directory into which it was extracted (if it was extracted to disk)
- Added Extraction Category column for columns included in the project extractions
- Added command Import [Catalogue] Item Descriptions accessible from the [CatalogueItem] node menu that imports all descriptions (and other fields) from one [Catalogue] into another.
- Added 'Execute' button on [Catalogue] and Extraction dataset SQL viewing windows.
- 'Show' on collection based tab windows now prompts you to pick which you want to navigate to (previously did nothing)
- Datagrid UI now shows server/database names and DatabaseType
- Running Checks or CheckAll now shows the Checks column (if it isn't already visible)
- Added 'Clear Cache' option for clearing the cache on a single [Catalogue] in a cohort builder configuration (without affecting the cache state of the others)
- Added `FOR UPDATE` to the end of the DLE migration query for MySql server (prevents edge case deadlocks when live table changes during migration)

### Changed

- Datagrid/query syntax errors are now more visible and consistent with other SQL IDEs
- Open / New [Catalogue] no longer closes all toolboxes prior to setting up editing layout
- Bulk Process CatalogueItems now defaults to exact matching (ignoring case)
- Changed MySql adapter from `MySql.Data` to `MySqlConnector` (see [FAnsiSql] version 0.11.1 change notes)

### Fixed

- Fixed bug where broken Lookup configurations could result in DQE not passing checks
- Fixed top menu missing some options on extraction/cohort building graphs (e.g. timeout / retry query)
- Fixed DLE backup trigger creation for old versions of MySql (5.5 and earlier)
- Fixed some forms not getting launched when new objects are created (e.g. Supporting Documents)
- Fixed null reference when cancelling adding a SupportingDocument
- Fixed bug in axis section of graph editor where changing value would result in text box losing focus
- Fixed ticketing system Reason [for not being able to release a configuration] not being displayed on the ReleaseUI

## [4.0.2] - 2020-01-23

### Fixed

- Fixed stack overflow when trying to edit 'unknown pipelines' in Tables tree view
- Undo/Redo button now changes label as well as icon during use
- Fixed null reference when using command `Reports->Generate...->Metadata Report...`
- Fixed bug in console gui where cancelling a property change (e.g. Description) would result in setting the value to null.

## [4.0.1] - 2019-12-03

### Added

- Ability to generate metadata reports for subset of catalogues (e.g. all catalogues in a folder).
- Cohort Builder build log now lists the [IsExtractionIdentifier] column for each cohort set

### Changed

- Cohort Builder now shows "No Cache" when there is no query cache server configured for a configuration instead of "0/1" (or "0/2" etc)

### Fixed

- Fixed issue using the 'context menu' button on compatible keyboards to access the GoTo menu (sometimes menu would not be expandable)
- Fixed issue where ProjectNumber and Version appeared editable in some tree controls (changes were ignored).  These cells are now correctly readonly.
- Fixed bug in log viewer right click (introduced in 4.0.1 command refactoring)
- TestConnection now shows obfuscated connection string when a connection cannot be established (affects RDMP API users only - not core software)
- Fixed changing join direction in patient index tables not triggering refresh
- Fixed Data Load Engine RAW server credentials when running RDMP installer with sql user authentication (RAW server entry would be created with Integrated Security)

## [4.0.1-rc3] - 2019-11-25

### Added

- Console gui supports short code searches (e.g. "c", "ti" etc)

### Changed

- Updated to [FAnsiSql] 0.10.13

### Fixed

- Fixed various issues with new CLI gui

## [4.0.1-rc2] - 2019-11-20

### Added

- Added interactive terminal user interface `./rdmp gui`

### Changed

- Cloning an Extraction Configuration no longer expands clone and names the new copy "Clone of [..]" (previously name was a guid)
- Select object dialog now display a maximum of 1000 objects (prioritising your search text)
- Logging tasks are now case insensitive

### Fixed

- Fixed Console input in CLI when running under Linux
- Fixed issue where parallel checks could fail due to UI cross thread access
- Fixed bugs in DLE when loading tables with dodgy column names (e.g. `[My Group by lolz]`)
- 
...

## [4.0.1-rc1] - 2019-11-11

### Added

- Support for PostgreSql databases

### Changed

- Sql Server `..` syntax is no longer used (now uses `.dbo.` - or whatever the table schema is).  Since references can be shared by users the default schema notation is not good idea.
- Cohort Query Bulder will now connect to the database containing the data rather than the users default database when querying data on a single database
- Flat file Attachers now process files in alphabetical order (case insensitive) when Pattern matches multiple files (previously order was arbitrary / OS defined)
- Extraction source now specifies database to connect to when a dataset exists in a single database (previously connected to users default server e.g. master)
- Updated to latest version of [FAnsiSql] (0.10.12) for Postgres support
- 
### Fixed

- Fixed handling of credentials where password is blank (allowed)
- Fixed race condition when there are multiple cohort databases that host cohorts for the same project
- Extracting a dataset using Cross Server extraction source now shows the correct SQL in error message when no records are returned by the linkage

## [3.2.1] - 2019-10-30

### Added

- SET containers ([UNION] / [INTERSECT] / [EXCEPT]) now highlight (as a `Problem`) when they will be ignored (empty) or not applied (when they contain only 1 child)

## Fixed

- Fixed bug generating metadata reports that include Catalogues with orphan [ExtractionInformation] (not mapped to an underlying ColumnInfo)
- Fixed bug in column descriptions pie chart where navigate to CatalogueItem(s) would show all CatalogueItems instead of only those missing descriptions
- Fixed bug in example dataset creation where views (vConditions and vOperations) were not marked IsView

## [3.2.1-rc4] - 2019-10-22

### Added 

- Errors during caching (of cohort builder results) now appear in the results control (previously could generate error popups)
- Patient Index Tables are no longer allowed to have parameters with the same name (but different values) of tables they are joined against
- Sql Parameters (e.g. `@test_code`) now work properly cross [DBMS] (e.g. MySql / SqlServer) when using a query cache.
- Added menu for inspecting the state of a cohort compiler (view SQL executed, build log, results etc)

### Fixed 

- Fixed ExceptionViewer showing the wrong stack trace under certain circumstances
- Fixed cache usage bug where sql parameters were used in queries (cache would not be used when it should)
- Fixed 'View Dataset Sample' user interface generating the wrong SQL when a patient index table has a column alias (e.g. `SELECT chi,AdmissionDate as fish from MyPatIndexTable`)
- Fixed renaming parameters causing UI to incorrectly ask if you want to save changes

## [3.2.1-rc3] - 2019-10-21

### Fixed 

- Fixed bug in cross server query building when using parameters (@testcode etc)

## [3.2.1-rc2] - 2019-10-18

### Added 

- Added GoTo from cohorts to Extraction Configuration(s)

### Changed

- View ThenVsNow Sql in right click context menu of data extractions is only evaluated when run (improves performance).  This results as the command always being enabled.

### Fixed

- Fixed [bug in cross server query building](https://github.com/HicServices/RDMP/commit/a0c6223d1a7793bde4a67b368ae062e8bec3d960#diff-196fcda7990895e9f656c99602d1972b) (via cache) when joining patient index tables on one server to a main dataset on another

## [3.2.1-rc1] - 2019-10-14

### Added

- Long running processes that previously blocked the UI (e.g. create primary key) now have a small dialog describing task and allowing cancellation.
- Proposed Fix dialog now has standard look and feel of RDMP message boxes (including keywords etc)
- Double clicking an executing task in Cohort Builder now shows cohort build log as well as Exception (if any)

### Changed
 
- Database patching user interface presents clearer information about what version upgrade is occurring and the patches that will be applied.
- Updated to latest version of [FAnsiSql] (0.10.7) for task cancellation
- Data load engine no longer lists dropping columns / anonymising in progress if there are no operations actually being performed (e.g. no ANOTables configured)
- Delete is now disabled for the top level container (e.g. "UNION - Inclusion criteria") of cohort builder configuration

### Fixed

- Database patching user interface no longer suggests restarting if the patching process has failed
- Improved usability of StartupUI when no repository connection strings are not set (previously would report status as 'Broken')
- Fixed bug where `DropTableIfLoadFails` of `ExecuteFullExtractionToDatabaseMSSql` would (under fail conditions) drop the destination table even if the table was created by a previous execution of the same pipeline.
- Fixed bug where adding a [Catalogue] to a cohort set container would create an extra duplicate copy (which would appear under orphans)
- Improved cross server cohort query building (e.g. combining cohort sets on separate servers / server types)
- Fixed bug in checks dual reporting some errors when clicking on red angry face icons

### Removed

- Generate test data window no longer shows the output folder in Windows Explorer when done

## [3.2.0] - 2019-09-16

### Added

- Patient Index Tables now use the source column datatype for caching columns (as long as there is no transform declared).

## [3.2.0-rc1] - 2019-09-13

### Added

- Right clicking a misspelled word now offers spelling suggestions
- You can now add new datasets to an extraction configuration directly from the "Core" folder in Execute Extraction window (rather than having to go back to the DataExport tree view)
- MDFAttacher now checks for existing mdf/ldf files in the RAW server data directory.  Existing files will trigger a warning.  After the warning an attempt is still made to overwrite the file(s) (as occurred previously)
- Tab key now also works for autocomplete in SQL editor windows (previously only Enter worked)
- Orphan cohort sets (do not belong to any Cohort Identification Configuration) now appear under a top level folder in 'Cohort Builder' collection
- Extraction Category can now be changed directly from a CatalogueItem, [ExtractionInformation] 
- Extraction Category can be changed for all columns in a [Catalogue] at once by right clicking the or the CatalogueItemsNode (folder under a Catalogue)
- Right clicking a column allows you to Alter its type e.g. increase the size of a varchar field

### Changed

- Help documentation for objects no longer uses NuDoq library (now faster and more maintainable)
- Extraction source component `ExecuteCrossServerDatasetExtractionSource` now never drops the temporary cohort database (previously it would drop it if it created it and CreateTemporaryDatabaseIfNotExists was true)
- Updated to latest version of [FAnsiSql] (0.10.4) for better Oracle, localization and type estimation
- Dashboards now appear in tree view instead of application tool strip and are searchable
- [CatalogueItem] descriptions pie chart has flags for including internal/project specific etc in its counts
- [CatalogueItem] descriptions pie chart now lets you navigate directly to problem objects rather than showing a data table

### Fixed 
- Deleting an object now clears the selection in tree views (previously selection would become an arbitrary object).
- Fixed bug where adding/moving cohort sets between containers ([INTERSECT]/[UNION]/[EXCEPT]) could result in 2 objects with the same Order in the same container (resulting in ambiguous order of execution).
- Fixed UI bug where selecting an extractable [Catalogue] would hide its extractable (small green e) icon overlay
- Fixed bug where deleting a Pinned object would not unpin the object
- Fixed bug where database tables with brackets in the name could break synchronization (these tables are now ignored by RDMP and cannot be imported).
- Fixed bug deleting multiple objects at once when some objects are parents of others (and cause implicit delete).
- Fixed bug with low resolution monitors and the Create New Cohort Wizard
- Fixed bug with low resolution monitors and collections where leading columns could shrink to be no longer visible
- Adding new filters/containers (AND/OR) now correctly expand and highlight the created object in collections
- Fixed AggregateEditorUI could incorrectly offer to save changes even when no changes had been made
- Clonng a Cohort Identification Configuration now preserves custom set container names e.g. "UNION Inclusion Criteria"
- Fixed bug in DataTableUploadDestination where multiple root (DataLoadInfo) logging entries were created for a single large bulk insert 
- Fixed bug in QueryBuilder when there are multiple IsPrimaryExtractionTable tables (Exception thrown was NullReferenceException instead of QueryBuilderException)
- Fixed bug in generating FROM SQL when there are circular [JoinInfo] configured between tables used in the query
- Fixed bug where closing the server/database selection dialog with the X instead of cancel could cause error messages (e.g. in Bulk Import TableInfos)
- Fixed bug where searching for "Pipeline" or "Pipe" did not show all pipelines
- Fixed bug caching patient index tables (cohort creation) when there are multiple tables being joined in the query.
- Fixed error when logging very large (over 4000 characters) to the RDMP logging database

### Removed
- Cohort sets no longer appear under Catalogues (Find / GoTo now open the parent cohort identification configuration)
- Removed OnlyUseOldDateTimes option on DataTableUploadDestination as it didn't actually do anything ([DBMS] type decisions are handled in a standard way by FAnsiSql)

## [3.1.0] - 2019-07-31

### Added

- Cohort sets with HAVING sql now support 'View Dataset Sample' (of matched records)
- Added new property IsView to TableInfo
- Added GoTo menu item Catalogue=>TableInfo
- Added user setting for skipping Cohort Creation wizard
- MDFAttacher emits more messages when looking up location on disk to copy MDF file to.
- Added menu option to set [IsExtractionIdentifier] on a [Catalogue] without having to open ExtractionInformations directly
- Added the ability to set custom number of patients / rows per dataset when creating example datasets (from command line or when setting up client)
- FlatFileAttacher now issues a warning if TableToLoad isn't one of the tables loaded by the currently executing load (previously it would just say 'table x wasn't found in RAW')
- Added (initially hidden) column Order to cohort query builder to help debugging any issues with order of display

### Changed

- Attempting to generate a graph from a query that returns more than 1,000,000 cells now asks for confirmation.
- Updated to latest version of [FAnsiSql] (0.9.4) for better Oracle support
- Oracle extraction commands no longer generate parameters (e.g. @projectNumber).  Previously invalid SQL was generated.
- Improved layout of message boxes and link highlighting
- Add (Copy Of) cohort set no longer complains about creating a copy of one already in the cohort builder configuration
- Extraction destination property CleanExtractionFolderBeforeExtraction now defaults to false (i.e. do not delete the contents of the extraction directory before extracting)
- Extraction destination property CleanExtractionFolderBeforeExtraction is now implemented in the Checks phase of the component lifecycle rather than on receipt of first batch of records (this prevents accidentally deleting files produced by upstream components)
- 
### Fixed 
- Fixed bug in [Catalogue] validation setup window (DQE Validation Rules) which resulted in changes not being saved if it had been refreshed after initially loading
- Fixed scrollbars not appearing in [Catalogue] validation setup window when lots of validation rules are applied to a single column
- Type text dialog prompt now resizes correctly and has a display limit of 20,000 characters for messages
- Fixed bug that prevented exiting if the RDMP directory (in user's application data folder) was deleted while the program was running
- Fixed bug where CatalogueItems created when importing Oracle tables had database qualifiers in the name e.g. "CHI" (including the double quotes)
- Fixed bug where deleting a Filter from a cohort set in a Cohort Identification Query could result in the display order changing to alphabetical (until tab was refreshed).
- Fixed obscure bug in plugins implementing the `ICustomUI` interface when returning a new object in `GetFinalStateOfUnderlyingObject` that resulted in the UI showing a stale version of the object
- Connecting to a non existent server in ServerDatabaseTableSelector now shows the Exception in the RAG icon (previously just showed empty database list)
 
- Fixed bug where adding/removing a column in Aggregate Editor would would reset the Name/Description if there were unsaved changes (to Name/Description)
- Fixed bug where example datasets created would have the text value "NULL" instead of db nulls (only affected initial install/setup datasets)

## [3.0.16-rc2] - 2019-07-17

### Added 

- Example data generated on install can now be given a seed (allows for reproducibility)
- Creating a Query Caching server for an cohort identification AggregateConfiguration now asks you if you want to set it as the default QueryCaching server (if there isn't already one)
- Double clicking a row in SQL query editor user interfaces now shows text summary of the row
- DLE load logs tree view now supports double clicking on messages/errors to see summary
- All RDMP platform objects now have icons even if not visible in the UI (this affects the objects documentation file generation)
- MetadataReport now supports generating data for Catalogues with no extractable columns

### Changed

- Updated to latest version of BadMedicine (0.1.5)
- Improved error message shown when attempting to delete a used patient index table (now lists the users)
- System no longer auto selects objects when there is only 1 option (e.g. when user starts a Release when there is only one [Project] in the system).  This previously created an inconsistent user experience.
- Dita extraction checks no longer propose deleting non dita files in the output directory
- Improved Find (Ctrl+F) dialog layout and added shortcut codes (e.g. typing "c Bob" will return all Catalogues containing the word "Bob")
- Message boxes now display a limit of 20,000 characters (full text can still be accessed by the copy to clipboard button).
- DLE Debug options (e.g. Skip migrating RAW=>STAGING) now appear as a drop down with more descriptive titles (e.g. StopAfterRAW)
 
### Fixed 

- Fixed bug when cloning a Pipeline called "Bob" when there was already an existing Pipeline called "Bob (Clone)"
- Fixed validation issue in some user interfaces of INamed classes (e.g. Catalogue) where all properties were checked for illegal characters instead of just the Name
- Fixed image scaling in Metadata reports to 100% (previously 133%)
- Governance report now properly escapes newlines and quotes in [Catalogue] descriptions when outputting as CSV
- Fixed bug in Plugin code generator for tables with a Name property (previously incorrect C# code was generated)
- Fixed bug in SQL query editor user interface when the query returned a table that included binary columns with large amounts of data in
- Clicking a collection button or using GoTo/Show now correctly pops the relevant collection if it is set to auto dock (pinned).
- Application title bar now correctly updates after loading a tab (previously it was left with the caption "Loading...")
- Un Pinning in a collection using X now correctly maintains tree selection (consistent with the context menu Tree=>UnPin)
- Fixed display order of cohort sets in Cohort Query Builder to correctly match the compiler (previously the tree view order was misleading)

## [3.0.16-rc] - 2019-07-08

### Added 

- Forward/backward navigation in LogViewer now preserves text filters / TOP X
- Added the ability to create example datasets and configurations/projects etc during installation / startup
- Objects with names containing problematic characters (e.g. \ ") are highlighted red
- New right click context menu GoTo shows related objects e.g. which ExtractionConfiguration(s) a [Catalogue] has been used in
- Heatmap hover tool tip now shows more information about the cell value
- 'Other Pipelines' (unknown use case) can now be edited by double clicking.  This prompts user to pick a use case to edit them under
- Creating a Catalogue/TableInfo by importing a file now lets you rename the table after it has been created
- Added new DLE module ExecuteSqlFileRuntimeTask which runs the SQL stored in the RDMP platform database (rather than relying on an sql file on disk like ExecuteSqlFileRuntimeTask)
- RDMP platform database schemas no longer require 100% matching to models.  This allows limited backwards compatibility between minor versions of RDMP in which new fields are added to the database.

### Changed

- Updated to latest version of [BadMedicine] (0.0.1.2)
- Updated to latest version of [FAnsiSql] (0.9.2)
- File=>New now launches modal dialog instead of dropdown menu
- [Project] objects can now be sorted (previously they always appeared alphabetically)
- [Project] creation UI now shows duplicate ProjectNumbers as a Warning instead of an Error allowing users to create 2+ Projects with shared cohorts
- Disabled objects in tree views now appear greyed out instead of red
- Improved message shown when cohorts with null descriptions are preventing cohort importing
- Attempting to deleting an Extractable [Catalogue] no longer shows an error and instead asks if you want to make it non extractable (then delete)
- xmldoc are now shipped inside SourceCodeForSelfAwareness.zip (instead of side by side with the binary).  This avoids an issue where [Squirrel drops xmldoc files](https://github.com/Squirrel/Squirrel.Windows/issues/1323)

### Fixed 

- Fixed bug in CLI (rdmp.exe) where yaml settings would override command line values for connection strings to platform databases
- Disabled smiley controls now render in greyscale
- Fixed bug in Aggregate graphs which included a PIVOT on columns containing values with leading whitespace
- Fixed crash bug in UI responsible for picking the DLE load folder that could occur when when xmldocs are missing
- Fixed bug resolving Plugin dll dependencies where dependencies would only be resolved correctly the first time they were loaded into the AppDomain
- Fixed Culture (e.g. en-us) not being passed correctly in DelimitedFlatFileAttacher
- Fixed bug where Updater would show older versions of RDMP as installable 'updates'

[Unreleased]: https://github.com/HicServices/RDMP/compare/v8.1.0...develop
[8.1.0]: https://github.com/HicServices/RDMP/compare/v8.0.7...v8.1.0
[8.0.7]: https://github.com/HicServices/RDMP/compare/v8.0.6...v8.0.7
[8.0.6]: https://github.com/HicServices/RDMP/compare/v8.0.5...v8.0.6
[8.0.5]: https://github.com/HicServices/RDMP/compare/v8.0.4...v8.0.5
[8.0.4]: https://github.com/HicServices/RDMP/compare/v8.0.3...v8.0.4
[8.0.3]: https://github.com/HicServices/RDMP/compare/v8.0.2...v8.0.3
[8.0.2]: https://github.com/HicServices/RDMP/compare/v8.0.1...v8.0.2
[8.0.1]: https://github.com/HicServices/RDMP/compare/v8.0.0...v8.0.1
[8.0.0]: https://github.com/HicServices/RDMP/compare/v7.0.20...v8.0.0
[7.0.20]: https://github.com/HicServices/RDMP/compare/v7.0.19...v7.0.20
[7.0.19]: https://github.com/HicServices/RDMP/compare/v7.0.18...v7.0.19
[7.0.18]: https://github.com/HicServices/RDMP/compare/v7.0.17...v7.0.18
[7.0.17]: https://github.com/HicServices/RDMP/compare/v7.0.16...v7.0.17
[7.0.16]: https://github.com/HicServices/RDMP/compare/v7.0.15...v7.0.16
[7.0.15]: https://github.com/HicServices/RDMP/compare/v7.0.14...v7.0.15
[7.0.14]: https://github.com/HicServices/RDMP/compare/v7.0.13...v7.0.14
[7.0.13]: https://github.com/HicServices/RDMP/compare/v7.0.12...v7.0.13
[7.0.12]: https://github.com/HicServices/RDMP/compare/v7.0.11...v7.0.12
[7.0.11]: https://github.com/HicServices/RDMP/compare/v7.0.10...v7.0.11
[7.0.10]: https://github.com/HicServices/RDMP/compare/v7.0.9...v7.0.10
[7.0.9]: https://github.com/HicServices/RDMP/compare/v7.0.8...v7.0.9
[7.0.8]: https://github.com/HicServices/RDMP/compare/v7.0.7...v7.0.8
[7.0.7]: https://github.com/HicServices/RDMP/compare/v7.0.6...v7.0.7
[7.0.6]: https://github.com/HicServices/RDMP/compare/v7.0.5...v7.0.6
[7.0.5]: https://github.com/HicServices/RDMP/compare/v7.0.4...v7.0.5
[7.0.4]: https://github.com/HicServices/RDMP/compare/v7.0.3...v7.0.4
[7.0.3]: https://github.com/HicServices/RDMP/compare/v7.0.2...v7.0.3
[7.0.2]: https://github.com/HicServices/RDMP/compare/v7.0.1...v7.0.2
[7.0.1]: https://github.com/HicServices/RDMP/compare/v7.0.0...v7.0.1
[7.0.0]: https://github.com/HicServices/RDMP/compare/v6.0.2...v7.0.0
[6.0.2]: https://github.com/HicServices/RDMP/compare/v6.0.1...v6.0.2
[6.0.1]: https://github.com/HicServices/RDMP/compare/v6.0.0...v6.0.1
[6.0.0]: https://github.com/HicServices/RDMP/compare/v5.0.3...v6.0.0
[5.0.3]: https://github.com/HicServices/RDMP/compare/v5.0.2...v5.0.3
[5.0.2]: https://github.com/HicServices/RDMP/compare/v5.0.1...v5.0.2
[5.0.1]: https://github.com/HicServices/RDMP/compare/v5.0.0...v5.0.1
[5.0.0]: https://github.com/HicServices/RDMP/compare/v4.2.4...v5.0.0
[4.2.4]: https://github.com/HicServices/RDMP/compare/v4.2.3...v4.2.4
[4.2.3]: https://github.com/HicServices/RDMP/compare/v4.2.2...v4.2.3
[4.2.2]: https://github.com/HicServices/RDMP/compare/v4.2.1...v4.2.2
[4.2.1]: https://github.com/HicServices/RDMP/compare/v4.2.0...v4.2.1
[4.2.0]: https://github.com/HicServices/RDMP/compare/v4.1.9...v4.2.0
[4.1.9]: https://github.com/HicServices/RDMP/compare/v4.1.8...v4.1.9
[4.1.8]: https://github.com/HicServices/RDMP/compare/v4.1.7...v4.1.8
[4.1.7]: https://github.com/HicServices/RDMP/compare/v4.1.6...v4.1.7
[4.1.6]: https://github.com/HicServices/RDMP/compare/v4.1.5...v4.1.6
[4.1.5]: https://github.com/HicServices/RDMP/compare/v4.1.4...v4.1.5
[4.1.4]: https://github.com/HicServices/RDMP/compare/v4.1.3...v4.1.4
[4.1.3]: https://github.com/HicServices/RDMP/compare/v4.1.2...v4.1.3
[4.1.2]: https://github.com/HicServices/RDMP/compare/v4.1.1...v4.1.2
[4.1.1]: https://github.com/HicServices/RDMP/compare/v4.1.0...v4.1.1
[4.1.0]: https://github.com/HicServices/RDMP/compare/v4.0.3...v4.1.0
[4.0.3]: https://github.com/HicServices/RDMP/compare/v4.0.2...v4.0.3
[4.0.2]: https://github.com/HicServices/RDMP/compare/v4.0.1...v4.0.2
[4.0.1]: https://github.com/HicServices/RDMP/compare/v4.0.1-rc3...v4.0.1
[4.0.1-rc3]: https://github.com/HicServices/RDMP/compare/v4.0.1-rc2...v4.0.1-rc3
[4.0.1-rc2]: https://github.com/HicServices/RDMP/compare/v4.0.1-rc1...v4.0.1-rc2
[4.0.1-rc1]: https://github.com/HicServices/RDMP/compare/v3.2.1...v4.0.1-rc1
[3.2.1]: https://github.com/HicServices/RDMP/compare/v3.2.1-rc4...v3.2.1
[3.2.1-rc4]: https://github.com/HicServices/RDMP/compare/v3.2.1-rc3...v3.2.1-rc4
[3.2.1-rc3]: https://github.com/HicServices/RDMP/compare/v3.2.1-rc2...v3.2.1-rc3
[3.2.1-rc2]: https://github.com/HicServices/RDMP/compare/3.2.1-rc1...v3.2.1-rc2
[3.2.1-rc1]: https://github.com/HicServices/RDMP/compare/3.2.0...3.2.1-rc1
[3.2.0]: https://github.com/HicServices/RDMP/compare/v3.2.0-rc1...3.2.0
[3.2.0-rc1]: https://github.com/HicServices/RDMP/compare/3.1.0...v3.2.0-rc1
[3.1.0]: https://github.com/HicServices/RDMP/compare/v3.0.16-rc2...3.1.0
[3.0.16-rc2]: https://github.com/HicServices/RDMP/compare/v3.0.16-rc...v3.0.16-rc2
[3.0.16-rc]: https://github.com/HicServices/RDMP/compare/v3.0.15...v3.0.16-rc
[FAnsiSql]: https://github.com/HicServices/FAnsiSql/
[BadMedicine]: https://github.com/HicServices/BadMedicine/

[ExtractionProgress]: ./Documentation/CodeTutorials/Glossary.md#ExtractionProgress
[DBMS]: ./Documentation/CodeTutorials/Glossary.md#DBMS
[UNION]: ./Documentation/CodeTutorials/Glossary.md#UNION
[INTERSECT]: ./Documentation/CodeTutorials/Glossary.md#INTERSECT
[EXCEPT]: ./Documentation/CodeTutorials/Glossary.md#EXCEPT
[IsExtractionIdentifier]: ./Documentation/CodeTutorials/Glossary.md#IsExtractionIdentifier
[DataAccessCredentials]: ./Documentation/CodeTutorials/Glossary.md#DataAccessCredentials
[Catalogue]: ./Documentation/CodeTutorials/Glossary.md#Catalogue
[SupportingDocument]: ./Documentation/CodeTutorials/Glossary.md#SupportingDocument
[TableInfo]: ./Documentation/CodeTutorials/Glossary.md#TableInfo

[ExtractionConfiguration]: ./Documentation/CodeTutorials/Glossary.md#ExtractionConfiguration
[Project]: ./Documentation/CodeTutorials/Glossary.md#Project

[CatalogueItem]: ./Documentation/CodeTutorials/Glossary.md#CatalogueItem
[ExtractionInformation]: ./Documentation/CodeTutorials/Glossary.md#ExtractionInformation
[ColumnInfo]: ./Documentation/CodeTutorials/Glossary.md#ColumnInfo
[CacheProgress]: ./Documentation/CodeTutorials/Glossary.md#CacheProgress

[JoinInfo]: ./Documentation/CodeTutorials/Glossary.md#JoinInfo
[AggregateConfiguration]: ./Documentation/CodeTutorials/Glossary.md#AggregateConfiguration
[PipelineComponent]: ./Documentation/CodeTutorials/Glossary.md#PipelineComponent
[Pipeline]: ./Documentation/CodeTutorials/Glossary.md#Pipeline
[Pipelines]: ./Documentation/CodeTutorials/Glossary.md#Pipeline

[Lookup]: ./Documentation/CodeTutorials/Glossary.md#Lookup
[CohortIdentificationConfiguration]: ./Documentation/CodeTutorials/Glossary.md#CohortIdentificationConfiguration
[LoadMetadata]: ./Documentation/CodeTutorials/Glossary.md#LoadMetadata
[ExtractableCohort]: ./Documentation/CodeTutorials/Glossary.md#ExtractableCohort
[CohortAggregateContainer]: ./Documentation/CodeTutorials/Glossary.md#CohortAggregateContainer
[ExtractionFilter]: ./Documentation/CodeTutorials/Glossary.md#ExtractionFilter
[MigrateUsages]: https://github.com/HicServices/RDMP/pull/666
[ExternalDatabaseServer]: ./Documentation/CodeTutorials/Glossary.md#ExternalDatabaseServer
[RemoteDatabaseAttacher]: ./Rdmp.Core/DataLoad/Modules/Attachers/RemoteDatabaseAttacher.cs<|MERGE_RESOLUTION|>--- conflicted
+++ resolved
@@ -5,13 +5,9 @@
 and this project adheres to [Semantic Versioning](https://semver.org/spec/v2.0.0.html).
 
 ## [9.0.0] - Unreleased
-<<<<<<< HEAD
-
 - Add ability to use Extraction Configuration ID in the naming scheme of the extract to database Pipeline component
-=======
 - Update Cohort Versioning Icons and Interface
 - Fix issue with global contextual search
->>>>>>> 48fd9117
 
 ## [8.4.4] - 2025-05-08 
 
