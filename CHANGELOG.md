--- conflicted
+++ resolved
@@ -8,15 +8,13 @@
 
 ...
 
-<<<<<<< HEAD
 ### Fixed
 
 - reduced memory overhead during refreshes
-=======
+
 ### Added
 
 - Pipeline ID and Name now recorded in logs for Data Extractions
->>>>>>> d2364dc8
 
 ## [4.1.9] - 2020-09-17
 
