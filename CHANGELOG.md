# Changelog
All notable changes to this project will be documented in this file.

The format is based on [Keep a Changelog](https://keepachangelog.com/en/1.0.0/),
and this project adheres to [Semantic Versioning](https://semver.org/spec/v2.0.0.html).

<<<<<<< HEAD
## [8.4.3] - 2024-02-24
=======
## [8.4.4] - 2025-05-08 

- Re-add AggregateGraph functionality
- Add ability to show/hide quick edit pipeline controls during extractions
- Fix issue with columnForbidder crashing when no Regex specified
- Add contextual global search (CRTL+f)
- Fix Issue with Multiselect cancel dialog
- Improve UI Tab ordering
- Add ability to specify DB collation on new DB creation
- Display warnings about pipeline issues in the tables(advanced) tree

## [8.4.3] - 2025-02-24
>>>>>>> f49d51e2

- Build on and target .Net 9 rather than 8
- Simplify DB Patching Interface
- Fix issue with Simple File Extractor pipeline component checking
- Update Catalogue metadata options
- Add Load Metadata versioning
- Fix application restart not closing all windows
- Add Filters for CatalogueItems to Dashboard graphs
- Add ability to use cohort temp table during extractions
- Fix bug where cohort configuration versions could not be deleted
- Extraction UI alerts are now marked as warnings as opposed to information

## [8.4.2] - 2024-12-18

- Fix issue with MEF constructing Remote Table Attachers

## [8.4.1] - 2024-12-10

- Improve Overview Model Generation Speed
- Add Remote Table Without DB Creation Attacher

## [8.4.0] - 2024-12-02

- Add Ordering to Filters
- [MSSQL ONLY] Add ability to perform Regex redactions on data loads and existing catalogues
- Add overview page for Catalogues
- Add RAW Table Date Column Override for Delta Loads
- Fix Delta Load off by one issue
- Update Migration strategy to account for all Primary Keys when moving from staging -> live
- Fix UI issue with viewing cross-database SQL results
- Add UI Steps to deprecate old cohorts when importing a cohort
- Add instance setting to enable and disable Yes/No to all

## [8.3.1] - 2024-10-22

- Improve Performance of regenerating problems with child providers
- Update UI Tab opening Logic
- Add Filter to Left-Hand Tree View

## [8.3.0] - 2024-09-23

- Add New Find & Replace, currently available via User Settings
- Add instance setting to prompt for cohort versioning when committing
- Improve Cohort Versioning Interface
- Re-Instantiate connection to FTP server on FTP Downloader cleanup
- Add AWS S3 Bucket Release component for flat files
- Add UI linkage for projects and cohort builder configurations
- Add ability to chain data loads
- Allow for date variables to be used in MDF attacher overwrites
- Add ability to allow data loads to import columns with reserved prefixes
- Add goto for Cohort Identification Configuration from External Cohort

## [8.2.3] - 2024-08-05

- Fix issue with SFTP downloader timeouts

## [8.2.2] - 2024-08-01
 
- Add DQE PostLoad runner
- Misc improvements to the DQE
- Fix Project Creation UI issue
- Fix issue with whitespace confusing encryption key paths
- Add Refresh button to UI panels
- Add "View Parent Tree" functionality
- Add ability to add description to new cohort versions
- Add functionality to revert to historical cohort version
- Fix issue with YAML mode object load ordering

## [8.2.1] - 2024-07-18

- Add Release status options to the ticketing system
- Improve Interface for Lookup table generation
- Improve read/write access to plugin files for linux systems
- Add directory validity checking to data loads
- Open plugin files read-only to avoid permissions errors on Linux
- Improve PK mapping for ExtractionIdentifiers when extracting data
- Fix issue with default instance button not launching instance

## [8.2.0] - 2024-07-09

## Changed

- Add Key-Value store for instance settings
- Allow for Re-extractions of projects to a database, see [ExecuteFullExtractionToDatabaseMSSql](Documentation\DataExtractions\ExecuteFullExtractionToDatabaseMSSql.md)
- Add ability to use .rdmp plugin files
- Add the ability to store versions of cohort configurations, see [Cohort Versioning](Documentation\Cohorts\CohortVersioning.md)
- Add ability to restrict GROUPBY clause in cohort aggregate builder
- When cloning an ExtractionConfiguration with a deprecated catalogue, the GUI will ask if you want to replace the deprecated catalogue with the known replacement
- Add ability to customise LoadMetdata Folder Location. See [LoadMetadata](Documentation\DataLoadEngine\LoadMetadata.md)
- Add ability to point a catalogue to a new data source [Documentation](./Documentation/Catalogues/UpdateCatalogueDataLocation.md)
- Allow DQE graphs to be scrollable and scalable
- Allow for partial refreshes of time-based DQE charts
- Fix issue when creating PostgreSQL Logging Server

## [8.1.7] - 2024-06-17

## Changed

- Add ability to update an extraction's cohort from the command line using `SetExtractionConfigurationCohort ExtractionConfiguration:{id} ExtractableCohort:{id}`
- Fix issue with non-default named PostgreSQL Table Info not being checkable
- Improve default timeouts on database lookups
- Implement keepalive and liveness checks for FTP, SFTP fetches before deletion attempt

## [8.1.6] - 2024-05-27

## Changed

- Improve error messages for Multi-ExtractionIdentifier extractions
- Add prompt to rename container when adding a cohort filter
- Allow for column selection when using the RemoteTableAttacher
- Fix to remove stack trace button from non error popups
- Add ability to set Extraction Category as "Not Extractable"
- Replace BadMedicine v1.2.1 with SynthEHR v2.0.0
- Fix issue with RDMP being slow to load when having numerous Load Metadatas
- Fix issue creating logging databases on PostgreSQL servers

## [8.1.5] - 2024-04-03

## Changed

- Migrate from .net7 to .net8
- Add timeout override to remote table selectors
- Extractions now remember the last used pipeline
- Allow for custom .bak file physical locations during data loads
- Add ability to have multiple data loads for a single catalogue
- Allow for Project Specific Catalogues to have multiple extraction identifiers
- Fix issue with notification popups being inaccessible when RDMP is minimised
- Allow for Catalogues with Non-Core extraction categories to be made Project specific
- Bump coverlet.collector from 6.0.0 to 6.0.1
- Bump svenstaro/upload-release-action from 2.7.0 to 2.9.0 
- Bump Autoupdater.NET.Official from 1.8.4 to 1.8.5 
- Bump CsvHelper from 30.0.1 to 31.0.0
- Bump SSH.NET from 2023.0.1 to 2024.0.0 
- Bump SixLabors.ImageSharp.Drawing from 2.1.0 to 2.1.1 
- Bump MongoDB.Driver from 2.23.1 to 2.24.0
- Bump NUnit from 4.0.1 to 4.1.0 
- Bump FluentFTP from 49.0.1 to 49.0.2 
- Bump YamlDotNet from 15.1.1 to 15.1.2
- Bump SixLabors.ImageSharp from 3.1.2 to 3.1.3
- Bump SixLabors.ImageSharp.Drawing from 2.1.1 to 2.1.2
- Bump HIC.BadMedicine from 1.1.2 to 1.2.0 
- Bump coverlet.collector from 6.0.1 to 6.0.2 
- Bump HIC.FansiSql from 3.2.1 to 3.2.2
- Bump NUnit.Analyzers from 4.0.1 to 4.1.0 
- Bump Terminal.Gui from 1.15.1 to 1.16.0 
- Bump HIC.BadMedicine from 1.2.0 to 1.2.1 
- Bump NPOI from 2.6.2 to 2.7.0 

## [8.1.4] - 2024-02-19

## Changed

- Add ability to use Extraction Category with Project Specific Catalogues
- Allow arbitrary MDF files from foreign file systems to work with the MDF Attacher, see [MDFAttacher](Documentation\DataLoadEngine\MDFAttacher.md)
- Update Excel Attacher to read data from arbitrary start points within sheets
- Add Time based filtering of remote table and database attachers

## [8.1.3] - 2024-01-15

### Changed

- Fixed Upgrade path issue for RDMP version 8.0.X
- Fix excessive selection on local file storage settings
- Fix to SMTP Data Load module crashing

## [8.1.2] - 2024-01-09

### Changed

- Add command to dump current platform DB to directory
- Reorder Process Task Enum order to restore old cached process tasks
- Add quickstart instructions
- Add ability to configure and use local file system storage in windows GUI
- Truncate ProgressLog messages that would exceed database varchar limit

## [8.1.1] - 2023-12-01

### Changed

- Improved file transfer (FTP/SFTP/FTPS) support
- Improved Plugin Bundling
- Add ability to bundle UI notifications from plugin pipeline components
- Add ability to use .bak files as data load

## [8.1.0] - 2023-09-19

### Changed

- Refactor build process
- Update Scintilla
- Add LibArchive.Net 0.1.3 for archive reading support
- Batching of progress log writing to improve performance
- Add Begin/End flags for DataTable loads to improve performance of large writes
- Removable default logging server
- Increase Progress Log timeout to account for long db lock queue
- Allow users to clear all settings
- Plugin updates are now installed in the correct place
- Move Terminal.Gui to Core rather than duplicating in both CLI and GUI
- Remove Moq Library in favour of NSubstitute
- Add max message length check when logging notifications to prevent erroneous DB write attempts

## [8.0.7] - 2022-11-22

### Changed

- Substantial new documentation and updates
- Bump System.Threading.AccessControl from 6.0.0 to 7.0.0
- Bump System.Security.Permissions from 6.0.0 to 7.0.0
- Bump Microsoft.NET.Test.Sdk from 17.3.2 to 17.4.0
- Bump System.DirectoryServices.Protocols from 6.0.1 to 7.0.0
- Bump NUnit3TestAdapter from 4.3.0 to 4.3.1
- Bump HIC.BadMedicine from 1.1.1 to 1.1.2
- Bump CsvHelper from 30.0.0 to 30.0.1


## [8.0.6] - 2022-11-08

### Added

- Documentation for custom metadata reports

### Fixed

- Fixed bug selecting metadata report to run on all [Catalogue] in a folder

## [8.0.5] - 2022-11-04

### Fixed

- Fixed right clicking in empty space of a collection not passing correct object to UI Plugins
- Fixed console gui check/execute on engines (DQE, DLE etc) not working with YamlRepository backends [#1468](https://github.com/HicServices/RDMP/issues/1468)
- Fixed bug where some DbDataReader instances were not properly disposed [#1476](https://github.com/HicServices/RDMP/issues/1476)

## [8.0.4] - 2022-10-24

### Added

- Added IgnoreMissingTables setting for [RemoteDatabaseAttacher] which allows you to load only the tables that exist on the remote (and in the load)
- Add overrides for mdf/ldf local paths to MDFAttacher
- Added 'Persistent RAW' setting for [LoadMetadata]

### Fixed

- Fixed capitalization and database type differences resulting in missing tree entries of TableInfos

## [8.0.3] - 2022-10-04

### Fixed

- Fixed `ViewLogs` command not working properly on command line when passed an [ExternalDatabaseServer](logging server) [#1447](https://github.com/HicServices/RDMP/issues/1447)
- Fixed bulk import (existing) tables breaking in some corner cases (e.g. when there are broken [Catalogue] from a previous import)
- Fixed YamlRepository not implementing Release Logs API member
- Fixed issues with YamlRepository losing stored [DataAccessCredentials] passwords
- Fixed `--help` on command line showing help text twice

## [8.0.2] - 2022-10-03

### Fixed

- Rolled back from broken Terminal.Gui 1.8.2 dependency (breaks Console Sql Editor) - see [#1448](https://github.com/HicServices/RDMP/pull/1448)

## [8.0.1] - 2022-09-30

### Fixed

- Fixed Saved Cohort Save button not enabling when updating server/database or credentials [#1259](https://github.com/HicServices/RDMP/issues/1259)
- Fixed not being able to clear properties on PipelineComponents when Type is an Array of database objects [#1420](https://github.com/HicServices/RDMP/issues/1420)
- Fixed bug with Commit system not refreshing after delete
- Fixed bug with Commit system when working with Plugins that have custom repositories
- Fix deleting ExternalDatabaseServer with YamlRepository not clearing default (e.g. deleting default logging server)
- Fixed stale references in YamlRepository breaking on startup (ServerDefaults.yaml and CredentialsDictionary.yaml) 
- Fixed empty yaml files causing errors (e.g. deleting contents of ServerDefaults.yaml)
- Fixed string encryption on [ExternalDatabaseServer] objects created with YamlRepository


### Added

- Added command line switch `--skip-patching` to prevent running patches and launch the application as normal (can help debugging patch issues) [#1392](https://github.com/HicServices/RDMP/issues/1392)
- Added 'open file' to Console SQL Editor for easier running of .sql files [#1438](https://github.com/HicServices/RDMP/issues/1438)

## [8.0.0] - 2022-09-27

**Contains database patch to add support for Commit system and expanded Folder support**

### Fixed

- Added better error message when there are problems with naming etc of a new cohort being committed [#1408](https://github.com/HicServices/RDMP/issues/1408)
- Fixed null references when Exceptions are surfaced before main UI has loaded
- Fixed a null reference trying to save [TableInfo] objects in application after setting the `Database` field to null.
- Fixed `ViewLogs` command not working from Console Gui

### Added

- Added `SetDefault` command for changing default logging/dqe etc servers from command line
- Added yes/no popup for 'partial matches' when Guessing [CatalogueItem] to [ColumnInfo] mappings (e.g. when remapping metadata layer to a new underlying table) [#1400](https://github.com/HicServices/RDMP/issues/1400)
- Added UI support for changing `UseAliasInsteadOfTransformInGroupByAggregateGraphs` user setting [#1393](https://github.com/HicServices/RDMP/issues/1393)
- Added `DoNotUseHashJoinsForCatalogues` to `ExecuteDatasetExtractionSource` [PipelineComponent] [#1403](https://github.com/HicServices/RDMP/issues/1403)
- Iteratve extractions ([ExtractionProgress]) now have more warnings during checking [#1395](https://github.com/HicServices/RDMP/issues/1395) _(All errors can be suppressed in UserSettings)_
  - Attempting to release a dataset before all batches have been extracted now results in R015
  - If a batch resume is being performed and the previous extraction audit does not contain the same cohort you will get error R017
  - If a batch resume is being performed but no audit can be found then you get error R016


## [7.0.20] - 2022-09-08

### Fixed

- Fixed null reference introduced after new Bitmap dependency refactoring [#1398](https://github.com/HicServices/RDMP/issues/1398)


## [7.0.19] - 2022-09-05

### Fixed

- Fixed a bug inserting into old logging databases


## [7.0.18] - 2022-08-30

### Added
- Added 'Set Description' command to [AggregateConfiguration] context menu
- Template cohort builder aggregates can be dragged onto extraction datasets to import the container tree [#1307](https://github.com/HicServices/RDMP/issues/1307)
- Having a JoinInfo between 2 columns that have different collations is now flagged by ProblemProvider [#1288](https://github.com/HicServices/RDMP/issues/1288)
- Added command `SetExtractionPrimaryKeys` for controlling which columns (if any) will make the primary key when extracting to database [#1335](https://github.com/HicServices/RDMP/issues/1335)
- Added ability to pop out tooltips/problems into modal popup [#1334](https://github.com/HicServices/RDMP/issues/1334)

### Changed
- The 'Core' folder in extraction execution user interface is no longer disabled when empty [#1377](https://github.com/HicServices/RDMP/issues/1377)
- Datasets in extraction UI are no longer expanded by default (i.e. to show Supporting Documents/Sql) [#1264](https://github.com/HicServices/RDMP/issues/1264)
- Removed restriction preventing [Lookup] requiring all foreign key columns being from the same table [#1331](https://github.com/HicServices/RDMP/issues/1307)
- If there are multiple IsPrimaryExtractionTable involved in a query then the one with the IsExtractionIdentifier column (if any) will be picked (previously QueryBuildingException was thrown) [#1365](https://github.com/HicServices/RDMP/issues/1365)

### Fixed

- Running RDMP cli without supplying repository connection details (and after deleting `Databases.yaml`) now results in a specific error message instead of null reference [#1346]https://github.com/HicServices/RDMP/issues/1346
- Fixed Pipeline components who run in threaded but call UI methods resulting in unstable UI components [#1357](https://github.com/HicServices/RDMP/issues/1357)
- Fixed deleting an [ExtractionConfiguration] with Selective Refresh enabled not removing it from UI [#1375](https://github.com/HicServices/RDMP/issues/1375)
- YamlRepository now saves LoadModuleAssembly binary content as a `.nupkg` file instead of string yaml [#1351](https://github.com/HicServices/RDMP/issues/1351)
- Fixed Console Gui activator 'Select File' dialog having a confusing title of "Directory" [#1282](https://github.com/HicServices/RDMP/issues/1282)


## [7.0.17] - 2022-08-01

### Added

- Icons in 'edit extraction columns' window now shows IsExtractionIdentifier and Extraction Primary Key status [#1312](https://github.com/HicServices/RDMP/issues/1312).

### Fixed

- Fixed Release not working from CLI (Bug introduced in 7.0.16)
- Fixed some old legacy plugins breaking startup if installed

## [7.0.16] - 2022-07-25

- Bugfix release due to build issues in releasing 7.0.15
- Bump YamlDotNet from 11.2.1 to 12.0.0

## [7.0.15] - 2022-07-22

### Added

- Added checkbox for show/hide ProjectSpecific Catalogue columns in extraction configuration UI [#1265](https://github.com/HicServices/RDMP/issues/1265)
- Integration tests and example scripts that can be run using RDMP command line `-f` option
- The `Set` command no longer cares about property capitalization
- Command line engines (e.g. `dle`) now optionally support specifying objects in command notation e.g. `-l "LoadMetadata:Load*Frank"` instead of `-l 1232`

### Fixed

- Fixed multiple calls to Refresh in DataExportPropertyManager causing Exception in extraction checks [#1274](https://github.com/HicServices/RDMP/issues/1274)
- Fixed issues with Advanced column reorder dialog [#1273](https://github.com/HicServices/RDMP/issues/1273)
  - Row size no longer cuts off bottom pixels of column name(s)
  - Multi delete is now supported
  - Pasted column name(s) with spaces e.g. `[my cool col]` now work
- Fixed null reference in extraction checks when extracting a dataset where the original [ExtractionInformation] has been deleted [#1253](https://github.com/HicServices/RDMP/issues/1253)
- Added an error provider message for when too many characters are entered in UIs with databindings [#1268](https://github.com/HicServices/RDMP/issues/1268).
- Fixed running on command line with `-f somefile.yaml` being considered 'interactive' (i.e. RDMP would pause to ask you questions like 'are you sure?')
- Fixed issue where DataTableUploadDestination pipeline component would refuse to load tables (e.g. from CSV) where the column has a full stop in it (e.g. `"mycol."`) [1269](https://github.com/HicServices/RDMP/issues/1269)

## [7.0.14] - 2022-06-27

### Added

- Added 'Run Detached' (run task in subprocess).  Uses [ConsoleControl](https://github.com/dwmkerr/consolecontrol).
- Added toFile option to all CLI 'View Data' commands
- When calling commands on the RDMP command line the 'cmd' verb is now optional e.g. you can now enter just `./rdmp list Catalogue`
- Added `-q` option to suppress console logging.  Allows better piping of commands e.g. to file etc
- ProblemProvider can now detect unquoted dates in parameter values [#1197](https://github.com/HicServices/RDMP/issues/1197)
- Added a `NLog.template.config` file to releases for easily enabling diagnostics logging to disk (NLog logging is still disabled by default for the windows client)
- Performance metrics (refresh time, menu building times) are now passed to NLog logging when enabled in windows client [#1227](https://github.com/HicServices/RDMP/issues/1227)
- Plugin UploadFileUseCase pipeline components can now declare `IPipelineRequirement<IBasicActivateItems>`
- Added ability to link deprecated objects to a new version [#949](https://github.com/HicServices/RDMP/issues/949)
- Deprecate command now supports deprecating multiple objects at once on CLI
- Made "Could not reach cohort..." warning suppressible [#1243](https://github.com/HicServices/RDMP/issues/1243)
- SetUserSetting now works for error codes e.g. `SetUserSetting R011 Success` [#1242](https://github.com/HicServices/RDMP/issues/1242)
- Describe command now shows syntaxes that should be used to satisfy parameters on command line
- Made 'Failed to execute Top 1' error when checking a dataset extraction a user configurable error (i.e. user can now set that to ignore)
- Added a warning for when columns in an [ExtractionConfiguration] are 'text' or 'ntext' [#1255](https://github.com/HicServices/RDMP/issues/1255)

### Changed

- The following console commands have been removed and __are instead now supported with `ViewData` command directly__ e.g. `./rdmp ViewData Catalogue:1`
  - ViewCatalogueData
  - ViewCohortIdentificationConfiguration
  - ViewCohortSample
  - ViewSample
- Removed the DescribeCommand CLI command.  Now you can just use 'Describe' e.g. `./rdmp describe Deprecate`

### Fixed

- Fixed user being able to edit filters of a frozen [ExtractionConfiguration]/[CohortIdentificationConfiguration]
- Fixed bug with `ExecuteCrossServerDatasetExtractionSource` guid table name pattern [#1256](https://github.com/HicServices/RDMP/issues/1256)

## [7.0.13] - 2022-05-30

### Changed

- 'View Aggregate' now explicitly applies an ORDER BY count descending.
- New CatalogueItems are now always marked Core (affects drag and drop and new Catalogue creation) - [#1165](https://github.com/HicServices/RDMP/issues/1165),[#1164](https://github.com/HicServices/RDMP/issues/1164)
- If a Catalogue is defined for a Lookup TableInfo then only Core extractable columns will be released (previously all columns were released) [#692](https://github.com/HicServices/RDMP/issues/692)
- Sql Parameters with no value defined are no longer flagged as Problem by ProblemProvider if they have value sets defined [#1180](https://github.com/HicServices/RDMP/issues/1180)
- CatalogueItems now appear in specific folders by Extraction Category [#1112](https://github.com/HicServices/RDMP/issues/1112).

### Added

- Added tracking of SQL/Datagrid splitter distance in user settings.  This allows users to resize how much SQL vs results they see and automatically persist the change.
- Added `CrashAtEnd` system for DLE that allows Attachers to flag a load as a failure without halting execution [#1157](https://github.com/HicServices/RDMP/issues/1157)
- Added `SimpleTicketingSystem` which simply opens the given URL+ticket [#775](https://github.com/HicServices/RDMP/issues/775)
- Added UserSettings editing UI to Console Gui
- Added ability to suppress tree expansion when opening Cohort Builder configurations
- Added a loading spinner for when find is still searching
- Adding a parameter to a filter now shows its initial value [#1201](https://github.com/HicServices/RDMP/issues/1201)
- ProblemProvider now indicates a problem when no ExtractionDirectory is set on a Project in its directory node [#1254](https://github.com/HicServices/RDMP/issues/1254)

### Removed

- Removed Pin system (anchoring an object to the top of a collection tree).

### Fixed

- Fixed order of Sql Parameters not always being first in tree
- Prevented Find/Select columns showing sort indicator when it is not supported
- Fixed `DistinctStrategy.OrderByAndDistinctInMemory` in batch processing retries [#1194](https://github.com/HicServices/RDMP/issues/1194)
- Fixed GoTo where path includes CatalogueFolder in CLI gui

## [7.0.12] - 2022-05-16

### Added

- Added Error/Warn highlighting in console gui run/check windows
- Added 'RAWTableToLoad' dropdown property to RemoteTableAttacher to prevent misspellings when typing table names - [#1134](https://github.com/HicServices/RDMP/issues/1134)
- Added optional argument to 'ExecuteCommandConfirmLogs' that requires rows were loaded by the DLE to pass
- Added ability to search the UserSettings UI 
- Added a prompt to configure JoinInfos when adding a new table to an existing Catalogue
- Added support for viewing more than 650 columns at once in the RDMP windows client UI

### Fixed

- Empty cohort builder containers are now treated as disabled by query builder when StrictValidationForCohortBuilderContainers is off [#1131](https://github.com/HicServices/RDMP/issues/1131)
- Fixed line numbers being clipped when greater than 99 [#1162](https://github.com/HicServices/RDMP/issues/1162)

### Changed

- Queries generated by RDMP are no longer automatically executed as soon as the SQL view tab is opened.  Users can enable 'AutoRunSqlQueries' under user settings to revert this change.

## [7.0.11] - 2022-05-03

### Added

- Added new command 'RefreshBrokenCohorts' for clearing the 'forbid list' of unreachable cohort sources - [#1094](https://github.com/HicServices/RDMP/issues/1094)
- Added new command 'SetAggregateDimension' for changing the linkage column in cohort builder for an [AggregateConfiguration] - [#1102](https://github.com/HicServices/RDMP/issues/1102)
- Added ability to skip CIC validation checks when opening the commit cohort dialogue - [#1118](https://github.com/HicServices/RDMP/issues/1118)
- Ability to change cohort table name when using ExecuteCrossServerDatasetExtractionSource - [#1099](https://github.com/HicServices/RDMP/issues/1099)
- Added Success bar to ProgressUI
- Added new user setting Auto Resize Columns which will automatically resize columns within the RDMP interface where it makes sense to. E.g. the execute pipeline window and "checks" ui. More changes to be implemneted over time.

### Changed

- Dll load warnings must now be enabled otherwise the information is reported as Success (see user settings error codes R008 and R009)
- The Choose Cohort command no longer lets you pick deprecated cohorts - [#/1109](https://github.com/HicServices/RDMP/issues/1109)

### Fixed

- Fixed resizing issue on License UI when using very low resolution
- Fixed connection strings dialog 'Save as yaml...' producing invalid entry for 'DataExportConnectionString' - [#1086](https://github.com/HicServices/RDMP/issues/1086)
- Fixed various startup errors when Databases.yaml strings are invalid.
- Fixed bug with the 'unreachable' picturebox icon not being clickable
- Fixed unreachable catalogue database resulting in the Startup form immediately closing
- Fixed being able to drag filters/containers onto API calls in Cohort Builder -[#1101](https://github.com/HicServices/RDMP/issues/1101)
- Fixed regression in 7.0.10 where calling `public void ClearDefault(PermissableDefaults toDelete)` multiple times caused an Exception
- Fixed `ExecuteCrossServerDatasetExtractionSource` to work properly with identifiable extractions - [#1097](https://github.com/HicServices/RDMP/issues/1097)
- Fixed bug in cohort builder where dragging into the Execute button would turn it into an editable dropdown menu [#1098](https://github.com/HicServices/RDMP/issues/1098)
- Fixed RemoteTableAttacher logging only the database name and not the table name in RDMP DLE - [#1110](https://github.com/HicServices/RDMP/issues/1110)
- Fixed a bug in SelectiveRefresh mode where deleting a root container of an aggregate or extractable dataset would result in an error
- Fixed Error bar in ProgressUI not showing when committing a cohort - [#1124](https://github.com/HicServices/RDMP/issues/1124)

## [7.0.10] - 2022-04-25

### Added

- "parameter description" and "property name" have been added to the "set value" option for filters - https://github.com/HicServices/RDMP/issues/1034
- Filter parameter values are now prompted for the user when adding existing filter without known good value sets - https://github.com/HicServices/RDMP/issues/1030
- "Set Parameter Value(s)" option added to filter menus so you can more easily change the parameter values - https://github.com/HicServices/RDMP/issues/1035
- Added 'SelectiveRefresh' user setting
- Add options to create an extraction from a Cohorts right click menu and main userinterface - https://github.com/HicServices/RDMP/issues/1039
- Warnings are now shown if "non core" column are used for an extraction/release - https://github.com/HicServices/RDMP/issues/1024
- Added AlwaysJoinEverything user setting for always forcing joins in CohortBuilder - https://github.com/HicServices/RDMP/issues/1032
- Added UsefulProperty columns back into Find/Select dialog - https://github.com/HicServices/RDMP/issues/1033
- Added Extraction/Release warnings for extractions that contain Internal/Deprecated/SpecialApproval fields - https://github.com/HicServices/RDMP/issues/1024
- Added right click context menu support for console gui
- Cohorts now have right click option "Go To -> Project(s)"

### Fixed

- Fixed bug preventing example datasets being created from the RDMP UI client because checkbox was disabled
- "Existing" filter typo corrected - https://github.com/HicServices/RDMP/issues/1029
- Fixed refreshes sometimes changing selection in Data Export tree - https://github.com/HicServices/RDMP/issues/1008


### Changed

- New filters are now highlighted correctly when added to a CIC - https://github.com/HicServices/RDMP/issues/1031
- Creating a new Extraction Configuration will now ask the user for Name, Cohort and Datasets to be included for the extraction - https://github.com/HicServices/RDMP/issues/983
- AllowIdentifiableExtractions is now an ErrorCode so can be set to Success instead of always being Fail or Warning (i.e. to completely ignore it).
- The extractability of columns are no longer saved if a Dataset is removed from an Extraction Configuration - https://github.com/HicServices/RDMP/issues/1023
- "Show Pipeline Completed Popup" now enabled by default - https://github.com/HicServices/RDMP/issues/1069
- Cohorts are now "emphasise" after being committed. If part of one project it will highlight under that project.


## [7.0.9] - 2022-03-29

### Added

- Added command CreateNewCohortFromTable which creates a cohort from a table directly without having to first import it as a [Catalogue]
- Import Catalogue filter now allows selecting multiple filters at once.
- Improved performance of Select objects dialog when there are many objects available to pick from
- Made Select objects dialog filter in the same way as the Find dialog (i.e. support short codes and Type names)
- Ability to select multiple objects at once when adding to a Session
- Ability to find multiple objects at once (ctrl+shift+f)
- Added new pipeline component CohortSampler


### Fixed

- Fixed newlines in CatalogueItem descriptions not being output correctly in docx metadata report
- Fixed iterative data loads run on the CLI throwing and returning non zero when caught up to date with load progress (when running in iterative mode)
- Pipeline component order is now "correct" and will list more important variables at the top rather than at the bottom - https://github.com/HicServices/RDMP/issues/996
- Fixed bug where Pipeline objects could not be deleted from the `Tables (Advanced)` tree
- Removing a dataset from an [ExtractionConfiguration] now deletes any extraction specific column changes (i.e. changes are not persisted if the dataset is added back in again)
- Fixed Release button prompting to pick [Project] when clicked in the ExecuteExtractionUI [#963](https://github.com/HicServices/RDMP/issues/963)

### Changed

- Processes wanting to run a Pipeline using the current user interface abstraction layer `IPipelineRunner GetPipelineRunner` must now provide a task description and UI look and feel as a `DialogArgs` argument.

## [7.0.8] - 2022-03-08

### Fixed

- Fixed Startup skipping some plugin dlls during load and enabled multithreading
- Fixed CLI not showing underlying exception when unable to reach platform databases

### Removed

- CSV files with unclosed leading quotes are no longer preserved when using IgnoreQuotes (side effect of updating CsvHelper)

## [7.0.7] - 2022-03-01

*Database Patches Included (enables ExtractionProgress retry)*

### Added
- Added ArchiveTriggerTimeout user setting [#623](https://github.com/HicServices/RDMP/issues/623)
- Support for referencing plugin objects from command line e.g. `./rdmp.exe cmd delete MyPluginClass:2`
- The word 'now' is a valid date when supplied on the command line
- Ability to sort based on Favourite status [#925](https://github.com/HicServices/RDMP/issues/925)
- Added Frozen column to Cohort Builder tree for easier sorting
- Added ability to query an [ExternalDatabaseServer] from the right click context menu [#910](https://github.com/HicServices/RDMP/issues/910)
- Added an overlay @ symbol for filters that have known parameter values configured [#914](https://github.com/HicServices/RDMP/issues/914)
- Added Retry support to [ExtractionProgress]
- Added new CLI options for RDMP installer `--createdatabasetimeout` and `--otherkeywords` for custom auth setups e.g. Azure/Active Directory Authentication etc.

### Fixed
- Fixed closing and changing instance not consulting tabs before closing
- Fixed bug where setting `SuggestedCategory` on a plugin command resulted in it vanishing from context menu
- Fixed bug with AllowEmptyExtractions not working under some situations
- Fixed [Lookup] creation UI creating CatalogueItem with the suffix _Desc even when you ask it not to in prompt
- Fixed layout bug in rule validation configuration UI where rationale tip was cut off [#909](https://github.com/HicServices/RDMP/issues/909)
- Fixed ViewLogs tab not remembering sort order between usages [#902](https://github.com/HicServices/RDMP/issues/902)

### Changed

- Find sorts ties firstly by favourite status (favourite items appear above others)
- Find sorts ties lastly alphabetically (previously by order of ID)
- Default sort order of ViewLogs on first time use is now date order descending [#902](https://github.com/HicServices/RDMP/issues/902)

## [7.0.6] - 2022-01-25

*Database Patch Included (enables ExtractionProgress batching)*

### Added

- Added [ExtractionProgress] for robustly extracting large datasets in multiple smaller executions
- Added ability to export [ExtractableCohort] to CSV file
- Added 'Created From' column to cohort detail page (parses cohorts AuditLog)

### Fixed

- Fixed a bug where ProjectUI would not show cohorts when some cohort sources are unreachable
- Fixed ProgressUI filter hiding global errors on extraction where the whole operation failed and a dataset filter was selected ([888](https://github.com/HicServices/RDMP/issues/888))
- Fixed a rare dll resolving issue that could occur during startup when running the RDMP windows client from outside the current directory (https://github.com/HicServices/RDMP/issues/877)

### Changed

- Changed right click context menu item 'Delete' to say 'Remove' when deleting a chain or relationship object (e.g. cohort usage by a project) ([#887](https://github.com/HicServices/RDMP/issues/887))
- Restricted [Pipelines] shown to only those where all components are compatible with the input objects (previously on context was checked) (https://github.com/HicServices/RDMP/issues/885)
- "Show All/Incompatible Pipelines" option added to Pipelines dropdown to make a simpler user interface
- When committing a cohort through the Cohort Builder the Project will automatically be selected if it already belongs to a single one (https://github.com/HicServices/RDMP/issues/868)
- Removed requirement for filter parameters to have comments to be published (https://github.com/HicServices/RDMP/issues/582)

## [7.0.5] - 2022-01-10

### Added

- Added ability to open extraction directory for an [ExtractionConfiguration]
- Added diagnostic screen logging last executed command (https://github.com/HicServices/RDMP/issues/815)
- Added tooltips for objects in tree views (https://github.com/HicServices/RDMP/issues/819).
- Added custom icon for [CatalogueItem] that represent transforms on the underlying column (https://github.com/HicServices/RDMP/issues/818)
- Added Extraction Primary Keys to Catalogue tooltip
- Added ability to 'View TOP 100' etc samples on [ExtractionInformation] (previously only available on [ColumnInfo] objects)
- Added icon overlays for 'Is Extraction Identifier' and 'Is Extraction Primary Key' (https://github.com/HicServices/RDMP/issues/830)
- Extraction Information for a Catalogue Item now includes "Transforms Data" property (which shows yes/no based on whether it transform the column data)
- Added 'open load directory' command to [Catalogue] context menu
- Added ability to switch between instances of RDMP using the Locations menu
- Added CLI command `ClearQueryCache`
- Added Description capability to prompts. More descriptions to be added (https://github.com/HicServices/RDMP/issues/814)
- Added description to Publish Filter "Select One" dialog (https://github.com/HicServices/RDMP/issues/813)
### Fixed
- Changed to SHIFT+Enter for closing multiline dialogs (https://github.com/HicServices/RDMP/issues/817)
- Fixed bug where configuring dataset didn't show all available tables when listing optional joinable tables (https://github.com/HicServices/RDMP/issues/804)

### Changed
- Updated CatalogueItemUI (https://github.com/HicServices/RDMP/issues/820)
- Fixed bug where cached aggregates were not considered stale even though changes had been made to their patient index table (https://github.com/HicServices/RDMP/issues/849)
- "You only have one object Yes/No" box has been removed in favour of being more consistent for the user (https://github.com/HicServices/RDMP/issues/811)

## [7.0.4] - 2021-12-08

### Added

- Added `RoundFloatsTo` to ExecuteDatasetExtractionFlatFileDestination
- Added new menu item Diagnostics->Restart Application
- Trying to extract an [ExtractionConfiguration] with a cohort that is marked IsDeprecated now fails checks
- Added [MigrateUsages] setting to cohort creation destination pipeline components.  When enabled and creating a new version of an existing cohort then all unreleased [ExtractionConfiguration] using the old (replaced) cohort switch to the new version
- Added an 'All Tasks', 'All Runs' etc commands to View Logs tab menu
- Added ability to filter [Catalogue] in the Find dialog by Internal/Deprecated etc
- Added search and filter compatible controls to [Pipeline] editing dialog
- Added ability to ignore/elevate specific errors in UserSettings
- Enabled Expand/Collapse all when right clicking whitespace in a tree collection
- Added title to graph charts
- Added a user setting for hiding Series in which all cells are 0/null
- Added `IPipelineOptionalRequirement` interface for Plugin Pipeline Components that can optionally make use of Pipeline initialization objects but do not require them to function.
- Support for templating in `ColumnSwapper` when used in an extraction pipeline (e.g. $n for project number)
- Support for specifying `--ConnectionStringsFile somefile.yaml` when starting RDMP (gui client or CLI)
- Added 'Hash On Release' column to initial new Catalogue extractability configuration dialog (https://github.com/HicServices/RDMP/issues/394)

### Fixed

- Fixed [Pipeline] objects showing an ID of 0 in tree collections
- Fixed the 'filters' count column in [Catalogue] tree collection showing edit control when clicked
- Fixed Find not working when searching by ID for [Pipeline] objects
- Prevented showing out dated cohorts when changing Project half way through defining a cohort
- When plugins contain dlls with differing version numbers then the latest dll version is loaded (previously the first encountered was used)
- Fixed bug in Console Gui where edit window showed value set directly instead of passing through Property Setters
- Fixed bug in Console Gui where password properties showed (encrypted) HEX binary value instead of ****
- Fixed Command Line UI showing abstract and interfaces when prompting user to pick a Type
- Fixed `OverrideCommandName` not working for `ExecuteCommandViewLogs` command
- Fixed `View Logs` commands appearing twice in right click context menu for logging servers objects (once on root and once under 'View Logs' submenu)
- Generate Release Document now shows as impossible when Cohort is not defined or unreachable (e.g. if user does not have access to cohort database)
- Fixed bug where selecting a [PipelineComponent] for which help is unavailable would leave the previously selected component's help visible
- Fixed bug with 'Commit Cohort' storing the target cohort database for future clicks
- Fixed a bug where editing a field like `Description` would fire validation on other properties e.g. `Name` which could slow controls down when validation is slow and change events are fired in rapid succession.
- Edit Catalogue window layout updated to allow errors to be seen on the right hand side of inputs (https://github.com/HicServices/RDMP/issues/758)
- Cohort Identification Configuration descriptions box is now easy to read and edit (https://github.com/HicServices/RDMP/issues/755)
- Fixed bug where RDMP would lose focus when "checks" were being run in background resulting in RDMP appearing unresponsive (https://github.com/HicServices/RDMP/issues/747)
- Fixed bug where some words in RDMP would have spaces in the wrong place (e.g. "W HERE") (https://github.com/HicServices/RDMP/issues/752)

### Changed

- Bump System.Drawing.Common from 5.0.2 to 5.0.3
- Bump System.Security.Permissions from 5.0.0 to 6.0.0
- Bump NLog from 4.7.12 to 4.7.13
- Changed to Dock layout for Pipeline editing control (may improve performance on older machines)
- Removed dependency on `System.Drawing.Common` by updating usages to `System.Drawing`
- Increased size of all text fields in [Catalogue] and [CatalogueItem] to `nvarchar(max)` to support long urls etc
- Updated icons to a more modern look. Catalogue Item image no longer has black corner. Green yellow and red smiley faces have been replaced. Cloud API icon replaced (https://github.com/HicServices/RDMP/issues/712)
- Extract to database now checks for explicit table names amongst pre-existing tables on the destination
- Startup no longer reports non dotnet dlls as 'unable to load' (warnings)
- Added Project number to Title Bar (and full project name to tooltip) for Extraction Configurations (https://github.com/HicServices/RDMP/issues/621)
- Root Cohort Identification Configuration will now highlight SET container issues with red highlight (https://github.com/HicServices/RDMP/issues/681)
- "Data Export" has been renamed to "Projects" to be more consistent (https://github.com/HicServices/RDMP/issues/720)
- Corrected layout of "Master Ticket" in New Project dialog (https://github.com/HicServices/RDMP/issues/735)
- Corrected layout of "Create New Lookup" (https://github.com/HicServices/RDMP/issues/730)
- Aligned buttons for Pipeline options (https://github.com/HicServices/RDMP/issues/721)
- Add "clause" (e.g. WHERE) to SQL attribute input to make it clearer what SQL you need to enter (https://github.com/HicServices/RDMP/issues/751)
- User Settings dialog now has a nicer layout (https://github.com/HicServices/RDMP/issues/760)


## [7.0.3] - 2021-11-04

### Fixed

- Fixed bug with ConfirmLogs when running with multiple [CacheProgress]

## [7.0.2] - 2021-11-03

### Fixed

- Fixed 'package downgrade' dependencies issue with `HIC.RDMP.Plugin.UI`
- Fixed log viewer total time display in logs view when task ran for > 24 hours.
- Fixed not implemented Exception when using username/password authentication and viewing [CohortIdentificationConfiguration] SQL
- Fixed missing 'add sql file process task' in DLE load stage right click context menus


### Added

- Console gui context menu now shows compatible commands from plugins
- Added the 'ConfirmLogs' command for verifying if a task is failing (e.g. a DLE run)

### Changed

- When syncing table columns with the database, the full column (including table name) is displayed in the proposed fix (previously only the column name was displayed).
- Bump Terminal.Gui from 1.2.1 to 1.3.1

## [7.0.1] - 2021-10-27

### Changed

- Bump NLog from 4.7.11 to 4.7.12
- Bump Microsoft.NET.Test.Sdk from 16.11.0 to 17.0.0
- [Catalogue] and [CatalogueItem] edit tab now expands to fill free space and allows resizing

### Fixed

- Fixed Null Reference exception when collection tabs are opened twice
- Fixed CohortBuilder 'Execute' showing ExceptionViewer on the wrong Thread

### Added

- Column visibility and size are now persisted in UserSettings

### Removed

- Removed FillsFreeSpace on columns.  User must now manually resize columns as desired

## [7.0.0] - 2021-10-18

### Changed

- IPluginUserInterface is now in `Rdmp.Core` and therefore you can write console gui or dual mode (console and winforms) plugin UIs
- IPluginUserInterface CustomActivate now takes IMapsDirectlyToDatabaseTable allowing custom plugin behaviour for activating any object
- DatasetRaceway chart (depicts multiple datasets along a shared timeline) now ignores outlier values (months with count less than 1000th as many records as the average month)
- Renamed `SelectIMapsDirectlyToDatabaseTableDialog` to `SelectDialog<T>` (now supports any object Type)
- Selected datasets icon now includes all symbols of the Catalogue they represent (e.g. ProjectSpecific, Internal)
- Changed how RDMP treats cohorts where the data has been deleted from the cohort table.  'Broken Cohort' renamed 'Orphan Cohort' and made more stable
- [CohortAggregateContainer] now show up in the find dialog (you can disable this in UserSettings)
- Bump Microsoft.Data.SqlClient from 3.0.0 to 3.0.1
- Checks buttons on the toolbars are now hidden instead of disabled when inapplicable
- Shortened tool tips in top menu bar

### Removed

- IPluginUserInterface can no longer add items to tab menu bars (only context menus)
- Removed some Catalogue context menu items when the Catalogue is an API call
- Adding a Filter from Catalogue no longer opens it up in edit mode after adding
- Command line execution (e.g. `rdmp cmd ...`) no longer supports user interactive calls (e.g. YesNo questions)
- Removed PickOneOrCancelDialog
- Removed RAG smiley from server connection UI.  Now errors are reported 'Connection Failed' text label

### Added
- Added CatalogueFolder column to Select Catalogue dialog
- Added custom metadata report tokens:
  - $Comma (for use with formats that require separation e.g. JSON when using the `$foreach` operation)
  - $TimeCoverage_ExtractionInformation (the column that provides the time element of a dataset to the DQE e.g. StudyDate)
- Added support for default values in constructors invoked from the command line (previously command line had to specify all arguments.  Now you can skip default ones at the end of the line)
- Added support for deleting multiple objects at once with the delete command (e.g. `rdmp cmd Delete Plugin true` to delete all plugins)
  - Boolean flag at the end is optional and defaults to false (expect to delete only 1 object)
  - Use `rdmp cmd DescribeCommand Delete` for more information
- Added ability to directly query Catalogue/DataExport to Console Gui
- Added extraction check that datasets are not marked `IsInternalDataset`
- Added ability to script multiple tables at once via right click context menu in windows client
- Support for shortcodes in arguments to commands on CLI e.g. `rdmp cmd describe c:11`
- Added new command 'AddPipelineComponent' for use with RDMP command line
- Added ability to filter datasets and selected datasets by Catalogue criteria (e.g. Deprecated, Internal)
- Added Clone, Freeze, Unfreeze and add dataset(s) ExtractionConfiguration commands to command line
- Added support for identifying items by properties on CLI (e.g. list all Catalogues with Folder name containing 'edris')
- Cloning a [CohortIdentificationConfiguration] now opens the clone
- Added ability to remove objects from a UI session
- Added new command ViewCohortSample for viewing a sample or extracting all cohort identifiers (and anonymous mapping) to console/file
- Added the ability to pick which tables to import during Bulk Import TableInfos
- Added CLI command to create DLE load directory hierarchy ('CreateNewLoadDirectory')

### Fixed
- Fixed deleting a parameter value set failing due to a database constraint
- Fixed a bug where changing the server/database name could disable the Create button when selecting a database
- Added the ability to drop onto the Core/Project folders in the 'execute extraction' window
- Fixed a big where Yes/No close popup after running a pipeline in console gui could crash on 'No'
- Fixed deleting source/destination pipeline components directly from tree UI
- Fixed various issues when viewing the DQE results of a run on an empty table
- DatasetRaceway in dashboards now shows 'Table(s) were empty for...' instead of `No DQE Evaluation for...` when the DQE was run but there was no result set
- Added better error message when trying to create a new RDMP platform database into an existing database that already has one set up
- Fixed [CohortAggregateContainer] and filter containers not showing up in Find when explicitly requested
- Fixed deleting an [ExtractionFilter] with many parameter values configured.  Now confirmation message is shown and all objects are deleted together
- Fixed bug saving an [ExtractionInformation] when it is an extraction transform without an alias
- Fixed bug refreshing Data Export tree collection when deleting multiple Projects/Packages at once (deleted objects were still shown)
- Fixed bug dragging filters into Cohort Builder

## [6.0.2] - 2021-08-26

### Changed

- Bump Microsoft.NET.Test.Sdk from 16.10.0 to 16.11.0
- Bump NLog from 4.7.10 to 4.7.11

### Added

- Support for plugin Catalogues in cohort builder.  These allow you to write plugins that call out to arbitrary APIs (e.g. REST etc) from the RDMP cohort builder

### Fixed

- Fixed ExecuteCommandCloneCohortIdentificationConfiguration asking for confirmation when activation layer is non interactive

## [6.0.1] - 2021-08-12

### Added

- Added new command 'Similar' for finding columns that have the same name in other datasets
- Added the ability to Query Catalogue/DataExport databases directly through RDMP
- Support for custom column names in ColumnSwapper that do not match the names of the lookup columns
- Added ScriptTables command for scripting multiple [TableInfo] at once (optionally porting schema to alternate DBMS types).
- Support for nullable value/Enum types in command constructors

### Fixed

- AlterColumnType command now shows as IsImpossible when column is part of a view or table valued function
- Describe command no longer shows relationship properties
- Fixed layout of Bulk Process Catalogue Items in dotnet 5
- Fixed missing dependency in new installations when rendering Charts

## [6.0.0] - 2021-07-28

### Changed

- Upgraded Sql Server library from `System.Data.SqlClient` to `Microsoft.Data.SqlClient`
- `ExecuteCommandAlterColumnType` now automatically alters \_Archive table too without asking for confirmation
- When foreign key values are missing from lookups, the 'Missing' status is now attributed to the `_Desc` field (previously to the foreign key field)
- Changed Console gui DLE / DQE (etc) execution to use ListView instead of TextView
- Referencing an object by name in a script file now returns the latest when there are collisions e.g. "[ExtractableCohort]" would return the latest one (created during the script execution session)
- Bump YamlDotNet from 11.2.0 to 11.2.1
- Bump SecurityCodeScan.VS2019 from 5.1.0 to 5.2.1
- Command 'Set' now shows as Impossible for property 'ID'
- RDMP no longer complains about mixed capitalisation in server names and will connect using the capitalisation of the first encountered.

## Fixed

- Fixed release engine not respecting `-g false` (do not release Globals)
- Fixed column order in DQE results graph sometimes resulting in shifted colors (e.g. Correct appearing in red instead of green)
- Fixed Prediction rules never being run when value being considered is null (DQE).
- Fixed a bug creating a cohort without specifying a Project from the console
- Fixed bug where searching in console gui could be slow or miss keystrokes
- Fixed bug in console gui where GoTo Project or Cohort would not highlight the correct item
- Fixed bug in console gui where delete key was not handled resulting in a loop if errors occurred trying to delete the object
- Removed limit of 500 characters on extraction SQL of columns

### Added

- Added user setting for filtering table load logs where there are 0 inserts,updates and deletes
- Added support for specifying datatype when calling `ExecuteCommandAlterColumnType`
- Pipeline and DLE components with object list arguments now show the previously selected items in the 'Select Object(s)' popup
- Pressing 'delete' key in console gui edit window now offers to set value of property to null
- Editing a foreign key property (e.g. `PivotCategory_ExtractionInformation_ID`) now shows objects rather than asking for an `int` value directly
- Fatal errors in console gui now get logged by NLog (e.g. to console/file)
- Added user setting `CreateDatabaseTimeout`

### Removed

- Removed check for DataLoadProgress being before OriginDate of a `LoadProgress`

## [5.0.3] - 2021-06-17

- Hotfix extraction/DLE progress UI layout on some Windows configurations

## [5.0.2] - 2021-06-16

### Changed

- Bump YamlDotNet from 11.1.1 to 11.2.0


### Fixed

- Fixed layout of windows client engine progress controls not filling all available screen space

## [5.0.1] - 2021-06-08

### Added

- Added CLI console gui context menu for [LoadMetadata]
- Commit cohort from CohortIdentificationConfiguration now shows crash message Exception on failure
- Added `--usc` flag to `rdmp gui`.  This allows you to specify using the `NetDriver` for Terminal.Gui (an alternative display driver)
- Added optional file argument to `ExecuteAggregateGraph` command (outputs graph data table to the file specified)
- Added ability to select a [DataAccessCredentials] in table/database selector control
- Added TopX and Filter (text) to console view logs
- Added alternative colour scheme to console gui

### Changed

- Changed `ExtractMetadata` template syntax to require `DQE_` and added year/month/day sub components:
  - `$StartDate`, `$EndDate` and `$DateRange` are now `$DQE_StartDate`, $DQE_EndDate and $DQE_DateRange.
  - Added `$DQE_StartYear`,`$DQE_EndYear`,`$DQE_StartMonth`,`$DQE_EndMonth`,`$DQE_StartDay`,`$DQE_EndDay`
  - Added `$DQE_PercentNull` (must be used with a `$foreach CatalogueItem` block)
  - Added TableInfo and ColumnInfo properties (e.g. `$Server`)
  - Added $DQE_CountTotal
- Improved performance of checks user interface (especially when there are a large number of check messages)

### Fixed

- Fixed arguments not showing up under Pipeline components of 'Other' (unknown) pipelines node
- Fixed refresh speed of console gui causing problems with Guacamole
- Fixed Keyboard shortcuts of pipeline engine execution window sharing the same letters
- Fixed bug running rdmp gui (console) with a remote current directory
- Fixed 'View Catalogue Data' command when run on ProjectSpecific Catalogues
- Fixed 'Import ProjectSpecific Catalogue' command not preserving Project choice in configure extractability dialog
- When importing an existing data table into RDMP and cancelling [Catalogue] creation RDMP will prompt you to optionally also delete the [TableInfo]

### Dependencies

- Bump Terminal.Gui from 1.0.0 to 1.1.1
- Bump HIC.FAnsiSql from 1.0.6 to 1.0.7
- Bump Microsoft.NET.Test.Sdk from 16.9.4 to 16.10.0


## [5.0.0] - 2021-05-05

### Changed

- .Net 5.0 for all, instead of Framework 4.6.1+Core 2.2+Standard 2.0 mix
- Query editor autocomplete now uses integrated autocomplete (no icons, better matching)
- Throttled how often spelling is checked in Scintilla controls.
- Changed message about inaccessible cohorts to a warning instead of an error. 
- Collation is now explicitly specified when creating a new cohort source using the wizard (as long as there is a single collation amongst existing ColumnInfo of that type)

### Added

- Added `$foreach Catalogue` option for custom metadata report templates (to allow prefix, suffixes, table of contents etc)
- Added ability to search for objects by ID in console gui
- More detailed logging of Type decisions when extracting to database
- Added ability to cancel ongoing queries in CLI Sql Editor
- Added 'Reset Sql' and 'Clear Sql' buttons to CLI Sql Editor
- Added ability to set custom timeout for queries in CLI Sql Editor
- Added ability to save results of CLI Sql Editor (table) to CSV
- Added view data/aggregate etc on ColumnInfo objects to list of commands accessible from the CLI gui
- Added 'Go To' commands to CLI gui
- Exposed 'Add New Process Task...' to load stages in CLI menu
- Added 'ViewCatalogueData' command for CLI and CLI GUI use
- Better error reporting when item validators crash during validation execution (now includes constraint type, column name and value being validated).
- Added 'Go To' commands to CLI gui
- Exposed 'Add New Process Task...' to load stages in CLI menu
- Exposed 'View Logs' commands on CLI and CLI gui
- Added minimum timeout of 5 seconds for `CohortIdentificationConfigurationSource`
- 'View Logs' tree view now accessible for CacheProgress objects
- Added query/result tabs to CLI GUI Sql editor
- Console GUI now shows important information (e.g. 'Disabled') in brackets next to items where state is highly important
- Added new command RunSupportingSql
- Console GUI root nodes now offer sensible commands (e.g. create new Catalogue)
- Added Value column to tree views (allows user to quickly see current arguments' values)
- Added 'other' checkbox to 'Create Catalogue by importing a file' (for selecting custom pipelines)
- Command SetExtractionIdentifier now supports changing the linkage identifier for specific ExtractionConfigurations only
- Added new command `AlterTableMakeDistinct`
- Added CLI GUI window for running Pipelines that displays progress
- Added RDMP.Core version number to logs at startup of rdmp cli
- Added graph commands to CLI:
  - ExecuteCommandSetPivot
  - ExecuteCommandSetAxis
  - ExecuteCommandAddDimension


### Fixed

- Fixed CLI database selection UI not using password mask symbol (`*`)
- Fixed CLI GUI message boxes bug with very long messages
- Fixed Custom Metadata template stripping preceeding whitespace in templated lines e.g. `"  - $Name"` (like you might find in a table of contents section of a template)
- Fixed 'Set Global Dle Ignore Pattern' failing the first time it is used by creating a StandardRegex with no/null Pattern
- Fixed order of branches in CLI gui tree
- Fixed importing filter containers not saving Operation (AND/OR)
- Fixed right click menu not showing when right clicking after selecting multiple objects
- Fixed some delete commands not updating the UI until refreshed (e.g. disassociating a [Catalogue] from a [LoadMetadata])
- Fixed text on disassociating a [Catalogue] from a [LoadMetadata]
- Fixed sort order not being respected in cohort summary screen
- Fixed DQE graph when data has dates before the year 1,000
- Fixed `ExecuteCommandCreateNewCatalogueByImportingFile` when using blank constructor and from CLI GUI
- Fixed extraction UI showing "WaitingForSQLServer" when DBMS might not be (now says "WaitingForDatabase").
- Fixed bug where some UI tabs would not update when changes were made to child objects (e.g. deleting a dataset from an extraction using another window in the client)
- Fixed support for UNC paths in SupportingDocument extraction (e.g. \\myserver\somedir\myfile.txt)
- Fixed not being able to add `Pipeline` objects to Sessions

### Dependencies

- Bump System.Drawing.Common from 5.0.0 to 5.0.2
- Bump Moq from 4.16.0 to 4.16.1
- Bump Microsoft.NET.Test.Sdk from 16.8.3 to 16.9.4
- Bump NLog from 4.7.7 to 4.7.10
- Bump SecurityCodeScan.VS2019 from 5.0.0 to 5.1.0
- Bump Newtonsoft.Json from 12.0.3 to 13.0.1
- Bump YamlDotNet from 9.1.4 to 11.1.1
- Bump NUnit from 3.13.1 to 3.13.2

## [4.2.4] - 2021-02-05

- Added CLI commands for viewing/changing `UserSettings` e.g. AllowIdentifiableExtractions
- Added user setting `ShowPipelineCompletedPopup` for always popping a modal dialog on completion of a pipeline execution in the GUI client (e.g. committing a cohort)
- Added new flexible file/directory extraction component `SimpleFileExtractor`

### Changed

- Globals tickbox can now be checked even when there are no explicit files (this allows implicit files e.g. `SimpleFileExtractor` to still run)

### Fixed 

- Fixed MySql backup trigger implementation not updating validTo on the new row entering the table on UPDATE operations

## [4.2.3] - 2021-02-01

### Fixed 

- Fixed rare threading issue with tree representations of Lookups
- Fixed proxy objects context menus not functioning correctly since 4.2.0 (e.g. Catalogues associated with a load) for some commands

### Dependencies

- Bump NUnit from 3.13.0 to 3.13.1

## [4.2.2] - 2021-01-28

### Added

- Added `patch` command to rdmp CLI e.g. `./rdmp patch -b`
- Added ProjectName to ExtractionConfiguration objects visualisation in Find / Select popups

### Fixed

- Fixed erroneous warning where some characters were wrongly reported as illegal e.g. '#' in Filter names 
- Fixed RemoteDatabaseAttacher not logging table name (only database)

### Changed

- Metadata report now lists Catalogues in alphabetical order
- Changed hierarchy multiple parents state to be a Warning instead of an Error

### Dependencies

- Bump Moq from 4.15.2 to 4.16.0
- Bump YamlDotNet from 9.1.1 to 9.1.4
- Bump NLog from 4.7.6 to 4.7.7
- Bump SSH.NET from 2020.0.0 to 2020.0.1

## [4.2.1] - 2021-01-13

### Added

- Choose Load Directory on DLE now shows old value during editing
- Added property suggestions when using ExecuteCommandSet with an incorrect property name
- Added the ability to drag and drop aggregates into other CohortIdentificationConfigurations to import
- Added ColumnDropper that allows a user to specify the columns that should not be extracted in the pipeline.
- Added Favourite/UnFavourite to right click context menus
- CachingHost now logs the state of the CacheProgress being executed first thing on start
- Home screen now supports right click context menu, drag and drop etc
- Added 'Sessions'.  These are tree collection windows similar to Favourites but with a user defined name and limited duration (until closed)

### Fixed

- Fixed startup error when user enters a corrupt connection string for platform database locations.  This bug affected syntactically invalid (malformed) connection strings (i.e. not simply connection strings that point to non existent databases)
- Fixed various issues in ColumnSwapper
  - If input table contains nulls these are now passed through unchanged
  - If mapping table contains nulls these are ignored (and not used to map input nulls)
  - If input table column is of a different Type than the database table a suitable Type conversion is applied
- Data load engine logging checks are better able to repair issues with missing logging server IDs / logging tasks
- Better support for abort/cancel in
  - RemoteTableAttacher
  - ExcelAttacher
  - KVPAttacher
  - RemoteDatabaseAttacher
- Fixed View Inserts/Updates dialog when using non SqlServer DBMS (e.g. MySql)
- Fixed various layout and performance issues with RDMP console GUI.
- Fixed `rdmp cmd` loop exiting when commands entered result in error.
- Fixed autocomplete in `rdmp cmd` mode and enabled for Linux
- Fixed right click context menu being built twice on right click a new node (once for selection and once for right click)

### Changed

- Added timeout of 10 minutes (previously 30 seconds) for counting unique patient identifiers while writing metadata for extractions
- Choose Load Directory now lets you specify invalid directories e.g. when building a load on one computer designed to run on separate computer with an isolated file system.
- Reinvented Console Gui to more closely resemble the windows client

### Dependencies

- Bump SSH.NET from 2016.1.0 to 2020.0.0

## [4.2.0] - 2020-10-19

### Fixed

- Reduced memory overhead during refreshes
- Fixed various graphical/performance issues when running in VDI environments with limited CPU
- Fixed missing scrollbars in Explicit Column Typing user interface
- Fixed various errors that could occur when a [Catalogue] referenced by an extraction is deleted outside of RDMP (e.g. by truncating the database table(s))

### Added

- Support for importing WHERE logic into extraction datasets from other configurations or cohort builder configurations
- Pipeline ID and Name now recorded in logs for Data Extractions
- Added support for viewing extraction logs in tree form (for a given ExtractionConfiguration)
- Added `AllowIdentifiableExtractions` user setting.  Enabling this prevents RDMP reporting an error state when cohorts are created that have the same private and release ID fields.
- Added GoTo from extraction/cohort building filters to the parent Catalogue level filter and vice versa
- Added ability to suppress [LoadMetadata] triggers
- Added ability for Plugins to store custom information about objects in the RDMP Catalogue platform database
- Added IgnoreColumns setting for DLE to ignore specific columns in the final table completely (not created in RAW/STAGING and not migrated)

### Changed

- CLI tools now built for .Net Core 3.1 since 2.2 has reached EOL

## [4.1.9] - 2020-09-17

### Added

- Added ExplicitDateTimeFormat property to flat file attachers and pipeline sources.  Allows custom parsing of dates e.g. where no delimiters exist (e.g. 010120)

## [4.1.8] - 2020-08-17

### Fixed 

- Fixed progress logging still not being allowed to go backwards when logging to database

## [4.1.7] - 2020-08-14

### Changed

- Schema names (Sql Server) are now wrapped correctly e.g. `[My Cool Schema]`
- Progress logged (e.g. done x of y files) can now go backwards.

### Added

- New command `SetArgument` for easier changing of values of modules (e.g. [PipelineComponent]) from command line
- Support for `DescribeCommand` help text on `NewObject` and other commands that take dynamic argument lists (command line)

## [4.1.6] - 2020-08-04

### Added

- Added 'Save Changes' prompt when closing tabs
- Added Import command for bringing in one or more [CohortIdentificationConfiguration] into an existing container (like Merge / UnMerge but for existing configurations)
- Added checks for LoadProgress dates being in sensible ranges during DLE

### Fixed

- Fixed [bug when parsing lists of ints in CLI](https://github.com/HicServices/RDMP/issues/84)

## [4.1.5] - 2020-07-14

### Added

- Added Merge command, for combining two or more configurations in cohort builder into one
- Added Un Merge command for splitting one cohort builder configuration into multiple separate ones
- Improved error messages in extraction checking when there are:
  -  2+ columns with the same name
  -  2+ columns with the same location in extraction order
  -  Cohort and dataset are on different servers
- Added ability to search by ID in find dialog

### Changed

- Unhandled Application/Thread exceptions (rare) now show in the top right task bar instead of as a popup dialog

### Fixed

- Fixed lookups, supporting documents etc not appearing in the extractable artifacts tree view of the extraction window when non global.

## [4.1.4] - 2020-07-02

### Added

- Custom Metadata Report now supports looping items in a Catalogue (use `$foreach CatalogueItem` to start and `$end` to end)
- Added help to 'New Project' user interface
- Forward/Backward now includes selection changes in tree collections
- Added support for newline replacement in custom metadata doc templates

### Changed

- Improved usability of selecting multiple datasets in the 'New Project' user interface
- When in multiple selection mode, double clicking a row in the object selection dialog will add it to the selection (previously would close the dialog with the double clicked item as the sole selected item)

### Fixed

- Extractable columns Order field defaults to Max + 1 (previously 1).  This results in new columns appearing last in extracted datasets and prevents Order collisions.
- 'Select Core' columns UI button now works correctly with ProjectSpecific Catalogues (previously the highlighted rows would not change)
- Fixed popup error message showing when deleting an ExtractionConfiguration where one or more datasets are currently being edited (in tabs) 
- Fixed context menu opening error that could occur in cohort builder when datasets are not configured properly (e.g. have too many [IsExtractionIdentifier] columns).
- Fixed alias changes not showing up as 'Differences' in edit dataeset extraction user interface
- Fixed bugs in using GoTo menu of document tabs after a Refresh
- Fixed ALTER context sub menu of TableInfo when Server property is null (or other fundamental connection details cannot be resolved).
- Fixed whitespace only literal strings (e.g. `" "`) on command line causing error while parsing arguments
- Fixed bug with YesNoToAll popups launched from ChecksUI when running as a modal dialogue.
- Fixed bug with user setting 'Show Object Collection On Tab Change' when selecting tabs for objects in CohortBuilder configurations.

## [4.1.3] - 2020-06-15

### Added

- Added `-f` option to CLI (`rdmp.exe -f somefile.yaml`) to run all commands in a file
- Added "Go To" to tab right click context menu (previously only available in collections).
- Private key encryption file location can now be customized per user by setting an environment variable `RDMP_KEY_LOCATION`.  This will override any key file location specified in the RDMP platform database.

### Changed

- Frozen Extraction Configurations folder always appears at the bottom of the branch under Projects
- Improved layout of query building errors in QueryBuilder SQL viewing user interfaces

### Fixed

- Fixed bug in tree ordering when comparing a fixed order node to a non fixed order node.

## [4.1.2] - 2020-06-03

### Added

- Ability to create (Project Specific) Catalogues using the Project collection tree view top menu
- Ability to Enable/Disable many objects at once
- Catalogue icons under a load now show full range of status icons (e.g. internal / project specific)

### Changed

- When a load has only one LoadProgress dropdown no longer shows "All available"
- Double clicking a crashed configuration in cohort builder now shows the error message (previously would edit/expand the object).  Error message still accessible via context menu (as previously).
 
### Fixed

- Fixed Order not being considered 'OutOfSync' on ExtractableColumn
- Fixed changes to Catalogue visibility checkboxes not being persisted
- Fixed object caching system when RDMP user has insufficient permissions to view Change Tracking tables. 
- Fixed UserSettings last column sort order multithreading issue (causing File IO permissions error in rare cases)

## [4.1.1] - 2020-05-11


### Added

- Added ability to pick a folder in Metadata Report UI

### Fixed

- Opening 'Recent' items that have been deleted now prompts to remove from list
- Fixed race conditions updating UI during refresh / dispose of activators

## [4.1.0] - 2020-05-05

### Added

- Added tool strip to tree collection user interfaces
- Added new [PipelineComponent] `SetNull` which detects bad data in a specific column of pipeline data and sets cells matching the `Regex` to null
- Added support for template based metadata extractions ([Catalogue] descriptions etc) 
- Added new property RemoteServerReference to RemoteTableAttacher which centralises server name/database/credentials when creating many attachers that all pull data from the same place
- Added double click to expand tree option for RDMP
- When searching (Ctrl+F), exact matches now appear first
- Added RDMP platform database name (and server) to the window title
- Added Export Plugins command (which saves the currently loaded RDMP plugins to the selected folder)
- Double clicking a dataset in the Extraction user interface opens it for editing (previously you had to right click and select Edit)

### Changed

- CohortBuilder interface has been revamped
- Home screen now follows more consistent user experience and includes recently used items
- Catalogue collection no longer expands when CatalogueFolder changes

### Fixed

- LoadProgress with RemoteTableAttacher now works correctly with DBMS that do not support Sql parameter declarations (Oracle / Postgres)

## [4.0.3] - 2020-02-28

### Added

- Added timestamps to Word Metadata Reports (e.g. when document was created)
- Added icon for HashOnDataRelease
- Added Order column to [Catalogue] Collection tree view
- Added ability to disable the TicketingSystem that controls whether datasets can be released (only applies where one has been configured)
- Added ability to customize extraction directory subfolder names
- Added check for stale extraction records when generating a one off Release Document (i.e. not part of a Release workflow)
- Added clarifiaction on what to do if a table is not found during synchronization
- Refresh now shows 'waiting' cursor while updates take effect
- Creating a [Catalogue] from a CatalogueFolder right click context menu now creates the resulting [Catalogue] in that directory
- Added ability to right click a dataset in an [ExtractionConfiguration] and open the directory into which it was extracted (if it was extracted to disk)
- Added Extraction Category column for columns included in the project extractions
- Added command Import [Catalogue] Item Descriptions accessible from the [CatalogueItem] node menu that imports all descriptions (and other fields) from one [Catalogue] into another.
- Added 'Execute' button on [Catalogue] and Extraction dataset SQL viewing windows.
- 'Show' on collection based tab windows now prompts you to pick which you want to navigate to (previously did nothing)
- Datagrid UI now shows server/database names and DatabaseType
- Running Checks or CheckAll now shows the Checks column (if it isn't already visible)
- Added 'Clear Cache' option for clearing the cache on a single [Catalogue] in a cohort builder configuration (without affecting the cache state of the others)
- Added `FOR UPDATE` to the end of the DLE migration query for MySql server (prevents edge case deadlocks when live table changes during migration)

### Changed

- Datagrid/query syntax errors are now more visible and consistent with other SQL IDEs
- Open / New [Catalogue] no longer closes all toolboxes prior to setting up editing layout
- Bulk Process CatalogueItems now defaults to exact matching (ignoring case)
- Changed MySql adapter from `MySql.Data` to `MySqlConnector` (see [FAnsiSql] version 0.11.1 change notes)

### Fixed

- Fixed bug where broken Lookup configurations could result in DQE not passing checks
- Fixed top menu missing some options on extraction/cohort building graphs (e.g. timeout / retry query)
- Fixed DLE backup trigger creation for old versions of MySql (5.5 and earlier)
- Fixed some forms not getting launched when new objects are created (e.g. Supporting Documents)
- Fixed null reference when cancelling adding a SupportingDocument
- Fixed bug in axis section of graph editor where changing value would result in text box losing focus
- Fixed ticketing system Reason [for not being able to release a configuration] not being displayed on the ReleaseUI

## [4.0.2] - 2020-01-23

### Fixed

- Fixed stack overflow when trying to edit 'unknown pipelines' in Tables tree view
- Undo/Redo button now changes label as well as icon during use
- Fixed null reference when using command `Reports->Generate...->Metadata Report...`
- Fixed bug in console gui where cancelling a property change (e.g. Description) would result in setting the value to null.

## [4.0.1] - 2019-12-03

### Added

- Ability to generate metadata reports for subset of catalogues (e.g. all catalogues in a folder).
- Cohort Builder build log now lists the [IsExtractionIdentifier] column for each cohort set

### Changed

- Cohort Builder now shows "No Cache" when there is no query cache server configured for a configuration instead of "0/1" (or "0/2" etc)

### Fixed

- Fixed issue using the 'context menu' button on compatible keyboards to access the GoTo menu (sometimes menu would not be expandable)
- Fixed issue where ProjectNumber and Version appeared editable in some tree controls (changes were ignored).  These cells are now correctly readonly.
- Fixed bug in log viewer right click (introduced in 4.0.1 command refactoring)
- TestConnection now shows obfuscated connection string when a connection cannot be established (affects RDMP API users only - not core software)
- Fixed changing join direction in patient index tables not triggering refresh
- Fixed Data Load Engine RAW server credentials when running RDMP installer with sql user authentication (RAW server entry would be created with Integrated Security)

## [4.0.1-rc3] - 2019-11-25

### Added

- Console gui supports short code searches (e.g. "c", "ti" etc)

### Changed

- Updated to [FAnsiSql] 0.10.13

### Fixed

- Fixed various issues with new CLI gui

## [4.0.1-rc2] - 2019-11-20

### Added

- Added interactive terminal user interface `./rdmp gui`

### Changed

- Cloning an Extraction Configuration no longer expands clone and names the new copy "Clone of [..]" (previously name was a guid)
- Select object dialog now display a maximum of 1000 objects (prioritising your search text)
- Logging tasks are now case insensitive

### Fixed

- Fixed Console input in CLI when running under Linux
- Fixed issue where parallel checks could fail due to UI cross thread access
- Fixed bugs in DLE when loading tables with dodgy column names (e.g. `[My Group by lolz]`)
- 
...

## [4.0.1-rc1] - 2019-11-11

### Added

- Support for PostgreSql databases

### Changed

- Sql Server `..` syntax is no longer used (now uses `.dbo.` - or whatever the table schema is).  Since references can be shared by users the default schema notation is not good idea.
- Cohort Query Bulder will now connect to the database containing the data rather than the users default database when querying data on a single database
- Flat file Attachers now process files in alphabetical order (case insensitive) when Pattern matches multiple files (previously order was arbitrary / OS defined)
- Extraction source now specifies database to connect to when a dataset exists in a single database (previously connected to users default server e.g. master)
- Updated to latest version of [FAnsiSql] (0.10.12) for Postgres support
- 
### Fixed

- Fixed handling of credentials where password is blank (allowed)
- Fixed race condition when there are multiple cohort databases that host cohorts for the same project
- Extracting a dataset using Cross Server extraction source now shows the correct SQL in error message when no records are returned by the linkage

## [3.2.1] - 2019-10-30

### Added

- SET containers ([UNION] / [INTERSECT] / [EXCEPT]) now highlight (as a `Problem`) when they will be ignored (empty) or not applied (when they contain only 1 child)

## Fixed

- Fixed bug generating metadata reports that include Catalogues with orphan [ExtractionInformation] (not mapped to an underlying ColumnInfo)
- Fixed bug in column descriptions pie chart where navigate to CatalogueItem(s) would show all CatalogueItems instead of only those missing descriptions
- Fixed bug in example dataset creation where views (vConditions and vOperations) were not marked IsView

## [3.2.1-rc4] - 2019-10-22

### Added 

- Errors during caching (of cohort builder results) now appear in the results control (previously could generate error popups)
- Patient Index Tables are no longer allowed to have parameters with the same name (but different values) of tables they are joined against
- Sql Parameters (e.g. `@test_code`) now work properly cross [DBMS] (e.g. MySql / SqlServer) when using a query cache.
- Added menu for inspecting the state of a cohort compiler (view SQL executed, build log, results etc)

### Fixed 

- Fixed ExceptionViewer showing the wrong stack trace under certain circumstances
- Fixed cache usage bug where sql parameters were used in queries (cache would not be used when it should)
- Fixed 'View Dataset Sample' user interface generating the wrong SQL when a patient index table has a column alias (e.g. `SELECT chi,AdmissionDate as fish from MyPatIndexTable`)
- Fixed renaming parameters causing UI to incorrectly ask if you want to save changes

## [3.2.1-rc3] - 2019-10-21

### Fixed 

- Fixed bug in cross server query building when using parameters (@testcode etc)

## [3.2.1-rc2] - 2019-10-18

### Added 

- Added GoTo from cohorts to Extraction Configuration(s)

### Changed

- View ThenVsNow Sql in right click context menu of data extractions is only evaluated when run (improves performance).  This results as the command always being enabled.

### Fixed

- Fixed [bug in cross server query building](https://github.com/HicServices/RDMP/commit/a0c6223d1a7793bde4a67b368ae062e8bec3d960#diff-196fcda7990895e9f656c99602d1972b) (via cache) when joining patient index tables on one server to a main dataset on another

## [3.2.1-rc1] - 2019-10-14

### Added

- Long running processes that previously blocked the UI (e.g. create primary key) now have a small dialog describing task and allowing cancellation.
- Proposed Fix dialog now has standard look and feel of RDMP message boxes (including keywords etc)
- Double clicking an executing task in Cohort Builder now shows cohort build log as well as Exception (if any)

### Changed
 
- Database patching user interface presents clearer information about what version upgrade is occurring and the patches that will be applied.
- Updated to latest version of [FAnsiSql] (0.10.7) for task cancellation
- Data load engine no longer lists dropping columns / anonymising in progress if there are no operations actually being performed (e.g. no ANOTables configured)
- Delete is now disabled for the top level container (e.g. "UNION - Inclusion criteria") of cohort builder configuration

### Fixed

- Database patching user interface no longer suggests restarting if the patching process has failed
- Improved usability of StartupUI when no repository connection strings are not set (previously would report status as 'Broken')
- Fixed bug where `DropTableIfLoadFails` of `ExecuteFullExtractionToDatabaseMSSql` would (under fail conditions) drop the destination table even if the table was created by a previous execution of the same pipeline.
- Fixed bug where adding a [Catalogue] to a cohort set container would create an extra duplicate copy (which would appear under orphans)
- Improved cross server cohort query building (e.g. combining cohort sets on separate servers / server types)
- Fixed bug in checks dual reporting some errors when clicking on red angry face icons

### Removed

- Generate test data window no longer shows the output folder in Windows Explorer when done

## [3.2.0] - 2019-09-16

### Added

- Patient Index Tables now use the source column datatype for caching columns (as long as there is no transform declared).

## [3.2.0-rc1] - 2019-09-13

### Added

- Right clicking a misspelled word now offers spelling suggestions
- You can now add new datasets to an extraction configuration directly from the "Core" folder in Execute Extraction window (rather than having to go back to the DataExport tree view)
- MDFAttacher now checks for existing mdf/ldf files in the RAW server data directory.  Existing files will trigger a warning.  After the warning an attempt is still made to overwrite the file(s) (as occurred previously)
- Tab key now also works for autocomplete in SQL editor windows (previously only Enter worked)
- Orphan cohort sets (do not belong to any Cohort Identification Configuration) now appear under a top level folder in 'Cohort Builder' collection
- Extraction Category can now be changed directly from a CatalogueItem, [ExtractionInformation] 
- Extraction Category can be changed for all columns in a [Catalogue] at once by right clicking the or the CatalogueItemsNode (folder under a Catalogue)
- Right clicking a column allows you to Alter its type e.g. increase the size of a varchar field

### Changed

- Help documentation for objects no longer uses NuDoq library (now faster and more maintainable)
- Extraction source component `ExecuteCrossServerDatasetExtractionSource` now never drops the temporary cohort database (previously it would drop it if it created it and CreateTemporaryDatabaseIfNotExists was true)
- Updated to latest version of [FAnsiSql] (0.10.4) for better Oracle, localization and type estimation
- Dashboards now appear in tree view instead of application tool strip and are searchable
- [CatalogueItem] descriptions pie chart has flags for including internal/project specific etc in its counts
- [CatalogueItem] descriptions pie chart now lets you navigate directly to problem objects rather than showing a data table

### Fixed 
- Deleting an object now clears the selection in tree views (previously selection would become an arbitrary object).
- Fixed bug where adding/moving cohort sets between containers ([INTERSECT]/[UNION]/[EXCEPT]) could result in 2 objects with the same Order in the same container (resulting in ambiguous order of execution).
- Fixed UI bug where selecting an extractable [Catalogue] would hide its extractable (small green e) icon overlay
- Fixed bug where deleting a Pinned object would not unpin the object
- Fixed bug where database tables with brackets in the name could break synchronization (these tables are now ignored by RDMP and cannot be imported).
- Fixed bug deleting multiple objects at once when some objects are parents of others (and cause implicit delete).
- Fixed bug with low resolution monitors and the Create New Cohort Wizard
- Fixed bug with low resolution monitors and collections where leading columns could shrink to be no longer visible
- Adding new filters/containers (AND/OR) now correctly expand and highlight the created object in collections
- Fixed AggregateEditorUI could incorrectly offer to save changes even when no changes had been made
- Clonng a Cohort Identification Configuration now preserves custom set container names e.g. "UNION Inclusion Criteria"
- Fixed bug in DataTableUploadDestination where multiple root (DataLoadInfo) logging entries were created for a single large bulk insert 
- Fixed bug in QueryBuilder when there are multiple IsPrimaryExtractionTable tables (Exception thrown was NullReferenceException instead of QueryBuilderException)
- Fixed bug in generating FROM SQL when there are circular [JoinInfo] configured between tables used in the query
- Fixed bug where closing the server/database selection dialog with the X instead of cancel could cause error messages (e.g. in Bulk Import TableInfos)
- Fixed bug where searching for "Pipeline" or "Pipe" did not show all pipelines
- Fixed bug caching patient index tables (cohort creation) when there are multiple tables being joined in the query.
- Fixed error when logging very large (over 4000 characters) to the RDMP logging database

### Removed
- Cohort sets no longer appear under Catalogues (Find / GoTo now open the parent cohort identification configuration)
- Removed OnlyUseOldDateTimes option on DataTableUploadDestination as it didn't actually do anything ([DBMS] type decisions are handled in a standard way by FAnsiSql)

## [3.1.0] - 2019-07-31

### Added

- Cohort sets with HAVING sql now support 'View Dataset Sample' (of matched records)
- Added new property IsView to TableInfo
- Added GoTo menu item Catalogue=>TableInfo
- Added user setting for skipping Cohort Creation wizard
- MDFAttacher emits more messages when looking up location on disk to copy MDF file to.
- Added menu option to set [IsExtractionIdentifier] on a [Catalogue] without having to open ExtractionInformations directly
- Added the ability to set custom number of patients / rows per dataset when creating example datasets (from command line or when setting up client)
- FlatFileAttacher now issues a warning if TableToLoad isn't one of the tables loaded by the currently executing load (previously it would just say 'table x wasn't found in RAW')
- Added (initially hidden) column Order to cohort query builder to help debugging any issues with order of display

### Changed

- Attempting to generate a graph from a query that returns more than 1,000,000 cells now asks for confirmation.
- Updated to latest version of [FAnsiSql] (0.9.4) for better Oracle support
- Oracle extraction commands no longer generate parameters (e.g. @projectNumber).  Previously invalid SQL was generated.
- Improved layout of message boxes and link highlighting
- Add (Copy Of) cohort set no longer complains about creating a copy of one already in the cohort builder configuration
- Extraction destination property CleanExtractionFolderBeforeExtraction now defaults to false (i.e. do not delete the contents of the extraction directory before extracting)
- Extraction destination property CleanExtractionFolderBeforeExtraction is now implemented in the Checks phase of the component lifecycle rather than on receipt of first batch of records (this prevents accidentally deleting files produced by upstream components)
- 
### Fixed 
- Fixed bug in [Catalogue] validation setup window (DQE Validation Rules) which resulted in changes not being saved if it had been refreshed after initially loading
- Fixed scrollbars not appearing in [Catalogue] validation setup window when lots of validation rules are applied to a single column
- Type text dialog prompt now resizes correctly and has a display limit of 20,000 characters for messages
- Fixed bug that prevented exiting if the RDMP directory (in user's application data folder) was deleted while the program was running
- Fixed bug where CatalogueItems created when importing Oracle tables had database qualifiers in the name e.g. "CHI" (including the double quotes)
- Fixed bug where deleting a Filter from a cohort set in a Cohort Identification Query could result in the display order changing to alphabetical (until tab was refreshed).
- Fixed obscure bug in plugins implementing the `ICustomUI` interface when returning a new object in `GetFinalStateOfUnderlyingObject` that resulted in the UI showing a stale version of the object
- Connecting to a non existent server in ServerDatabaseTableSelector now shows the Exception in the RAG icon (previously just showed empty database list)
 
- Fixed bug where adding/removing a column in Aggregate Editor would would reset the Name/Description if there were unsaved changes (to Name/Description)
- Fixed bug where example datasets created would have the text value "NULL" instead of db nulls (only affected initial install/setup datasets)

## [3.0.16-rc2] - 2019-07-17

### Added 

- Example data generated on install can now be given a seed (allows for reproducibility)
- Creating a Query Caching server for an cohort identification AggregateConfiguration now asks you if you want to set it as the default QueryCaching server (if there isn't already one)
- Double clicking a row in SQL query editor user interfaces now shows text summary of the row
- DLE load logs tree view now supports double clicking on messages/errors to see summary
- All RDMP platform objects now have icons even if not visible in the UI (this affects the objects documentation file generation)
- MetadataReport now supports generating data for Catalogues with no extractable columns

### Changed

- Updated to latest version of BadMedicine (0.1.5)
- Improved error message shown when attempting to delete a used patient index table (now lists the users)
- System no longer auto selects objects when there is only 1 option (e.g. when user starts a Release when there is only one [Project] in the system).  This previously created an inconsistent user experience.
- Dita extraction checks no longer propose deleting non dita files in the output directory
- Improved Find (Ctrl+F) dialog layout and added shortcut codes (e.g. typing "c Bob" will return all Catalogues containing the word "Bob")
- Message boxes now display a limit of 20,000 characters (full text can still be accessed by the copy to clipboard button).
- DLE Debug options (e.g. Skip migrating RAW=>STAGING) now appear as a drop down with more descriptive titles (e.g. StopAfterRAW)
 
### Fixed 

- Fixed bug when cloning a Pipeline called "Bob" when there was already an existing Pipeline called "Bob (Clone)"
- Fixed validation issue in some user interfaces of INamed classes (e.g. Catalogue) where all properties were checked for illegal characters instead of just the Name
- Fixed image scaling in Metadata reports to 100% (previously 133%)
- Governance report now properly escapes newlines and quotes in [Catalogue] descriptions when outputting as CSV
- Fixed bug in Plugin code generator for tables with a Name property (previously incorrect C# code was generated)
- Fixed bug in SQL query editor user interface when the query returned a table that included binary columns with large amounts of data in
- Clicking a collection button or using GoTo/Show now correctly pops the relevant collection if it is set to auto dock (pinned).
- Application title bar now correctly updates after loading a tab (previously it was left with the caption "Loading...")
- Un Pinning in a collection using X now correctly maintains tree selection (consistent with the context menu Tree=>UnPin)
- Fixed display order of cohort sets in Cohort Query Builder to correctly match the compiler (previously the tree view order was misleading)

## [3.0.16-rc] - 2019-07-08

### Added 

- Forward/backward navigation in LogViewer now preserves text filters / TOP X
- Added the ability to create example datasets and configurations/projects etc during installation / startup
- Objects with names containing problematic characters (e.g. \ ") are highlighted red
- New right click context menu GoTo shows related objects e.g. which ExtractionConfiguration(s) a [Catalogue] has been used in
- Heatmap hover tool tip now shows more information about the cell value
- 'Other Pipelines' (unknown use case) can now be edited by double clicking.  This prompts user to pick a use case to edit them under
- Creating a Catalogue/TableInfo by importing a file now lets you rename the table after it has been created
- Added new DLE module ExecuteSqlFileRuntimeTask which runs the SQL stored in the RDMP platform database (rather than relying on an sql file on disk like ExecuteSqlFileRuntimeTask)
- RDMP platform database schemas no longer require 100% matching to models.  This allows limited backwards compatibility between minor versions of RDMP in which new fields are added to the database.

### Changed

- Updated to latest version of [BadMedicine] (0.0.1.2)
- Updated to latest version of [FAnsiSql] (0.9.2)
- File=>New now launches modal dialog instead of dropdown menu
- [Project] objects can now be sorted (previously they always appeared alphabetically)
- [Project] creation UI now shows duplicate ProjectNumbers as a Warning instead of an Error allowing users to create 2+ Projects with shared cohorts
- Disabled objects in tree views now appear greyed out instead of red
- Improved message shown when cohorts with null descriptions are preventing cohort importing
- Attempting to deleting an Extractable [Catalogue] no longer shows an error and instead asks if you want to make it non extractable (then delete)
- xmldoc are now shipped inside SourceCodeForSelfAwareness.zip (instead of side by side with the binary).  This avoids an issue where [Squirrel drops xmldoc files](https://github.com/Squirrel/Squirrel.Windows/issues/1323)

### Fixed 

- Fixed bug in CLI (rdmp.exe) where yaml settings would override command line values for connection strings to platform databases
- Disabled smiley controls now render in greyscale
- Fixed bug in Aggregate graphs which included a PIVOT on columns containing values with leading whitespace
- Fixed crash bug in UI responsible for picking the DLE load folder that could occur when when xmldocs are missing
- Fixed bug resolving Plugin dll dependencies where dependencies would only be resolved correctly the first time they were loaded into the AppDomain
- Fixed Culture (e.g. en-us) not being passed correctly in DelimitedFlatFileAttacher
- Fixed bug where Updater would show older versions of RDMP as installable 'updates'

[Unreleased]: https://github.com/HicServices/RDMP/compare/v8.1.0...develop
[8.1.0]: https://github.com/HicServices/RDMP/compare/v8.0.7...v8.1.0
[8.0.7]: https://github.com/HicServices/RDMP/compare/v8.0.6...v8.0.7
[8.0.6]: https://github.com/HicServices/RDMP/compare/v8.0.5...v8.0.6
[8.0.5]: https://github.com/HicServices/RDMP/compare/v8.0.4...v8.0.5
[8.0.4]: https://github.com/HicServices/RDMP/compare/v8.0.3...v8.0.4
[8.0.3]: https://github.com/HicServices/RDMP/compare/v8.0.2...v8.0.3
[8.0.2]: https://github.com/HicServices/RDMP/compare/v8.0.1...v8.0.2
[8.0.1]: https://github.com/HicServices/RDMP/compare/v8.0.0...v8.0.1
[8.0.0]: https://github.com/HicServices/RDMP/compare/v7.0.20...v8.0.0
[7.0.20]: https://github.com/HicServices/RDMP/compare/v7.0.19...v7.0.20
[7.0.19]: https://github.com/HicServices/RDMP/compare/v7.0.18...v7.0.19
[7.0.18]: https://github.com/HicServices/RDMP/compare/v7.0.17...v7.0.18
[7.0.17]: https://github.com/HicServices/RDMP/compare/v7.0.16...v7.0.17
[7.0.16]: https://github.com/HicServices/RDMP/compare/v7.0.15...v7.0.16
[7.0.15]: https://github.com/HicServices/RDMP/compare/v7.0.14...v7.0.15
[7.0.14]: https://github.com/HicServices/RDMP/compare/v7.0.13...v7.0.14
[7.0.13]: https://github.com/HicServices/RDMP/compare/v7.0.12...v7.0.13
[7.0.12]: https://github.com/HicServices/RDMP/compare/v7.0.11...v7.0.12
[7.0.11]: https://github.com/HicServices/RDMP/compare/v7.0.10...v7.0.11
[7.0.10]: https://github.com/HicServices/RDMP/compare/v7.0.9...v7.0.10
[7.0.9]: https://github.com/HicServices/RDMP/compare/v7.0.8...v7.0.9
[7.0.8]: https://github.com/HicServices/RDMP/compare/v7.0.7...v7.0.8
[7.0.7]: https://github.com/HicServices/RDMP/compare/v7.0.6...v7.0.7
[7.0.6]: https://github.com/HicServices/RDMP/compare/v7.0.5...v7.0.6
[7.0.5]: https://github.com/HicServices/RDMP/compare/v7.0.4...v7.0.5
[7.0.4]: https://github.com/HicServices/RDMP/compare/v7.0.3...v7.0.4
[7.0.3]: https://github.com/HicServices/RDMP/compare/v7.0.2...v7.0.3
[7.0.2]: https://github.com/HicServices/RDMP/compare/v7.0.1...v7.0.2
[7.0.1]: https://github.com/HicServices/RDMP/compare/v7.0.0...v7.0.1
[7.0.0]: https://github.com/HicServices/RDMP/compare/v6.0.2...v7.0.0
[6.0.2]: https://github.com/HicServices/RDMP/compare/v6.0.1...v6.0.2
[6.0.1]: https://github.com/HicServices/RDMP/compare/v6.0.0...v6.0.1
[6.0.0]: https://github.com/HicServices/RDMP/compare/v5.0.3...v6.0.0
[5.0.3]: https://github.com/HicServices/RDMP/compare/v5.0.2...v5.0.3
[5.0.2]: https://github.com/HicServices/RDMP/compare/v5.0.1...v5.0.2
[5.0.1]: https://github.com/HicServices/RDMP/compare/v5.0.0...v5.0.1
[5.0.0]: https://github.com/HicServices/RDMP/compare/v4.2.4...v5.0.0
[4.2.4]: https://github.com/HicServices/RDMP/compare/v4.2.3...v4.2.4
[4.2.3]: https://github.com/HicServices/RDMP/compare/v4.2.2...v4.2.3
[4.2.2]: https://github.com/HicServices/RDMP/compare/v4.2.1...v4.2.2
[4.2.1]: https://github.com/HicServices/RDMP/compare/v4.2.0...v4.2.1
[4.2.0]: https://github.com/HicServices/RDMP/compare/v4.1.9...v4.2.0
[4.1.9]: https://github.com/HicServices/RDMP/compare/v4.1.8...v4.1.9
[4.1.8]: https://github.com/HicServices/RDMP/compare/v4.1.7...v4.1.8
[4.1.7]: https://github.com/HicServices/RDMP/compare/v4.1.6...v4.1.7
[4.1.6]: https://github.com/HicServices/RDMP/compare/v4.1.5...v4.1.6
[4.1.5]: https://github.com/HicServices/RDMP/compare/v4.1.4...v4.1.5
[4.1.4]: https://github.com/HicServices/RDMP/compare/v4.1.3...v4.1.4
[4.1.3]: https://github.com/HicServices/RDMP/compare/v4.1.2...v4.1.3
[4.1.2]: https://github.com/HicServices/RDMP/compare/v4.1.1...v4.1.2
[4.1.1]: https://github.com/HicServices/RDMP/compare/v4.1.0...v4.1.1
[4.1.0]: https://github.com/HicServices/RDMP/compare/v4.0.3...v4.1.0
[4.0.3]: https://github.com/HicServices/RDMP/compare/v4.0.2...v4.0.3
[4.0.2]: https://github.com/HicServices/RDMP/compare/v4.0.1...v4.0.2
[4.0.1]: https://github.com/HicServices/RDMP/compare/v4.0.1-rc3...v4.0.1
[4.0.1-rc3]: https://github.com/HicServices/RDMP/compare/v4.0.1-rc2...v4.0.1-rc3
[4.0.1-rc2]: https://github.com/HicServices/RDMP/compare/v4.0.1-rc1...v4.0.1-rc2
[4.0.1-rc1]: https://github.com/HicServices/RDMP/compare/v3.2.1...v4.0.1-rc1
[3.2.1]: https://github.com/HicServices/RDMP/compare/v3.2.1-rc4...v3.2.1
[3.2.1-rc4]: https://github.com/HicServices/RDMP/compare/v3.2.1-rc3...v3.2.1-rc4
[3.2.1-rc3]: https://github.com/HicServices/RDMP/compare/v3.2.1-rc2...v3.2.1-rc3
[3.2.1-rc2]: https://github.com/HicServices/RDMP/compare/3.2.1-rc1...v3.2.1-rc2
[3.2.1-rc1]: https://github.com/HicServices/RDMP/compare/3.2.0...3.2.1-rc1
[3.2.0]: https://github.com/HicServices/RDMP/compare/v3.2.0-rc1...3.2.0
[3.2.0-rc1]: https://github.com/HicServices/RDMP/compare/3.1.0...v3.2.0-rc1
[3.1.0]: https://github.com/HicServices/RDMP/compare/v3.0.16-rc2...3.1.0
[3.0.16-rc2]: https://github.com/HicServices/RDMP/compare/v3.0.16-rc...v3.0.16-rc2
[3.0.16-rc]: https://github.com/HicServices/RDMP/compare/v3.0.15...v3.0.16-rc
[FAnsiSql]: https://github.com/HicServices/FAnsiSql/
[BadMedicine]: https://github.com/HicServices/BadMedicine/

[ExtractionProgress]: ./Documentation/CodeTutorials/Glossary.md#ExtractionProgress
[DBMS]: ./Documentation/CodeTutorials/Glossary.md#DBMS
[UNION]: ./Documentation/CodeTutorials/Glossary.md#UNION
[INTERSECT]: ./Documentation/CodeTutorials/Glossary.md#INTERSECT
[EXCEPT]: ./Documentation/CodeTutorials/Glossary.md#EXCEPT
[IsExtractionIdentifier]: ./Documentation/CodeTutorials/Glossary.md#IsExtractionIdentifier
[DataAccessCredentials]: ./Documentation/CodeTutorials/Glossary.md#DataAccessCredentials
[Catalogue]: ./Documentation/CodeTutorials/Glossary.md#Catalogue
[SupportingDocument]: ./Documentation/CodeTutorials/Glossary.md#SupportingDocument
[TableInfo]: ./Documentation/CodeTutorials/Glossary.md#TableInfo

[ExtractionConfiguration]: ./Documentation/CodeTutorials/Glossary.md#ExtractionConfiguration
[Project]: ./Documentation/CodeTutorials/Glossary.md#Project

[CatalogueItem]: ./Documentation/CodeTutorials/Glossary.md#CatalogueItem
[ExtractionInformation]: ./Documentation/CodeTutorials/Glossary.md#ExtractionInformation
[ColumnInfo]: ./Documentation/CodeTutorials/Glossary.md#ColumnInfo
[CacheProgress]: ./Documentation/CodeTutorials/Glossary.md#CacheProgress

[JoinInfo]: ./Documentation/CodeTutorials/Glossary.md#JoinInfo
[AggregateConfiguration]: ./Documentation/CodeTutorials/Glossary.md#AggregateConfiguration
[PipelineComponent]: ./Documentation/CodeTutorials/Glossary.md#PipelineComponent
[Pipeline]: ./Documentation/CodeTutorials/Glossary.md#Pipeline
[Pipelines]: ./Documentation/CodeTutorials/Glossary.md#Pipeline

[Lookup]: ./Documentation/CodeTutorials/Glossary.md#Lookup
[CohortIdentificationConfiguration]: ./Documentation/CodeTutorials/Glossary.md#CohortIdentificationConfiguration
[LoadMetadata]: ./Documentation/CodeTutorials/Glossary.md#LoadMetadata
[ExtractableCohort]: ./Documentation/CodeTutorials/Glossary.md#ExtractableCohort
[CohortAggregateContainer]: ./Documentation/CodeTutorials/Glossary.md#CohortAggregateContainer
[ExtractionFilter]: ./Documentation/CodeTutorials/Glossary.md#ExtractionFilter
[MigrateUsages]: https://github.com/HicServices/RDMP/pull/666
[ExternalDatabaseServer]: ./Documentation/CodeTutorials/Glossary.md#ExternalDatabaseServer
[RemoteDatabaseAttacher]: ./Rdmp.Core/DataLoad/Modules/Attachers/RemoteDatabaseAttacher.cs<|MERGE_RESOLUTION|>--- conflicted
+++ resolved
@@ -4,9 +4,6 @@
 The format is based on [Keep a Changelog](https://keepachangelog.com/en/1.0.0/),
 and this project adheres to [Semantic Versioning](https://semver.org/spec/v2.0.0.html).
 
-<<<<<<< HEAD
-## [8.4.3] - 2024-02-24
-=======
 ## [8.4.4] - 2025-05-08 
 
 - Re-add AggregateGraph functionality
@@ -19,7 +16,6 @@
 - Display warnings about pipeline issues in the tables(advanced) tree
 
 ## [8.4.3] - 2025-02-24
->>>>>>> f49d51e2
 
 - Build on and target .Net 9 rather than 8
 - Simplify DB Patching Interface
