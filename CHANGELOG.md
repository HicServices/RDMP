--- conflicted
+++ resolved
@@ -8,19 +8,12 @@
 
 ### Added
 
-<<<<<<< HEAD
-### Added
-
 - More detailed logging of Type decisions when extracting to database
-
-## [4.2.4] - 2021-02-05
-=======
 - Added ability to cancel ongoing queries in CLI Sql Editor
 - Added 'Reset Sql' and 'Clear Sql' buttons to CLI Sql Editor
 - Added view data/aggregate etc on ColumnInfo objects to list of commands accessible from the CLI gui
 - Added 'Go To' commands to CLI gui
 - Exposed 'Add New Process Task...' to load stages in CLI menu
->>>>>>> b3d2f54f
 
 ### Fixed 
 
