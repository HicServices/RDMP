--- conflicted
+++ resolved
@@ -4,17 +4,12 @@
 The format is based on [Keep a Changelog](https://keepachangelog.com/en/1.0.0/),
 and this project adheres to [Semantic Versioning](https://semver.org/spec/v2.0.0.html).
 
-<<<<<<< HEAD
-## [8.1.4]  - Unreleased
-
+## [8.1.4] - Unreleased
+
+## Changed
+
+- Update Excel Attacher to read data from arbitrary start points within sheets
 - Add Time based filtering of remote table and database attachers
-=======
-## [8.1.4] - Unreleased
-
-## Changed
-
-- Update Excel Attacher to read data from arbitrary start points within sheets
->>>>>>> 4dbf7799
 
 ## [8.1.3] - 2024-01-15
 
