# Changelog
All notable changes to this project will be documented in this file.

The format is based on [Keep a Changelog](https://keepachangelog.com/en/1.0.0/),
and this project adheres to [Semantic Versioning](https://semver.org/spec/v2.0.0.html).

## [Unreleased]

### Dependencies

- Bump System.Drawing.Common from 5.0.0 to 5.0.1

### Added

- Better error reporting when item validators crash during validation execution (now includes constraint type, column name and value being validated).
- Added 'Go To' commands to CLI gui

<<<<<<< HEAD
### Fixed 

- Fixed CLI GUI message boxes bug with very long messages

## [4.2.4] - 2021-02-05

=======
>>>>>>> 5f375627
### Added

- Exposed 'Add New Process Task...' to load stages in CLI menu

## [4.2.4] - 2021-02-05

- Added CLI commands for viewing/changing `UserSettings` e.g. AllowIdentifiableExtractions
- Added user setting `ShowPipelineCompletedPopup` for always popping a modal dialog on completion of a pipeline execution in the GUI client (e.g. committing a cohort)
- Added new flexible file/directory extraction component `SimpleFileExtractor`

### Changed

- Globals tickbox can now be checked even when there are no explicit files (this allows implicit files e.g. `SimpleFileExtractor` to still run)

### Fixed 

- Fixed MySql backup trigger implementation not updating validTo on the new row entering the table on UPDATE operations

## [4.2.3] - 2021-02-01

### Fixed 

- Fixed rare threading issue with tree representations of Lookups
- Fixed proxy objects context menus not functioning correctly since 4.2.0 (e.g. Catalogues associated with a load) for some commands

### Dependencies

- Bump NUnit from 3.13.0 to 3.13.1

## [4.2.2] - 2021-01-28

### Added

- Added `patch` command to rdmp CLI e.g. `./rdmp patch -b`
- Added ProjectName to ExtractionConfiguration objects visualisation in Find / Select popups

### Fixed

- Fixed erroneous warning where some characters were wrongly reported as illegal e.g. '#' in Filter names 
- Fixed RemoteDatabaseAttacher not logging table name (only database)

### Changed

- Metadata report now lists Catalogues in alphabetical order
- Changed hierarchy multiple parents state to be a Warning instead of an Error

### Dependencies

- Bump Moq from 4.15.2 to 4.16.0
- Bump YamlDotNet from 9.1.1 to 9.1.4
- Bump NLog from 4.7.6 to 4.7.7
- Bump SSH.NET from 2020.0.0 to 2020.0.1

## [4.2.1] - 2021-01-13

### Added

- Choose Load Directory on DLE now shows old value during editing
- Added property suggestions when using ExecuteCommandSet with an incorrect property name
- Added the ability to drag and drop aggregates into other CohortIdentificationConfigurations to import
- Added ColumnDropper that allows a user to specify the columns that should not be extracted in the pipeline.
- Added Favourite/UnFavourite to right click context menus
- CachingHost now logs the state of the CacheProgress being executed first thing on start
- Home screen now supports right click context menu, drag and drop etc
- Added 'Sessions'.  These are tree collection windows similar to Favourites but with a user defined name and limited duration (until closed)

### Fixed

- Fixed startup error when user enters a corrupt connection string for platform database locations.  This bug affected syntactically invalid (malformed) connection strings (i.e. not simply connection strings that point to non existant databases)
- Fixed various issues in ColumnSwapper
  - If input table contains nulls these are now passed through unchanged
  - If mapping table contains nulls these are ignored (and not used to map input nulls)
  - If input table column is of a different Type than the database table a suitable Type conversion is applied
- Data load engine logging checks are better able to repair issues with missing logging server IDs / logging tasks
- Better support for abort/cancel in
  - RemoteTableAttacher
  - ExcelAttacher
  - KVPAttacher
  - RemoteDatabaseAttacher
- Fixed View Inserts/Updates dialog when using non SqlServer DBMS (e.g. MySql)
- Fixed various layout and performance issues with RDMP console GUI.
- Fixed `rdmp cmd` loop exiting when commands entered result in error.
- Fixed autocomplete in `rdmp cmd` mode and enabled for Linux
- Fixed right click context menu being built twice on right click a new node (once for selection and once for right click)

### Changed

- Added timeout of 10 minutes (previously 30 seconds) for counting unique patient identifiers while writing metadata for extractions
- Choose Load Directory now lets you specify invalid directories e.g. when building a load on one computer designed to run on separate computer with an isolated file system.
- Reinvented Console Gui to more closely resemble the windows client

### Dependencies

- Bump SSH.NET from 2016.1.0 to 2020.0.0

## [4.2.0] - 2020-10-19

### Fixed

- Reduced memory overhead during refreshes
- Fixed various graphical/performance issues when running in VDI environments with limited CPU
- Fixed missing scrollbars in Explicit Column Typing user interface
- Fixed various errors that could occur when a [Catalogue] referenced by an extraction is deleted outside of RDMP (e.g. by truncating the database table(s))

### Added

- Support for importing WHERE logic into extraction datasets from other configurations or cohort builder configurations
- Pipeline ID and Name now recorded in logs for Data Extractions
- Added support for viewing extraction logs in tree form (for a given ExtractionConfiguration)
- Added `AllowIdentifiableExtractions` user setting.  Enabling this prevents RDMP reporting an error state when cohorts are created that have the same private and release ID fields.
- Added GoTo from extraction/cohort building filters to the parent Catalogue level filter and vice versa
- Added ability to suppress [LoadMetadata] triggers
- Added ability for Plugins to store custom information about objects in the RDMP Catalogue platform database
- Added IgnoreColumns setting for DLE to ignore specific columns in the final table completely (not created in RAW/STAGING and not migrated)

## [4.1.9] - 2020-09-17

### Added

- Added ExplicitDateTimeFormat property to flat file attachers and pipeline sources.  Allows custom parsing of dates e.g. where no delimiters exist (e.g. 010120)

## [4.1.8] - 2020-08-17

### Fixed 

- Fixed progress logging still not being allowed to go backwards when logging to database

## [4.1.7] - 2020-08-14

### Changed

- Schema names (Sql Server) are now wrapped correctly e.g. `[My Cool Schema]`
- Progress logged (e.g. done x of y files) can now go backwards.

### Added

- New command `SetArgument` for easier changing of values of modules (e.g. [PipelineComponent]) from command line
- Support for `DescribeCommand` help text on `NewObject` and other commands that take dynamic argument lists (command line)

## [4.1.6] - 2020-08-04

### Added

- Added 'Save Changes' prompt when closing tabs
- Added Import command for bringing in one or more [CohortIdentificationConfiguration] into an existing container (like Merge / UnMerge but for existing configurations)
- Added checks for LoadProgress dates being in sensible ranges during DLE

### Fixed

- Fixed [bug when parsing lists of ints in CLI](https://github.com/HicServices/RDMP/issues/84)

## [4.1.5] - 2020-07-14

### Added

- Added Merge command, for combining two or more configurations in cohort builder into one
- Added Un Merge command for splitting one cohort builder configuration into multiple seperate ones
- Improved error messages in extraction checking when there are:
  -  2+ columns with the same name
  -  2+ columns with the same location in extraction order
  -  Cohort and dataset are on different servers
- Added ability to search by ID in find dialog

### Changed

- Unhandled Application/Thread exceptions (rare) now show in the top right task bar instead of as a popup dialog

### Fixed

- Fixed lookups, supporting documents etc not appearing in the extractable artifacts tree view of the extraction window when non global.

## [4.1.4] - 2020-07-02

### Added

- Custom Metadata Report now supports looping items in a Catalogue (use `$foreach CatalogueItem` to start and `$end` to end)
- Added help to 'New Project' user interface
- Forward/Backward now includes selection changes in tree collections
- Added support for newline replacement in custom metadata doc templates

### Changed

- Improved usability of selecting multiple datasets in the 'New Project' user interface
- When in multiple selection mode, double clicking a row in the object selection dialog will add it to the selection (previously would close the dialog with the double clicked item as the sole selected item)

### Fixed

- Extractable columns Order field defaults to Max + 1 (previously 1).  This results in new columns appearing last in extracted datasets and prevents Order collisions.
- 'Select Core' columns UI button now works correctly with ProjectSpecific Catalogues (previously the highlighted rows would not change)
- Fixed popup error message showing when deleting an ExtractionConfiguration where one or more datasets are currently being edited (in tabs) 
- Fixed context menu opening error that could occur in cohort builder when datasets are not configured properly (e.g. have too many [IsExtractionIdentifier] columns).
- Fixed alias changes not showing up as 'Differences' in edit dataeset extraction user interface
- Fixed bugs in using GoTo menu of document tabs after a Refresh
- Fixed ALTER context sub menu of TableInfo when Server property is null (or other fundamental connection details cannot be resolved).
- Fixed whitespace only literal strings (e.g. `" "`) on command line causing error while parsing arguments
- Fixed bug with YesNoToAll popups launched from ChecksUI when running as a modal dialogue.
- Fixed bug with user setting 'Show Object Collection On Tab Change' when selecting tabs for objects in CohortBuilder configurations.

## [4.1.3] - 2020-06-15

### Added

- Added `-f` option to CLI (`rdmp.exe -f somefile.yaml`) to run all commands in a file
- Added "Go To" to tab right click context menu (previously only available in collections).
- Private key encryption file location can now be customized per user by setting an environment variable `RDMP_KEY_LOCATION`.  This will override any key file location specified in the RDMP platform database.

### Changed

- Frozen Extraction Configurations folder always appears at the bottom of the branch under Projects
- Improved layout of query building errors in QueryBuilder SQL viewing user interfaces

### Fixed

- Fixed bug in tree ordering when comparing a fixed order node to a non fixed order node.

## [4.1.2] - 2020-06-03

### Added

- Ability to create (Project Specific) Catalogues using the Project collection tree view top menu
- Ability to Enable/Disable many objects at once
- Catalogue icons under a load now show full range of status icons (e.g. internal / project specific)

### Changed

- When a load has only one LoadProgress dropdown no longer shows "All available"
- Double clicking a crashed configuration in cohort builder now shows the error message (previously would edit/expand the object).  Error message still accessible via context menu (as previously).
 
### Fixed

- Fixed Order not being considered 'OutOfSync' on ExtractableColumn
- Fixed changes to Catalogue visibility checkboxes not being persisted
- Fixed object caching system when RDMP user has insufficient permissions to view Change Tracking tables. 
- Fixed UserSettings last column sort order multithreading issue (causing File IO permissions error in rare cases)

## [4.1.1] - 2020-05-11


### Added

- Added ability to pick a folder in Metadata Report UI

### Fixed

- Opening 'Recent' items that have been deleted now prompts to remove from list
- Fixed race conditions updating UI during refresh / dispose of activators

## [4.1.0] - 2020-05-05

### Added

- Added tool strip to tree collection user interfaces
- Added new [PipelineComponent] `SetNull` which detects bad data in a specific column of pipeline data and sets cells matching the `Regex` to null
- Added support for template based metadata extractions ([Catalogue] descriptions etc) 
- Added new property RemoteServerReference to RemoteTableAttacher which centralises server name/database/credentials when creating many attachers that all pull data from the same place
- Added double click to expand tree option for RDMP
- When searching (Ctrl+F), exact matches now appear first
- Added RDMP platform database name (and server) to the window title
- Added Export Plugins command (which saves the currently loaded RDMP plugins to the selected folder)
- Double clicking a dataset in the Extraction user interface opens it for editing (previously you had to right click and select Edit)

### Changed

- CohortBuilder interface has been revamped
- Home screen now follows more consistent user experience and includes recently used items
- Catalogue collection no longer expands when CatalogueFolder changes

### Fixed

- LoadProgress with RemoteTableAttacher now works correctly with DBMS that do not support Sql parameter declarations (Oracle / Postgres)

## [4.0.3] - 2020-02-28

### Added

- Added timestamps to Word Metadata Reports (e.g. when document was created)
- Added icon for HashOnDataRelease
- Added Order column to [Catalogue] Collection tree view
- Added ability to disable the TicketingSystem that controls whether datasets can be released (only applies where one has been configured)
- Added ability to customize extraction directory subfolder names
- Added check for stale extraction records when generating a one off Release Document (i.e. not part of a Release workflow)
- Added clarifiaction on what to do if a table is not found during synchronization
- Refresh now shows 'waiting' cursor while updates take effect
- Creating a [Catalogue] from a CatalogueFolder right click context menu now creates the resulting [Catalogue] in that directory
- Added ability to right click a dataset in an [ExtractionConfiguration] and open the directory into which it was extracted (if it was extracted to disk)
- Added Extraction Category column for columns included in the project extractions
- Added command Import [Catalogue] Item Descriptions accessible from the [CatalogueItem] node menu that imports all descriptions (and other fields) from one [Catalogue] into another.
- Added 'Execute' button on [Catalogue] and Extraction dataset SQL viewing windows.
- 'Show' on collection based tab windows now prompts you to pick which you want to navigate to (previously did nothing)
- Datagrid UI now shows server/database names and DatabaseType
- Running Checks or CheckAll now shows the Checks column (if it isn't already visible)
- Added 'Clear Cache' option for clearing the cache on a single [Catalogue] in a cohort builder configuration (without affecting the cache state of the others)
- Added `FOR UPDATE` to the end of the DLE migration query for MySql server (prevents edge case deadlocks when live table changes during migration)

### Changed

- Datagrid/query syntax errors are now more visible and consistent with other SQL IDEs
- Open / New [Catalogue] no longer closes all toolboxes prior to setting up editing layout
- Bulk Process CatalogueItems now defaults to exact matching (ignoring case)
- Changed MySql adapter from `MySql.Data` to `MySqlConnector` (see [FAnsiSql] version 0.11.1 change notes)

### Fixed

- Fixed bug where broken Lookup configurations could result in DQE not passing checks
- Fixed top menu missing some options on extraction/cohort building graphs (e.g. timeout / retry query)
- Fixed DLE backup trigger creation for old versions of MySql (5.5 and earlier)
- Fixed some forms not getting launched when new objects are created (e.g. Supporting Documents)
- Fixed null reference when cancelling adding a SupportingDocument
- Fixed bug in axis section of graph editor where changing value would result in text box loosing focus
- Fixed ticketing system Reason [for not being able to release a configuration] not being displayed on the ReleaseUI

## [4.0.2] - 2020-01-23

### Fixed

- Fixed stack overflow when trying to edit 'unknown pipelines' in Tables tree view
- Undo/Redo button now changes label as well as icon during use
- Fixed null reference when using command `Reports->Generate...->Metadata Report...`
- Fixed bug in console gui where cancelling a property change (e.g. Description) would result in setting the value to null.

## [4.0.1] - 2019-12-03

### Added

- Ability to generate metadata reports for subset of catalogues (e.g. all catalogues in a folder).
- Cohort Builder build log now lists the [IsExtractionIdentifier] column for each cohort set

### Changed

- Cohort Builder now shows "No Cache" when there is no query cache server configured for a configuration instead of "0/1" (or "0/2" etc)

### Fixed

- Fixed issue using the 'context menu' button on compatible keyboards to access the GoTo menu (sometimes menu would not be expandable)
- Fixed issue where ProjectNumber and Version appeared editable in some tree controls (changes were ignored).  These cells are now correctly readonly.
- Fixed bug in log viewer right click (introduced in 4.0.1 command refactoring)
- TestConnection now shows obfuscated connection string when a connection cannot be established (affects RDMP API users only - not core software)
- Fixed changing join direciton in patient index tables not triggering refresh
- Fixed Data Load Engine RAW server credentials when running RDMP installer with sql user authentication (RAW server entry would be created with Integrated Security)

## [4.0.1-rc3] - 2019-11-25

### Added

- Console gui supports short code searches (e.g. "c", "ti" etc)

### Changed

- Updated to [FAnsiSql] 0.10.13

### Fixed

- Fixed various issues with new CLI gui

## [4.0.1-rc2] - 2019-11-20

### Added

- Added interactive terminal user interface `./rdmp gui`

### Changed

- Cloning an Extraction Configuration no longer expands clone and names the new copy "Clone of [..]" (previously name was a guid)
- Select object dialog now display a maximum of 1000 objects (prioritising your search text)
- Logging tasks are now case insensitive

### Fixed

- Fixed Console input in CLI when running under Linux
- Fixed issue where parallel checks could fail due to UI cross thread access
- Fixed bugs in DLE when loading tables with dodgy column names (e.g. `[My Group by lolz]`)
- 
...

## [4.0.1-rc1] - 2019-11-11

### Added

- Support for PostgreSql databases

### Changed

- Sql Server `..` syntax is no longer used (now uses `.dbo.` - or whatever the table schema is).  Since references can be shared by users the default schema notation is not good idea.
- Cohort Query Bulder will now connect to the database containing the data rather than the users default database when querying data on a single database
- Flat file Attachers now process files in alphabetical order (case insensitive) when Pattern matches multiple files (previously order was arbitrary / OS defined)
- Extraction source now specifies database to connect to when a dataset exists in a single database (previously connected to users default server e.g. master)
- Updated to latest version of [FAnsiSql] (0.10.12) for Postgres support
- 
### Fixed

- Fixed handling of credentials where password is blank (allowed)
- Fixed race condition when there are multiple cohort databases that host cohorts for the same project
- Extracting a dataset using Cross Server extraction source now shows the correct SQL in error message when no records are returned by the linkage

## [3.2.1] - 2019-10-30

### Added

- SET containers ([UNION] / [INTERSECT] / [EXCEPT]) now highlight (as a `Problem`) when they will be ignored (empty) or not applied (when they contain only 1 child)

## Fixed

- Fixed bug generating metadata reports that include Catalogues with orphan [ExtractionInformation] (not mapped to an underlying ColumnInfo)
- Fixed bug in column descriptions pie chart where navigate to CatalogueItem(s) would show all CatalogueItems instead of only those missing descriptions
- Fixed bug in example dataset creation where views (vConditions and vOperations) were not marked IsView

## [3.2.1-rc4] - 2019-10-22

### Added 

- Errors during caching (of cohort builder results) now appear in the results control (previously could generate erro popups)
- Patient Index Tables are no longer allowed to have parameters with the same name (but different values) of tables they are joined against
- Sql Parameters (e.g. `@test_code`) now work properly cross [DBMS] (e.g. MySql / SqlServer) when using a query cache.
- Added menu for inspecting the state of a cohort compiler (view SQL executed, build log, results etc)

### Fixed 

- Fixed ExceptionViewer showing the wrong stack trace under certain circumstances
- Fixed cache usage bug where sql parameters were used in queries (cache would not be used when it should)
- Fixed 'View Dataset Sample' user interface generating the wrong SQL when a patient index table has a column alias (e.g. `SELECT chi,AdmissionDate as fish from MyPatIndexTable`)
- Fixed renaming parameters causing UI to incorrectly ask if you want to save changes

## [3.2.1-rc3] - 2019-10-21

### Fixed 

- Fixed bug in cross server query building when using parameters (@testcode etc)

## [3.2.1-rc2] - 2019-10-18

### Added 

- Added GoTo from cohorts to Extraction Configuration(s)

### Changed

- View ThenVsNow Sql in right click context menu of data extractions is only evaluated when run (improves performance).  This results as the command always being enabled.

### Fixed

- Fixed [bug in cross server query building](https://github.com/HicServices/RDMP/commit/a0c6223d1a7793bde4a67b368ae062e8bec3d960#diff-196fcda7990895e9f656c99602d1972b) (via cache) when joining patient index tables on one server to a main dataset on another

## [3.2.1-rc1] - 2019-10-14

### Added

- Long running processes that previously blocked the UI (e.g. create primary key) now have a small dialog describing task and allowing cancellation.
- Proposed Fix dialog now has standard look and feel of RDMP message boxes (including keywords etc)
- Double clicking an executing task in Cohort Builder now shows cohort build log as well as Exception (if any)

### Changed
 
- Database patching user interface presents clearer information about what version upgrade is occuring and the patches that will be applied.
- Updated to latest version of [FAnsiSql] (0.10.7) for task cancellation
- Data load engine no longer lists dropping columns / anonymising in progress if there are no operations actually being performed (e.g. no ANOTables configured)
- Delete is now disabled for the top level container (e.g. "UNION - Inclusion criteria") of cohort builder configuration

### Fixed

- Database patching user interface no longer suggests restarting if the patching process has failed
- Improved usability of StartupUI when no repository connection strings are not set (previously would report status as 'Broken')
- Fixed bug where `DropTableIfLoadFails` of `ExecuteFullExtractionToDatabaseMSSql` would (under fail conditions) drop the destination table even if the table was created by a previous execution of the same pipeline.
- Fixed bug where adding a [Catalogue] to a cohort set container would create an extra duplicate copy (which would appear under orphans)
- Improved cross server cohort query building (e.g. combining cohort sets on seperate servers / server types)
- Fixed bug in checks dual reporting some errors when clicking on red angry face icons

### Removed

- Generate test data window no longer shows the output folder in Windows Explorer when done

## [3.2.0] - 2019-09-16

### Added

- Patient Index Tables now use the source column datatype for caching columns (as long as there is no transform declared).

## [3.2.0-rc1] - 2019-09-13

### Added

- Right clicking a mispelled word now offers spelling suggestions
- You can now add new datasets to an extraction configuration directly from the "Core" folder in Execute Extraction window (rather than having to go back to the DataExport tree view)
- MDFAttacher now checks for existing mdf/ldf files in the RAW server data directory.  Existing files will trigger a warning.  After the warning an attempt is still made to overwrite the file(s) (as occured previously)
- Tab key now also works for autocomplete in SQL editor windows (previously only Enter worked)
- Orphan cohort sets (do not belong to any Cohort Identification Configuration) now appear under a top level folder in 'Cohort Builder' collection
- Extraction Category can now be changed directly from a CatalogueItem, [ExtractionInformation] 
- Extraction Category can be changed for all columns in a [Catalogue] at once by right clicking the or the CatalogueItemsNode (folder under a Catalogue)
- Right clicking a column allows you to Alter it's type e.g. increase the size of a varchar field

### Changed

- Help documentation for objects no longer uses NuDoq library (now faster and more maintainable)
- Extraction source component `ExecuteCrossServerDatasetExtractionSource` now never drops the temporary cohort database (previously it would drop it if it created it and CreateTemporaryDatabaseIfNotExists was true)
- Updated to latest version of [FAnsiSql] (0.10.4) for better Oracle, localization and type estimation
- Dashboards now appear in tree view instead of application tool strip and are searchable
- [CatalogueItem] descriptions pie chart has flags for including internal/project specific etc in it's counts
- [CatalogueItem] descriptions pie chart now lets you navigate directly to problem objects rather than showing a data table

### Fixed 
- Deleting an object now clears the selection in tree views (previously selection would become an arbitrary object).
- Fixed bug where adding/moving cohort sets between containers ([INTERSECT]/[UNION]/[EXCEPT]) could result in 2 objects with the same Order in the same container (resulting in ambiguous order of execution).
- Fixed UI bug where selecting an extractable [Catalogue] would hide it's extractable (small green e) icon overlay
- Fixed bug where deleting a Pinned object would not unpin the object
- Fixed bug where database tables with brackets in the name could break synchronization (these tables are now ignored by RDMP and cannot be imported).
- Fixed bug deleting multiple objects at once when some objects are parents of others (and cause implicit delete).
- Fixed bug with low resolution monitors and the Create New Cohort Wizard
- Fixed bug with low resolution monitors and collections where leading columns could shrink to be no longer visible
- Adding new filters/containers (AND/OR) now correctly expand and highlight the created object in collections
- Fixed AggregateEditorUI could incorrectly offer to save changes even when no changes had been made
- Clonng a Cohort Identification Configuration now preserves custom set container names e.g. "UNION Inclusion Criteria"
- Fixed bug in DataTableUploadDestination where multiple root (DataLoadInfo) logging entries were created for a single large bulk insert 
- Fixed bug in QueryBuilder when there are multiple IsPrimaryExtractionTable tables (Exception thrown was NullReferenceException instead of QueryBuilderException)
- Fixed bug in generating FROM SQL when there are circular [JoinInfo] configured between tables used in the query
- Fixed bug where closing the server/database selection dialog with the X instead of cancel could cause error messages (e.g. in Bulk Import TableInfos)
- Fixed bug where searching for "Pipeline" or "Pipe" did not show all pipelines
- Fixed bug caching patient index tables (cohort creation) when there are multiple tables being joined in the query.
- Fixed error when logging very large (over 4000 characters) to the RDMP logging database

### Removed
- Cohort sets no longer appear under Catalogues (Find / GoTo now open the parent cohort identification configuration)
- Removed OnlyUseOldDateTimes option on DataTableUploadDestination as it didn't actually do anything ([DBMS] type decisions are handled in a standard way by FAnsiSql)

## [3.1.0] - 2019-07-31

### Added

- Cohort sets with HAVING sql now support 'View Dataset Sample' (of matched records)
- Added new property IsView to TableInfo
- Added GoTo menu item Catalogue=>TableInfo
- Added user setting for skipping Cohort Creation wizard
- MDFAttacher emits more messages when looking up location on disk to copy MDF file to.
- Added menu option to set [IsExtractionIdentifier] on a [Catalogue] without having to open ExtractionInformations directly
- Added the ability to set custom number of patients / rows per dataset when creating example datasets (from command line or when setting up client)
- FlatFileAttacher now issues a warning if TableToLoad isn't one of the tables loaded by the currently executing load (previously it would just say 'table x wasn't found in RAW')
- Added (initially hidden) column Order to cohort query builder to help debugging any issues with order of display

### Changed

- Attempting to generate a graph from a query that returns more than 1,000,000 cells now asks for confirmation.
- Updated to latest version of [FAnsiSql] (0.9.4) for better Oracle support
- Oracle extraction commands no longer generate parameters (e.g. @projectNumber).  Previously invalid SQL was generated.
- Improved layout of message boxes and link highlighting
- Add (Copy Of) cohort set no longer complains about creating a copy of one already in the cohort builder configuration
- Extraction destination property CleanExtractionFolderBeforeExtraction now defaults to false (i.e. do not delete the contents of the extraction directory before extracting)
- Extraction destination property CleanExtractionFolderBeforeExtraction is now implemented in the Checks phase of the component lifecycle rather than on reciept of first batch of records (this prevents accidentally deleting files produced by upstream components)
- 
### Fixed 
- Fixed bug in [Catalogue] validation setup window (DQE Validation Rules) which resulted in changes not being saved if it had been refreshed after initially loading
- Fixed scrollbars not appearing in [Catalogue] validation setup window when lots of validation rules are applied to a single column
- Type text dialog prompt now resizes correctly and has a display limit of 20,000 characters for messages
- Fixed bug that prevented exiting if the RDMP directory (in user's application data folder) was deleted while the program was running
- Fixed bug where CatalogueItems created when importing Oracle tables had database qualifiers in the name e.g. "CHI" (including the double quotes)
- Fixed bug where deleting a Filter from a cohort set in a Cohort Identification Query could result in the display order changing to alphabetical (until tab was refreshed).
- Fixed obscure bug in plugins implementing the `ICustomUI` interface when returning a new object in `GetFinalStateOfUnderlyingObject` that resulted in the UI showing a stale version of the object
- Connecting to a non existant server in ServerDatabaseTableSelector now shows the Exception in the RAG icon (previously just showed empty database list)
 
- Fixed bug where adding/removing a column in Aggregate Editor would would reset the Name/Description if there were unsaved changes (to Name/Description)
- Fixed bug where example datasets created would have the text value "NULL" instead of db nulls (only affected initial install/setup datasets)

## [3.0.16-rc2] - 2019-07-17

### Added 

- Example data generated on install can now be given a seed (allows for reproducibility)
- Creating a Query Caching server for an cohort identification AggregateConfiguration now asks you if you want to set it as the default QueryCaching server (if there isn't already one)
- Double clicking a row in SQL query editor user interfaces now shows text summary of the row
- DLE load logs tree view now supports double clicking on messages/errors to see summary
- All RDMP platform objects now have icons even if not visible in the UI (this affects the objects documentation file generation)
- MetadataReport now supports generating data for Catalogues with no extractable columns

### Changed

- Updated to latest version of BadMedicine (0.1.5)
- Improved error message shown when attempting to delete a used patient index table (now lists the users)
- System no longer auto selects objects when there is only 1 option (e.g. when user starts a Release when there is only one [Project] in the system).  This previously created an inconsistent user experience.
- Dita extraction checks no longer propose deleting non dita files in the output directory
- Improved Find (Ctrl+F) dialog layout and added shortcut codes (e.g. typing "c Bob" will return all Catalogues containing the word "Bob")
- Message boxes now display a limit of 20,000 characters (full text can still be accessed by the copy to clipboard button).
- DLE Debug options (e.g. Skip migrating RAW=>STAGING) now appear as a drop down with more descriptive titles (e.g. StopAfterRAW)
 
### Fixed 

- Fixed bug when cloning a Pipeline called "Bob" when there was already an existing Pipeline called "Bob (Clone)"
- Fixed validation issue in some user interfaces of INamed classes (e.g. Catalogue) where all properties were checked for illegal characters instead of just the Name
- Fixed image scaling in Metadata reports to 100% (previously 133%)
- Governance report now properly escapes newlines and quotes in [Catalogue] descriptions when outputting as CSV
- Fixed bug in Plugin code generator for tables with a Name property (previously incorrect C# code was generated)
- Fixed bug in SQL query editor user interface when the query returned a table that included binary columns with large amounts of data in
- Clicking a collection button or using GoTo/Show now correctly pops the relevant collection if it is set to auto dock (pinned).
- Application title bar now correctly updates after loading a tab (previously it was left with the caption "Loading...")
- Un Pinning in a collection using X now correctly maintains tree selection (consistent with the context menu Tree=>UnPin)
- Fixed display order of cohort sets in Cohort Query Builder to correctly match the compiler (previously the tree view order was misleading)

## [3.0.16-rc] - 2019-07-08

### Added 

- Forward/backward navigation in LogViewer now preserves text filters / TOP X
- Added the ability to create example datasets and configurations/projects etc during installation / startup
- Objects with names containing problematic characters (e.g. \ ") are highlighted red
- New right click context menu GoTo shows related objects e.g. which ExtractionConfiguration(s) a [Catalogue] has been used in
- Heatmap hover tool tip now shows more information about the cell value
- 'Other Pipelines' (unknown use case) can now be edited by double clicking.  This prompts user to pick a use case to edit them under
- Creating a Catalogue/TableInfo by importing a file now lets you rename the table after it has been created
- Added new DLE module ExecuteSqlFileRuntimeTask which runs the SQL stored in the RDMP platform database (rather than relying on an sql file on disk like ExecuteSqlFileRuntimeTask)
- RDMP platform database schemas no longer require 100% matching to models.  This allows limited backwards compatibility between minor versions of RDMP in which new fields are added to the database.

### Changed

- Updated to latest version of [BadMedicine] (0.0.1.2)
- Updated to latest version of [FAnsiSql] (0.9.2)
- File=>New now launches modal dialog instead of dropdown menu
- [Project] objects can now be sorted (previously they always appeared alphabetically)
- [Project] creation UI now shows duplicate ProjectNumbers as a Warning instead of an Error allowing users to create 2+ Projects with shared cohorts
- Disabled objects in tree views now appear greyed out instead of red
- Improved message shown when cohorts with null descriptions are preventing cohort importing
- Attempting to deleting an Extractable [Catalogue] no longer shows an error and instead asks if you want to make it non extractable (then delete)
- xmldoc are now shipped inside SourceCodeForSelfAwareness.zip (instead of side by side with the binary).  This avoids an issue where [Squirrel drops xmldoc files](https://github.com/Squirrel/Squirrel.Windows/issues/1323)

### Fixed 

- Fixed bug in CLI (rdmp.exe) where yaml settings would override command line values for connection strings to platform databases
- Disabled smiley controls now render in greyscale
- Fixed bug in Aggregate graphs which included a PIVOT on columns containing values with leading whitespace
- Fixed crash bug in UI responsible for picking the DLE load folder that could occur when when xmldocs are missing
- Fixed bug resolving Plugin dll dependencies where dependencies would only be resolved correctly the first time they were loaded into the AppDomain
- Fixed Culture (e.g. en-us) not being passed correctly in DelimitedFlatFileAttacher
- Fixed bug where Updater would show older versions of RDMP as installable 'updates'

[Unreleased]: https://github.com/HicServices/RDMP/compare/v4.2.4...develop
[4.2.4]: https://github.com/HicServices/RDMP/compare/v4.2.3...v4.2.4
[4.2.3]: https://github.com/HicServices/RDMP/compare/v4.2.2...v4.2.3
[4.2.2]: https://github.com/HicServices/RDMP/compare/v4.2.1...v4.2.2
[4.2.1]: https://github.com/HicServices/RDMP/compare/v4.2.0...v4.2.1
[4.2.0]: https://github.com/HicServices/RDMP/compare/v4.1.9...v4.2.0
[4.1.9]: https://github.com/HicServices/RDMP/compare/v4.1.8...v4.1.9
[4.1.8]: https://github.com/HicServices/RDMP/compare/v4.1.7...v4.1.8
[4.1.7]: https://github.com/HicServices/RDMP/compare/v4.1.6...v4.1.7
[4.1.6]: https://github.com/HicServices/RDMP/compare/v4.1.5...v4.1.6
[4.1.5]: https://github.com/HicServices/RDMP/compare/v4.1.4...v4.1.5
[4.1.4]: https://github.com/HicServices/RDMP/compare/v4.1.3...v4.1.4
[4.1.3]: https://github.com/HicServices/RDMP/compare/v4.1.2...v4.1.3
[4.1.2]: https://github.com/HicServices/RDMP/compare/v4.1.1...v4.1.2
[4.1.1]: https://github.com/HicServices/RDMP/compare/v4.1.0...v4.1.1
[4.1.0]: https://github.com/HicServices/RDMP/compare/v4.0.3...v4.1.0
[4.0.3]: https://github.com/HicServices/RDMP/compare/v4.0.2...v4.0.3
[4.0.2]: https://github.com/HicServices/RDMP/compare/v4.0.1...v4.0.2
[4.0.1]: https://github.com/HicServices/RDMP/compare/v4.0.1-rc3...v4.0.1
[4.0.1-rc3]: https://github.com/HicServices/RDMP/compare/v4.0.1-rc2...v4.0.1-rc3
[4.0.1-rc2]: https://github.com/HicServices/RDMP/compare/v4.0.1-rc1...v4.0.1-rc2
[4.0.1-rc1]: https://github.com/HicServices/RDMP/compare/v3.2.1...v4.0.1-rc1
[3.2.1]: https://github.com/HicServices/RDMP/compare/v3.2.1-rc4...v3.2.1
[3.2.1-rc4]: https://github.com/HicServices/RDMP/compare/v3.2.1-rc3...v3.2.1-rc4
[3.2.1-rc3]: https://github.com/HicServices/RDMP/compare/v3.2.1-rc2...v3.2.1-rc3
[3.2.1-rc2]: https://github.com/HicServices/RDMP/compare/3.2.1-rc1...v3.2.1-rc2
[3.2.1-rc1]: https://github.com/HicServices/RDMP/compare/3.2.0...3.2.1-rc1
[3.2.0]: https://github.com/HicServices/RDMP/compare/v3.2.0-rc1...3.2.0
[3.2.0-rc1]: https://github.com/HicServices/RDMP/compare/3.1.0...v3.2.0-rc1
[3.1.0]: https://github.com/HicServices/RDMP/compare/v3.0.16-rc2...3.1.0
[3.0.16-rc2]: https://github.com/HicServices/RDMP/compare/v3.0.16-rc...v3.0.16-rc2
[3.0.16-rc]: https://github.com/HicServices/RDMP/compare/v3.0.15...v3.0.16-rc
[FAnsiSql]: https://github.com/HicServices/FAnsiSql/
[BadMedicine]: https://github.com/HicServices/BadMedicine/

[DBMS]: ./Documentation/CodeTutorials/Glossary.md#DBMS
[UNION]: ./Documentation/CodeTutorials/Glossary.md#UNION
[INTERSECT]: ./Documentation/CodeTutorials/Glossary.md#INTERSECT
[EXCEPT]: ./Documentation/CodeTutorials/Glossary.md#EXCEPT
[IsExtractionIdentifier]: ./Documentation/CodeTutorials/Glossary.md#IsExtractionIdentifier

[Catalogue]: ./Documentation/CodeTutorials/Glossary.md#Catalogue
[SupportingDocument]: ./Documentation/CodeTutorials/Glossary.md#SupportingDocument
[TableInfo]: ./Documentation/CodeTutorials/Glossary.md#TableInfo

[ExtractionConfiguration]: ./Documentation/CodeTutorials/Glossary.md#ExtractionConfiguration
[Project]: ./Documentation/CodeTutorials/Glossary.md#Project

[CatalogueItem]: ./Documentation/CodeTutorials/Glossary.md#CatalogueItem
[ExtractionInformation]: ./Documentation/CodeTutorials/Glossary.md#ExtractionInformation
[ColumnInfo]: ./Documentation/CodeTutorials/Glossary.md#ColumnInfo

[JoinInfo]: ./Documentation/CodeTutorials/Glossary.md#JoinInfo

[PipelineComponent]: ./Documentation/CodeTutorials/Glossary.md#PipelineComponent
[Pipeline]: ./Documentation/CodeTutorials/Glossary.md#Pipeline

[Lookup]: ./Documentation/CodeTutorials/Glossary.md#Lookup
[CohortIdentificationConfiguration]: ./Documentation/CodeTutorials/Glossary.md#CohortIdentificationConfiguration
[LoadMetadata]: ./Documentation/CodeTutorials/Glossary.md#LoadMetadata<|MERGE_RESOLUTION|>--- conflicted
+++ resolved
@@ -14,19 +14,11 @@
 
 - Better error reporting when item validators crash during validation execution (now includes constraint type, column name and value being validated).
 - Added 'Go To' commands to CLI gui
-
-<<<<<<< HEAD
+- Exposed 'Add New Process Task...' to load stages in CLI menu
+
 ### Fixed 
 
 - Fixed CLI GUI message boxes bug with very long messages
-
-## [4.2.4] - 2021-02-05
-
-=======
->>>>>>> 5f375627
-### Added
-
-- Exposed 'Add New Process Task...' to load stages in CLI menu
 
 ## [4.2.4] - 2021-02-05
 
