
# Changelog
All notable changes to this project will be documented in this file.

The format is based on [Keep a Changelog](https://keepachangelog.com/en/1.0.0/),
and this project adheres to [Semantic Versioning](https://semver.org/spec/v2.0.0.html).

<<<<<<< HEAD
## [8.1.6] - Unreleased

## Changed

- Add ability to set Extraction Categort as "Not Extractable"
=======
## [8.1.6] = Unreleased

## Changed

- Add Microsoft.Bcl.AsyncInterfaces 6.0.0 for plugin dependancy tree
- Add prompt to reanem container when adding a cohort filter
>>>>>>> 3f2fd358

## [8.1.5] - 2024-04-03

## Changed

- Migrate from .net7 to .net8
- Add timeout override to remote table selectors
- Extractions now remember the last used pipeline
- Allow for custom .bak file physical locations during data loads
- Add ability to have multiple data loads for a single catalogue
- Allow for Project Specific Catalogues to have multiple extraction identifiers
- Fix issue with notification popups being inaccessable when RDMP is minimised
- Allow for Catalogues with Non-Core extraction categories to be made Project specific
- Bump coverlet.collector from 6.0.0 to 6.0.1
- Bump svenstaro/upload-release-action from 2.7.0 to 2.9.0 
- Bump Autoupdater.NET.Official from 1.8.4 to 1.8.5 
- Bump CsvHelper from 30.0.1 to 31.0.0
- Bump SSH.NET from 2023.0.1 to 2024.0.0 
- Bump SixLabors.ImageSharp.Drawing from 2.1.0 to 2.1.1 
- Bump MongoDB.Driver from 2.23.1 to 2.24.0
- Bump NUnit from 4.0.1 to 4.1.0 
- Bump FluentFTP from 49.0.1 to 49.0.2 
- Bump YamlDotNet from 15.1.1 to 15.1.2
- Bump SixLabors.ImageSharp from 3.1.2 to 3.1.3
- Bump SixLabors.ImageSharp.Drawing from 2.1.1 to 2.1.2
- Bump HIC.BadMedicine from 1.1.2 to 1.2.0 
- Bump coverlet.collector from 6.0.1 to 6.0.2 
- Bump HIC.FansiSql from 3.2.1 to 3.2.2
- Bump NUnit.Analyzers from 4.0.1 to 4.1.0 
- Bump Terminal.Gui from 1.15.1 to 1.16.0 
- Bump HIC.BadMedicine from 1.2.0 to 1.2.1 
- Bump NPOI from 2.6.2 to 2.7.0 


## [8.1.4] - 2024-02-19

## Changed

- Add ability to use Extraction Category with Project Specific Catalogues
- Allow arbitrary MDF files from foreign file systems to work with the MDF Attacher, see [MDFAttacher](Documentation\DataLoadEngine\MDFAttacher.md)
- Update Excel Attacher to read data from arbitrary start points within sheets
- Add Time based filtering of remote table and database attachers

## [8.1.3] - 2024-01-15

### Changed

- Fixed Upgrade path issue for RDMP version 8.0.X
- Fix excessive selection on local file storage settings
- Fix to SMTP Data Load module crashing

## [8.1.2] - 2024-01-09

### Changed

- Add command to dump current platform DB to directory
- Reorder Process Task Enum order to restore old cached process tasks
- Add quickstart instructions
- Add ability to configure and use local file system storage in windows GUI
- Truncate ProgressLog messages that would exceed database varchar limit

## [8.1.1] - 2023-12-01

### Changed

- Improved file transfer (FTP/SFTP/FTPS) support
- Improved Plugin Bundling
- Add ability to bundle UI notifications from plugin pipeline components
- Add ability to use .bak files as data load

## [8.1.0] - 2023-09-19

### Changed

- Refactor build process
- Update Scintilla
- Add LibArchive.Net 0.1.3 for archive reading support
- Batching of progress log writing to improve performance
- Add Begin/End flags for DataTable loads to improve performance of large writes
- Removable default logging server
- Increase Progress Log timeout to account for long db lock queue
- Allow users to clear all settings
- Plugin updates are now installed in the correct place
- Move Terminal.Gui to Core rather than duplicating in both CLI and GUI
- Remove Moq Library in favour of NSubstitute
- Add max message length check when logging notifications to prevent erroneous DB write attempts

## [8.0.7] - 2022-11-22

### Changed

- Substantial new documentation and updates
- Bump System.Threading.AccessControl from 6.0.0 to 7.0.0
- Bump System.Security.Permissions from 6.0.0 to 7.0.0
- Bump Microsoft.NET.Test.Sdk from 17.3.2 to 17.4.0
- Bump System.DirectoryServices.Protocols from 6.0.1 to 7.0.0
- Bump NUnit3TestAdapter from 4.3.0 to 4.3.1
- Bump HIC.BadMedicine from 1.1.1 to 1.1.2
- Bump CsvHelper from 30.0.0 to 30.0.1


## [8.0.6] - 2022-11-08

### Added

- Documentation for custom metadata reports

### Fixed

- Fixed bug selecting metadata report to run on all [Catalogue] in a folder

## [8.0.5] - 2022-11-04

### Fixed

- Fixed right clicking in empty space of a collection not passing correct object to UI Plugins
- Fixed console gui check/execute on engines (DQE, DLE etc) not working with YamlRepository backends [#1468](https://github.com/HicServices/RDMP/issues/1468)
- Fixed bug where some DbDataReader instances were not properly disposed [#1476](https://github.com/HicServices/RDMP/issues/1476)

## [8.0.4] - 2022-10-24

### Added

- Added IgnoreMissingTables setting for [RemoteDatabaseAttacher] which allows you to load only the tables that exist on the remote (and in the load)
- Add overrides for mdf/ldf local paths to MDFAttacher
- Added 'Persistent RAW' setting for [LoadMetadata]

### Fixed

- Fixed capitalization and database type differences resulting in missing tree entries of TableInfos

## [8.0.3] - 2022-10-04

### Fixed

- Fixed `ViewLogs` command not working properly on command line when passed an [ExternalDatabaseServer](logging server) [#1447](https://github.com/HicServices/RDMP/issues/1447)
- Fixed bulk import (existing) tables breaking in some corner cases (e.g. when there are broken [Catalogue] from a previous import)
- Fixed YamlRepository not implementing Release Logs API member
- Fixed issues with YamlRepository loosing stored [DataAccessCredentials] passwords
- Fixed `--help` on command line showing help text twice

## [8.0.2] - 2022-10-03

### Fixed

- Rolled back from broken Terminal.Gui 1.8.2 dependency (breaks Console Sql Editor) - see [#1448](https://github.com/HicServices/RDMP/pull/1448)

## [8.0.1] - 2022-09-30

### Fixed

- Fixed Saved Cohort Save button not enabling when updating server/database or credentials [#1259](https://github.com/HicServices/RDMP/issues/1259)
- Fixed not being able to clear properties on PipelineComponents when Type is an Array of database objects [#1420](https://github.com/HicServices/RDMP/issues/1420)
- Fixed bug with Commit system not refreshing after delete
- Fixed bug with Commit system when working with Plugins that have custom repositories
- Fix deleting ExternalDatabaseServer with YamlRepository not clearing default (e.g. deleting default logging server)
- Fixed stale references in YamlRepository breaking on startup (ServerDefaults.yaml and CredentialsDictionary.yaml) 
- Fixed empty yaml files causing errors (e.g. deleting contents of ServerDefaults.yaml)
- Fixed string encryption on [ExternalDatabaseServer] objects created with YamlRepository


### Added

- Added command line switch `--skip-patching` to prevent running patches and launch the application as normal (can help debugging patch issues) [#1392](https://github.com/HicServices/RDMP/issues/1392)
- Added 'open file' to Console SQL Editor for easier running of .sql files [#1438](https://github.com/HicServices/RDMP/issues/1438)

## [8.0.0] - 2022-09-27

**Contains database patch to add support for Commit system and expanded Folder support**

### Fixed

- Added better error message when there are problems with naming etc of a new cohort being committed [#1408](https://github.com/HicServices/RDMP/issues/1408)
- Fixed null references when Exceptions are surfaced before main UI has loaded
- Fixed a null reference trying to save [TableInfo] objects in application after setting the `Database` field to null.
- Fixed `ViewLogs` command not working from Console Gui

### Added

- Added `SetDefault` command for changing default logging/dqe etc servers from command line
- Added yes/no popup for 'partial matches' when Guessing [CatalogueItem] to [ColumnInfo] mappings (e.g. when remapping metadata layer to a new underlying table) [#1400](https://github.com/HicServices/RDMP/issues/1400)
- Added UI support for changing `UseAliasInsteadOfTransformInGroupByAggregateGraphs` user setting [#1393](https://github.com/HicServices/RDMP/issues/1393)
- Added `DoNotUseHashJoinsForCatalogues` to `ExecuteDatasetExtractionSource` [PipelineComponent] [#1403](https://github.com/HicServices/RDMP/issues/1403)
- Iteratve extractions ([ExtractionProgress]) now have more warnings during checking [#1395](https://github.com/HicServices/RDMP/issues/1395) _(All errors can be suppressed in UserSettings)_
  - Attempting to release a dataset before all batches have been extracted now results in R015
  - If a batch resume is being performed and the previous extraction audit does not contain the same cohort you will get error R017
  - If a batch resume is being performed but no audit can be found then you get error R016


## [7.0.20] - 2022-09-08

### Fixed

- Fixed null reference introduced after new Bitmap dependency refactoring [#1398](https://github.com/HicServices/RDMP/issues/1398)


## [7.0.19] - 2022-09-05

### Fixed

- Fixed a bug inserting into old logging databases


## [7.0.18] - 2022-08-30

### Added
- Added 'Set Description' command to [AggregateConfiguration] context menu
- Template cohort builder aggregates can be dragged onto extraction datasets to import the container tree [#1307](https://github.com/HicServices/RDMP/issues/1307)
- Having a JoinInfo between 2 columns that have different collations is now flagged by ProblemProvider [#1288](https://github.com/HicServices/RDMP/issues/1288)
- Added command `SetExtractionPrimaryKeys` for controlling which columns (if any) will make the primary key when extracting to database [#1335](https://github.com/HicServices/RDMP/issues/1335)
- Added ability to pop out tooltips/problems into modal popup [#1334](https://github.com/HicServices/RDMP/issues/1334)

### Changed
- The 'Core' folder in extraction execution user interface is no longer disabled when empty [#1377](https://github.com/HicServices/RDMP/issues/1377)
- Datasets in extraction UI are no longer expanded by default (i.e. to show Supporting Documents/Sql) [#1264](https://github.com/HicServices/RDMP/issues/1264)
- Removed restriction preventing [Lookup] requiring all foreign key columns being from the same table [#1331](https://github.com/HicServices/RDMP/issues/1307)
- If there are multiple IsPrimaryExtractionTable involved in a query then the one with the IsExtractionIdentifier column (if any) will be picked (previously QueryBuildingException was thrown) [#1365](https://github.com/HicServices/RDMP/issues/1365)

### Fixed

- Running RDMP cli without supplying repository connection details (and after deleting `Databases.yaml`) now results in a specific error message instead of null reference [#1346]https://github.com/HicServices/RDMP/issues/1346
- Fixed Pipeline components who run in threaded but call UI methods resulting in unstable UI components [#1357](https://github.com/HicServices/RDMP/issues/1357)
- Fixed deleting an [ExtractionConfiguration] with Selective Refresh enabled not removing it from UI [#1375](https://github.com/HicServices/RDMP/issues/1375)
- YamlRepository now saves LoadModuleAssembly binary content as a `.nupkg` file instead of string yaml [#1351](https://github.com/HicServices/RDMP/issues/1351)
- Fixed Console Gui activator 'Select File' dialog having a confusing title of "Directory" [#1282](https://github.com/HicServices/RDMP/issues/1282)


## [7.0.17] - 2022-08-01

### Added

- Icons in 'edit extraction columns' window now shows IsExtractionIdentifier and Extraction Primary Key status [#1312](https://github.com/HicServices/RDMP/issues/1312).

### Fixed

- Fixed Release not working from CLI (Bug introduced in 7.0.16)
- Fixed some old legacy plugins breaking startup if installed

## [7.0.16] - 2022-07-25

- Bugfix release due to build issues in releasing 7.0.15
- Bump YamlDotNet from 11.2.1 to 12.0.0

## [7.0.15] - 2022-07-22

### Added

- Added checkbox for show/hide ProjectSpecific Catalogue columns in extraction configuration UI [#1265](https://github.com/HicServices/RDMP/issues/1265)
- Integration tests and example scripts that can be run using RDMP command line `-f` option
- The `Set` command no longer cares about property capitalization
- Command line engines (e.g. `dle`) now optionally support specifying objects in command notation e.g. `-l "LoadMetadata:Load*Frank"` instead of `-l 1232`

### Fixed

- Fixed multiple calls to Refresh in DataExportPropertyManager causing Exception in extraction checks [#1274](https://github.com/HicServices/RDMP/issues/1274)
- Fixed issues with Advanced column reorder dialog [#1273](https://github.com/HicServices/RDMP/issues/1273)
  - Row size no longer cuts off bottom pixels of column name(s)
  - Multi delete is now supported
  - Pasted column name(s) with spaces e.g. `[my cool col]` now work
- Fixed null reference in extraction checks when extracting a dataset where the original [ExtractionInformation] has been deleted [#1253](https://github.com/HicServices/RDMP/issues/1253)
- Added an error provider message for when too many characters are entered in UIs with databindings [#1268](https://github.com/HicServices/RDMP/issues/1268).
- Fixed running on command line with `-f somefile.yaml` being considered 'interactive' (i.e. RDMP would pause to ask you questions like 'are you sure?')
- Fixed issue where DataTableUploadDestination pipeline component would refuse to load tables (e.g. from CSV) where the column has a full stop in it (e.g. `"mycol."`) [1269](https://github.com/HicServices/RDMP/issues/1269)

## [7.0.14] - 2022-06-27

### Added

- Added 'Run Detached' (run task in subprocess).  Uses [ConsoleControl](https://github.com/dwmkerr/consolecontrol).
- Added toFile option to all CLI 'View Data' commands
- When calling commands on the RDMP command line the 'cmd' verb is now optional e.g. you can now enter just `./rdmp list Catalogue`
- Added `-q` option to suppress console logging.  Allows better piping of commands e.g. to file etc
- ProblemProvider can now detect unquoted dates in parameter values [#1197](https://github.com/HicServices/RDMP/issues/1197)
- Added a `NLog.template.config` file to releases for easily enabling diagnostics logging to disk (NLog logging is still disabled by default for the windows client)
- Performance metrics (refresh time, menu building times) are now passed to NLog logging when enabled in windows client [#1227](https://github.com/HicServices/RDMP/issues/1227)
- Plugin UploadFileUseCase pipeline components can now declare `IPipelineRequirement<IBasicActivateItems>`
- Added ability to link deprecated objects to a new version [#949](https://github.com/HicServices/RDMP/issues/949)
- Deprecate command now supports deprecating multiple objects at once on CLI
- Made "Could not reach cohort..." warning suppressible [#1243](https://github.com/HicServices/RDMP/issues/1243)
- SetUserSetting now works for error codes e.g. `SetUserSetting R011 Success` [#1242](https://github.com/HicServices/RDMP/issues/1242)
- Describe command now shows syntaxes that should be used to satisfy parameters on command line
- Made 'Failed to execute Top 1' error when checking a dataset extraction a user configurable error (i.e. user can now set that to ignore)
- Added a warning for when columns in an [ExtractionConfiguration] are 'text' or 'ntext' [#1255](https://github.com/HicServices/RDMP/issues/1255)

### Changed

- The following console commands have been removed and __are instead now supported with `ViewData` command directly__ e.g. `./rdmp ViewData Catalogue:1`
  - ViewCatalogueData
  - ViewCohortIdentificationConfiguration
  - ViewCohortSample
  - ViewSample
- Removed the DescribeCommand CLI command.  Now you can just use 'Describe' e.g. `./rdmp describe Deprecate`

### Fixed

- Fixed user being able to edit filters of a frozen [ExtractionConfiguration]/[CohortIdentificationConfiguration]
- Fixed bug with `ExecuteCrossServerDatasetExtractionSource` guid table name pattern [#1256](https://github.com/HicServices/RDMP/issues/1256)

## [7.0.13] - 2022-05-30

### Changed

- 'View Aggregate' now explicitly applies an ORDER BY count descending.
- New CatalogueItems are now always marked Core (affects drag and drop and new Catalogue creation) - [#1165](https://github.com/HicServices/RDMP/issues/1165),[#1164](https://github.com/HicServices/RDMP/issues/1164)
- If a Catalogue is defined for a Lookup TableInfo then only Core extractable columns will be released (previously all columns were released) [#692](https://github.com/HicServices/RDMP/issues/692)
- Sql Parameters with no value defined are no longer flagged as Problem by ProblemProvider if they have value sets defined [#1180](https://github.com/HicServices/RDMP/issues/1180)
- CatalogueItems now appear in specific folders by Extraction Category [#1112](https://github.com/HicServices/RDMP/issues/1112).

### Added

- Added tracking of SQL/Datagrid splitter distance in user settings.  This allows users to resize how much SQL vs results they see and automatically persist the change.
- Added `CrashAtEnd` system for DLE that allows Attachers to flag a load as a failure without halting execution [#1157](https://github.com/HicServices/RDMP/issues/1157)
- Added `SimpleTicketingSystem` which simply opens the given URL+ticket [#775](https://github.com/HicServices/RDMP/issues/775)
- Added UserSettings editing UI to Console Gui
- Added ability to suppress tree expansion when opening Cohort Builder configurations
- Added a loading spinner for when find is still searching
- Adding a parameter to a filter now shows its initial value [#1201](https://github.com/HicServices/RDMP/issues/1201)
- ProblemProvider now indicates a problem when no ExtractionDirectory is set on a Project in its directory node [#1254](https://github.com/HicServices/RDMP/issues/1254)

### Removed

- Removed Pin system (anchoring an object to the top of a collection tree).

### Fixed

- Fixed order of Sql Parameters not always being first in tree
- Prevented Find/Select columns showing sort indicator when it is not supported
- Fixed `DistinctStrategy.OrderByAndDistinctInMemory` in batch processing retries [#1194](https://github.com/HicServices/RDMP/issues/1194)
- Fixed GoTo where path includes CatalogueFolder in CLI gui

## [7.0.12] - 2022-05-16

### Added

- Added Error/Warn highlighting in console gui run/check windows
- Added 'RAWTableToLoad' dropdown property to RemoteTableAttacher to prevent mispellings when typing table names - [#1134](https://github.com/HicServices/RDMP/issues/1134)
- Added optional argument to 'ExecuteCommandConfirmLogs' that requires rows were loaded by the DLE to pass
- Added ability to search the UserSettings UI 
- Added a prompt to configure JoinInfos when adding a new table to an existing Catalogue
- Added support for viewing more than 650 columns at once in the RDMP windows client UI

### Fixed

- Empty cohort builder containers are now treated as disabled by query builder when StrictValidationForCohortBuilderContainers is off [#1131](https://github.com/HicServices/RDMP/issues/1131)
- Fixed line numbers being clipped when greater than 99 [#1162](https://github.com/HicServices/RDMP/issues/1162)

### Changed

- Queries generated by RDMP are no longer automatically executed as soon as the SQL view tab is opened.  Users can enable 'AutoRunSqlQueries' under user settings to revert this change.

## [7.0.11] - 2022-05-03

### Added

- Added new command 'RefreshBrokenCohorts' for clearing the 'forbid list' of unreachable cohort sources - [#1094](https://github.com/HicServices/RDMP/issues/1094)
- Added new command 'SetAggregateDimension' for changing the linkage column in cohort builder for an [AggregateConfiguration] - [#1102](https://github.com/HicServices/RDMP/issues/1102)
- Added abilty to skip CIC validation checks when opening the commit cohort dialogue - [#1118](https://github.com/HicServices/RDMP/issues/1118)
- Ability to change cohort table name when using ExecuteCrossServerDatasetExtractionSource - [#1099](https://github.com/HicServices/RDMP/issues/1099)
- Added Success bar to ProgressUI
- Added new user setting Auto Resize Columns which will automatically resize columns within the RDMP interface where it makes sense to. E.g. the execute pipeline window and "checks" ui. More changes to be implemneted over time.

### Changed

- Dll load warnings must now be enabled otherwise the information is reported as Success (see user settings error codes R008 and R009)
- The Choose Cohort command no longer lets you pick deprecated cohorts - [#/1109](https://github.com/HicServices/RDMP/issues/1109)

### Fixed

- Fixed resizing issue on License UI when using very low resolution
- Fixed connection strings dialog 'Save as yaml...' producing invalid entry for 'DataExportConnectionString' - [#1086](https://github.com/HicServices/RDMP/issues/1086)
- Fixed various startup errors when Databases.yaml strings are invalid.
- Fixed bug with the 'unreachable' picturebox icon not being clickable
- Fixed unreachable catalogue database resulting in the Startup form immediately closing
- Fixed being able to drag filters/containers onto API calls in Cohort Builder -[#1101](https://github.com/HicServices/RDMP/issues/1101)
- Fixed regression in 7.0.10 where calling `public void ClearDefault(PermissableDefaults toDelete)` multiple times caused an Exception
- Fixed `ExecuteCrossServerDatasetExtractionSource` to work properly with identifiable extractions - [#1097](https://github.com/HicServices/RDMP/issues/1097)
- Fixed bug in cohort builder where dragging into the Execute button would turn it into an editable dropdown menu [#1098](https://github.com/HicServices/RDMP/issues/1098)
- Fixed RemoteTableAttacher logging only the database name and not the table name in RDMP DLE - [#1110](https://github.com/HicServices/RDMP/issues/1110)
- Fixed a bug in SelectiveRefresh mode where deleting a root container of an aggregate or extractable dataset would result in an error
- Fixed Error bar in ProgressUI not showing when committing a cohort - [#1124](https://github.com/HicServices/RDMP/issues/1124)

## [7.0.10] - 2022-04-25

### Added

- "parameter description" and "property name" have been added to the "set value" option for filters - https://github.com/HicServices/RDMP/issues/1034
- Filter parameter values are now prompted for the user when adding existing filter without known good value sets - https://github.com/HicServices/RDMP/issues/1030
- "Set Parameter Value(s)" option added to filter menus so you can more easily change the parameter values - https://github.com/HicServices/RDMP/issues/1035
- Added 'SelectiveRefresh' user setting
- Add options to create an extraction from a Cohorts right click menu and main userinterface - https://github.com/HicServices/RDMP/issues/1039
- Warnings are now shown if "non core" column are used for an extraction/release - https://github.com/HicServices/RDMP/issues/1024
- Added AlwaysJoinEverything user setting for always forcing joins in CohortBuilder - https://github.com/HicServices/RDMP/issues/1032
- Added UsefulProperty columns back into Find/Select dialog - https://github.com/HicServices/RDMP/issues/1033
- Added Extraction/Release warnings for extractions that contain Internal/Deprecated/SpecialApproval fields - https://github.com/HicServices/RDMP/issues/1024
- Added right click context menu support for console gui
- Cohorts now have right click option "Go To -> Project(s)"

### Fixed

- Fixed bug preventing example datasets being created from the RDMP UI client because checkbox was disabled
- "Exisiting" filter typo corrected - https://github.com/HicServices/RDMP/issues/1029
- Fixed refreshes sometimes changing selection in Data Export tree - https://github.com/HicServices/RDMP/issues/1008


### Changed

- New filters are now highlighted correctly when added to a CIC - https://github.com/HicServices/RDMP/issues/1031
- Creating a new Extracion Configuration will now ask the user for Name, Cohort and Datasets to be included for the extraction - https://github.com/HicServices/RDMP/issues/983
- AllowIdentifiableExtractions is now an ErrorCode so can be set to Success instead of always being Fail or Warning (i.e. to completley ignore it).
- The extractability of columns are no longer saved if a Dataset is removed from an Extraction Configuration - https://github.com/HicServices/RDMP/issues/1023
- "Show Pipeline Completed Popup" now enabled by default - https://github.com/HicServices/RDMP/issues/1069
- Cohorts are now "emphasise" after being commited. If part of one project it will highlight under that project.


## [7.0.9] - 2022-03-29

### Added

- Added command CreateNewCohortFromTable which creates a cohort from a table directly without having to first import it as a [Catalogue]
- Import Catalogue filter now allows selecting multiple filters at once.
- Improved performance of Select objects dialog when there are many objects available to pick from
- Made Select objects dialog filter in the same way as the Find dialog (i.e. support short codes and Type names)
- Ability to select multiple objects at once when adding to a Session
- Ability to find multiple objects at once (ctrl+shift+f)
- Added new pipeline component CohortSampler


### Fixed

- Fixed newlines in CatalogueItem descriptions not being output correctly in docx metadata report
- Fixed iterative data loads run on the CLI throwing and returning non zero when caught up to date with load progress (when running in iterative mode)
- Pipeline component order is now "correct" and will list more important variables at the top rather than at the bottom - https://github.com/HicServices/RDMP/issues/996
- Fixed bug where Pipeline objects could not be deleted from the `Tables (Advanced)` tree
- Removing a datset from an [ExtractionConfiguration] now deletes any extraction specific column changes (i.e. changes are not persisted if the dataset is added back in again)
- Fixed Release button prompting to pick [Project] when clicked in the ExecuteExtractionUI [#963](https://github.com/HicServices/RDMP/issues/963)

### Changed

- Processes wanting to run a Pipeline using the current user interface abstraction layer `IPipelineRunner GetPipelineRunner` must now provide a task description and UI look and feel as a `DialogArgs` argument.

## [7.0.8] - 2022-03-08

### Fixed

- Fixed Startup skipping some plugin dlls during load and enabled multithreading
- Fixed CLI not showing underlying exception when unable to reach platform databases

### Removed

- CSV files with unclosed leading quotes are no longer preserved when using IgnoreQuotes (side effect of updating CsvHelper)

## [7.0.7] - 2022-03-01

*Database Patches Included (enables ExtractionProgress retry)*

### Added
- Added ArchiveTriggerTimeout user setting [#623](https://github.com/HicServices/RDMP/issues/623)
- Support for referencing plugin objects from command line e.g. `./rdmp.exe cmd delete MyPluginClass:2`
- The word 'now' is a valid date when supplied on the command line
- Ability to sort based on Favourite status [#925](https://github.com/HicServices/RDMP/issues/925)
- Added Frozen column to Cohort Builder tree for easier sorting
- Added ability to query an [ExternalDatabaseServer] from the right click context menu [#910](https://github.com/HicServices/RDMP/issues/910)
- Added an overlay @ symbol for filters that have known parameter values configured [#914](https://github.com/HicServices/RDMP/issues/914)
- Added Retry support to [ExtractionProgress]
- Added new CLI options for RDMP installer `--createdatabasetimeout` and `--otherkeywords` for custom auth setups e.g. Azure/Active Directory Authentication etc.

### Fixed
- Fixed closing and changing instance not consulting tabs before closing
- Fixed bug where setting `SuggestedCategory` on a plugin command resulted in it vanishing from context menu
- Fixed bug with AllowEmptyExtractions not working under some situations
- Fixed [Lookup] creation UI creating CatalogueItem with the suffix _Desc even when you ask it not to in prompt
- Fixed layout bug in rule validation configuration UI where rationale tip was cut off [#909](https://github.com/HicServices/RDMP/issues/909)
- Fixed ViewLogs tab not remembering sort order between usages [#902](https://github.com/HicServices/RDMP/issues/902)

### Changed

- Find sorts ties firstly by favourite status (favourite items appear above others)
- Find sorts ties lastly alphabetically (previously by order of ID)
- Default sort order of ViewLogs on first time use is now date order descending [#902](https://github.com/HicServices/RDMP/issues/902)

## [7.0.6] - 2022-01-25

*Database Patch Included (enables ExtractionProgress batching)*

### Added

- Added [ExtractionProgress] for robustly extracting large datasets in multiple smaller executions
- Added ability to export [ExtractableCohort] to CSV file
- Added 'Created From' column to cohort detail page (parses cohorts AuditLog)

### Fixed

- Fixed a bug where ProjectUI would not show cohorts when some cohort sources are unreachable
- Fixed ProgressUI filter hiding global errors on extraction where the whole operation failed and a dataset filter was selected ([888](https://github.com/HicServices/RDMP/issues/888))
- Fixed a rare dll resolving issue that could occur during startup when running the RDMP windows client from outside the current directory (https://github.com/HicServices/RDMP/issues/877)

### Changed

- Changed right click context menu item 'Delete' to say 'Remove' when deleting a chain or relationship object (e.g. cohort usage by a project) ([#887](https://github.com/HicServices/RDMP/issues/887))
- Restricted [Pipelines] shown to only those where all components are compatible with the input objects (previously on context was checked) (https://github.com/HicServices/RDMP/issues/885)
- "Show All/Incompatible Pipelines" option added to Pipelines dropdown to make a simpler user interface
- When committing a cohort through the Cohort Builder the Project will automatically be selected if it already belongs to a single one (https://github.com/HicServices/RDMP/issues/868)
- Removed requirement for filter parameters to have comments to be published (https://github.com/HicServices/RDMP/issues/582)

## [7.0.5] - 2022-01-10

### Added

- Added ability to open extraction directory for an [ExtractionConfiguration]
- Added diagnostic screen logging last executed command (https://github.com/HicServices/RDMP/issues/815)
- Added tooltips for objects in tree views (https://github.com/HicServices/RDMP/issues/819).
- Added custom icon for [CatalogueItem] that represent transforms on the underlying column (https://github.com/HicServices/RDMP/issues/818)
- Added Extraction Primary Keys to Catalogue tooltip
- Added ability to 'View TOP 100' etc samples on [ExtractionInformation] (previously only available on [ColumnInfo] objects)
- Added icon overlays for 'Is Extraction Identifier' and 'Is Extraction Primary Key' (https://github.com/HicServices/RDMP/issues/830)
- Extraction Information for a Catalogue Item now includes "Transforms Data" property (which shows yes/no based on whether it transform the column data)
- Added 'open load directory' command to [Catalogue] context menu
- Added ability to switch between instances of RDMP using the Locations menu
- Added CLI command `ClearQueryCache`
- Added Description capability to prompts. More descriptions to be added (https://github.com/HicServices/RDMP/issues/814)
- Added description to Publish Filter "Select One" dialog (https://github.com/HicServices/RDMP/issues/813)
### Fixed
- Changed to SHIFT+Enter for closing multiline dialogs (https://github.com/HicServices/RDMP/issues/817)
- Fixed bug where configuring dataset didn't show all available tables when listing optional joinable tables (https://github.com/HicServices/RDMP/issues/804)

### Changed
- Updated CatalogueItemUI (https://github.com/HicServices/RDMP/issues/820)
- Fixed bug where cached aggregates were not considered stale even though changes had been made to their patient index table (https://github.com/HicServices/RDMP/issues/849)
- "You only have one object Yes/No" box has been removed in favour of being more consistent for the user (https://github.com/HicServices/RDMP/issues/811)

## [7.0.4] - 2021-12-08

### Added

- Added `RoundFloatsTo` to ExecuteDatasetExtractionFlatFileDestination
- Added new menu item Diagnostics->Restart Application
- Trying to extract an [ExtractionConfiguration] with a cohort that is marked IsDeprecated now fails checks
- Added [MigrateUsages] setting to cohort creation destination pipeline components.  When enabled and creating a new version of an existing cohort then all unreleased [ExtractionConfiguration] using the old (replaced) cohort switch to the new version
- Added an 'All Tasks', 'All Runs' etc commands to View Logs tab menu
- Added ability to filter [Catalogue] in the Find dialog by Internal/Deprecated etc
- Added search and filter compatible controls to [Pipeline] editing dialog
- Added ability to ignore/elevate specific errors in UserSettings
- Enabled Expand/Collapse all when right clicking whitespace in a tree collection
- Added title to graph charts
- Added a user setting for hiding Series in which all cells are 0/null
- Added `IPipelineOptionalRequirement` interface for Plugin Pipeline Components that can optionally make use of Pipeline initialization objects but do not require them to function.
- Support for templating in `ColumnSwapper` when used in an extraction pipeline (e.g. $n for project number)
- Support for specifying `--ConnectionStringsFile somefile.yaml` when starting RDMP (gui client or CLI)
- Added 'Hash On Release' column to initial new Catalogue extractability configuration dialog (https://github.com/HicServices/RDMP/issues/394)

### Fixed

- Fixed [Pipeline] objects showing an ID of 0 in tree collections
- Fixed the 'filters' count column in [Catalogue] tree collection showing edit control when clicked
- Fixed Find not working when searching by ID for [Pipeline] objects
- Prevented showing out dated cohorts when changing Project half way through defining a cohort
- When plugins contain dlls with differing version numbers then the latest dll version is loaded (previously the first encountered was used)
- Fixed bug in Console Gui where edit window showed value set directly instead of passing through Property Setters
- Fixed bug in Console Gui where password properties showed (encrypted) HEX binary value instead of ****
- Fixed Command Line UI showing abstract and interfaces when prompting user to pick a Type
- Fixed `OverrideCommandName` not working for `ExecuteCommandViewLogs` command
- Fixed `View Logs` commands appearing twice in right click context menu for logging servers objects (once on root and once under 'View Logs' submenu)
- Generate Release Document now shows as impossible when Cohort is not defined or unreachable (e.g. if user does not have access to cohort database)
- Fixed bug where selecting a [PipelineComponent] for which help is unavailable would leave the previously selected component's help visible
- Fixed bug with 'Commit Cohort' storing the target cohort database for future clicks
- Fixed a bug where editing a field like `Description` would fire validation on other properties e.g. `Name` which could slow controls down when validation is slow and change events are fired in rapid succession.
- Edit Catalogue window layout updated to allow errors to be seen on the right hand side of inputs (https://github.com/HicServices/RDMP/issues/758)
- Cohort Identification Configuration descriptions box is now easy to read and edit (https://github.com/HicServices/RDMP/issues/755)
- Fixed bug where RDMP would lose focus when "checks" were being run in background resulting in RDMP appearing unresponsive (https://github.com/HicServices/RDMP/issues/747)
- Fixed bug where some words in RDMP would have spaces in the wrong place (e.g. "W HERE") (https://github.com/HicServices/RDMP/issues/752)

### Changed

- Bump System.Drawing.Common from 5.0.2 to 5.0.3
- Bump System.Security.Permissions from 5.0.0 to 6.0.0
- Bump NLog from 4.7.12 to 4.7.13
- Changed to Dock layout for Pipeline editing control (may improve performance on older machines)
- Removed dependency on `System.Drawing.Common` by updating usages to `System.Drawing`
- Increased size of all text fields in [Catalogue] and [CatalogueItem] to `nvarchar(max)` to support long urls etc
- Updated icons to a more modern look. Catalogue Item image no longer has black corner. Green yellow and red smiley faces have been replaced. Cloud API icon replaced (https://github.com/HicServices/RDMP/issues/712)
- Extract to database now checks for explicit table names amongst pre-existing tables on the destination
- Startup no longer reports non dotnet dlls as 'unable to load' (warnings)
- Added Project number to Title Bar (and full project name to tooltip) for Extraction Configurations (https://github.com/HicServices/RDMP/issues/621)
- Root Cohort Identification Configuration will now highlight SET container issues with red highlight (https://github.com/HicServices/RDMP/issues/681)
- "Data Export" has been renamed to "Projects" to be more consistent (https://github.com/HicServices/RDMP/issues/720)
- Corrected layout of "Master Ticket" in New Project dialog (https://github.com/HicServices/RDMP/issues/735)
- Corrected layout of "Create New Lookup" (https://github.com/HicServices/RDMP/issues/730)
- Aligned buttons for Pipeline options (https://github.com/HicServices/RDMP/issues/721)
- Add "clause" (e.g. WHERE) to SQL attribute input to make it clearer what SQL you need to enter (https://github.com/HicServices/RDMP/issues/751)
- User Settings dialog now has a nicer layout (https://github.com/HicServices/RDMP/issues/760)


## [7.0.3] - 2021-11-04

### Fixed

- Fixed bug with ConfirmLogs when running with multiple [CacheProgress]

## [7.0.2] - 2021-11-03

### Fixed

- Fixed 'package downgrade' dependencies issue with `HIC.RDMP.Plugin.UI`
- Fixed log viewer total time display in logs view when task ran for > 24 hours.
- Fixed not implemented Exception when using username/password authentication and viewing [CohortIdentificationConfiguration] SQL
- Fixed missing 'add sql file process task' in DLE load stage right click context menus


### Added

- Console gui context menu now shows compatible commands from plugins
- Added the 'ConfirmLogs' command for verifying if a task is failing (e.g. a DLE run)

### Changed

- When syncing table columns with the database, the full column (including table name) is displayed in the proposed fix (previously only the column name was displayed).
- Bump Terminal.Gui from 1.2.1 to 1.3.1

## [7.0.1] - 2021-10-27

### Changed

- Bump NLog from 4.7.11 to 4.7.12
- Bump Microsoft.NET.Test.Sdk from 16.11.0 to 17.0.0
- [Catalogue] and [CatalogueItem] edit tab now expands to fill free space and allows resizing

### Fixed

- Fixed Null Reference exception when collection tabs are opened twice
- Fixed CohortBuilder 'Execute' showing ExceptionViewer on the wrong Thread

### Added

- Column visibility and size are now persisted in UserSettings

### Removed

- Removed FillsFreeSpace on columns.  User must now manually resize columns as desired

## [7.0.0] - 2021-10-18

### Changed

- IPluginUserInterface is now in `Rdmp.Core` and therefore you can write console gui or dual mode (console and winforms) plugin UIs
- IPluginUserInterface CustomActivate now takes IMapsDirectlyToDatabaseTable allowing custom plugin behaviour for activating any object
- DatasetRaceway chart (depicts multiple datasets along a shared timeline) now ignores outlier values (months with count less than 1000th as many records as the average month)
- Renamed `SelectIMapsDirectlyToDatabaseTableDialog` to `SelectDialog<T>` (now supports any object Type)
- Selected datasets icon now includes all symbols of the Catalogue they represent (e.g. ProjectSpecific, Internal)
- Changed how RDMP treats cohorts where the data has been deleted from the cohort table.  'Broken Cohort' renamed 'Orphan Cohort' and made more stable
- [CohortAggregateContainer] now show up in the find dialog (you can disable this in UserSettings)
- Bump Microsoft.Data.SqlClient from 3.0.0 to 3.0.1
- Checks buttons on the toolbars are now hidden instead of disabled when inapplicable
- Shortened tool tips in top menu bar

### Removed

- IPluginUserInterface can no longer add items to tab menu bars (only context menus)
- Removed some Catalogue context menu items when the Catalogue is an API call
- Adding a Filter from Catalogue no longer opens it up in edit mode after adding
- Command line execution (e.g. `rdmp cmd ...`) no longer supports user interactive calls (e.g. YesNo questions)
- Removed PickOneOrCancelDialog
- Removed RAG smiley from server connection UI.  Now errors are reported 'Connection Failed' text label

### Added
- Added CatalogueFolder column to Select Catalogue dialog
- Added custom metadata report tokens:
  - $Comma (for use with formats that require seperation e.g. JSON when using the `$foreach` operation)
  - $TimeCoverage_ExtractionInformation (the column that provides the time element of a dataset to the DQE e.g. StudyDate)
- Added support for default values in constructors invoked from the command line (previously command line had to specify all arguments.  Now you can skip default ones at the end of the line)
- Added support for deleting multiple objects at once with the delete command (e.g. `rdmp cmd Delete Plugin true` to delete all plugins)
  - Boolean flag at the end is optional and defaults to false (expect to delete only 1 object)
  - Use `rdmp cmd DescribeCommand Delete` for more information
- Added ability to directly query Catalogue/DataExport to Console Gui
- Added extraction check that datasets are not marked `IsInternalDataset`
- Added ability to script multiple tables at once via right click context menu in windows client
- Support for shortcodes in arguments to commands on CLI e.g. `rdmp cmd describe c:11`
- Added new command 'AddPipelineComponent' for use with RDMP command line
- Added ability to filter datasets and selected datasets by Catalogue criteria (e.g. Deprecated, Internal)
- Added Clone, Freeze, Unfreeze and add dataset(s) ExtractionConfiguration commands to command line
- Added support for identifying items by properties on CLI (e.g. list all Catalogues with Folder name containing 'edris')
- Cloning a [CohortIdentificationConfiguration] now opens the clone
- Added ability to remove objects from a UI session
- Added new command ViewCohortSample for viewing a sample or extracting all cohort identifiers (and anonymous mapping) to console/file
- Added the ability to pick which tables to import during Bulk Import TableInfos
- Added CLI command to create DLE load directory hierarchy ('CreateNewLoadDirectory')

### Fixed
- Fixed deleting a parameter value set failing due to a database constraint
- Fixed a bug where changing the server/database name could disable the Create button when selecting a database
- Added the ability to drop onto the Core/Project folders in the 'execute extraction' window
- Fixed a big where Yes/No close popup after running a pipeline in console gui could crash on 'No'
- Fixed deleting source/destination pipeline components directly from tree UI
- Fixed various issues when viewing the DQE results of a run on an empty table
- DatasetRaceway in dashboards now shows 'Table(s) were empty for...' instead of `No DQE Evaluation for...` when the DQE was run but there was no result set
- Added better error message when trying to create a new RDMP platform database into an existing database that already has one set up
- Fixed [CohortAggregateContainer] and filter containers not showing up in Find when explicitly requested
- Fixed deleting an [ExtractionFilter] with many parameter values configured.  Now confirmation message is shown and all objects are deleted together
- Fixed bug saving an [ExtractionInformation] when it is an extraction transform without an alias
- Fixed bug refreshing Data Export tree collection when deleting multiple Projects/Packages at once (deleted objects were still shown)
- Fixed bug dragging filters into Cohort Builder

## [6.0.2] - 2021-08-26

### Changed

- Bump Microsoft.NET.Test.Sdk from 16.10.0 to 16.11.0
- Bump NLog from 4.7.10 to 4.7.11

### Added

- Support for plugin Catalogues in cohort builder.  These allow you to write plugins that call out to arbitrary APIs (e.g. REST etc) from the RDMP cohort builder

### Fixed

- Fixed ExecuteCommandCloneCohortIdentificationConfiguration asking for confirmation when activation layer is non interactive

## [6.0.1] - 2021-08-12

### Added

- Added new command 'Similar' for finding columns that have the same name in other datasets
- Added the ability to Query Catalogue/DataExport databases directly through RDMP
- Support for custom column names in ColumnSwapper that do not match the names of the lookup columns
- Added ScriptTables command for scripting multiple [TableInfo] at once (optionally porting schema to alternate DBMS types).
- Support for nullable value/Enum types in command constructors

### Fixed

- AlterColumnType command now shows as IsImpossible when column is part of a view or table valued function
- Describe command no longer shows relationship properties
- Fixed layout of Bulk Process Catalogue Items in dotnet 5
- Fixed missing dependency in new installations when rendering Charts

## [6.0.0] - 2021-07-28

### Changed

- Upgraded Sql Server library from `System.Data.SqlClient` to `Microsoft.Data.SqlClient`
- `ExecuteCommandAlterColumnType` now automatically alters \_Archive table too without asking for confirmation
- When foreign key values are missing from lookups, the 'Missing' status is now attributed to the `_Desc` field (previously to the foreign key field)
- Changed Console gui DLE / DQE (etc) execution to use ListView instead of TextView
- Referencing an object by name in a script file now returns the latest when there are collisions e.g. "[ExtractableCohort]" would return the latest one (created during the script execution session)
- Bump YamlDotNet from 11.2.0 to 11.2.1
- Bump SecurityCodeScan.VS2019 from 5.1.0 to 5.2.1
- Command 'Set' now shows as Impossible for property 'ID'
- RDMP no longer complains about mixed capitalisation in server names and will connect using the capitalisation of the first encountered.

## Fixed

- Fixed release engine not respecting `-g false` (do not release Globals)
- Fixed column order in DQE results graph sometimes resulting in shifted colors (e.g. Correct appearing in red instead of green)
- Fixed Prediction rules never being run when value being considered is null (DQE).
- Fixed a bug creating a cohort without specifying a Project from the console
- Fixed bug where searching in console gui could be slow or miss keystrokes
- Fixed bug in console gui where GoTo Project or Cohort would not highlight the correct item
- Fixed bug in console gui where delete key was not handled resulting in a loop if errors occurred trying to delete the object
- Removed limit of 500 characters on extraction SQL of columns

### Added

- Added user setting for filtering table load logs where there are 0 inserts,updates and deletes
- Added support for specifying datatype when calling `ExecuteCommandAlterColumnType`
- Pipeline and DLE components with object list arguments now show the previously selected items in the 'Select Object(s)' popup
- Pressing 'delete' key in console gui edit window now offers to set value of property to null
- Editing a foreign key property (e.g. `PivotCategory_ExtractionInformation_ID`) now shows objects rather than asking for an `int` value directly
- Fatal errrors in console gui now get logged by NLog (e.g. to console/file)
- Added user setting `CreateDatabaseTimeout`

### Removed

- Removed check for DataLoadProgress being before OriginDate of a `LoadProgress`

## [5.0.3] - 2021-06-17

- Hotfix extraction/DLE progress UI layout on some Windows configurations

## [5.0.2] - 2021-06-16

### Changed

- Bump YamlDotNet from 11.1.1 to 11.2.0


### Fixed

- Fixed layout of windows client engine progress controls not filling all available screen space

## [5.0.1] - 2021-06-08

### Added

- Added CLI console gui context menu for [LoadMetadata]
- Commit cohort from CohortIdentificationConfiguration now shows crash message Exception on failure
- Added `--usc` flag to `rdmp gui`.  This allows you to specify using the `NetDriver` for Terminal.Gui (an alternative display driver)
- Added optional file argument to `ExecuteAggregateGraph` command (outputs graph data table to the file specified)
- Added ability to select a [DataAccessCredentials] in table/database selector control
- Added TopX and Filter (text) to console view logs
- Added alternative colour scheme to console gui

### Changed

- Changed `ExtractMetadata` template syntax to require `DQE_` and added year/month/day sub components:
  - `$StartDate`, `$EndDate` and `$DateRange` are now `$DQE_StartDate`, $DQE_EndDate and $DQE_DateRange.
  - Added `$DQE_StartYear`,`$DQE_EndYear`,`$DQE_StartMonth`,`$DQE_EndMonth`,`$DQE_StartDay`,`$DQE_EndDay`
  - Added `$DQE_PercentNull` (must be used with a `$foreach CatalogueItem` block)
  - Added TableInfo and ColumnInfo properties (e.g. `$Server`)
  - Added $DQE_CountTotal
- Improved performance of checks user interface (especially when there are a large number of check messages)

### Fixed

- Fixed arguments not showing up under Pipeline components of 'Other' (unknown) pipelines node
- Fixed refresh speed of console gui causing problems with Guacamole
- Fixed Keyboard shortcuts of pipeline engine execution window sharing the same letters
- Fixed bug running rdmp gui (console) with a remote current directory
- Fixed 'View Catalogue Data' command when run on ProjectSpecific Catalogues
- Fixed 'Import ProjectSpecific Catalogue' command not preserving Project choice in configure extractability dialog
- When importing an existing data table into RDMP and cancelling [Catalogue] creation RDMP will prompt you to optionally also delete the [TableInfo]

### Dependencies

- Bump Terminal.Gui from 1.0.0 to 1.1.1
- Bump HIC.FAnsiSql from 1.0.6 to 1.0.7
- Bump Microsoft.NET.Test.Sdk from 16.9.4 to 16.10.0


## [5.0.0] - 2021-05-05

### Changed

- .Net 5.0 for all, instead of Framework 4.6.1+Core 2.2+Standard 2.0 mix
- Query editor autocomplete now uses integrated autocomplete (no icons, better matching)
- Throttled how often spelling is checked in Scintilla controls.
- Changed message about inaccessible cohorts to a warning instead of an error. 
- Collation is now explicitly specified when creating a new cohort source using the wizard (as long as there is a single collation amongst existing ColumnInfo of that type)

### Added

- Added `$foreach Catalogue` option for custom metadata report templates (to allow prefix, suffixes, table of contents etc)
- Added ability to search for objects by ID in console gui
- More detailed logging of Type decisions when extracting to database
- Added ability to cancel ongoing queries in CLI Sql Editor
- Added 'Reset Sql' and 'Clear Sql' buttons to CLI Sql Editor
- Added ability to set custom timeout for queries in CLI Sql Editor
- Added ability to save results of CLI Sql Editor (table) to CSV
- Added view data/aggregate etc on ColumnInfo objects to list of commands accessible from the CLI gui
- Added 'Go To' commands to CLI gui
- Exposed 'Add New Process Task...' to load stages in CLI menu
- Added 'ViewCatalogueData' command for CLI and CLI GUI use
- Better error reporting when item validators crash during validation execution (now includes constraint type, column name and value being validated).
- Added 'Go To' commands to CLI gui
- Exposed 'Add New Process Task...' to load stages in CLI menu
- Exposed 'View Logs' commands on CLI and CLI gui
- Added minimum timeout of 5 seconds for `CohortIdentificationConfigurationSource`
- 'View Logs' tree view now accessible for CacheProgress objects
- Added query/result tabs to CLI GUI Sql editor
- Console GUI now shows important information (e.g. 'Disabled') in brackets next to items where state is highly important
- Added new command RunSupportingSql
- Console GUI root nodes now offer sensible commands (e.g. create new Catalogue)
- Added Value column to tree views (allows user to quickly see current arguments' values)
- Added 'other' checkbox to 'Create Catalogue by importing a file' (for selecting custom piplelines)
- Command SetExtractionIdentifier now supports changing the linkage identifier for specific ExtractionConfigurations only
- Added new command `AlterTableMakeDistinct`
- Added CLI GUI window for running Pipelines that displays progress
- Added RDMP.Core version number to logs at startup of rdmp cli
- Added graph commands to CLI:
  - ExecuteCommandSetPivot
  - ExecuteCommandSetAxis
  - ExecuteCommandAddDimension


### Fixed

- Fixed CLI database selection UI not using password mask symbol (`*`)
- Fixed CLI GUI message boxes bug with very long messages
- Fixed Custom Metadata template stripping preceeding whitespace in templated lines e.g. `"  - $Name"` (like you might find in a table of contents section of a template)
- Fixed 'Set Global Dle Ignore Pattern' failing the first time it is used by creating a StandardRegex with no/null Pattern
- Fixed order of branches in CLI gui tree
- Fixed importing filter containers not saving Operation (AND/OR)
- Fixed right click menu not showing when right clicking after selecting multiple objects
- Fixed some delete commands not updating the UI until refreshed (e.g. disassociating a [Catalogue] from a [LoadMetadata])
- Fixed text on disassociating a [Catalogue] from a [LoadMetadata]
- Fixed sort order not being respected in cohort summary screen
- Fixed DQE graph when data has dates before the year 1,000
- Fixed `ExecuteCommandCreateNewCatalogueByImportingFile` when using blank constructor and from CLI GUI
- Fixed extraction UI showing "WaitingForSQLServer" when DBMS might not be (now says "WaitingForDatabase").
- Fixed bug where some UI tabs would not update when changes were made to child objects (e.g. deleting a dataset from an extraction using another window in the client)
- Fixed support for UNC paths in SupportingDocument extraction (e.g. \\myserver\somedir\myfile.txt)
- Fixed not being able to add `Pipeline` objects to Sessions

### Dependencies

- Bump System.Drawing.Common from 5.0.0 to 5.0.2
- Bump Moq from 4.16.0 to 4.16.1
- Bump Microsoft.NET.Test.Sdk from 16.8.3 to 16.9.4
- Bump NLog from 4.7.7 to 4.7.10
- Bump SecurityCodeScan.VS2019 from 5.0.0 to 5.1.0
- Bump Newtonsoft.Json from 12.0.3 to 13.0.1
- Bump YamlDotNet from 9.1.4 to 11.1.1
- Bump NUnit from 3.13.1 to 3.13.2

## [4.2.4] - 2021-02-05

- Added CLI commands for viewing/changing `UserSettings` e.g. AllowIdentifiableExtractions
- Added user setting `ShowPipelineCompletedPopup` for always popping a modal dialog on completion of a pipeline execution in the GUI client (e.g. committing a cohort)
- Added new flexible file/directory extraction component `SimpleFileExtractor`

### Changed

- Globals tickbox can now be checked even when there are no explicit files (this allows implicit files e.g. `SimpleFileExtractor` to still run)

### Fixed 

- Fixed MySql backup trigger implementation not updating validTo on the new row entering the table on UPDATE operations

## [4.2.3] - 2021-02-01

### Fixed 

- Fixed rare threading issue with tree representations of Lookups
- Fixed proxy objects context menus not functioning correctly since 4.2.0 (e.g. Catalogues associated with a load) for some commands

### Dependencies

- Bump NUnit from 3.13.0 to 3.13.1

## [4.2.2] - 2021-01-28

### Added

- Added `patch` command to rdmp CLI e.g. `./rdmp patch -b`
- Added ProjectName to ExtractionConfiguration objects visualisation in Find / Select popups

### Fixed

- Fixed erroneous warning where some characters were wrongly reported as illegal e.g. '#' in Filter names 
- Fixed RemoteDatabaseAttacher not logging table name (only database)

### Changed

- Metadata report now lists Catalogues in alphabetical order
- Changed hierarchy multiple parents state to be a Warning instead of an Error

### Dependencies

- Bump Moq from 4.15.2 to 4.16.0
- Bump YamlDotNet from 9.1.1 to 9.1.4
- Bump NLog from 4.7.6 to 4.7.7
- Bump SSH.NET from 2020.0.0 to 2020.0.1

## [4.2.1] - 2021-01-13

### Added

- Choose Load Directory on DLE now shows old value during editing
- Added property suggestions when using ExecuteCommandSet with an incorrect property name
- Added the ability to drag and drop aggregates into other CohortIdentificationConfigurations to import
- Added ColumnDropper that allows a user to specify the columns that should not be extracted in the pipeline.
- Added Favourite/UnFavourite to right click context menus
- CachingHost now logs the state of the CacheProgress being executed first thing on start
- Home screen now supports right click context menu, drag and drop etc
- Added 'Sessions'.  These are tree collection windows similar to Favourites but with a user defined name and limited duration (until closed)

### Fixed

- Fixed startup error when user enters a corrupt connection string for platform database locations.  This bug affected syntactically invalid (malformed) connection strings (i.e. not simply connection strings that point to non existant databases)
- Fixed various issues in ColumnSwapper
  - If input table contains nulls these are now passed through unchanged
  - If mapping table contains nulls these are ignored (and not used to map input nulls)
  - If input table column is of a different Type than the database table a suitable Type conversion is applied
- Data load engine logging checks are better able to repair issues with missing logging server IDs / logging tasks
- Better support for abort/cancel in
  - RemoteTableAttacher
  - ExcelAttacher
  - KVPAttacher
  - RemoteDatabaseAttacher
- Fixed View Inserts/Updates dialog when using non SqlServer DBMS (e.g. MySql)
- Fixed various layout and performance issues with RDMP console GUI.
- Fixed `rdmp cmd` loop exiting when commands entered result in error.
- Fixed autocomplete in `rdmp cmd` mode and enabled for Linux
- Fixed right click context menu being built twice on right click a new node (once for selection and once for right click)

### Changed

- Added timeout of 10 minutes (previously 30 seconds) for counting unique patient identifiers while writing metadata for extractions
- Choose Load Directory now lets you specify invalid directories e.g. when building a load on one computer designed to run on separate computer with an isolated file system.
- Reinvented Console Gui to more closely resemble the windows client

### Dependencies

- Bump SSH.NET from 2016.1.0 to 2020.0.0

## [4.2.0] - 2020-10-19

### Fixed

- Reduced memory overhead during refreshes
- Fixed various graphical/performance issues when running in VDI environments with limited CPU
- Fixed missing scrollbars in Explicit Column Typing user interface
- Fixed various errors that could occur when a [Catalogue] referenced by an extraction is deleted outside of RDMP (e.g. by truncating the database table(s))

### Added

- Support for importing WHERE logic into extraction datasets from other configurations or cohort builder configurations
- Pipeline ID and Name now recorded in logs for Data Extractions
- Added support for viewing extraction logs in tree form (for a given ExtractionConfiguration)
- Added `AllowIdentifiableExtractions` user setting.  Enabling this prevents RDMP reporting an error state when cohorts are created that have the same private and release ID fields.
- Added GoTo from extraction/cohort building filters to the parent Catalogue level filter and vice versa
- Added ability to suppress [LoadMetadata] triggers
- Added ability for Plugins to store custom information about objects in the RDMP Catalogue platform database
- Added IgnoreColumns setting for DLE to ignore specific columns in the final table completely (not created in RAW/STAGING and not migrated)

### Changed

- CLI tools now built for .Net Core 3.1 since 2.2 has reached EOL

## [4.1.9] - 2020-09-17

### Added

- Added ExplicitDateTimeFormat property to flat file attachers and pipeline sources.  Allows custom parsing of dates e.g. where no delimiters exist (e.g. 010120)

## [4.1.8] - 2020-08-17

### Fixed 

- Fixed progress logging still not being allowed to go backwards when logging to database

## [4.1.7] - 2020-08-14

### Changed

- Schema names (Sql Server) are now wrapped correctly e.g. `[My Cool Schema]`
- Progress logged (e.g. done x of y files) can now go backwards.

### Added

- New command `SetArgument` for easier changing of values of modules (e.g. [PipelineComponent]) from command line
- Support for `DescribeCommand` help text on `NewObject` and other commands that take dynamic argument lists (command line)

## [4.1.6] - 2020-08-04

### Added

- Added 'Save Changes' prompt when closing tabs
- Added Import command for bringing in one or more [CohortIdentificationConfiguration] into an existing container (like Merge / UnMerge but for existing configurations)
- Added checks for LoadProgress dates being in sensible ranges during DLE

### Fixed

- Fixed [bug when parsing lists of ints in CLI](https://github.com/HicServices/RDMP/issues/84)

## [4.1.5] - 2020-07-14

### Added

- Added Merge command, for combining two or more configurations in cohort builder into one
- Added Un Merge command for splitting one cohort builder configuration into multiple seperate ones
- Improved error messages in extraction checking when there are:
  -  2+ columns with the same name
  -  2+ columns with the same location in extraction order
  -  Cohort and dataset are on different servers
- Added ability to search by ID in find dialog

### Changed

- Unhandled Application/Thread exceptions (rare) now show in the top right task bar instead of as a popup dialog

### Fixed

- Fixed lookups, supporting documents etc not appearing in the extractable artifacts tree view of the extraction window when non global.

## [4.1.4] - 2020-07-02

### Added

- Custom Metadata Report now supports looping items in a Catalogue (use `$foreach CatalogueItem` to start and `$end` to end)
- Added help to 'New Project' user interface
- Forward/Backward now includes selection changes in tree collections
- Added support for newline replacement in custom metadata doc templates

### Changed

- Improved usability of selecting multiple datasets in the 'New Project' user interface
- When in multiple selection mode, double clicking a row in the object selection dialog will add it to the selection (previously would close the dialog with the double clicked item as the sole selected item)

### Fixed

- Extractable columns Order field defaults to Max + 1 (previously 1).  This results in new columns appearing last in extracted datasets and prevents Order collisions.
- 'Select Core' columns UI button now works correctly with ProjectSpecific Catalogues (previously the highlighted rows would not change)
- Fixed popup error message showing when deleting an ExtractionConfiguration where one or more datasets are currently being edited (in tabs) 
- Fixed context menu opening error that could occur in cohort builder when datasets are not configured properly (e.g. have too many [IsExtractionIdentifier] columns).
- Fixed alias changes not showing up as 'Differences' in edit dataeset extraction user interface
- Fixed bugs in using GoTo menu of document tabs after a Refresh
- Fixed ALTER context sub menu of TableInfo when Server property is null (or other fundamental connection details cannot be resolved).
- Fixed whitespace only literal strings (e.g. `" "`) on command line causing error while parsing arguments
- Fixed bug with YesNoToAll popups launched from ChecksUI when running as a modal dialogue.
- Fixed bug with user setting 'Show Object Collection On Tab Change' when selecting tabs for objects in CohortBuilder configurations.

## [4.1.3] - 2020-06-15

### Added

- Added `-f` option to CLI (`rdmp.exe -f somefile.yaml`) to run all commands in a file
- Added "Go To" to tab right click context menu (previously only available in collections).
- Private key encryption file location can now be customized per user by setting an environment variable `RDMP_KEY_LOCATION`.  This will override any key file location specified in the RDMP platform database.

### Changed

- Frozen Extraction Configurations folder always appears at the bottom of the branch under Projects
- Improved layout of query building errors in QueryBuilder SQL viewing user interfaces

### Fixed

- Fixed bug in tree ordering when comparing a fixed order node to a non fixed order node.

## [4.1.2] - 2020-06-03

### Added

- Ability to create (Project Specific) Catalogues using the Project collection tree view top menu
- Ability to Enable/Disable many objects at once
- Catalogue icons under a load now show full range of status icons (e.g. internal / project specific)

### Changed

- When a load has only one LoadProgress dropdown no longer shows "All available"
- Double clicking a crashed configuration in cohort builder now shows the error message (previously would edit/expand the object).  Error message still accessible via context menu (as previously).
 
### Fixed

- Fixed Order not being considered 'OutOfSync' on ExtractableColumn
- Fixed changes to Catalogue visibility checkboxes not being persisted
- Fixed object caching system when RDMP user has insufficient permissions to view Change Tracking tables. 
- Fixed UserSettings last column sort order multithreading issue (causing File IO permissions error in rare cases)

## [4.1.1] - 2020-05-11


### Added

- Added ability to pick a folder in Metadata Report UI

### Fixed

- Opening 'Recent' items that have been deleted now prompts to remove from list
- Fixed race conditions updating UI during refresh / dispose of activators

## [4.1.0] - 2020-05-05

### Added

- Added tool strip to tree collection user interfaces
- Added new [PipelineComponent] `SetNull` which detects bad data in a specific column of pipeline data and sets cells matching the `Regex` to null
- Added support for template based metadata extractions ([Catalogue] descriptions etc) 
- Added new property RemoteServerReference to RemoteTableAttacher which centralises server name/database/credentials when creating many attachers that all pull data from the same place
- Added double click to expand tree option for RDMP
- When searching (Ctrl+F), exact matches now appear first
- Added RDMP platform database name (and server) to the window title
- Added Export Plugins command (which saves the currently loaded RDMP plugins to the selected folder)
- Double clicking a dataset in the Extraction user interface opens it for editing (previously you had to right click and select Edit)

### Changed

- CohortBuilder interface has been revamped
- Home screen now follows more consistent user experience and includes recently used items
- Catalogue collection no longer expands when CatalogueFolder changes

### Fixed

- LoadProgress with RemoteTableAttacher now works correctly with DBMS that do not support Sql parameter declarations (Oracle / Postgres)

## [4.0.3] - 2020-02-28

### Added

- Added timestamps to Word Metadata Reports (e.g. when document was created)
- Added icon for HashOnDataRelease
- Added Order column to [Catalogue] Collection tree view
- Added ability to disable the TicketingSystem that controls whether datasets can be released (only applies where one has been configured)
- Added ability to customize extraction directory subfolder names
- Added check for stale extraction records when generating a one off Release Document (i.e. not part of a Release workflow)
- Added clarifiaction on what to do if a table is not found during synchronization
- Refresh now shows 'waiting' cursor while updates take effect
- Creating a [Catalogue] from a CatalogueFolder right click context menu now creates the resulting [Catalogue] in that directory
- Added ability to right click a dataset in an [ExtractionConfiguration] and open the directory into which it was extracted (if it was extracted to disk)
- Added Extraction Category column for columns included in the project extractions
- Added command Import [Catalogue] Item Descriptions accessible from the [CatalogueItem] node menu that imports all descriptions (and other fields) from one [Catalogue] into another.
- Added 'Execute' button on [Catalogue] and Extraction dataset SQL viewing windows.
- 'Show' on collection based tab windows now prompts you to pick which you want to navigate to (previously did nothing)
- Datagrid UI now shows server/database names and DatabaseType
- Running Checks or CheckAll now shows the Checks column (if it isn't already visible)
- Added 'Clear Cache' option for clearing the cache on a single [Catalogue] in a cohort builder configuration (without affecting the cache state of the others)
- Added `FOR UPDATE` to the end of the DLE migration query for MySql server (prevents edge case deadlocks when live table changes during migration)

### Changed

- Datagrid/query syntax errors are now more visible and consistent with other SQL IDEs
- Open / New [Catalogue] no longer closes all toolboxes prior to setting up editing layout
- Bulk Process CatalogueItems now defaults to exact matching (ignoring case)
- Changed MySql adapter from `MySql.Data` to `MySqlConnector` (see [FAnsiSql] version 0.11.1 change notes)

### Fixed

- Fixed bug where broken Lookup configurations could result in DQE not passing checks
- Fixed top menu missing some options on extraction/cohort building graphs (e.g. timeout / retry query)
- Fixed DLE backup trigger creation for old versions of MySql (5.5 and earlier)
- Fixed some forms not getting launched when new objects are created (e.g. Supporting Documents)
- Fixed null reference when cancelling adding a SupportingDocument
- Fixed bug in axis section of graph editor where changing value would result in text box loosing focus
- Fixed ticketing system Reason [for not being able to release a configuration] not being displayed on the ReleaseUI

## [4.0.2] - 2020-01-23

### Fixed

- Fixed stack overflow when trying to edit 'unknown pipelines' in Tables tree view
- Undo/Redo button now changes label as well as icon during use
- Fixed null reference when using command `Reports->Generate...->Metadata Report...`
- Fixed bug in console gui where cancelling a property change (e.g. Description) would result in setting the value to null.

## [4.0.1] - 2019-12-03

### Added

- Ability to generate metadata reports for subset of catalogues (e.g. all catalogues in a folder).
- Cohort Builder build log now lists the [IsExtractionIdentifier] column for each cohort set

### Changed

- Cohort Builder now shows "No Cache" when there is no query cache server configured for a configuration instead of "0/1" (or "0/2" etc)

### Fixed

- Fixed issue using the 'context menu' button on compatible keyboards to access the GoTo menu (sometimes menu would not be expandable)
- Fixed issue where ProjectNumber and Version appeared editable in some tree controls (changes were ignored).  These cells are now correctly readonly.
- Fixed bug in log viewer right click (introduced in 4.0.1 command refactoring)
- TestConnection now shows obfuscated connection string when a connection cannot be established (affects RDMP API users only - not core software)
- Fixed changing join direciton in patient index tables not triggering refresh
- Fixed Data Load Engine RAW server credentials when running RDMP installer with sql user authentication (RAW server entry would be created with Integrated Security)

## [4.0.1-rc3] - 2019-11-25

### Added

- Console gui supports short code searches (e.g. "c", "ti" etc)

### Changed

- Updated to [FAnsiSql] 0.10.13

### Fixed

- Fixed various issues with new CLI gui

## [4.0.1-rc2] - 2019-11-20

### Added

- Added interactive terminal user interface `./rdmp gui`

### Changed

- Cloning an Extraction Configuration no longer expands clone and names the new copy "Clone of [..]" (previously name was a guid)
- Select object dialog now display a maximum of 1000 objects (prioritising your search text)
- Logging tasks are now case insensitive

### Fixed

- Fixed Console input in CLI when running under Linux
- Fixed issue where parallel checks could fail due to UI cross thread access
- Fixed bugs in DLE when loading tables with dodgy column names (e.g. `[My Group by lolz]`)
- 
...

## [4.0.1-rc1] - 2019-11-11

### Added

- Support for PostgreSql databases

### Changed

- Sql Server `..` syntax is no longer used (now uses `.dbo.` - or whatever the table schema is).  Since references can be shared by users the default schema notation is not good idea.
- Cohort Query Bulder will now connect to the database containing the data rather than the users default database when querying data on a single database
- Flat file Attachers now process files in alphabetical order (case insensitive) when Pattern matches multiple files (previously order was arbitrary / OS defined)
- Extraction source now specifies database to connect to when a dataset exists in a single database (previously connected to users default server e.g. master)
- Updated to latest version of [FAnsiSql] (0.10.12) for Postgres support
- 
### Fixed

- Fixed handling of credentials where password is blank (allowed)
- Fixed race condition when there are multiple cohort databases that host cohorts for the same project
- Extracting a dataset using Cross Server extraction source now shows the correct SQL in error message when no records are returned by the linkage

## [3.2.1] - 2019-10-30

### Added

- SET containers ([UNION] / [INTERSECT] / [EXCEPT]) now highlight (as a `Problem`) when they will be ignored (empty) or not applied (when they contain only 1 child)

## Fixed

- Fixed bug generating metadata reports that include Catalogues with orphan [ExtractionInformation] (not mapped to an underlying ColumnInfo)
- Fixed bug in column descriptions pie chart where navigate to CatalogueItem(s) would show all CatalogueItems instead of only those missing descriptions
- Fixed bug in example dataset creation where views (vConditions and vOperations) were not marked IsView

## [3.2.1-rc4] - 2019-10-22

### Added 

- Errors during caching (of cohort builder results) now appear in the results control (previously could generate erro popups)
- Patient Index Tables are no longer allowed to have parameters with the same name (but different values) of tables they are joined against
- Sql Parameters (e.g. `@test_code`) now work properly cross [DBMS] (e.g. MySql / SqlServer) when using a query cache.
- Added menu for inspecting the state of a cohort compiler (view SQL executed, build log, results etc)

### Fixed 

- Fixed ExceptionViewer showing the wrong stack trace under certain circumstances
- Fixed cache usage bug where sql parameters were used in queries (cache would not be used when it should)
- Fixed 'View Dataset Sample' user interface generating the wrong SQL when a patient index table has a column alias (e.g. `SELECT chi,AdmissionDate as fish from MyPatIndexTable`)
- Fixed renaming parameters causing UI to incorrectly ask if you want to save changes

## [3.2.1-rc3] - 2019-10-21

### Fixed 

- Fixed bug in cross server query building when using parameters (@testcode etc)

## [3.2.1-rc2] - 2019-10-18

### Added 

- Added GoTo from cohorts to Extraction Configuration(s)

### Changed

- View ThenVsNow Sql in right click context menu of data extractions is only evaluated when run (improves performance).  This results as the command always being enabled.

### Fixed

- Fixed [bug in cross server query building](https://github.com/HicServices/RDMP/commit/a0c6223d1a7793bde4a67b368ae062e8bec3d960#diff-196fcda7990895e9f656c99602d1972b) (via cache) when joining patient index tables on one server to a main dataset on another

## [3.2.1-rc1] - 2019-10-14

### Added

- Long running processes that previously blocked the UI (e.g. create primary key) now have a small dialog describing task and allowing cancellation.
- Proposed Fix dialog now has standard look and feel of RDMP message boxes (including keywords etc)
- Double clicking an executing task in Cohort Builder now shows cohort build log as well as Exception (if any)

### Changed
 
- Database patching user interface presents clearer information about what version upgrade is occuring and the patches that will be applied.
- Updated to latest version of [FAnsiSql] (0.10.7) for task cancellation
- Data load engine no longer lists dropping columns / anonymising in progress if there are no operations actually being performed (e.g. no ANOTables configured)
- Delete is now disabled for the top level container (e.g. "UNION - Inclusion criteria") of cohort builder configuration

### Fixed

- Database patching user interface no longer suggests restarting if the patching process has failed
- Improved usability of StartupUI when no repository connection strings are not set (previously would report status as 'Broken')
- Fixed bug where `DropTableIfLoadFails` of `ExecuteFullExtractionToDatabaseMSSql` would (under fail conditions) drop the destination table even if the table was created by a previous execution of the same pipeline.
- Fixed bug where adding a [Catalogue] to a cohort set container would create an extra duplicate copy (which would appear under orphans)
- Improved cross server cohort query building (e.g. combining cohort sets on seperate servers / server types)
- Fixed bug in checks dual reporting some errors when clicking on red angry face icons

### Removed

- Generate test data window no longer shows the output folder in Windows Explorer when done

## [3.2.0] - 2019-09-16

### Added

- Patient Index Tables now use the source column datatype for caching columns (as long as there is no transform declared).

## [3.2.0-rc1] - 2019-09-13

### Added

- Right clicking a mispelled word now offers spelling suggestions
- You can now add new datasets to an extraction configuration directly from the "Core" folder in Execute Extraction window (rather than having to go back to the DataExport tree view)
- MDFAttacher now checks for existing mdf/ldf files in the RAW server data directory.  Existing files will trigger a warning.  After the warning an attempt is still made to overwrite the file(s) (as occured previously)
- Tab key now also works for autocomplete in SQL editor windows (previously only Enter worked)
- Orphan cohort sets (do not belong to any Cohort Identification Configuration) now appear under a top level folder in 'Cohort Builder' collection
- Extraction Category can now be changed directly from a CatalogueItem, [ExtractionInformation] 
- Extraction Category can be changed for all columns in a [Catalogue] at once by right clicking the or the CatalogueItemsNode (folder under a Catalogue)
- Right clicking a column allows you to Alter its type e.g. increase the size of a varchar field

### Changed

- Help documentation for objects no longer uses NuDoq library (now faster and more maintainable)
- Extraction source component `ExecuteCrossServerDatasetExtractionSource` now never drops the temporary cohort database (previously it would drop it if it created it and CreateTemporaryDatabaseIfNotExists was true)
- Updated to latest version of [FAnsiSql] (0.10.4) for better Oracle, localization and type estimation
- Dashboards now appear in tree view instead of application tool strip and are searchable
- [CatalogueItem] descriptions pie chart has flags for including internal/project specific etc in its counts
- [CatalogueItem] descriptions pie chart now lets you navigate directly to problem objects rather than showing a data table

### Fixed 
- Deleting an object now clears the selection in tree views (previously selection would become an arbitrary object).
- Fixed bug where adding/moving cohort sets between containers ([INTERSECT]/[UNION]/[EXCEPT]) could result in 2 objects with the same Order in the same container (resulting in ambiguous order of execution).
- Fixed UI bug where selecting an extractable [Catalogue] would hide its extractable (small green e) icon overlay
- Fixed bug where deleting a Pinned object would not unpin the object
- Fixed bug where database tables with brackets in the name could break synchronization (these tables are now ignored by RDMP and cannot be imported).
- Fixed bug deleting multiple objects at once when some objects are parents of others (and cause implicit delete).
- Fixed bug with low resolution monitors and the Create New Cohort Wizard
- Fixed bug with low resolution monitors and collections where leading columns could shrink to be no longer visible
- Adding new filters/containers (AND/OR) now correctly expand and highlight the created object in collections
- Fixed AggregateEditorUI could incorrectly offer to save changes even when no changes had been made
- Clonng a Cohort Identification Configuration now preserves custom set container names e.g. "UNION Inclusion Criteria"
- Fixed bug in DataTableUploadDestination where multiple root (DataLoadInfo) logging entries were created for a single large bulk insert 
- Fixed bug in QueryBuilder when there are multiple IsPrimaryExtractionTable tables (Exception thrown was NullReferenceException instead of QueryBuilderException)
- Fixed bug in generating FROM SQL when there are circular [JoinInfo] configured between tables used in the query
- Fixed bug where closing the server/database selection dialog with the X instead of cancel could cause error messages (e.g. in Bulk Import TableInfos)
- Fixed bug where searching for "Pipeline" or "Pipe" did not show all pipelines
- Fixed bug caching patient index tables (cohort creation) when there are multiple tables being joined in the query.
- Fixed error when logging very large (over 4000 characters) to the RDMP logging database

### Removed
- Cohort sets no longer appear under Catalogues (Find / GoTo now open the parent cohort identification configuration)
- Removed OnlyUseOldDateTimes option on DataTableUploadDestination as it didn't actually do anything ([DBMS] type decisions are handled in a standard way by FAnsiSql)

## [3.1.0] - 2019-07-31

### Added

- Cohort sets with HAVING sql now support 'View Dataset Sample' (of matched records)
- Added new property IsView to TableInfo
- Added GoTo menu item Catalogue=>TableInfo
- Added user setting for skipping Cohort Creation wizard
- MDFAttacher emits more messages when looking up location on disk to copy MDF file to.
- Added menu option to set [IsExtractionIdentifier] on a [Catalogue] without having to open ExtractionInformations directly
- Added the ability to set custom number of patients / rows per dataset when creating example datasets (from command line or when setting up client)
- FlatFileAttacher now issues a warning if TableToLoad isn't one of the tables loaded by the currently executing load (previously it would just say 'table x wasn't found in RAW')
- Added (initially hidden) column Order to cohort query builder to help debugging any issues with order of display

### Changed

- Attempting to generate a graph from a query that returns more than 1,000,000 cells now asks for confirmation.
- Updated to latest version of [FAnsiSql] (0.9.4) for better Oracle support
- Oracle extraction commands no longer generate parameters (e.g. @projectNumber).  Previously invalid SQL was generated.
- Improved layout of message boxes and link highlighting
- Add (Copy Of) cohort set no longer complains about creating a copy of one already in the cohort builder configuration
- Extraction destination property CleanExtractionFolderBeforeExtraction now defaults to false (i.e. do not delete the contents of the extraction directory before extracting)
- Extraction destination property CleanExtractionFolderBeforeExtraction is now implemented in the Checks phase of the component lifecycle rather than on reciept of first batch of records (this prevents accidentally deleting files produced by upstream components)
- 
### Fixed 
- Fixed bug in [Catalogue] validation setup window (DQE Validation Rules) which resulted in changes not being saved if it had been refreshed after initially loading
- Fixed scrollbars not appearing in [Catalogue] validation setup window when lots of validation rules are applied to a single column
- Type text dialog prompt now resizes correctly and has a display limit of 20,000 characters for messages
- Fixed bug that prevented exiting if the RDMP directory (in user's application data folder) was deleted while the program was running
- Fixed bug where CatalogueItems created when importing Oracle tables had database qualifiers in the name e.g. "CHI" (including the double quotes)
- Fixed bug where deleting a Filter from a cohort set in a Cohort Identification Query could result in the display order changing to alphabetical (until tab was refreshed).
- Fixed obscure bug in plugins implementing the `ICustomUI` interface when returning a new object in `GetFinalStateOfUnderlyingObject` that resulted in the UI showing a stale version of the object
- Connecting to a non existant server in ServerDatabaseTableSelector now shows the Exception in the RAG icon (previously just showed empty database list)
 
- Fixed bug where adding/removing a column in Aggregate Editor would would reset the Name/Description if there were unsaved changes (to Name/Description)
- Fixed bug where example datasets created would have the text value "NULL" instead of db nulls (only affected initial install/setup datasets)

## [3.0.16-rc2] - 2019-07-17

### Added 

- Example data generated on install can now be given a seed (allows for reproducibility)
- Creating a Query Caching server for an cohort identification AggregateConfiguration now asks you if you want to set it as the default QueryCaching server (if there isn't already one)
- Double clicking a row in SQL query editor user interfaces now shows text summary of the row
- DLE load logs tree view now supports double clicking on messages/errors to see summary
- All RDMP platform objects now have icons even if not visible in the UI (this affects the objects documentation file generation)
- MetadataReport now supports generating data for Catalogues with no extractable columns

### Changed

- Updated to latest version of BadMedicine (0.1.5)
- Improved error message shown when attempting to delete a used patient index table (now lists the users)
- System no longer auto selects objects when there is only 1 option (e.g. when user starts a Release when there is only one [Project] in the system).  This previously created an inconsistent user experience.
- Dita extraction checks no longer propose deleting non dita files in the output directory
- Improved Find (Ctrl+F) dialog layout and added shortcut codes (e.g. typing "c Bob" will return all Catalogues containing the word "Bob")
- Message boxes now display a limit of 20,000 characters (full text can still be accessed by the copy to clipboard button).
- DLE Debug options (e.g. Skip migrating RAW=>STAGING) now appear as a drop down with more descriptive titles (e.g. StopAfterRAW)
 
### Fixed 

- Fixed bug when cloning a Pipeline called "Bob" when there was already an existing Pipeline called "Bob (Clone)"
- Fixed validation issue in some user interfaces of INamed classes (e.g. Catalogue) where all properties were checked for illegal characters instead of just the Name
- Fixed image scaling in Metadata reports to 100% (previously 133%)
- Governance report now properly escapes newlines and quotes in [Catalogue] descriptions when outputting as CSV
- Fixed bug in Plugin code generator for tables with a Name property (previously incorrect C# code was generated)
- Fixed bug in SQL query editor user interface when the query returned a table that included binary columns with large amounts of data in
- Clicking a collection button or using GoTo/Show now correctly pops the relevant collection if it is set to auto dock (pinned).
- Application title bar now correctly updates after loading a tab (previously it was left with the caption "Loading...")
- Un Pinning in a collection using X now correctly maintains tree selection (consistent with the context menu Tree=>UnPin)
- Fixed display order of cohort sets in Cohort Query Builder to correctly match the compiler (previously the tree view order was misleading)

## [3.0.16-rc] - 2019-07-08

### Added 

- Forward/backward navigation in LogViewer now preserves text filters / TOP X
- Added the ability to create example datasets and configurations/projects etc during installation / startup
- Objects with names containing problematic characters (e.g. \ ") are highlighted red
- New right click context menu GoTo shows related objects e.g. which ExtractionConfiguration(s) a [Catalogue] has been used in
- Heatmap hover tool tip now shows more information about the cell value
- 'Other Pipelines' (unknown use case) can now be edited by double clicking.  This prompts user to pick a use case to edit them under
- Creating a Catalogue/TableInfo by importing a file now lets you rename the table after it has been created
- Added new DLE module ExecuteSqlFileRuntimeTask which runs the SQL stored in the RDMP platform database (rather than relying on an sql file on disk like ExecuteSqlFileRuntimeTask)
- RDMP platform database schemas no longer require 100% matching to models.  This allows limited backwards compatibility between minor versions of RDMP in which new fields are added to the database.

### Changed

- Updated to latest version of [BadMedicine] (0.0.1.2)
- Updated to latest version of [FAnsiSql] (0.9.2)
- File=>New now launches modal dialog instead of dropdown menu
- [Project] objects can now be sorted (previously they always appeared alphabetically)
- [Project] creation UI now shows duplicate ProjectNumbers as a Warning instead of an Error allowing users to create 2+ Projects with shared cohorts
- Disabled objects in tree views now appear greyed out instead of red
- Improved message shown when cohorts with null descriptions are preventing cohort importing
- Attempting to deleting an Extractable [Catalogue] no longer shows an error and instead asks if you want to make it non extractable (then delete)
- xmldoc are now shipped inside SourceCodeForSelfAwareness.zip (instead of side by side with the binary).  This avoids an issue where [Squirrel drops xmldoc files](https://github.com/Squirrel/Squirrel.Windows/issues/1323)

### Fixed 

- Fixed bug in CLI (rdmp.exe) where yaml settings would override command line values for connection strings to platform databases
- Disabled smiley controls now render in greyscale
- Fixed bug in Aggregate graphs which included a PIVOT on columns containing values with leading whitespace
- Fixed crash bug in UI responsible for picking the DLE load folder that could occur when when xmldocs are missing
- Fixed bug resolving Plugin dll dependencies where dependencies would only be resolved correctly the first time they were loaded into the AppDomain
- Fixed Culture (e.g. en-us) not being passed correctly in DelimitedFlatFileAttacher
- Fixed bug where Updater would show older versions of RDMP as installable 'updates'

[Unreleased]: https://github.com/HicServices/RDMP/compare/v8.1.0...develop
[8.1.0]: https://github.com/HicServices/RDMP/compare/v8.0.7...v8.1.0
[8.0.7]: https://github.com/HicServices/RDMP/compare/v8.0.6...v8.0.7
[8.0.6]: https://github.com/HicServices/RDMP/compare/v8.0.5...v8.0.6
[8.0.5]: https://github.com/HicServices/RDMP/compare/v8.0.4...v8.0.5
[8.0.4]: https://github.com/HicServices/RDMP/compare/v8.0.3...v8.0.4
[8.0.3]: https://github.com/HicServices/RDMP/compare/v8.0.2...v8.0.3
[8.0.2]: https://github.com/HicServices/RDMP/compare/v8.0.1...v8.0.2
[8.0.1]: https://github.com/HicServices/RDMP/compare/v8.0.0...v8.0.1
[8.0.0]: https://github.com/HicServices/RDMP/compare/v7.0.20...v8.0.0
[7.0.20]: https://github.com/HicServices/RDMP/compare/v7.0.19...v7.0.20
[7.0.19]: https://github.com/HicServices/RDMP/compare/v7.0.18...v7.0.19
[7.0.18]: https://github.com/HicServices/RDMP/compare/v7.0.17...v7.0.18
[7.0.17]: https://github.com/HicServices/RDMP/compare/v7.0.16...v7.0.17
[7.0.16]: https://github.com/HicServices/RDMP/compare/v7.0.15...v7.0.16
[7.0.15]: https://github.com/HicServices/RDMP/compare/v7.0.14...v7.0.15
[7.0.14]: https://github.com/HicServices/RDMP/compare/v7.0.13...v7.0.14
[7.0.13]: https://github.com/HicServices/RDMP/compare/v7.0.12...v7.0.13
[7.0.12]: https://github.com/HicServices/RDMP/compare/v7.0.11...v7.0.12
[7.0.11]: https://github.com/HicServices/RDMP/compare/v7.0.10...v7.0.11
[7.0.10]: https://github.com/HicServices/RDMP/compare/v7.0.9...v7.0.10
[7.0.9]: https://github.com/HicServices/RDMP/compare/v7.0.8...v7.0.9
[7.0.8]: https://github.com/HicServices/RDMP/compare/v7.0.7...v7.0.8
[7.0.7]: https://github.com/HicServices/RDMP/compare/v7.0.6...v7.0.7
[7.0.6]: https://github.com/HicServices/RDMP/compare/v7.0.5...v7.0.6
[7.0.5]: https://github.com/HicServices/RDMP/compare/v7.0.4...v7.0.5
[7.0.4]: https://github.com/HicServices/RDMP/compare/v7.0.3...v7.0.4
[7.0.3]: https://github.com/HicServices/RDMP/compare/v7.0.2...v7.0.3
[7.0.2]: https://github.com/HicServices/RDMP/compare/v7.0.1...v7.0.2
[7.0.1]: https://github.com/HicServices/RDMP/compare/v7.0.0...v7.0.1
[7.0.0]: https://github.com/HicServices/RDMP/compare/v6.0.2...v7.0.0
[6.0.2]: https://github.com/HicServices/RDMP/compare/v6.0.1...v6.0.2
[6.0.1]: https://github.com/HicServices/RDMP/compare/v6.0.0...v6.0.1
[6.0.0]: https://github.com/HicServices/RDMP/compare/v5.0.3...v6.0.0
[5.0.3]: https://github.com/HicServices/RDMP/compare/v5.0.2...v5.0.3
[5.0.2]: https://github.com/HicServices/RDMP/compare/v5.0.1...v5.0.2
[5.0.1]: https://github.com/HicServices/RDMP/compare/v5.0.0...v5.0.1
[5.0.0]: https://github.com/HicServices/RDMP/compare/v4.2.4...v5.0.0
[4.2.4]: https://github.com/HicServices/RDMP/compare/v4.2.3...v4.2.4
[4.2.3]: https://github.com/HicServices/RDMP/compare/v4.2.2...v4.2.3
[4.2.2]: https://github.com/HicServices/RDMP/compare/v4.2.1...v4.2.2
[4.2.1]: https://github.com/HicServices/RDMP/compare/v4.2.0...v4.2.1
[4.2.0]: https://github.com/HicServices/RDMP/compare/v4.1.9...v4.2.0
[4.1.9]: https://github.com/HicServices/RDMP/compare/v4.1.8...v4.1.9
[4.1.8]: https://github.com/HicServices/RDMP/compare/v4.1.7...v4.1.8
[4.1.7]: https://github.com/HicServices/RDMP/compare/v4.1.6...v4.1.7
[4.1.6]: https://github.com/HicServices/RDMP/compare/v4.1.5...v4.1.6
[4.1.5]: https://github.com/HicServices/RDMP/compare/v4.1.4...v4.1.5
[4.1.4]: https://github.com/HicServices/RDMP/compare/v4.1.3...v4.1.4
[4.1.3]: https://github.com/HicServices/RDMP/compare/v4.1.2...v4.1.3
[4.1.2]: https://github.com/HicServices/RDMP/compare/v4.1.1...v4.1.2
[4.1.1]: https://github.com/HicServices/RDMP/compare/v4.1.0...v4.1.1
[4.1.0]: https://github.com/HicServices/RDMP/compare/v4.0.3...v4.1.0
[4.0.3]: https://github.com/HicServices/RDMP/compare/v4.0.2...v4.0.3
[4.0.2]: https://github.com/HicServices/RDMP/compare/v4.0.1...v4.0.2
[4.0.1]: https://github.com/HicServices/RDMP/compare/v4.0.1-rc3...v4.0.1
[4.0.1-rc3]: https://github.com/HicServices/RDMP/compare/v4.0.1-rc2...v4.0.1-rc3
[4.0.1-rc2]: https://github.com/HicServices/RDMP/compare/v4.0.1-rc1...v4.0.1-rc2
[4.0.1-rc1]: https://github.com/HicServices/RDMP/compare/v3.2.1...v4.0.1-rc1
[3.2.1]: https://github.com/HicServices/RDMP/compare/v3.2.1-rc4...v3.2.1
[3.2.1-rc4]: https://github.com/HicServices/RDMP/compare/v3.2.1-rc3...v3.2.1-rc4
[3.2.1-rc3]: https://github.com/HicServices/RDMP/compare/v3.2.1-rc2...v3.2.1-rc3
[3.2.1-rc2]: https://github.com/HicServices/RDMP/compare/3.2.1-rc1...v3.2.1-rc2
[3.2.1-rc1]: https://github.com/HicServices/RDMP/compare/3.2.0...3.2.1-rc1
[3.2.0]: https://github.com/HicServices/RDMP/compare/v3.2.0-rc1...3.2.0
[3.2.0-rc1]: https://github.com/HicServices/RDMP/compare/3.1.0...v3.2.0-rc1
[3.1.0]: https://github.com/HicServices/RDMP/compare/v3.0.16-rc2...3.1.0
[3.0.16-rc2]: https://github.com/HicServices/RDMP/compare/v3.0.16-rc...v3.0.16-rc2
[3.0.16-rc]: https://github.com/HicServices/RDMP/compare/v3.0.15...v3.0.16-rc
[FAnsiSql]: https://github.com/HicServices/FAnsiSql/
[BadMedicine]: https://github.com/HicServices/BadMedicine/

[ExtractionProgress]: ./Documentation/CodeTutorials/Glossary.md#ExtractionProgress
[DBMS]: ./Documentation/CodeTutorials/Glossary.md#DBMS
[UNION]: ./Documentation/CodeTutorials/Glossary.md#UNION
[INTERSECT]: ./Documentation/CodeTutorials/Glossary.md#INTERSECT
[EXCEPT]: ./Documentation/CodeTutorials/Glossary.md#EXCEPT
[IsExtractionIdentifier]: ./Documentation/CodeTutorials/Glossary.md#IsExtractionIdentifier
[DataAccessCredentials]: ./Documentation/CodeTutorials/Glossary.md#DataAccessCredentials
[Catalogue]: ./Documentation/CodeTutorials/Glossary.md#Catalogue
[SupportingDocument]: ./Documentation/CodeTutorials/Glossary.md#SupportingDocument
[TableInfo]: ./Documentation/CodeTutorials/Glossary.md#TableInfo

[ExtractionConfiguration]: ./Documentation/CodeTutorials/Glossary.md#ExtractionConfiguration
[Project]: ./Documentation/CodeTutorials/Glossary.md#Project

[CatalogueItem]: ./Documentation/CodeTutorials/Glossary.md#CatalogueItem
[ExtractionInformation]: ./Documentation/CodeTutorials/Glossary.md#ExtractionInformation
[ColumnInfo]: ./Documentation/CodeTutorials/Glossary.md#ColumnInfo
[CacheProgress]: ./Documentation/CodeTutorials/Glossary.md#CacheProgress

[JoinInfo]: ./Documentation/CodeTutorials/Glossary.md#JoinInfo
[AggregateConfiguration]: ./Documentation/CodeTutorials/Glossary.md#AggregateConfiguration
[PipelineComponent]: ./Documentation/CodeTutorials/Glossary.md#PipelineComponent
[Pipeline]: ./Documentation/CodeTutorials/Glossary.md#Pipeline
[Pipelines]: ./Documentation/CodeTutorials/Glossary.md#Pipeline

[Lookup]: ./Documentation/CodeTutorials/Glossary.md#Lookup
[CohortIdentificationConfiguration]: ./Documentation/CodeTutorials/Glossary.md#CohortIdentificationConfiguration
[LoadMetadata]: ./Documentation/CodeTutorials/Glossary.md#LoadMetadata
[ExtractableCohort]: ./Documentation/CodeTutorials/Glossary.md#ExtractableCohort
[CohortAggregateContainer]: ./Documentation/CodeTutorials/Glossary.md#CohortAggregateContainer
[ExtractionFilter]: ./Documentation/CodeTutorials/Glossary.md#ExtractionFilter
[MigrateUsages]: https://github.com/HicServices/RDMP/pull/666
[ExternalDatabaseServer]: ./Documentation/CodeTutorials/Glossary.md#ExternalDatabaseServer
[RemoteDatabaseAttacher]: ./Rdmp.Core/DataLoad/Modules/Attachers/RemoteDatabaseAttacher.cs<|MERGE_RESOLUTION|>--- conflicted
+++ resolved
@@ -5,20 +5,13 @@
 The format is based on [Keep a Changelog](https://keepachangelog.com/en/1.0.0/),
 and this project adheres to [Semantic Versioning](https://semver.org/spec/v2.0.0.html).
 
-<<<<<<< HEAD
 ## [8.1.6] - Unreleased
-
-## Changed
-
-- Add ability to set Extraction Categort as "Not Extractable"
-=======
-## [8.1.6] = Unreleased
 
 ## Changed
 
 - Add Microsoft.Bcl.AsyncInterfaces 6.0.0 for plugin dependancy tree
 - Add prompt to reanem container when adding a cohort filter
->>>>>>> 3f2fd358
+- Add ability to set Extraction Categort as "Not Extractable"
 
 ## [8.1.5] - 2024-04-03
 
