--- conflicted
+++ resolved
@@ -4,11 +4,7 @@
 The format is based on [Keep a Changelog](https://keepachangelog.com/en/1.0.0/),
 and this project adheres to [Semantic Versioning](https://semver.org/spec/v2.0.0.html).
 
-<<<<<<< HEAD
-## [8.1.3] - 2024-01-12
-=======
 ## [8.1.3] - 2024-01-15
->>>>>>> 804d6b5c
 
 ### Changed
 
