# Changelog
All notable changes to this project will be documented in this file.

The format is based on [Keep a Changelog](https://keepachangelog.com/en/1.0.0/),
and this project adheres to [Semantic Versioning](https://semver.org/spec/v2.0.0.html).

<<<<<<< HEAD
## [8.4.0] - Unreleased

- Add Ordering to Filters
- [MSSQL ONLY] Add ability to perform Regex redactions on data loads and existing catalogues

## [8.3.1] - 2024-10-16
=======
## [8.3.1] - 2024-10-22
>>>>>>> 637e8663

- Improve Performance of regenerating problems with child providers
- Update UI Tab opening Logic
- Add Filter to Left-Hand Tree View

## [8.3.0] - 2024-09-23

- Add New Find & Replace, currently available via User Settings
- Add instance setting to prompt for cohort versioning when comitting
- Improve Cohort Versioning Interface
- Re-Instantiate connection to FTP server on FTP Downloader cleanup
- Add AWS S3 Bucket Release component for flat files
- Add UI linkage for projects and cohort builder configurations
- Add ability to chain data loads
- Allow for date variables to be used in MDF attacher overwrites
- Add ability to allow data loads to import columns with reserved prefixes
- Add goto for Cohort Identification Configuration from External Cohort

## [8.2.3] - 2024-08-05

- Fix issue with SFTP downloader timeouts

## [8.2.2] - 2024-08-01
 
- Add DQE PostLoad runner
- Misc improvements to the DQE
- Fix Project Creation UI issue
- Fix issue with whitespace confusing encryption key paths
- Add Refresh button to UI panels
- Add "View Parent Tree" functionality
- Add ability to add description to new cohort versions
- Add functionality to revert to historical cohort version
- Fix issue with YAML mode object load ordering

## [8.2.1] - 2024-07-18

- Add Release status options to the ticketing system
- Improve Interface for Lookup table generation
- Improve read/write access to plugin files for linux systems
- Add directory validity checking to data loads
- Open plugin files read-only to avoid permissions errors on Linux
- Improve PK mapping for ExtractionIdentifiers when extracting data
- Fix issue with default instance button not launching instance

## [8.2.0] - 2024-07-09

## Changed

- Add Key-Value store for instance settings
- Allow for Re-extractions of projects to a database, see [ExecuteFullExtractionToDatabaseMSSql](Documentation\DataExtractions\ExecuteFullExtractionToDatabaseMSSql.md)
- Add ability to use .rdmp plugin files
- Add the ability to store versions of cohort configurations, see [Cohort Versioning](Documentation\Cohorts\CohortVersioning.md)
- Add ability to restrict GROUPBY clause in cohort aggregate builder
- When cloning an ExtractionConfiguration with a deprecated catalogue, the GUI will ask if you want to replace the deprecated catalogue with the known replacement
- Add ability to customise LoadMetdata Folder Location. See [LoadMetadata](Documentation\DataLoadEngine\LoadMetadata.md)
- Add ability to point a catalogue to a new data source [Documentation](./Documentation/Catalogues/UpdateCatalogueDataLocation.md)
- Allow DQE graphs to be scrollable and scalable
- Allow for partial refreshes of time-based DQE charts
- Fix issue when creating PostgreSQL Logging Server

## [8.1.7] - 2024-06-17

## Changed

- Add ability to update an extraction's cohort from the command line using `SetExtractionConfigurationCohort ExtractionConfiguration:{id} ExtractableCohort:{id}`
- Fix issue with non-default named PostgreSQL Table Info not being checkable
- Improve default timeouts on database lookups
- Implement keepalive and liveness checks for FTP, SFTP fetches before deletion attempt

## [8.1.6] - 2024-05-27

## Changed

- Improve error messages for Multi-ExtractionIdentifier extractions
- Add prompt to rename container when adding a cohort filter
- Allow for column selection when using the RemoteTableAttacher
- Fix to remove stack trace button from non error popups
- Add ability to set Extraction Category as "Not Extractable"
- Replace BadMedicine v1.2.1 with SynthEHR v2.0.0
- Fix issue with RDMP being slow to load when having numerous Load Metadatas
- Fix issue creating logging databases on PostgreSQL servers

## [8.1.5] - 2024-04-03

## Changed

- Migrate from .net7 to .net8
- Add timeout override to remote table selectors
- Extractions now remember the last used pipeline
- Allow for custom .bak file physical locations during data loads
- Add ability to have multiple data loads for a single catalogue
- Allow for Project Specific Catalogues to have multiple extraction identifiers
- Fix issue with notification popups being inaccessable when RDMP is minimised
- Allow for Catalogues with Non-Core extraction categories to be made Project specific
- Bump coverlet.collector from 6.0.0 to 6.0.1
- Bump svenstaro/upload-release-action from 2.7.0 to 2.9.0 
- Bump Autoupdater.NET.Official from 1.8.4 to 1.8.5 
- Bump CsvHelper from 30.0.1 to 31.0.0
- Bump SSH.NET from 2023.0.1 to 2024.0.0 
- Bump SixLabors.ImageSharp.Drawing from 2.1.0 to 2.1.1 
- Bump MongoDB.Driver from 2.23.1 to 2.24.0
- Bump NUnit from 4.0.1 to 4.1.0 
- Bump FluentFTP from 49.0.1 to 49.0.2 
- Bump YamlDotNet from 15.1.1 to 15.1.2
- Bump SixLabors.ImageSharp from 3.1.2 to 3.1.3
- Bump SixLabors.ImageSharp.Drawing from 2.1.1 to 2.1.2
- Bump HIC.BadMedicine from 1.1.2 to 1.2.0 
- Bump coverlet.collector from 6.0.1 to 6.0.2 
- Bump HIC.FansiSql from 3.2.1 to 3.2.2
- Bump NUnit.Analyzers from 4.0.1 to 4.1.0 
- Bump Terminal.Gui from 1.15.1 to 1.16.0 
- Bump HIC.BadMedicine from 1.2.0 to 1.2.1 
- Bump NPOI from 2.6.2 to 2.7.0 

## [8.1.4] - 2024-02-19

## Changed

- Add ability to use Extraction Category with Project Specific Catalogues
- Allow arbitrary MDF files from foreign file systems to work with the MDF Attacher, see [MDFAttacher](Documentation\DataLoadEngine\MDFAttacher.md)
- Update Excel Attacher to read data from arbitrary start points within sheets
- Add Time based filtering of remote table and database attachers

## [8.1.3] - 2024-01-15

### Changed

- Fixed Upgrade path issue for RDMP version 8.0.X
- Fix excessive selection on local file storage settings
- Fix to SMTP Data Load module crashing

## [8.1.2] - 2024-01-09

### Changed

- Add command to dump current platform DB to directory
- Reorder Process Task Enum order to restore old cached process tasks
- Add quickstart instructions
- Add ability to configure and use local file system storage in windows GUI
- Truncate ProgressLog messages that would exceed database varchar limit

## [8.1.1] - 2023-12-01

### Changed

- Improved file transfer (FTP/SFTP/FTPS) support
- Improved Plugin Bundling
- Add ability to bundle UI notifications from plugin pipeline components
- Add ability to use .bak files as data load

## [8.1.0] - 2023-09-19

### Changed

- Refactor build process
- Update Scintilla
- Add LibArchive.Net 0.1.3 for archive reading support
- Batching of progress log writing to improve performance
- Add Begin/End flags for DataTable loads to improve performance of large writes
- Removable default logging server
- Increase Progress Log timeout to account for long db lock queue
- Allow users to clear all settings
- Plugin updates are now installed in the correct place
- Move Terminal.Gui to Core rather than duplicating in both CLI and GUI
- Remove Moq Library in favour of NSubstitute
- Add max message length check when logging notifications to prevent erroneous DB write attempts

## [8.0.7] - 2022-11-22

### Changed

- Substantial new documentation and updates
- Bump System.Threading.AccessControl from 6.0.0 to 7.0.0
- Bump System.Security.Permissions from 6.0.0 to 7.0.0
- Bump Microsoft.NET.Test.Sdk from 17.3.2 to 17.4.0
- Bump System.DirectoryServices.Protocols from 6.0.1 to 7.0.0
- Bump NUnit3TestAdapter from 4.3.0 to 4.3.1
- Bump HIC.BadMedicine from 1.1.1 to 1.1.2
- Bump CsvHelper from 30.0.0 to 30.0.1


## [8.0.6] - 2022-11-08

### Added

- Documentation for custom metadata reports

### Fixed

- Fixed bug selecting metadata report to run on all [Catalogue] in a folder

## [8.0.5] - 2022-11-04

### Fixed

- Fixed right clicking in empty space of a collection not passing correct object to UI Plugins
- Fixed console gui check/execute on engines (DQE, DLE etc) not working with YamlRepository backends [#1468](https://github.com/HicServices/RDMP/issues/1468)
- Fixed bug where some DbDataReader instances were not properly disposed [#1476](https://github.com/HicServices/RDMP/issues/1476)

## [8.0.4] - 2022-10-24

### Added

- Added IgnoreMissingTables setting for [RemoteDatabaseAttacher] which allows you to load only the tables that exist on the remote (and in the load)
- Add overrides for mdf/ldf local paths to MDFAttacher
- Added 'Persistent RAW' setting for [LoadMetadata]

### Fixed

- Fixed capitalization and database type differences resulting in missing tree entries of TableInfos

## [8.0.3] - 2022-10-04

### Fixed

- Fixed `ViewLogs` command not working properly on command line when passed an [ExternalDatabaseServer](logging server) [#1447](https://github.com/HicServices/RDMP/issues/1447)
- Fixed bulk import (existing) tables breaking in some corner cases (e.g. when there are broken [Catalogue] from a previous import)
- Fixed YamlRepository not implementing Release Logs API member
- Fixed issues with YamlRepository loosing stored [DataAccessCredentials] passwords
- Fixed `--help` on command line showing help text twice

## [8.0.2] - 2022-10-03

### Fixed

- Rolled back from broken Terminal.Gui 1.8.2 dependency (breaks Console Sql Editor) - see [#1448](https://github.com/HicServices/RDMP/pull/1448)

## [8.0.1] - 2022-09-30

### Fixed

- Fixed Saved Cohort Save button not enabling when updating server/database or credentials [#1259](https://github.com/HicServices/RDMP/issues/1259)
- Fixed not being able to clear properties on PipelineComponents when Type is an Array of database objects [#1420](https://github.com/HicServices/RDMP/issues/1420)
- Fixed bug with Commit system not refreshing after delete
- Fixed bug with Commit system when working with Plugins that have custom repositories
- Fix deleting ExternalDatabaseServer with YamlRepository not clearing default (e.g. deleting default logging server)
- Fixed stale references in YamlRepository breaking on startup (ServerDefaults.yaml and CredentialsDictionary.yaml) 
- Fixed empty yaml files causing errors (e.g. deleting contents of ServerDefaults.yaml)
- Fixed string encryption on [ExternalDatabaseServer] objects created with YamlRepository


### Added

- Added command line switch `--skip-patching` to prevent running patches and launch the application as normal (can help debugging patch issues) [#1392](https://github.com/HicServices/RDMP/issues/1392)
- Added 'open file' to Console SQL Editor for easier running of .sql files [#1438](https://github.com/HicServices/RDMP/issues/1438)

## [8.0.0] - 2022-09-27

**Contains database patch to add support for Commit system and expanded Folder support**

### Fixed

- Added better error message when there are problems with naming etc of a new cohort being committed [#1408](https://github.com/HicServices/RDMP/issues/1408)
- Fixed null references when Exceptions are surfaced before main UI has loaded
- Fixed a null reference trying to save [TableInfo] objects in application after setting the `Database` field to null.
- Fixed `ViewLogs` command not working from Console Gui

### Added

- Added `SetDefault` command for changing default logging/dqe etc servers from command line
- Added yes/no popup for 'partial matches' when Guessing [CatalogueItem] to [ColumnInfo] mappings (e.g. when remapping metadata layer to a new underlying table) [#1400](https://github.com/HicServices/RDMP/issues/1400)
- Added UI support for changing `UseAliasInsteadOfTransformInGroupByAggregateGraphs` user setting [#1393](https://github.com/HicServices/RDMP/issues/1393)
- Added `DoNotUseHashJoinsForCatalogues` to `ExecuteDatasetExtractionSource` [PipelineComponent] [#1403](https://github.com/HicServices/RDMP/issues/1403)
- Iteratve extractions ([ExtractionProgress]) now have more warnings during checking [#1395](https://github.com/HicServices/RDMP/issues/1395) _(All errors can be suppressed in UserSettings)_
  - Attempting to release a dataset before all batches have been extracted now results in R015
  - If a batch resume is being performed and the previous extraction audit does not contain the same cohort you will get error R017
  - If a batch resume is being performed but no audit can be found then you get error R016


## [7.0.20] - 2022-09-08

### Fixed

- Fixed null reference introduced after new Bitmap dependency refactoring [#1398](https://github.com/HicServices/RDMP/issues/1398)


## [7.0.19] - 2022-09-05

### Fixed

- Fixed a bug inserting into old logging databases


## [7.0.18] - 2022-08-30

### Added
- Added 'Set Description' command to [AggregateConfiguration] context menu
- Template cohort builder aggregates can be dragged onto extraction datasets to import the container tree [#1307](https://github.com/HicServices/RDMP/issues/1307)
- Having a JoinInfo between 2 columns that have different collations is now flagged by ProblemProvider [#1288](https://github.com/HicServices/RDMP/issues/1288)
- Added command `SetExtractionPrimaryKeys` for controlling which columns (if any) will make the primary key when extracting to database [#1335](https://github.com/HicServices/RDMP/issues/1335)
- Added ability to pop out tooltips/problems into modal popup [#1334](https://github.com/HicServices/RDMP/issues/1334)

### Changed
- The 'Core' folder in extraction execution user interface is no longer disabled when empty [#1377](https://github.com/HicServices/RDMP/issues/1377)
- Datasets in extraction UI are no longer expanded by default (i.e. to show Supporting Documents/Sql) [#1264](https://github.com/HicServices/RDMP/issues/1264)
- Removed restriction preventing [Lookup] requiring all foreign key columns being from the same table [#1331](https://github.com/HicServices/RDMP/issues/1307)
- If there are multiple IsPrimaryExtractionTable involved in a query then the one with the IsExtractionIdentifier column (if any) will be picked (previously QueryBuildingException was thrown) [#1365](https://github.com/HicServices/RDMP/issues/1365)

### Fixed

- Running RDMP cli without supplying repository connection details (and after deleting `Databases.yaml`) now results in a specific error message instead of null reference [#1346]https://github.com/HicServices/RDMP/issues/1346
- Fixed Pipeline components who run in threaded but call UI methods resulting in unstable UI components [#1357](https://github.com/HicServices/RDMP/issues/1357)
- Fixed deleting an [ExtractionConfiguration] with Selective Refresh enabled not removing it from UI [#1375](https://github.com/HicServices/RDMP/issues/1375)
- YamlRepository now saves LoadModuleAssembly binary content as a `.nupkg` file instead of string yaml [#1351](https://github.com/HicServices/RDMP/issues/1351)
- Fixed Console Gui activator 'Select File' dialog having a confusing title of "Directory" [#1282](https://github.com/HicServices/RDMP/issues/1282)


## [7.0.17] - 2022-08-01

### Added

- Icons in 'edit extraction columns' window now shows IsExtractionIdentifier and Extraction Primary Key status [#1312](https://github.com/HicServices/RDMP/issues/1312).

### Fixed

- Fixed Release not working from CLI (Bug introduced in 7.0.16)
- Fixed some old legacy plugins breaking startup if installed

## [7.0.16] - 2022-07-25

- Bugfix release due to build issues in releasing 7.0.15
- Bump YamlDotNet from 11.2.1 to 12.0.0

## [7.0.15] - 2022-07-22

### Added

- Added checkbox for show/hide ProjectSpecific Catalogue columns in extraction configuration UI [#1265](https://github.com/HicServices/RDMP/issues/1265)
- Integration tests and example scripts that can be run using RDMP command line `-f` option
- The `Set` command no longer cares about property capitalization
- Command line engines (e.g. `dle`) now optionally support specifying objects in command notation e.g. `-l "LoadMetadata:Load*Frank"` instead of `-l 1232`

### Fixed

- Fixed multiple calls to Refresh in DataExportPropertyManager causing Exception in extraction checks [#1274](https://github.com/HicServices/RDMP/issues/1274)
- Fixed issues with Advanced column reorder dialog [#1273](https://github.com/HicServices/RDMP/issues/1273)
  - Row size no longer cuts off bottom pixels of column name(s)
  - Multi delete is now supported
  - Pasted column name(s) with spaces e.g. `[my cool col]` now work
- Fixed null reference in extraction checks when extracting a dataset where the original [ExtractionInformation] has been deleted [#1253](https://github.com/HicServices/RDMP/issues/1253)
- Added an error provider message for when too many characters are entered in UIs with databindings [#1268](https://github.com/HicServices/RDMP/issues/1268).
- Fixed running on command line with `-f somefile.yaml` being considered 'interactive' (i.e. RDMP would pause to ask you questions like 'are you sure?')
- Fixed issue where DataTableUploadDestination pipeline component would refuse to load tables (e.g. from CSV) where the column has a full stop in it (e.g. `"mycol."`) [1269](https://github.com/HicServices/RDMP/issues/1269)

## [7.0.14] - 2022-06-27

### Added

- Added 'Run Detached' (run task in subprocess).  Uses [ConsoleControl](https://github.com/dwmkerr/consolecontrol).
- Added toFile option to all CLI 'View Data' commands
- When calling commands on the RDMP command line the 'cmd' verb is now optional e.g. you can now enter just `./rdmp list Catalogue`
- Added `-q` option to suppress console logging.  Allows better piping of commands e.g. to file etc
- ProblemProvider can now detect unquoted dates in parameter values [#1197](https://github.com/HicServices/RDMP/issues/1197)
- Added a `NLog.template.config` file to releases for easily enabling diagnostics logging to disk (NLog logging is still disabled by default for the windows client)
- Performance metrics (refresh time, menu building times) are now passed to NLog logging when enabled in windows client [#1227](https://github.com/HicServices/RDMP/issues/1227)
- Plugin UploadFileUseCase pipeline components can now declare `IPipelineRequirement<IBasicActivateItems>`
- Added ability to link deprecated objects to a new version [#949](https://github.com/HicServices/RDMP/issues/949)
- Deprecate command now supports deprecating multiple objects at once on CLI
- Made "Could not reach cohort..." warning suppressible [#1243](https://github.com/HicServices/RDMP/issues/1243)
- SetUserSetting now works for error codes e.g. `SetUserSetting R011 Success` [#1242](https://github.com/HicServices/RDMP/issues/1242)
- Describe command now shows syntaxes that should be used to satisfy parameters on command line
- Made 'Failed to execute Top 1' error when checking a dataset extraction a user configurable error (i.e. user can now set that to ignore)
- Added a warning for when columns in an [ExtractionConfiguration] are 'text' or 'ntext' [#1255](https://github.com/HicServices/RDMP/issues/1255)

### Changed

- The following console commands have been removed and __are instead now supported with `ViewData` command directly__ e.g. `./rdmp ViewData Catalogue:1`
  - ViewCatalogueData
  - ViewCohortIdentificationConfiguration
  - ViewCohortSample
  - ViewSample
- Removed the DescribeCommand CLI command.  Now you can just use 'Describe' e.g. `./rdmp describe Deprecate`

### Fixed

- Fixed user being able to edit filters of a frozen [ExtractionConfiguration]/[CohortIdentificationConfiguration]
- Fixed bug with `ExecuteCrossServerDatasetExtractionSource` guid table name pattern [#1256](https://github.com/HicServices/RDMP/issues/1256)

## [7.0.13] - 2022-05-30

### Changed

- 'View Aggregate' now explicitly applies an ORDER BY count descending.
- New CatalogueItems are now always marked Core (affects drag and drop and new Catalogue creation) - [#1165](https://github.com/HicServices/RDMP/issues/1165),[#1164](https://github.com/HicServices/RDMP/issues/1164)
- If a Catalogue is defined for a Lookup TableInfo then only Core extractable columns will be released (previously all columns were released) [#692](https://github.com/HicServices/RDMP/issues/692)
- Sql Parameters with no value defined are no longer flagged as Problem by ProblemProvider if they have value sets defined [#1180](https://github.com/HicServices/RDMP/issues/1180)
- CatalogueItems now appear in specific folders by Extraction Category [#1112](https://github.com/HicServices/RDMP/issues/1112).

### Added

- Added tracking of SQL/Datagrid splitter distance in user settings.  This allows users to resize how much SQL vs results they see and automatically persist the change.
- Added `CrashAtEnd` system for DLE that allows Attachers to flag a load as a failure without halting execution [#1157](https://github.com/HicServices/RDMP/issues/1157)
- Added `SimpleTicketingSystem` which simply opens the given URL+ticket [#775](https://github.com/HicServices/RDMP/issues/775)
- Added UserSettings editing UI to Console Gui
- Added ability to suppress tree expansion when opening Cohort Builder configurations
- Added a loading spinner for when find is still searching
- Adding a parameter to a filter now shows its initial value [#1201](https://github.com/HicServices/RDMP/issues/1201)
- ProblemProvider now indicates a problem when no ExtractionDirectory is set on a Project in its directory node [#1254](https://github.com/HicServices/RDMP/issues/1254)

### Removed

- Removed Pin system (anchoring an object to the top of a collection tree).

### Fixed

- Fixed order of Sql Parameters not always being first in tree
- Prevented Find/Select columns showing sort indicator when it is not supported
- Fixed `DistinctStrategy.OrderByAndDistinctInMemory` in batch processing retries [#1194](https://github.com/HicServices/RDMP/issues/1194)
- Fixed GoTo where path includes CatalogueFolder in CLI gui

## [7.0.12] - 2022-05-16

### Added

- Added Error/Warn highlighting in console gui run/check windows
- Added 'RAWTableToLoad' dropdown property to RemoteTableAttacher to prevent mispellings when typing table names - [#1134](https://github.com/HicServices/RDMP/issues/1134)
- Added optional argument to 'ExecuteCommandConfirmLogs' that requires rows were loaded by the DLE to pass
- Added ability to search the UserSettings UI 
- Added a prompt to configure JoinInfos when adding a new table to an existing Catalogue
- Added support for viewing more than 650 columns at once in the RDMP windows client UI

### Fixed

- Empty cohort builder containers are now treated as disabled by query builder when StrictValidationForCohortBuilderContainers is off [#1131](https://github.com/HicServices/RDMP/issues/1131)
- Fixed line numbers being clipped when greater than 99 [#1162](https://github.com/HicServices/RDMP/issues/1162)

### Changed

- Queries generated by RDMP are no longer automatically executed as soon as the SQL view tab is opened.  Users can enable 'AutoRunSqlQueries' under user settings to revert this change.

## [7.0.11] - 2022-05-03

### Added

- Added new command 'RefreshBrokenCohorts' for clearing the 'forbid list' of unreachable cohort sources - [#1094](https://github.com/HicServices/RDMP/issues/1094)
- Added new command 'SetAggregateDimension' for changing the linkage column in cohort builder for an [AggregateConfiguration] - [#1102](https://github.com/HicServices/RDMP/issues/1102)
- Added abilty to skip CIC validation checks when opening the commit cohort dialogue - [#1118](https://github.com/HicServices/RDMP/issues/1118)
- Ability to change cohort table name when using ExecuteCrossServerDatasetExtractionSource - [#1099](https://github.com/HicServices/RDMP/issues/1099)
- Added Success bar to ProgressUI
- Added new user setting Auto Resize Columns which will automatically resize columns within the RDMP interface where it makes sense to. E.g. the execute pipeline window and "checks" ui. More changes to be implemneted over time.

### Changed

- Dll load warnings must now be enabled otherwise the information is reported as Success (see user settings error codes R008 and R009)
- The Choose Cohort command no longer lets you pick deprecated cohorts - [#/1109](https://github.com/HicServices/RDMP/issues/1109)

### Fixed

- Fixed resizing issue on License UI when using very low resolution
- Fixed connection strings dialog 'Save as yaml...' producing invalid entry for 'DataExportConnectionString' - [#1086](https://github.com/HicServices/RDMP/issues/1086)
- Fixed various startup errors when Databases.yaml strings are invalid.
- Fixed bug with the 'unreachable' picturebox icon not being clickable
- Fixed unreachable catalogue database resulting in the Startup form immediately closing
- Fixed being able to drag filters/containers onto API calls in Cohort Builder -[#1101](https://github.com/HicServices/RDMP/issues/1101)
- Fixed regression in 7.0.10 where calling `public void ClearDefault(PermissableDefaults toDelete)` multiple times caused an Exception
- Fixed `ExecuteCrossServerDatasetExtractionSource` to work properly with identifiable extractions - [#1097](https://github.com/HicServices/RDMP/issues/1097)
- Fixed bug in cohort builder where dragging into the Execute button would turn it into an editable dropdown menu [#1098](https://github.com/HicServices/RDMP/issues/1098)
- Fixed RemoteTableAttacher logging only the database name and not the table name in RDMP DLE - [#1110](https://github.com/HicServices/RDMP/issues/1110)
- Fixed a bug in SelectiveRefresh mode where deleting a root container of an aggregate or extractable dataset would result in an error
- Fixed Error bar in ProgressUI not showing when committing a cohort - [#1124](https://github.com/HicServices/RDMP/issues/1124)

## [7.0.10] - 2022-04-25

### Added

- "parameter description" and "property name" have been added to the "set value" option for filters - https://github.com/HicServices/RDMP/issues/1034
- Filter parameter values are now prompted for the user when adding existing filter without known good value sets - https://github.com/HicServices/RDMP/issues/1030
- "Set Parameter Value(s)" option added to filter menus so you can more easily change the parameter values - https://github.com/HicServices/RDMP/issues/1035
- Added 'SelectiveRefresh' user setting
- Add options to create an extraction from a Cohorts right click menu and main userinterface - https://github.com/HicServices/RDMP/issues/1039
- Warnings are now shown if "non core" column are used for an extraction/release - https://github.com/HicServices/RDMP/issues/1024
- Added AlwaysJoinEverything user setting for always forcing joins in CohortBuilder - https://github.com/HicServices/RDMP/issues/1032
- Added UsefulProperty columns back into Find/Select dialog - https://github.com/HicServices/RDMP/issues/1033
- Added Extraction/Release warnings for extractions that contain Internal/Deprecated/SpecialApproval fields - https://github.com/HicServices/RDMP/issues/1024
- Added right click context menu support for console gui
- Cohorts now have right click option "Go To -> Project(s)"

### Fixed

- Fixed bug preventing example datasets being created from the RDMP UI client because checkbox was disabled
- "Exisiting" filter typo corrected - https://github.com/HicServices/RDMP/issues/1029
- Fixed refreshes sometimes changing selection in Data Export tree - https://github.com/HicServices/RDMP/issues/1008


### Changed

- New filters are now highlighted correctly when added to a CIC - https://github.com/HicServices/RDMP/issues/1031
- Creating a new Extracion Configuration will now ask the user for Name, Cohort and Datasets to be included for the extraction - https://github.com/HicServices/RDMP/issues/983
- AllowIdentifiableExtractions is now an ErrorCode so can be set to Success instead of always being Fail or Warning (i.e. to completley ignore it).
- The extractability of columns are no longer saved if a Dataset is removed from an Extraction Configuration - https://github.com/HicServices/RDMP/issues/1023
- "Show Pipeline Completed Popup" now enabled by default - https://github.com/HicServices/RDMP/issues/1069
- Cohorts are now "emphasise" after being commited. If part of one project it will highlight under that project.


## [7.0.9] - 2022-03-29

### Added

- Added command CreateNewCohortFromTable which creates a cohort from a table directly without having to first import it as a [Catalogue]
- Import Catalogue filter now allows selecting multiple filters at once.
- Improved performance of Select objects dialog when there are many objects available to pick from
- Made Select objects dialog filter in the same way as the Find dialog (i.e. support short codes and Type names)
- Ability to select multiple objects at once when adding to a Session
- Ability to find multiple objects at once (ctrl+shift+f)
- Added new pipeline component CohortSampler


### Fixed

- Fixed newlines in CatalogueItem descriptions not being output correctly in docx metadata report
- Fixed iterative data loads run on the CLI throwing and returning non zero when caught up to date with load progress (when running in iterative mode)
- Pipeline component order is now "correct" and will list more important variables at the top rather than at the bottom - https://github.com/HicServices/RDMP/issues/996
- Fixed bug where Pipeline objects could not be deleted from the `Tables (Advanced)` tree
- Removing a datset from an [ExtractionConfiguration] now deletes any extraction specific column changes (i.e. changes are not persisted if the dataset is added back in again)
- Fixed Release button prompting to pick [Project] when clicked in the ExecuteExtractionUI [#963](https://github.com/HicServices/RDMP/issues/963)

### Changed

- Processes wanting to run a Pipeline using the current user interface abstraction layer `IPipelineRunner GetPipelineRunner` must now provide a task description and UI look and feel as a `DialogArgs` argument.

## [7.0.8] - 2022-03-08

### Fixed

- Fixed Startup skipping some plugin dlls during load and enabled multithreading
- Fixed CLI not showing underlying exception when unable to reach platform databases

### Removed

- CSV files with unclosed leading quotes are no longer preserved when using IgnoreQuotes (side effect of updating CsvHelper)

## [7.0.7] - 2022-03-01

*Database Patches Included (enables ExtractionProgress retry)*

### Added
- Added ArchiveTriggerTimeout user setting [#623](https://github.com/HicServices/RDMP/issues/623)
- Support for referencing plugin objects from command line e.g. `./rdmp.exe cmd delete MyPluginClass:2`
- The word 'now' is a valid date when supplied on the command line
- Ability to sort based on Favourite status [#925](https://github.com/HicServices/RDMP/issues/925)
- Added Frozen column to Cohort Builder tree for easier sorting
- Added ability to query an [ExternalDatabaseServer] from the right click context menu [#910](https://github.com/HicServices/RDMP/issues/910)
- Added an overlay @ symbol for filters that have known parameter values configured [#914](https://github.com/HicServices/RDMP/issues/914)
- Added Retry support to [ExtractionProgress]
- Added new CLI options for RDMP installer `--createdatabasetimeout` and `--otherkeywords` for custom auth setups e.g. Azure/Active Directory Authentication etc.

### Fixed
- Fixed closing and changing instance not consulting tabs before closing
- Fixed bug where setting `SuggestedCategory` on a plugin command resulted in it vanishing from context menu
- Fixed bug with AllowEmptyExtractions not working under some situations
- Fixed [Lookup] creation UI creating CatalogueItem with the suffix _Desc even when you ask it not to in prompt
- Fixed layout bug in rule validation configuration UI where rationale tip was cut off [#909](https://github.com/HicServices/RDMP/issues/909)
- Fixed ViewLogs tab not remembering sort order between usages [#902](https://github.com/HicServices/RDMP/issues/902)

### Changed

- Find sorts ties firstly by favourite status (favourite items appear above others)
- Find sorts ties lastly alphabetically (previously by order of ID)
- Default sort order of ViewLogs on first time use is now date order descending [#902](https://github.com/HicServices/RDMP/issues/902)

## [7.0.6] - 2022-01-25

*Database Patch Included (enables ExtractionProgress batching)*

### Added

- Added [ExtractionProgress] for robustly extracting large datasets in multiple smaller executions
- Added ability to export [ExtractableCohort] to CSV file
- Added 'Created From' column to cohort detail page (parses cohorts AuditLog)

### Fixed

- Fixed a bug where ProjectUI would not show cohorts when some cohort sources are unreachable
- Fixed ProgressUI filter hiding global errors on extraction where the whole operation failed and a dataset filter was selected ([888](https://github.com/HicServices/RDMP/issues/888))
- Fixed a rare dll resolving issue that could occur during startup when running the RDMP windows client from outside the current directory (https://github.com/HicServices/RDMP/issues/877)

### Changed

- Changed right click context menu item 'Delete' to say 'Remove' when deleting a chain or relationship object (e.g. cohort usage by a project) ([#887](https://github.com/HicServices/RDMP/issues/887))
- Restricted [Pipelines] shown to only those where all components are compatible with the input objects (previously on context was checked) (https://github.com/HicServices/RDMP/issues/885)
- "Show All/Incompatible Pipelines" option added to Pipelines dropdown to make a simpler user interface
- When committing a cohort through the Cohort Builder the Project will automatically be selected if it already belongs to a single one (https://github.com/HicServices/RDMP/issues/868)
- Removed requirement for filter parameters to have comments to be published (https://github.com/HicServices/RDMP/issues/582)

## [7.0.5] - 2022-01-10

### Added

- Added ability to open extraction directory for an [ExtractionConfiguration]
- Added diagnostic screen logging last executed command (https://github.com/HicServices/RDMP/issues/815)
- Added tooltips for objects in tree views (https://github.com/HicServices/RDMP/issues/819).
- Added custom icon for [CatalogueItem] that represent transforms on the underlying column (https://github.com/HicServices/RDMP/issues/818)
- Added Extraction Primary Keys to Catalogue tooltip
- Added ability to 'View TOP 100' etc samples on [ExtractionInformation] (previously only available on [ColumnInfo] objects)
- Added icon overlays for 'Is Extraction Identifier' and 'Is Extraction Primary Key' (https://github.com/HicServices/RDMP/issues/830)
- Extraction Information for a Catalogue Item now includes "Transforms Data" property (which shows yes/no based on whether it transform the column data)
- Added 'open load directory' command to [Catalogue] context menu
- Added ability to switch between instances of RDMP using the Locations menu
- Added CLI command `ClearQueryCache`
- Added Description capability to prompts. More descriptions to be added (https://github.com/HicServices/RDMP/issues/814)
- Added description to Publish Filter "Select One" dialog (https://github.com/HicServices/RDMP/issues/813)
### Fixed
- Changed to SHIFT+Enter for closing multiline dialogs (https://github.com/HicServices/RDMP/issues/817)
- Fixed bug where configuring dataset didn't show all available tables when listing optional joinable tables (https://github.com/HicServices/RDMP/issues/804)

### Changed
- Updated CatalogueItemUI (https://github.com/HicServices/RDMP/issues/820)
- Fixed bug where cached aggregates were not considered stale even though changes had been made to their patient index table (https://github.com/HicServices/RDMP/issues/849)
- "You only have one object Yes/No" box has been removed in favour of being more consistent for the user (https://github.com/HicServices/RDMP/issues/811)

## [7.0.4] - 2021-12-08

### Added

- Added `RoundFloatsTo` to ExecuteDatasetExtractionFlatFileDestination
- Added new menu item Diagnostics->Restart Application
- Trying to extract an [ExtractionConfiguration] with a cohort that is marked IsDeprecated now fails checks
- Added [MigrateUsages] setting to cohort creation destination pipeline components.  When enabled and creating a new version of an existing cohort then all unreleased [ExtractionConfiguration] using the old (replaced) cohort switch to the new version
- Added an 'All Tasks', 'All Runs' etc commands to View Logs tab menu
- Added ability to filter [Catalogue] in the Find dialog by Internal/Deprecated etc
- Added search and filter compatible controls to [Pipeline] editing dialog
- Added ability to ignore/elevate specific errors in UserSettings
- Enabled Expand/Collapse all when right clicking whitespace in a tree collection
- Added title to graph charts
- Added a user setting for hiding Series in which all cells are 0/null
- Added `IPipelineOptionalRequirement` interface for Plugin Pipeline Components that can optionally make use of Pipeline initialization objects but do not require them to function.
- Support for templating in `ColumnSwapper` when used in an extraction pipeline (e.g. $n for project number)
- Support for specifying `--ConnectionStringsFile somefile.yaml` when starting RDMP (gui client or CLI)
- Added 'Hash On Release' column to initial new Catalogue extractability configuration dialog (https://github.com/HicServices/RDMP/issues/394)

### Fixed

- Fixed [Pipeline] objects showing an ID of 0 in tree collections
- Fixed the 'filters' count column in [Catalogue] tree collection showing edit control when clicked
- Fixed Find not working when searching by ID for [Pipeline] objects
- Prevented showing out dated cohorts when changing Project half way through defining a cohort
- When plugins contain dlls with differing version numbers then the latest dll version is loaded (previously the first encountered was used)
- Fixed bug in Console Gui where edit window showed value set directly instead of passing through Property Setters
- Fixed bug in Console Gui where password properties showed (encrypted) HEX binary value instead of ****
- Fixed Command Line UI showing abstract and interfaces when prompting user to pick a Type
- Fixed `OverrideCommandName` not working for `ExecuteCommandViewLogs` command
- Fixed `View Logs` commands appearing twice in right click context menu for logging servers objects (once on root and once under 'View Logs' submenu)
- Generate Release Document now shows as impossible when Cohort is not defined or unreachable (e.g. if user does not have access to cohort database)
- Fixed bug where selecting a [PipelineComponent] for which help is unavailable would leave the previously selected component's help visible
- Fixed bug with 'Commit Cohort' storing the target cohort database for future clicks
- Fixed a bug where editing a field like `Description` would fire validation on other properties e.g. `Name` which could slow controls down when validation is slow and change events are fired in rapid succession.
- Edit Catalogue window layout updated to allow errors to be seen on the right hand side of inputs (https://github.com/HicServices/RDMP/issues/758)
- Cohort Identification Configuration descriptions box is now easy to read and edit (https://github.com/HicServices/RDMP/issues/755)
- Fixed bug where RDMP would lose focus when "checks" were being run in background resulting in RDMP appearing unresponsive (https://github.com/HicServices/RDMP/issues/747)
- Fixed bug where some words in RDMP would have spaces in the wrong place (e.g. "W HERE") (https://github.com/HicServices/RDMP/issues/752)

### Changed

- Bump System.Drawing.Common from 5.0.2 to 5.0.3
- Bump System.Security.Permissions from 5.0.0 to 6.0.0
- Bump NLog from 4.7.12 to 4.7.13
- Changed to Dock layout for Pipeline editing control (may improve performance on older machines)
- Removed dependency on `System.Drawing.Common` by updating usages to `System.Drawing`
- Increased size of all text fields in [Catalogue] and [CatalogueItem] to `nvarchar(max)` to support long urls etc
- Updated icons to a more modern look. Catalogue Item image no longer has black corner. Green yellow and red smiley faces have been replaced. Cloud API icon replaced (https://github.com/HicServices/RDMP/issues/712)
- Extract to database now checks for explicit table names amongst pre-existing tables on the destination
- Startup no longer reports non dotnet dlls as 'unable to load' (warnings)
- Added Project number to Title Bar (and full project name to tooltip) for Extraction Configurations (https://github.com/HicServices/RDMP/issues/621)
- Root Cohort Identification Configuration will now highlight SET container issues with red highlight (https://github.com/HicServices/RDMP/issues/681)
- "Data Export" has been renamed to "Projects" to be more consistent (https://github.com/HicServices/RDMP/issues/720)
- Corrected layout of "Master Ticket" in New Project dialog (https://github.com/HicServices/RDMP/issues/735)
- Corrected layout of "Create New Lookup" (https://github.com/HicServices/RDMP/issues/730)
- Aligned buttons for Pipeline options (https://github.com/HicServices/RDMP/issues/721)
- Add "clause" (e.g. WHERE) to SQL attribute input to make it clearer what SQL you need to enter (https://github.com/HicServices/RDMP/issues/751)
- User Settings dialog now has a nicer layout (https://github.com/HicServices/RDMP/issues/760)


## [7.0.3] - 2021-11-04

### Fixed

- Fixed bug with ConfirmLogs when running with multiple [CacheProgress]

## [7.0.2] - 2021-11-03

### Fixed

- Fixed 'package downgrade' dependencies issue with `HIC.RDMP.Plugin.UI`
- Fixed log viewer total time display in logs view when task ran for > 24 hours.
- Fixed not implemented Exception when using username/password authentication and viewing [CohortIdentificationConfiguration] SQL
- Fixed missing 'add sql file process task' in DLE load stage right click context menus


### Added

- Console gui context menu now shows compatible commands from plugins
- Added the 'ConfirmLogs' command for verifying if a task is failing (e.g. a DLE run)

### Changed

- When syncing table columns with the database, the full column (including table name) is displayed in the proposed fix (previously only the column name was displayed).
- Bump Terminal.Gui from 1.2.1 to 1.3.1

## [7.0.1] - 2021-10-27

### Changed

- Bump NLog from 4.7.11 to 4.7.12
- Bump Microsoft.NET.Test.Sdk from 16.11.0 to 17.0.0
- [Catalogue] and [CatalogueItem] edit tab now expands to fill free space and allows resizing

### Fixed

- Fixed Null Reference exception when collection tabs are opened twice
- Fixed CohortBuilder 'Execute' showing ExceptionViewer on the wrong Thread

### Added

- Column visibility and size are now persisted in UserSettings

### Removed

- Removed FillsFreeSpace on columns.  User must now manually resize columns as desired

## [7.0.0] - 2021-10-18

### Changed

- IPluginUserInterface is now in `Rdmp.Core` and therefore you can write console gui or dual mode (console and winforms) plugin UIs
- IPluginUserInterface CustomActivate now takes IMapsDirectlyToDatabaseTable allowing custom plugin behaviour for activating any object
- DatasetRaceway chart (depicts multiple datasets along a shared timeline) now ignores outlier values (months with count less than 1000th as many records as the average month)
- Renamed `SelectIMapsDirectlyToDatabaseTableDialog` to `SelectDialog<T>` (now supports any object Type)
- Selected datasets icon now includes all symbols of the Catalogue they represent (e.g. ProjectSpecific, Internal)
- Changed how RDMP treats cohorts where the data has been deleted from the cohort table.  'Broken Cohort' renamed 'Orphan Cohort' and made more stable
- [CohortAggregateContainer] now show up in the find dialog (you can disable this in UserSettings)
- Bump Microsoft.Data.SqlClient from 3.0.0 to 3.0.1
- Checks buttons on the toolbars are now hidden instead of disabled when inapplicable
- Shortened tool tips in top menu bar

### Removed

- IPluginUserInterface can no longer add items to tab menu bars (only context menus)
- Removed some Catalogue context menu items when the Catalogue is an API call
- Adding a Filter from Catalogue no longer opens it up in edit mode after adding
- Command line execution (e.g. `rdmp cmd ...`) no longer supports user interactive calls (e.g. YesNo questions)
- Removed PickOneOrCancelDialog
- Removed RAG smiley from server connection UI.  Now errors are reported 'Connection Failed' text label

### Added
- Added CatalogueFolder column to Select Catalogue dialog
- Added custom metadata report tokens:
  - $Comma (for use with formats that require seperation e.g. JSON when using the `$foreach` operation)
  - $TimeCoverage_ExtractionInformation (the column that provides the time element of a dataset to the DQE e.g. StudyDate)
- Added support for default values in constructors invoked from the command line (previously command line had to specify all arguments.  Now you can skip default ones at the end of the line)
- Added support for deleting multiple objects at once with the delete command (e.g. `rdmp cmd Delete Plugin true` to delete all plugins)
  - Boolean flag at the end is optional and defaults to false (expect to delete only 1 object)
  - Use `rdmp cmd DescribeCommand Delete` for more information
- Added ability to directly query Catalogue/DataExport to Console Gui
- Added extraction check that datasets are not marked `IsInternalDataset`
- Added ability to script multiple tables at once via right click context menu in windows client
- Support for shortcodes in arguments to commands on CLI e.g. `rdmp cmd describe c:11`
- Added new command 'AddPipelineComponent' for use with RDMP command line
- Added ability to filter datasets and selected datasets by Catalogue criteria (e.g. Deprecated, Internal)
- Added Clone, Freeze, Unfreeze and add dataset(s) ExtractionConfiguration commands to command line
- Added support for identifying items by properties on CLI (e.g. list all Catalogues with Folder name containing 'edris')
- Cloning a [CohortIdentificationConfiguration] now opens the clone
- Added ability to remove objects from a UI session
- Added new command ViewCohortSample for viewing a sample or extracting all cohort identifiers (and anonymous mapping) to console/file
- Added the ability to pick which tables to import during Bulk Import TableInfos
- Added CLI command to create DLE load directory hierarchy ('CreateNewLoadDirectory')

### Fixed
- Fixed deleting a parameter value set failing due to a database constraint
- Fixed a bug where changing the server/database name could disable the Create button when selecting a database
- Added the ability to drop onto the Core/Project folders in the 'execute extraction' window
- Fixed a big where Yes/No close popup after running a pipeline in console gui could crash on 'No'
- Fixed deleting source/destination pipeline components directly from tree UI
- Fixed various issues when viewing the DQE results of a run on an empty table
- DatasetRaceway in dashboards now shows 'Table(s) were empty for...' instead of `No DQE Evaluation for...` when the DQE was run but there was no result set
- Added better error message when trying to create a new RDMP platform database into an existing database that already has one set up
- Fixed [CohortAggregateContainer] and filter containers not showing up in Find when explicitly requested
- Fixed deleting an [ExtractionFilter] with many parameter values configured.  Now confirmation message is shown and all objects are deleted together
- Fixed bug saving an [ExtractionInformation] when it is an extraction transform without an alias
- Fixed bug refreshing Data Export tree collection when deleting multiple Projects/Packages at once (deleted objects were still shown)
- Fixed bug dragging filters into Cohort Builder

## [6.0.2] - 2021-08-26

### Changed

- Bump Microsoft.NET.Test.Sdk from 16.10.0 to 16.11.0
- Bump NLog from 4.7.10 to 4.7.11

### Added

- Support for plugin Catalogues in cohort builder.  These allow you to write plugins that call out to arbitrary APIs (e.g. REST etc) from the RDMP cohort builder

### Fixed

- Fixed ExecuteCommandCloneCohortIdentificationConfiguration asking for confirmation when activation layer is non interactive

## [6.0.1] - 2021-08-12

### Added

- Added new command 'Similar' for finding columns that have the same name in other datasets
- Added the ability to Query Catalogue/DataExport databases directly through RDMP
- Support for custom column names in ColumnSwapper that do not match the names of the lookup columns
- Added ScriptTables command for scripting multiple [TableInfo] at once (optionally porting schema to alternate DBMS types).
- Support for nullable value/Enum types in command constructors

### Fixed

- AlterColumnType command now shows as IsImpossible when column is part of a view or table valued function
- Describe command no longer shows relationship properties
- Fixed layout of Bulk Process Catalogue Items in dotnet 5
- Fixed missing dependency in new installations when rendering Charts

## [6.0.0] - 2021-07-28

### Changed

- Upgraded Sql Server library from `System.Data.SqlClient` to `Microsoft.Data.SqlClient`
- `ExecuteCommandAlterColumnType` now automatically alters \_Archive table too without asking for confirmation
- When foreign key values are missing from lookups, the 'Missing' status is now attributed to the `_Desc` field (previously to the foreign key field)
- Changed Console gui DLE / DQE (etc) execution to use ListView instead of TextView
- Referencing an object by name in a script file now returns the latest when there are collisions e.g. "[ExtractableCohort]" would return the latest one (created during the script execution session)
- Bump YamlDotNet from 11.2.0 to 11.2.1
- Bump SecurityCodeScan.VS2019 from 5.1.0 to 5.2.1
- Command 'Set' now shows as Impossible for property 'ID'
- RDMP no longer complains about mixed capitalisation in server names and will connect using the capitalisation of the first encountered.

## Fixed

- Fixed release engine not respecting `-g false` (do not release Globals)
- Fixed column order in DQE results graph sometimes resulting in shifted colors (e.g. Correct appearing in red instead of green)
- Fixed Prediction rules never being run when value being considered is null (DQE).
- Fixed a bug creating a cohort without specifying a Project from the console
- Fixed bug where searching in console gui could be slow or miss keystrokes
- Fixed bug in console gui where GoTo Project or Cohort would not highlight the correct item
- Fixed bug in console gui where delete key was not handled resulting in a loop if errors occurred trying to delete the object
- Removed limit of 500 characters on extraction SQL of columns

### Added

- Added user setting for filtering table load logs where there are 0 inserts,updates and deletes
- Added support for specifying datatype when calling `ExecuteCommandAlterColumnType`
- Pipeline and DLE components with object list arguments now show the previously selected items in the 'Select Object(s)' popup
- Pressing 'delete' key in console gui edit window now offers to set value of property to null
- Editing a foreign key property (e.g. `PivotCategory_ExtractionInformation_ID`) now shows objects rather than asking for an `int` value directly
- Fatal errrors in console gui now get logged by NLog (e.g. to console/file)
- Added user setting `CreateDatabaseTimeout`

### Removed

- Removed check for DataLoadProgress being before OriginDate of a `LoadProgress`

## [5.0.3] - 2021-06-17

- Hotfix extraction/DLE progress UI layout on some Windows configurations

## [5.0.2] - 2021-06-16

### Changed

- Bump YamlDotNet from 11.1.1 to 11.2.0


### Fixed

- Fixed layout of windows client engine progress controls not filling all available screen space

## [5.0.1] - 2021-06-08

### Added

- Added CLI console gui context menu for [LoadMetadata]
- Commit cohort from CohortIdentificationConfiguration now shows crash message Exception on failure
- Added `--usc` flag to `rdmp gui`.  This allows you to specify using the `NetDriver` for Terminal.Gui (an alternative display driver)
- Added optional file argument to `ExecuteAggregateGraph` command (outputs graph data table to the file specified)
- Added ability to select a [DataAccessCredentials] in table/database selector control
- Added TopX and Filter (text) to console view logs
- Added alternative colour scheme to console gui

### Changed

- Changed `ExtractMetadata` template syntax to require `DQE_` and added year/month/day sub components:
  - `$StartDate`, `$EndDate` and `$DateRange` are now `$DQE_StartDate`, $DQE_EndDate and $DQE_DateRange.
  - Added `$DQE_StartYear`,`$DQE_EndYear`,`$DQE_StartMonth`,`$DQE_EndMonth`,`$DQE_StartDay`,`$DQE_EndDay`
  - Added `$DQE_PercentNull` (must be used with a `$foreach CatalogueItem` block)
  - Added TableInfo and ColumnInfo properties (e.g. `$Server`)
  - Added $DQE_CountTotal
- Improved performance of checks user interface (especially when there are a large number of check messages)

### Fixed

- Fixed arguments not showing up under Pipeline components of 'Other' (unknown) pipelines node
- Fixed refresh speed of console gui causing problems with Guacamole
- Fixed Keyboard shortcuts of pipeline engine execution window sharing the same letters
- Fixed bug running rdmp gui (console) with a remote current directory
- Fixed 'View Catalogue Data' command when run on ProjectSpecific Catalogues
- Fixed 'Import ProjectSpecific Catalogue' command not preserving Project choice in configure extractability dialog
- When importing an existing data table into RDMP and cancelling [Catalogue] creation RDMP will prompt you to optionally also delete the [TableInfo]

### Dependencies

- Bump Terminal.Gui from 1.0.0 to 1.1.1
- Bump HIC.FAnsiSql from 1.0.6 to 1.0.7
- Bump Microsoft.NET.Test.Sdk from 16.9.4 to 16.10.0


## [5.0.0] - 2021-05-05

### Changed

- .Net 5.0 for all, instead of Framework 4.6.1+Core 2.2+Standard 2.0 mix
- Query editor autocomplete now uses integrated autocomplete (no icons, better matching)
- Throttled how often spelling is checked in Scintilla controls.
- Changed message about inaccessible cohorts to a warning instead of an error. 
- Collation is now explicitly specified when creating a new cohort source using the wizard (as long as there is a single collation amongst existing ColumnInfo of that type)

### Added

- Added `$foreach Catalogue` option for custom metadata report templates (to allow prefix, suffixes, table of contents etc)
- Added ability to search for objects by ID in console gui
- More detailed logging of Type decisions when extracting to database
- Added ability to cancel ongoing queries in CLI Sql Editor
- Added 'Reset Sql' and 'Clear Sql' buttons to CLI Sql Editor
- Added ability to set custom timeout for queries in CLI Sql Editor
- Added ability to save results of CLI Sql Editor (table) to CSV
- Added view data/aggregate etc on ColumnInfo objects to list of commands accessible from the CLI gui
- Added 'Go To' commands to CLI gui
- Exposed 'Add New Process Task...' to load stages in CLI menu
- Added 'ViewCatalogueData' command for CLI and CLI GUI use
- Better error reporting when item validators crash during validation execution (now includes constraint type, column name and value being validated).
- Added 'Go To' commands to CLI gui
- Exposed 'Add New Process Task...' to load stages in CLI menu
- Exposed 'View Logs' commands on CLI and CLI gui
- Added minimum timeout of 5 seconds for `CohortIdentificationConfigurationSource`
- 'View Logs' tree view now accessible for CacheProgress objects
- Added query/result tabs to CLI GUI Sql editor
- Console GUI now shows important information (e.g. 'Disabled') in brackets next to items where state is highly important
- Added new command RunSupportingSql
- Console GUI root nodes now offer sensible commands (e.g. create new Catalogue)
- Added Value column to tree views (allows user to quickly see current arguments' values)
- Added 'other' checkbox to 'Create Catalogue by importing a file' (for selecting custom piplelines)
- Command SetExtractionIdentifier now supports changing the linkage identifier for specific ExtractionConfigurations only
- Added new command `AlterTableMakeDistinct`
- Added CLI GUI window for running Pipelines that displays progress
- Added RDMP.Core version number to logs at startup of rdmp cli
- Added graph commands to CLI:
  - ExecuteCommandSetPivot
  - ExecuteCommandSetAxis
  - ExecuteCommandAddDimension


### Fixed

- Fixed CLI database selection UI not using password mask symbol (`*`)
- Fixed CLI GUI message boxes bug with very long messages
- Fixed Custom Metadata template stripping preceeding whitespace in templated lines e.g. `"  - $Name"` (like you might find in a table of contents section of a template)
- Fixed 'Set Global Dle Ignore Pattern' failing the first time it is used by creating a StandardRegex with no/null Pattern
- Fixed order of branches in CLI gui tree
- Fixed importing filter containers not saving Operation (AND/OR)
- Fixed right click menu not showing when right clicking after selecting multiple objects
- Fixed some delete commands not updating the UI until refreshed (e.g. disassociating a [Catalogue] from a [LoadMetadata])
- Fixed text on disassociating a [Catalogue] from a [LoadMetadata]
- Fixed sort order not being respected in cohort summary screen
- Fixed DQE graph when data has dates before the year 1,000
- Fixed `ExecuteCommandCreateNewCatalogueByImportingFile` when using blank constructor and from CLI GUI
- Fixed extraction UI showing "WaitingForSQLServer" when DBMS might not be (now says "WaitingForDatabase").
- Fixed bug where some UI tabs would not update when changes were made to child objects (e.g. deleting a dataset from an extraction using another window in the client)
- Fixed support for UNC paths in SupportingDocument extraction (e.g. \\myserver\somedir\myfile.txt)
- Fixed not being able to add `Pipeline` objects to Sessions

### Dependencies

- Bump System.Drawing.Common from 5.0.0 to 5.0.2
- Bump Moq from 4.16.0 to 4.16.1
- Bump Microsoft.NET.Test.Sdk from 16.8.3 to 16.9.4
- Bump NLog from 4.7.7 to 4.7.10
- Bump SecurityCodeScan.VS2019 from 5.0.0 to 5.1.0
- Bump Newtonsoft.Json from 12.0.3 to 13.0.1
- Bump YamlDotNet from 9.1.4 to 11.1.1
- Bump NUnit from 3.13.1 to 3.13.2

## [4.2.4] - 2021-02-05

- Added CLI commands for viewing/changing `UserSettings` e.g. AllowIdentifiableExtractions
- Added user setting `ShowPipelineCompletedPopup` for always popping a modal dialog on completion of a pipeline execution in the GUI client (e.g. committing a cohort)
- Added new flexible file/directory extraction component `SimpleFileExtractor`

### Changed

- Globals tickbox can now be checked even when there are no explicit files (this allows implicit files e.g. `SimpleFileExtractor` to still run)

### Fixed 

- Fixed MySql backup trigger implementation not updating validTo on the new row entering the table on UPDATE operations

## [4.2.3] - 2021-02-01

### Fixed 

- Fixed rare threading issue with tree representations of Lookups
- Fixed proxy objects context menus not functioning correctly since 4.2.0 (e.g. Catalogues associated with a load) for some commands

### Dependencies

- Bump NUnit from 3.13.0 to 3.13.1

## [4.2.2] - 2021-01-28

### Added

- Added `patch` command to rdmp CLI e.g. `./rdmp patch -b`
- Added ProjectName to ExtractionConfiguration objects visualisation in Find / Select popups

### Fixed

- Fixed erroneous warning where some characters were wrongly reported as illegal e.g. '#' in Filter names 
- Fixed RemoteDatabaseAttacher not logging table name (only database)

### Changed

- Metadata report now lists Catalogues in alphabetical order
- Changed hierarchy multiple parents state to be a Warning instead of an Error

### Dependencies

- Bump Moq from 4.15.2 to 4.16.0
- Bump YamlDotNet from 9.1.1 to 9.1.4
- Bump NLog from 4.7.6 to 4.7.7
- Bump SSH.NET from 2020.0.0 to 2020.0.1

## [4.2.1] - 2021-01-13

### Added

- Choose Load Directory on DLE now shows old value during editing
- Added property suggestions when using ExecuteCommandSet with an incorrect property name
- Added the ability to drag and drop aggregates into other CohortIdentificationConfigurations to import
- Added ColumnDropper that allows a user to specify the columns that should not be extracted in the pipeline.
- Added Favourite/UnFavourite to right click context menus
- CachingHost now logs the state of the CacheProgress being executed first thing on start
- Home screen now supports right click context menu, drag and drop etc
- Added 'Sessions'.  These are tree collection windows similar to Favourites but with a user defined name and limited duration (until closed)

### Fixed

- Fixed startup error when user enters a corrupt connection string for platform database locations.  This bug affected syntactically invalid (malformed) connection strings (i.e. not simply connection strings that point to non existant databases)
- Fixed various issues in ColumnSwapper
  - If input table contains nulls these are now passed through unchanged
  - If mapping table contains nulls these are ignored (and not used to map input nulls)
  - If input table column is of a different Type than the database table a suitable Type conversion is applied
- Data load engine logging checks are better able to repair issues with missing logging server IDs / logging tasks
- Better support for abort/cancel in
  - RemoteTableAttacher
  - ExcelAttacher
  - KVPAttacher
  - RemoteDatabaseAttacher
- Fixed View Inserts/Updates dialog when using non SqlServer DBMS (e.g. MySql)
- Fixed various layout and performance issues with RDMP console GUI.
- Fixed `rdmp cmd` loop exiting when commands entered result in error.
- Fixed autocomplete in `rdmp cmd` mode and enabled for Linux
- Fixed right click context menu being built twice on right click a new node (once for selection and once for right click)

### Changed

- Added timeout of 10 minutes (previously 30 seconds) for counting unique patient identifiers while writing metadata for extractions
- Choose Load Directory now lets you specify invalid directories e.g. when building a load on one computer designed to run on separate computer with an isolated file system.
- Reinvented Console Gui to more closely resemble the windows client

### Dependencies

- Bump SSH.NET from 2016.1.0 to 2020.0.0

## [4.2.0] - 2020-10-19

### Fixed

- Reduced memory overhead during refreshes
- Fixed various graphical/performance issues when running in VDI environments with limited CPU
- Fixed missing scrollbars in Explicit Column Typing user interface
- Fixed various errors that could occur when a [Catalogue] referenced by an extraction is deleted outside of RDMP (e.g. by truncating the database table(s))

### Added

- Support for importing WHERE logic into extraction datasets from other configurations or cohort builder configurations
- Pipeline ID and Name now recorded in logs for Data Extractions
- Added support for viewing extraction logs in tree form (for a given ExtractionConfiguration)
- Added `AllowIdentifiableExtractions` user setting.  Enabling this prevents RDMP reporting an error state when cohorts are created that have the same private and release ID fields.
- Added GoTo from extraction/cohort building filters to the parent Catalogue level filter and vice versa
- Added ability to suppress [LoadMetadata] triggers
- Added ability for Plugins to store custom information about objects in the RDMP Catalogue platform database
- Added IgnoreColumns setting for DLE to ignore specific columns in the final table completely (not created in RAW/STAGING and not migrated)

### Changed

- CLI tools now built for .Net Core 3.1 since 2.2 has reached EOL

## [4.1.9] - 2020-09-17

### Added

- Added ExplicitDateTimeFormat property to flat file attachers and pipeline sources.  Allows custom parsing of dates e.g. where no delimiters exist (e.g. 010120)

## [4.1.8] - 2020-08-17

### Fixed 

- Fixed progress logging still not being allowed to go backwards when logging to database

## [4.1.7] - 2020-08-14

### Changed

- Schema names (Sql Server) are now wrapped correctly e.g. `[My Cool Schema]`
- Progress logged (e.g. done x of y files) can now go backwards.

### Added

- New command `SetArgument` for easier changing of values of modules (e.g. [PipelineComponent]) from command line
- Support for `DescribeCommand` help text on `NewObject` and other commands that take dynamic argument lists (command line)

## [4.1.6] - 2020-08-04

### Added

- Added 'Save Changes' prompt when closing tabs
- Added Import command for bringing in one or more [CohortIdentificationConfiguration] into an existing container (like Merge / UnMerge but for existing configurations)
- Added checks for LoadProgress dates being in sensible ranges during DLE

### Fixed

- Fixed [bug when parsing lists of ints in CLI](https://github.com/HicServices/RDMP/issues/84)

## [4.1.5] - 2020-07-14

### Added

- Added Merge command, for combining two or more configurations in cohort builder into one
- Added Un Merge command for splitting one cohort builder configuration into multiple seperate ones
- Improved error messages in extraction checking when there are:
  -  2+ columns with the same name
  -  2+ columns with the same location in extraction order
  -  Cohort and dataset are on different servers
- Added ability to search by ID in find dialog

### Changed

- Unhandled Application/Thread exceptions (rare) now show in the top right task bar instead of as a popup dialog

### Fixed

- Fixed lookups, supporting documents etc not appearing in the extractable artifacts tree view of the extraction window when non global.

## [4.1.4] - 2020-07-02

### Added

- Custom Metadata Report now supports looping items in a Catalogue (use `$foreach CatalogueItem` to start and `$end` to end)
- Added help to 'New Project' user interface
- Forward/Backward now includes selection changes in tree collections
- Added support for newline replacement in custom metadata doc templates

### Changed

- Improved usability of selecting multiple datasets in the 'New Project' user interface
- When in multiple selection mode, double clicking a row in the object selection dialog will add it to the selection (previously would close the dialog with the double clicked item as the sole selected item)

### Fixed

- Extractable columns Order field defaults to Max + 1 (previously 1).  This results in new columns appearing last in extracted datasets and prevents Order collisions.
- 'Select Core' columns UI button now works correctly with ProjectSpecific Catalogues (previously the highlighted rows would not change)
- Fixed popup error message showing when deleting an ExtractionConfiguration where one or more datasets are currently being edited (in tabs) 
- Fixed context menu opening error that could occur in cohort builder when datasets are not configured properly (e.g. have too many [IsExtractionIdentifier] columns).
- Fixed alias changes not showing up as 'Differences' in edit dataeset extraction user interface
- Fixed bugs in using GoTo menu of document tabs after a Refresh
- Fixed ALTER context sub menu of TableInfo when Server property is null (or other fundamental connection details cannot be resolved).
- Fixed whitespace only literal strings (e.g. `" "`) on command line causing error while parsing arguments
- Fixed bug with YesNoToAll popups launched from ChecksUI when running as a modal dialogue.
- Fixed bug with user setting 'Show Object Collection On Tab Change' when selecting tabs for objects in CohortBuilder configurations.

## [4.1.3] - 2020-06-15

### Added

- Added `-f` option to CLI (`rdmp.exe -f somefile.yaml`) to run all commands in a file
- Added "Go To" to tab right click context menu (previously only available in collections).
- Private key encryption file location can now be customized per user by setting an environment variable `RDMP_KEY_LOCATION`.  This will override any key file location specified in the RDMP platform database.

### Changed

- Frozen Extraction Configurations folder always appears at the bottom of the branch under Projects
- Improved layout of query building errors in QueryBuilder SQL viewing user interfaces

### Fixed

- Fixed bug in tree ordering when comparing a fixed order node to a non fixed order node.

## [4.1.2] - 2020-06-03

### Added

- Ability to create (Project Specific) Catalogues using the Project collection tree view top menu
- Ability to Enable/Disable many objects at once
- Catalogue icons under a load now show full range of status icons (e.g. internal / project specific)

### Changed

- When a load has only one LoadProgress dropdown no longer shows "All available"
- Double clicking a crashed configuration in cohort builder now shows the error message (previously would edit/expand the object).  Error message still accessible via context menu (as previously).
 
### Fixed

- Fixed Order not being considered 'OutOfSync' on ExtractableColumn
- Fixed changes to Catalogue visibility checkboxes not being persisted
- Fixed object caching system when RDMP user has insufficient permissions to view Change Tracking tables. 
- Fixed UserSettings last column sort order multithreading issue (causing File IO permissions error in rare cases)

## [4.1.1] - 2020-05-11


### Added

- Added ability to pick a folder in Metadata Report UI

### Fixed

- Opening 'Recent' items that have been deleted now prompts to remove from list
- Fixed race conditions updating UI during refresh / dispose of activators

## [4.1.0] - 2020-05-05

### Added

- Added tool strip to tree collection user interfaces
- Added new [PipelineComponent] `SetNull` which detects bad data in a specific column of pipeline data and sets cells matching the `Regex` to null
- Added support for template based metadata extractions ([Catalogue] descriptions etc) 
- Added new property RemoteServerReference to RemoteTableAttacher which centralises server name/database/credentials when creating many attachers that all pull data from the same place
- Added double click to expand tree option for RDMP
- When searching (Ctrl+F), exact matches now appear first
- Added RDMP platform database name (and server) to the window title
- Added Export Plugins command (which saves the currently loaded RDMP plugins to the selected folder)
- Double clicking a dataset in the Extraction user interface opens it for editing (previously you had to right click and select Edit)

### Changed

- CohortBuilder interface has been revamped
- Home screen now follows more consistent user experience and includes recently used items
- Catalogue collection no longer expands when CatalogueFolder changes

### Fixed

- LoadProgress with RemoteTableAttacher now works correctly with DBMS that do not support Sql parameter declarations (Oracle / Postgres)

## [4.0.3] - 2020-02-28

### Added

- Added timestamps to Word Metadata Reports (e.g. when document was created)
- Added icon for HashOnDataRelease
- Added Order column to [Catalogue] Collection tree view
- Added ability to disable the TicketingSystem that controls whether datasets can be released (only applies where one has been configured)
- Added ability to customize extraction directory subfolder names
- Added check for stale extraction records when generating a one off Release Document (i.e. not part of a Release workflow)
- Added clarifiaction on what to do if a table is not found during synchronization
- Refresh now shows 'waiting' cursor while updates take effect
- Creating a [Catalogue] from a CatalogueFolder right click context menu now creates the resulting [Catalogue] in that directory
- Added ability to right click a dataset in an [ExtractionConfiguration] and open the directory into which it was extracted (if it was extracted to disk)
- Added Extraction Category column for columns included in the project extractions
- Added command Import [Catalogue] Item Descriptions accessible from the [CatalogueItem] node menu that imports all descriptions (and other fields) from one [Catalogue] into another.
- Added 'Execute' button on [Catalogue] and Extraction dataset SQL viewing windows.
- 'Show' on collection based tab windows now prompts you to pick which you want to navigate to (previously did nothing)
- Datagrid UI now shows server/database names and DatabaseType
- Running Checks or CheckAll now shows the Checks column (if it isn't already visible)
- Added 'Clear Cache' option for clearing the cache on a single [Catalogue] in a cohort builder configuration (without affecting the cache state of the others)
- Added `FOR UPDATE` to the end of the DLE migration query for MySql server (prevents edge case deadlocks when live table changes during migration)

### Changed

- Datagrid/query syntax errors are now more visible and consistent with other SQL IDEs
- Open / New [Catalogue] no longer closes all toolboxes prior to setting up editing layout
- Bulk Process CatalogueItems now defaults to exact matching (ignoring case)
- Changed MySql adapter from `MySql.Data` to `MySqlConnector` (see [FAnsiSql] version 0.11.1 change notes)

### Fixed

- Fixed bug where broken Lookup configurations could result in DQE not passing checks
- Fixed top menu missing some options on extraction/cohort building graphs (e.g. timeout / retry query)
- Fixed DLE backup trigger creation for old versions of MySql (5.5 and earlier)
- Fixed some forms not getting launched when new objects are created (e.g. Supporting Documents)
- Fixed null reference when cancelling adding a SupportingDocument
- Fixed bug in axis section of graph editor where changing value would result in text box loosing focus
- Fixed ticketing system Reason [for not being able to release a configuration] not being displayed on the ReleaseUI

## [4.0.2] - 2020-01-23

### Fixed

- Fixed stack overflow when trying to edit 'unknown pipelines' in Tables tree view
- Undo/Redo button now changes label as well as icon during use
- Fixed null reference when using command `Reports->Generate...->Metadata Report...`
- Fixed bug in console gui where cancelling a property change (e.g. Description) would result in setting the value to null.

## [4.0.1] - 2019-12-03

### Added

- Ability to generate metadata reports for subset of catalogues (e.g. all catalogues in a folder).
- Cohort Builder build log now lists the [IsExtractionIdentifier] column for each cohort set

### Changed

- Cohort Builder now shows "No Cache" when there is no query cache server configured for a configuration instead of "0/1" (or "0/2" etc)

### Fixed

- Fixed issue using the 'context menu' button on compatible keyboards to access the GoTo menu (sometimes menu would not be expandable)
- Fixed issue where ProjectNumber and Version appeared editable in some tree controls (changes were ignored).  These cells are now correctly readonly.
- Fixed bug in log viewer right click (introduced in 4.0.1 command refactoring)
- TestConnection now shows obfuscated connection string when a connection cannot be established (affects RDMP API users only - not core software)
- Fixed changing join direciton in patient index tables not triggering refresh
- Fixed Data Load Engine RAW server credentials when running RDMP installer with sql user authentication (RAW server entry would be created with Integrated Security)

## [4.0.1-rc3] - 2019-11-25

### Added

- Console gui supports short code searches (e.g. "c", "ti" etc)

### Changed

- Updated to [FAnsiSql] 0.10.13

### Fixed

- Fixed various issues with new CLI gui

## [4.0.1-rc2] - 2019-11-20

### Added

- Added interactive terminal user interface `./rdmp gui`

### Changed

- Cloning an Extraction Configuration no longer expands clone and names the new copy "Clone of [..]" (previously name was a guid)
- Select object dialog now display a maximum of 1000 objects (prioritising your search text)
- Logging tasks are now case insensitive

### Fixed

- Fixed Console input in CLI when running under Linux
- Fixed issue where parallel checks could fail due to UI cross thread access
- Fixed bugs in DLE when loading tables with dodgy column names (e.g. `[My Group by lolz]`)
- 
...

## [4.0.1-rc1] - 2019-11-11

### Added

- Support for PostgreSql databases

### Changed

- Sql Server `..` syntax is no longer used (now uses `.dbo.` - or whatever the table schema is).  Since references can be shared by users the default schema notation is not good idea.
- Cohort Query Bulder will now connect to the database containing the data rather than the users default database when querying data on a single database
- Flat file Attachers now process files in alphabetical order (case insensitive) when Pattern matches multiple files (previously order was arbitrary / OS defined)
- Extraction source now specifies database to connect to when a dataset exists in a single database (previously connected to users default server e.g. master)
- Updated to latest version of [FAnsiSql] (0.10.12) for Postgres support
- 
### Fixed

- Fixed handling of credentials where password is blank (allowed)
- Fixed race condition when there are multiple cohort databases that host cohorts for the same project
- Extracting a dataset using Cross Server extraction source now shows the correct SQL in error message when no records are returned by the linkage

## [3.2.1] - 2019-10-30

### Added

- SET containers ([UNION] / [INTERSECT] / [EXCEPT]) now highlight (as a `Problem`) when they will be ignored (empty) or not applied (when they contain only 1 child)

## Fixed

- Fixed bug generating metadata reports that include Catalogues with orphan [ExtractionInformation] (not mapped to an underlying ColumnInfo)
- Fixed bug in column descriptions pie chart where navigate to CatalogueItem(s) would show all CatalogueItems instead of only those missing descriptions
- Fixed bug in example dataset creation where views (vConditions and vOperations) were not marked IsView

## [3.2.1-rc4] - 2019-10-22

### Added 

- Errors during caching (of cohort builder results) now appear in the results control (previously could generate erro popups)
- Patient Index Tables are no longer allowed to have parameters with the same name (but different values) of tables they are joined against
- Sql Parameters (e.g. `@test_code`) now work properly cross [DBMS] (e.g. MySql / SqlServer) when using a query cache.
- Added menu for inspecting the state of a cohort compiler (view SQL executed, build log, results etc)

### Fixed 

- Fixed ExceptionViewer showing the wrong stack trace under certain circumstances
- Fixed cache usage bug where sql parameters were used in queries (cache would not be used when it should)
- Fixed 'View Dataset Sample' user interface generating the wrong SQL when a patient index table has a column alias (e.g. `SELECT chi,AdmissionDate as fish from MyPatIndexTable`)
- Fixed renaming parameters causing UI to incorrectly ask if you want to save changes

## [3.2.1-rc3] - 2019-10-21

### Fixed 

- Fixed bug in cross server query building when using parameters (@testcode etc)

## [3.2.1-rc2] - 2019-10-18

### Added 

- Added GoTo from cohorts to Extraction Configuration(s)

### Changed

- View ThenVsNow Sql in right click context menu of data extractions is only evaluated when run (improves performance).  This results as the command always being enabled.

### Fixed

- Fixed [bug in cross server query building](https://github.com/HicServices/RDMP/commit/a0c6223d1a7793bde4a67b368ae062e8bec3d960#diff-196fcda7990895e9f656c99602d1972b) (via cache) when joining patient index tables on one server to a main dataset on another

## [3.2.1-rc1] - 2019-10-14

### Added

- Long running processes that previously blocked the UI (e.g. create primary key) now have a small dialog describing task and allowing cancellation.
- Proposed Fix dialog now has standard look and feel of RDMP message boxes (including keywords etc)
- Double clicking an executing task in Cohort Builder now shows cohort build log as well as Exception (if any)

### Changed
 
- Database patching user interface presents clearer information about what version upgrade is occuring and the patches that will be applied.
- Updated to latest version of [FAnsiSql] (0.10.7) for task cancellation
- Data load engine no longer lists dropping columns / anonymising in progress if there are no operations actually being performed (e.g. no ANOTables configured)
- Delete is now disabled for the top level container (e.g. "UNION - Inclusion criteria") of cohort builder configuration

### Fixed

- Database patching user interface no longer suggests restarting if the patching process has failed
- Improved usability of StartupUI when no repository connection strings are not set (previously would report status as 'Broken')
- Fixed bug where `DropTableIfLoadFails` of `ExecuteFullExtractionToDatabaseMSSql` would (under fail conditions) drop the destination table even if the table was created by a previous execution of the same pipeline.
- Fixed bug where adding a [Catalogue] to a cohort set container would create an extra duplicate copy (which would appear under orphans)
- Improved cross server cohort query building (e.g. combining cohort sets on seperate servers / server types)
- Fixed bug in checks dual reporting some errors when clicking on red angry face icons

### Removed

- Generate test data window no longer shows the output folder in Windows Explorer when done

## [3.2.0] - 2019-09-16

### Added

- Patient Index Tables now use the source column datatype for caching columns (as long as there is no transform declared).

## [3.2.0-rc1] - 2019-09-13

### Added

- Right clicking a mispelled word now offers spelling suggestions
- You can now add new datasets to an extraction configuration directly from the "Core" folder in Execute Extraction window (rather than having to go back to the DataExport tree view)
- MDFAttacher now checks for existing mdf/ldf files in the RAW server data directory.  Existing files will trigger a warning.  After the warning an attempt is still made to overwrite the file(s) (as occured previously)
- Tab key now also works for autocomplete in SQL editor windows (previously only Enter worked)
- Orphan cohort sets (do not belong to any Cohort Identification Configuration) now appear under a top level folder in 'Cohort Builder' collection
- Extraction Category can now be changed directly from a CatalogueItem, [ExtractionInformation] 
- Extraction Category can be changed for all columns in a [Catalogue] at once by right clicking the or the CatalogueItemsNode (folder under a Catalogue)
- Right clicking a column allows you to Alter its type e.g. increase the size of a varchar field

### Changed

- Help documentation for objects no longer uses NuDoq library (now faster and more maintainable)
- Extraction source component `ExecuteCrossServerDatasetExtractionSource` now never drops the temporary cohort database (previously it would drop it if it created it and CreateTemporaryDatabaseIfNotExists was true)
- Updated to latest version of [FAnsiSql] (0.10.4) for better Oracle, localization and type estimation
- Dashboards now appear in tree view instead of application tool strip and are searchable
- [CatalogueItem] descriptions pie chart has flags for including internal/project specific etc in its counts
- [CatalogueItem] descriptions pie chart now lets you navigate directly to problem objects rather than showing a data table

### Fixed 
- Deleting an object now clears the selection in tree views (previously selection would become an arbitrary object).
- Fixed bug where adding/moving cohort sets between containers ([INTERSECT]/[UNION]/[EXCEPT]) could result in 2 objects with the same Order in the same container (resulting in ambiguous order of execution).
- Fixed UI bug where selecting an extractable [Catalogue] would hide its extractable (small green e) icon overlay
- Fixed bug where deleting a Pinned object would not unpin the object
- Fixed bug where database tables with brackets in the name could break synchronization (these tables are now ignored by RDMP and cannot be imported).
- Fixed bug deleting multiple objects at once when some objects are parents of others (and cause implicit delete).
- Fixed bug with low resolution monitors and the Create New Cohort Wizard
- Fixed bug with low resolution monitors and collections where leading columns could shrink to be no longer visible
- Adding new filters/containers (AND/OR) now correctly expand and highlight the created object in collections
- Fixed AggregateEditorUI could incorrectly offer to save changes even when no changes had been made
- Clonng a Cohort Identification Configuration now preserves custom set container names e.g. "UNION Inclusion Criteria"
- Fixed bug in DataTableUploadDestination where multiple root (DataLoadInfo) logging entries were created for a single large bulk insert 
- Fixed bug in QueryBuilder when there are multiple IsPrimaryExtractionTable tables (Exception thrown was NullReferenceException instead of QueryBuilderException)
- Fixed bug in generating FROM SQL when there are circular [JoinInfo] configured between tables used in the query
- Fixed bug where closing the server/database selection dialog with the X instead of cancel could cause error messages (e.g. in Bulk Import TableInfos)
- Fixed bug where searching for "Pipeline" or "Pipe" did not show all pipelines
- Fixed bug caching patient index tables (cohort creation) when there are multiple tables being joined in the query.
- Fixed error when logging very large (over 4000 characters) to the RDMP logging database

### Removed
- Cohort sets no longer appear under Catalogues (Find / GoTo now open the parent cohort identification configuration)
- Removed OnlyUseOldDateTimes option on DataTableUploadDestination as it didn't actually do anything ([DBMS] type decisions are handled in a standard way by FAnsiSql)

## [3.1.0] - 2019-07-31

### Added

- Cohort sets with HAVING sql now support 'View Dataset Sample' (of matched records)
- Added new property IsView to TableInfo
- Added GoTo menu item Catalogue=>TableInfo
- Added user setting for skipping Cohort Creation wizard
- MDFAttacher emits more messages when looking up location on disk to copy MDF file to.
- Added menu option to set [IsExtractionIdentifier] on a [Catalogue] without having to open ExtractionInformations directly
- Added the ability to set custom number of patients / rows per dataset when creating example datasets (from command line or when setting up client)
- FlatFileAttacher now issues a warning if TableToLoad isn't one of the tables loaded by the currently executing load (previously it would just say 'table x wasn't found in RAW')
- Added (initially hidden) column Order to cohort query builder to help debugging any issues with order of display

### Changed

- Attempting to generate a graph from a query that returns more than 1,000,000 cells now asks for confirmation.
- Updated to latest version of [FAnsiSql] (0.9.4) for better Oracle support
- Oracle extraction commands no longer generate parameters (e.g. @projectNumber).  Previously invalid SQL was generated.
- Improved layout of message boxes and link highlighting
- Add (Copy Of) cohort set no longer complains about creating a copy of one already in the cohort builder configuration
- Extraction destination property CleanExtractionFolderBeforeExtraction now defaults to false (i.e. do not delete the contents of the extraction directory before extracting)
- Extraction destination property CleanExtractionFolderBeforeExtraction is now implemented in the Checks phase of the component lifecycle rather than on reciept of first batch of records (this prevents accidentally deleting files produced by upstream components)
- 
### Fixed 
- Fixed bug in [Catalogue] validation setup window (DQE Validation Rules) which resulted in changes not being saved if it had been refreshed after initially loading
- Fixed scrollbars not appearing in [Catalogue] validation setup window when lots of validation rules are applied to a single column
- Type text dialog prompt now resizes correctly and has a display limit of 20,000 characters for messages
- Fixed bug that prevented exiting if the RDMP directory (in user's application data folder) was deleted while the program was running
- Fixed bug where CatalogueItems created when importing Oracle tables had database qualifiers in the name e.g. "CHI" (including the double quotes)
- Fixed bug where deleting a Filter from a cohort set in a Cohort Identification Query could result in the display order changing to alphabetical (until tab was refreshed).
- Fixed obscure bug in plugins implementing the `ICustomUI` interface when returning a new object in `GetFinalStateOfUnderlyingObject` that resulted in the UI showing a stale version of the object
- Connecting to a non existant server in ServerDatabaseTableSelector now shows the Exception in the RAG icon (previously just showed empty database list)
 
- Fixed bug where adding/removing a column in Aggregate Editor would would reset the Name/Description if there were unsaved changes (to Name/Description)
- Fixed bug where example datasets created would have the text value "NULL" instead of db nulls (only affected initial install/setup datasets)

## [3.0.16-rc2] - 2019-07-17

### Added 

- Example data generated on install can now be given a seed (allows for reproducibility)
- Creating a Query Caching server for an cohort identification AggregateConfiguration now asks you if you want to set it as the default QueryCaching server (if there isn't already one)
- Double clicking a row in SQL query editor user interfaces now shows text summary of the row
- DLE load logs tree view now supports double clicking on messages/errors to see summary
- All RDMP platform objects now have icons even if not visible in the UI (this affects the objects documentation file generation)
- MetadataReport now supports generating data for Catalogues with no extractable columns

### Changed

- Updated to latest version of BadMedicine (0.1.5)
- Improved error message shown when attempting to delete a used patient index table (now lists the users)
- System no longer auto selects objects when there is only 1 option (e.g. when user starts a Release when there is only one [Project] in the system).  This previously created an inconsistent user experience.
- Dita extraction checks no longer propose deleting non dita files in the output directory
- Improved Find (Ctrl+F) dialog layout and added shortcut codes (e.g. typing "c Bob" will return all Catalogues containing the word "Bob")
- Message boxes now display a limit of 20,000 characters (full text can still be accessed by the copy to clipboard button).
- DLE Debug options (e.g. Skip migrating RAW=>STAGING) now appear as a drop down with more descriptive titles (e.g. StopAfterRAW)
 
### Fixed 

- Fixed bug when cloning a Pipeline called "Bob" when there was already an existing Pipeline called "Bob (Clone)"
- Fixed validation issue in some user interfaces of INamed classes (e.g. Catalogue) where all properties were checked for illegal characters instead of just the Name
- Fixed image scaling in Metadata reports to 100% (previously 133%)
- Governance report now properly escapes newlines and quotes in [Catalogue] descriptions when outputting as CSV
- Fixed bug in Plugin code generator for tables with a Name property (previously incorrect C# code was generated)
- Fixed bug in SQL query editor user interface when the query returned a table that included binary columns with large amounts of data in
- Clicking a collection button or using GoTo/Show now correctly pops the relevant collection if it is set to auto dock (pinned).
- Application title bar now correctly updates after loading a tab (previously it was left with the caption "Loading...")
- Un Pinning in a collection using X now correctly maintains tree selection (consistent with the context menu Tree=>UnPin)
- Fixed display order of cohort sets in Cohort Query Builder to correctly match the compiler (previously the tree view order was misleading)

## [3.0.16-rc] - 2019-07-08

### Added 

- Forward/backward navigation in LogViewer now preserves text filters / TOP X
- Added the ability to create example datasets and configurations/projects etc during installation / startup
- Objects with names containing problematic characters (e.g. \ ") are highlighted red
- New right click context menu GoTo shows related objects e.g. which ExtractionConfiguration(s) a [Catalogue] has been used in
- Heatmap hover tool tip now shows more information about the cell value
- 'Other Pipelines' (unknown use case) can now be edited by double clicking.  This prompts user to pick a use case to edit them under
- Creating a Catalogue/TableInfo by importing a file now lets you rename the table after it has been created
- Added new DLE module ExecuteSqlFileRuntimeTask which runs the SQL stored in the RDMP platform database (rather than relying on an sql file on disk like ExecuteSqlFileRuntimeTask)
- RDMP platform database schemas no longer require 100% matching to models.  This allows limited backwards compatibility between minor versions of RDMP in which new fields are added to the database.

### Changed

- Updated to latest version of [BadMedicine] (0.0.1.2)
- Updated to latest version of [FAnsiSql] (0.9.2)
- File=>New now launches modal dialog instead of dropdown menu
- [Project] objects can now be sorted (previously they always appeared alphabetically)
- [Project] creation UI now shows duplicate ProjectNumbers as a Warning instead of an Error allowing users to create 2+ Projects with shared cohorts
- Disabled objects in tree views now appear greyed out instead of red
- Improved message shown when cohorts with null descriptions are preventing cohort importing
- Attempting to deleting an Extractable [Catalogue] no longer shows an error and instead asks if you want to make it non extractable (then delete)
- xmldoc are now shipped inside SourceCodeForSelfAwareness.zip (instead of side by side with the binary).  This avoids an issue where [Squirrel drops xmldoc files](https://github.com/Squirrel/Squirrel.Windows/issues/1323)

### Fixed 

- Fixed bug in CLI (rdmp.exe) where yaml settings would override command line values for connection strings to platform databases
- Disabled smiley controls now render in greyscale
- Fixed bug in Aggregate graphs which included a PIVOT on columns containing values with leading whitespace
- Fixed crash bug in UI responsible for picking the DLE load folder that could occur when when xmldocs are missing
- Fixed bug resolving Plugin dll dependencies where dependencies would only be resolved correctly the first time they were loaded into the AppDomain
- Fixed Culture (e.g. en-us) not being passed correctly in DelimitedFlatFileAttacher
- Fixed bug where Updater would show older versions of RDMP as installable 'updates'

[Unreleased]: https://github.com/HicServices/RDMP/compare/v8.1.0...develop
[8.1.0]: https://github.com/HicServices/RDMP/compare/v8.0.7...v8.1.0
[8.0.7]: https://github.com/HicServices/RDMP/compare/v8.0.6...v8.0.7
[8.0.6]: https://github.com/HicServices/RDMP/compare/v8.0.5...v8.0.6
[8.0.5]: https://github.com/HicServices/RDMP/compare/v8.0.4...v8.0.5
[8.0.4]: https://github.com/HicServices/RDMP/compare/v8.0.3...v8.0.4
[8.0.3]: https://github.com/HicServices/RDMP/compare/v8.0.2...v8.0.3
[8.0.2]: https://github.com/HicServices/RDMP/compare/v8.0.1...v8.0.2
[8.0.1]: https://github.com/HicServices/RDMP/compare/v8.0.0...v8.0.1
[8.0.0]: https://github.com/HicServices/RDMP/compare/v7.0.20...v8.0.0
[7.0.20]: https://github.com/HicServices/RDMP/compare/v7.0.19...v7.0.20
[7.0.19]: https://github.com/HicServices/RDMP/compare/v7.0.18...v7.0.19
[7.0.18]: https://github.com/HicServices/RDMP/compare/v7.0.17...v7.0.18
[7.0.17]: https://github.com/HicServices/RDMP/compare/v7.0.16...v7.0.17
[7.0.16]: https://github.com/HicServices/RDMP/compare/v7.0.15...v7.0.16
[7.0.15]: https://github.com/HicServices/RDMP/compare/v7.0.14...v7.0.15
[7.0.14]: https://github.com/HicServices/RDMP/compare/v7.0.13...v7.0.14
[7.0.13]: https://github.com/HicServices/RDMP/compare/v7.0.12...v7.0.13
[7.0.12]: https://github.com/HicServices/RDMP/compare/v7.0.11...v7.0.12
[7.0.11]: https://github.com/HicServices/RDMP/compare/v7.0.10...v7.0.11
[7.0.10]: https://github.com/HicServices/RDMP/compare/v7.0.9...v7.0.10
[7.0.9]: https://github.com/HicServices/RDMP/compare/v7.0.8...v7.0.9
[7.0.8]: https://github.com/HicServices/RDMP/compare/v7.0.7...v7.0.8
[7.0.7]: https://github.com/HicServices/RDMP/compare/v7.0.6...v7.0.7
[7.0.6]: https://github.com/HicServices/RDMP/compare/v7.0.5...v7.0.6
[7.0.5]: https://github.com/HicServices/RDMP/compare/v7.0.4...v7.0.5
[7.0.4]: https://github.com/HicServices/RDMP/compare/v7.0.3...v7.0.4
[7.0.3]: https://github.com/HicServices/RDMP/compare/v7.0.2...v7.0.3
[7.0.2]: https://github.com/HicServices/RDMP/compare/v7.0.1...v7.0.2
[7.0.1]: https://github.com/HicServices/RDMP/compare/v7.0.0...v7.0.1
[7.0.0]: https://github.com/HicServices/RDMP/compare/v6.0.2...v7.0.0
[6.0.2]: https://github.com/HicServices/RDMP/compare/v6.0.1...v6.0.2
[6.0.1]: https://github.com/HicServices/RDMP/compare/v6.0.0...v6.0.1
[6.0.0]: https://github.com/HicServices/RDMP/compare/v5.0.3...v6.0.0
[5.0.3]: https://github.com/HicServices/RDMP/compare/v5.0.2...v5.0.3
[5.0.2]: https://github.com/HicServices/RDMP/compare/v5.0.1...v5.0.2
[5.0.1]: https://github.com/HicServices/RDMP/compare/v5.0.0...v5.0.1
[5.0.0]: https://github.com/HicServices/RDMP/compare/v4.2.4...v5.0.0
[4.2.4]: https://github.com/HicServices/RDMP/compare/v4.2.3...v4.2.4
[4.2.3]: https://github.com/HicServices/RDMP/compare/v4.2.2...v4.2.3
[4.2.2]: https://github.com/HicServices/RDMP/compare/v4.2.1...v4.2.2
[4.2.1]: https://github.com/HicServices/RDMP/compare/v4.2.0...v4.2.1
[4.2.0]: https://github.com/HicServices/RDMP/compare/v4.1.9...v4.2.0
[4.1.9]: https://github.com/HicServices/RDMP/compare/v4.1.8...v4.1.9
[4.1.8]: https://github.com/HicServices/RDMP/compare/v4.1.7...v4.1.8
[4.1.7]: https://github.com/HicServices/RDMP/compare/v4.1.6...v4.1.7
[4.1.6]: https://github.com/HicServices/RDMP/compare/v4.1.5...v4.1.6
[4.1.5]: https://github.com/HicServices/RDMP/compare/v4.1.4...v4.1.5
[4.1.4]: https://github.com/HicServices/RDMP/compare/v4.1.3...v4.1.4
[4.1.3]: https://github.com/HicServices/RDMP/compare/v4.1.2...v4.1.3
[4.1.2]: https://github.com/HicServices/RDMP/compare/v4.1.1...v4.1.2
[4.1.1]: https://github.com/HicServices/RDMP/compare/v4.1.0...v4.1.1
[4.1.0]: https://github.com/HicServices/RDMP/compare/v4.0.3...v4.1.0
[4.0.3]: https://github.com/HicServices/RDMP/compare/v4.0.2...v4.0.3
[4.0.2]: https://github.com/HicServices/RDMP/compare/v4.0.1...v4.0.2
[4.0.1]: https://github.com/HicServices/RDMP/compare/v4.0.1-rc3...v4.0.1
[4.0.1-rc3]: https://github.com/HicServices/RDMP/compare/v4.0.1-rc2...v4.0.1-rc3
[4.0.1-rc2]: https://github.com/HicServices/RDMP/compare/v4.0.1-rc1...v4.0.1-rc2
[4.0.1-rc1]: https://github.com/HicServices/RDMP/compare/v3.2.1...v4.0.1-rc1
[3.2.1]: https://github.com/HicServices/RDMP/compare/v3.2.1-rc4...v3.2.1
[3.2.1-rc4]: https://github.com/HicServices/RDMP/compare/v3.2.1-rc3...v3.2.1-rc4
[3.2.1-rc3]: https://github.com/HicServices/RDMP/compare/v3.2.1-rc2...v3.2.1-rc3
[3.2.1-rc2]: https://github.com/HicServices/RDMP/compare/3.2.1-rc1...v3.2.1-rc2
[3.2.1-rc1]: https://github.com/HicServices/RDMP/compare/3.2.0...3.2.1-rc1
[3.2.0]: https://github.com/HicServices/RDMP/compare/v3.2.0-rc1...3.2.0
[3.2.0-rc1]: https://github.com/HicServices/RDMP/compare/3.1.0...v3.2.0-rc1
[3.1.0]: https://github.com/HicServices/RDMP/compare/v3.0.16-rc2...3.1.0
[3.0.16-rc2]: https://github.com/HicServices/RDMP/compare/v3.0.16-rc...v3.0.16-rc2
[3.0.16-rc]: https://github.com/HicServices/RDMP/compare/v3.0.15...v3.0.16-rc
[FAnsiSql]: https://github.com/HicServices/FAnsiSql/
[BadMedicine]: https://github.com/HicServices/BadMedicine/

[ExtractionProgress]: ./Documentation/CodeTutorials/Glossary.md#ExtractionProgress
[DBMS]: ./Documentation/CodeTutorials/Glossary.md#DBMS
[UNION]: ./Documentation/CodeTutorials/Glossary.md#UNION
[INTERSECT]: ./Documentation/CodeTutorials/Glossary.md#INTERSECT
[EXCEPT]: ./Documentation/CodeTutorials/Glossary.md#EXCEPT
[IsExtractionIdentifier]: ./Documentation/CodeTutorials/Glossary.md#IsExtractionIdentifier
[DataAccessCredentials]: ./Documentation/CodeTutorials/Glossary.md#DataAccessCredentials
[Catalogue]: ./Documentation/CodeTutorials/Glossary.md#Catalogue
[SupportingDocument]: ./Documentation/CodeTutorials/Glossary.md#SupportingDocument
[TableInfo]: ./Documentation/CodeTutorials/Glossary.md#TableInfo

[ExtractionConfiguration]: ./Documentation/CodeTutorials/Glossary.md#ExtractionConfiguration
[Project]: ./Documentation/CodeTutorials/Glossary.md#Project

[CatalogueItem]: ./Documentation/CodeTutorials/Glossary.md#CatalogueItem
[ExtractionInformation]: ./Documentation/CodeTutorials/Glossary.md#ExtractionInformation
[ColumnInfo]: ./Documentation/CodeTutorials/Glossary.md#ColumnInfo
[CacheProgress]: ./Documentation/CodeTutorials/Glossary.md#CacheProgress

[JoinInfo]: ./Documentation/CodeTutorials/Glossary.md#JoinInfo
[AggregateConfiguration]: ./Documentation/CodeTutorials/Glossary.md#AggregateConfiguration
[PipelineComponent]: ./Documentation/CodeTutorials/Glossary.md#PipelineComponent
[Pipeline]: ./Documentation/CodeTutorials/Glossary.md#Pipeline
[Pipelines]: ./Documentation/CodeTutorials/Glossary.md#Pipeline

[Lookup]: ./Documentation/CodeTutorials/Glossary.md#Lookup
[CohortIdentificationConfiguration]: ./Documentation/CodeTutorials/Glossary.md#CohortIdentificationConfiguration
[LoadMetadata]: ./Documentation/CodeTutorials/Glossary.md#LoadMetadata
[ExtractableCohort]: ./Documentation/CodeTutorials/Glossary.md#ExtractableCohort
[CohortAggregateContainer]: ./Documentation/CodeTutorials/Glossary.md#CohortAggregateContainer
[ExtractionFilter]: ./Documentation/CodeTutorials/Glossary.md#ExtractionFilter
[MigrateUsages]: https://github.com/HicServices/RDMP/pull/666
[ExternalDatabaseServer]: ./Documentation/CodeTutorials/Glossary.md#ExternalDatabaseServer
[RemoteDatabaseAttacher]: ./Rdmp.Core/DataLoad/Modules/Attachers/RemoteDatabaseAttacher.cs<|MERGE_RESOLUTION|>--- conflicted
+++ resolved
@@ -4,16 +4,12 @@
 The format is based on [Keep a Changelog](https://keepachangelog.com/en/1.0.0/),
 and this project adheres to [Semantic Versioning](https://semver.org/spec/v2.0.0.html).
 
-<<<<<<< HEAD
 ## [8.4.0] - Unreleased
 
 - Add Ordering to Filters
 - [MSSQL ONLY] Add ability to perform Regex redactions on data loads and existing catalogues
 
-## [8.3.1] - 2024-10-16
-=======
 ## [8.3.1] - 2024-10-22
->>>>>>> 637e8663
 
 - Improve Performance of regenerating problems with child providers
 - Update UI Tab opening Logic
