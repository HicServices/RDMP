--- conflicted
+++ resolved
@@ -12,11 +12,8 @@
 - Misc improvements to the DQE
 - Fix Project Creation UI issue
 - Fix issue with whitespace confusing encryption key paths
-<<<<<<< HEAD
 - Add ability to add description to new cohort versions
-=======
 - Add functionality to revert to historical cohort version
->>>>>>> 2ec63bd7
 
 ## [8.2.1] - 2024-07-18
 
