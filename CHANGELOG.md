--- conflicted
+++ resolved
@@ -34,11 +34,8 @@
 - Bump System.Security.Permissions from 5.0.0 to 6.0.0
 - Changed to Dock layout for Pipeline editing control (may improve performance on older machines)
 - Removed dependency on `System.Drawing.Common` by updating usages to `System.Drawing`
-<<<<<<< HEAD
 - Updated icons to a more modern look
-=======
 - Extract to database now checks for explicit table names amongst pre-existing tables on the destination
->>>>>>> c4b65161
 
 ### Added
 
