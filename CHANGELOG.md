--- conflicted
+++ resolved
@@ -5,12 +5,8 @@
 and this project adheres to [Semantic Versioning](https://semver.org/spec/v2.0.0.html).
 
 ## [9.0.0] - Unreleased
-<<<<<<< HEAD
-
 - Update Cohort Versioning Icons and Interface
-=======
 - Fix issue with global contextual search
->>>>>>> f64737fb
 
 ## [8.4.4] - 2025-05-08 
 
