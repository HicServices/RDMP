--- conflicted
+++ resolved
@@ -8,15 +8,13 @@
 
 ...
 
-<<<<<<< HEAD
 ### Fixed 
 
 - Fixed CLI GUI message boxes bug with very long messages
-=======
+
 ### Added
 
 - Added 'Go To' commands to CLI gui
->>>>>>> a24d643c
 
 ## [4.2.4] - 2021-02-05
 
@@ -29,7 +27,6 @@
 ### Changed
 
 - Globals tickbox can now be checked even when there are no explicit files (this allows implicit files e.g. `SimpleFileExtractor` to still run)
-
 
 ### Fixed 
 
