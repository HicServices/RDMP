--- conflicted
+++ resolved
@@ -8,15 +8,14 @@
 
 ...
 
-<<<<<<< HEAD
 ### Fixed
 
 - Fixed not being able to clear properties on PipelineComponents when Type is an Array of database objects [#1420](https://github.com/HicServices/RDMP/issues/1420)
-=======
+
 ### Added
 
 - Added command line switch `--skip-patching` to prevent running patches and launch the application as normal (can help debugging patch issues) [#1392](https://github.com/HicServices/RDMP/issues/1392)
->>>>>>> 709fdb97
+
 
 ## [8.0.0] - 2022-09-27
 
