# Changelog
All notable changes to this project will be documented in this file.

The format is based on [Keep a Changelog](https://keepachangelog.com/en/1.0.0/),
and this project adheres to [Semantic Versioning](https://semver.org/spec/v2.0.0.html).

## [Unreleased]

<<<<<<< HEAD
### Added

- Commit cohort from CohortIdentificationConfiguration now shows crash message Exception on failure
=======
### Changed

- Changed `ExtractMetadata` template syntax to require `DQE_` and added year/month/day sub components:
  - `$StartDate`, `$EndDate` and `$DateRange` are now `$DQE_StartDate`, $DQE_EndDate and $DQE_DateRange.
  - Added `$DQE_StartYear`,`$DQE_EndYear`,`$DQE_StartMonth`,`$DQE_EndMonth`,`$DQE_StartDay`,`$DQE_EndDay`

### Fixed

- Fixed arguments not showing up under Pipeline components of 'Other' (unknown) pipelines node
- Fixed refresh speed of console gui causing problems with Guacamole
- Fixed Keyboard shortcuts of pipeline engine execution window sharing the same letters
>>>>>>> a09430a6

### Dependencies

- Bump Terminal.Gui from 1.0.0 to 1.1.1
- Bump HIC.FAnsiSql from 1.0.6 to 1.0.7

### Fixed

- Fixed bug running rdmp gui (console) with a remote current directory

## [5.0.0]

### Changed

- .Net 5.0 for all, instead of Framework 4.6.1+Core 2.2+Standard 2.0 mix
- Query editor autocomplete now uses integrated autocomplete (no icons, better matching)
- Throttled how often spelling is checked in Scintilla controls.
- Changed message about inaccessible cohorts to a warning instead of an error. 
- Collation is now explicitly specified when creating a new cohort source using the wizard (as long as there is a single collation amongst existing ColumnInfo of that type)

### Added

- Added `$foreach Catalogue` option for custom metadata report templates (to allow prefix, suffixes, table of contents etc)
- Added ability to search for objects by ID in console gui
- More detailed logging of Type decisions when extracting to database
- Added ability to cancel ongoing queries in CLI Sql Editor
- Added 'Reset Sql' and 'Clear Sql' buttons to CLI Sql Editor
- Added ability to set custom timeout for queries in CLI Sql Editor
- Added ability to save results of CLI Sql Editor (table) to CSV
- Added view data/aggregate etc on ColumnInfo objects to list of commands accessible from the CLI gui
- Added 'Go To' commands to CLI gui
- Exposed 'Add New Process Task...' to load stages in CLI menu
- Added 'ViewCatalogueData' command for CLI and CLI GUI use
- Better error reporting when item validators crash during validation execution (now includes constraint type, column name and value being validated).
- Added 'Go To' commands to CLI gui
- Exposed 'Add New Process Task...' to load stages in CLI menu
- Exposed 'View Logs' commands on CLI and CLI gui
- Added minimum timeout of 5 seconds for `CohortIdentificationConfigurationSource`
- 'View Logs' tree view now accessible for CacheProgress objects
- Added query/result tabs to CLI GUI Sql editor
- Console GUI now shows important information (e.g. 'Disabled') in brackets next to items where state is highly important
- Added new command RunSupportingSql
- Console GUI root nodes now offer sensible commands (e.g. create new Catalogue)
- Added Value column to tree views (allows user to quickly see current arguments' values)
- Added 'other' checkbox to 'Create Catalogue by importing a file' (for selecting custom piplelines)
- Command SetExtractionIdentifier now supports changing the linkage identifier for specific ExtractionConfigurations only
- Added new command `AlterTableMakeDistinct`
- Added CLI GUI window for running Pipelines that displays progress
- Added RDMP.Core version number to logs at startup of rdmp cli
- Added graph commands to CLI:
  - ExecuteCommandSetPivot
  - ExecuteCommandSetAxis
  - ExecuteCommandAddDimension


### Fixed

- Fixed CLI database selection UI not using password mask symbol (`*`)
- Fixed CLI GUI message boxes bug with very long messages
- Fixed Custom Metadata template stripping preceeding whitespace in templated lines e.g. `"  - $Name"` (like you might find in a table of contents section of a template)
- Fixed 'Set Global Dle Ignore Pattern' failing the first time it is used by creating a StandardRegex with no/null Pattern
- Fixed order of branches in CLI gui tree
- Fixed importing filter containers not saving Operation (AND/OR)
- Fixed right click menu not showing when right clicking after selecting multiple objects
- Fixed some delete commands not updating the UI until refreshed (e.g. disassociating a [Catalogue] from a [LoadMetadata])
- Fixed text on disassociating a [Catalogue] from a [LoadMetadata]
- Fixed sort order not being respected in cohort summary screen
- Fixed DQE graph when data has dates before the year 1,000
- Fixed `ExecuteCommandCreateNewCatalogueByImportingFile` when using blank constructor and from CLI GUI
- Fixed extraction UI showing "WaitingForSQLServer" when DBMS might not be (now says "WaitingForDatabase").
- Fixed bug where some UI tabs would not update when changes were made to child objects (e.g. deleting a dataset from an extraction using another window in the client)
- Fixed support for UNC paths in SupportingDocument extraction (e.g. \\myserver\somedir\myfile.txt)
- Fixed not being able to add `Pipeline` objects to Sessions

### Dependencies

- Bump System.Drawing.Common from 5.0.0 to 5.0.2
- Bump Moq from 4.16.0 to 4.16.1
- Bump Microsoft.NET.Test.Sdk from 16.8.3 to 16.9.4
- Bump NLog from 4.7.7 to 4.7.10
- Bump SecurityCodeScan.VS2019 from 5.0.0 to 5.1.0
- Bump Newtonsoft.Json from 12.0.3 to 13.0.1
- Bump YamlDotNet from 9.1.4 to 11.1.1
- Bump NUnit from 3.13.1 to 3.13.2

## [4.2.4] - 2021-02-05

- Added CLI commands for viewing/changing `UserSettings` e.g. AllowIdentifiableExtractions
- Added user setting `ShowPipelineCompletedPopup` for always popping a modal dialog on completion of a pipeline execution in the GUI client (e.g. committing a cohort)
- Added new flexible file/directory extraction component `SimpleFileExtractor`

### Changed

- Globals tickbox can now be checked even when there are no explicit files (this allows implicit files e.g. `SimpleFileExtractor` to still run)

### Fixed 

- Fixed MySql backup trigger implementation not updating validTo on the new row entering the table on UPDATE operations

## [4.2.3] - 2021-02-01

### Fixed 

- Fixed rare threading issue with tree representations of Lookups
- Fixed proxy objects context menus not functioning correctly since 4.2.0 (e.g. Catalogues associated with a load) for some commands

### Dependencies

- Bump NUnit from 3.13.0 to 3.13.1

## [4.2.2] - 2021-01-28

### Added

- Added `patch` command to rdmp CLI e.g. `./rdmp patch -b`
- Added ProjectName to ExtractionConfiguration objects visualisation in Find / Select popups

### Fixed

- Fixed erroneous warning where some characters were wrongly reported as illegal e.g. '#' in Filter names 
- Fixed RemoteDatabaseAttacher not logging table name (only database)

### Changed

- Metadata report now lists Catalogues in alphabetical order
- Changed hierarchy multiple parents state to be a Warning instead of an Error

### Dependencies

- Bump Moq from 4.15.2 to 4.16.0
- Bump YamlDotNet from 9.1.1 to 9.1.4
- Bump NLog from 4.7.6 to 4.7.7
- Bump SSH.NET from 2020.0.0 to 2020.0.1

## [4.2.1] - 2021-01-13

### Added

- Choose Load Directory on DLE now shows old value during editing
- Added property suggestions when using ExecuteCommandSet with an incorrect property name
- Added the ability to drag and drop aggregates into other CohortIdentificationConfigurations to import
- Added ColumnDropper that allows a user to specify the columns that should not be extracted in the pipeline.
- Added Favourite/UnFavourite to right click context menus
- CachingHost now logs the state of the CacheProgress being executed first thing on start
- Home screen now supports right click context menu, drag and drop etc
- Added 'Sessions'.  These are tree collection windows similar to Favourites but with a user defined name and limited duration (until closed)

### Fixed

- Fixed startup error when user enters a corrupt connection string for platform database locations.  This bug affected syntactically invalid (malformed) connection strings (i.e. not simply connection strings that point to non existant databases)
- Fixed various issues in ColumnSwapper
  - If input table contains nulls these are now passed through unchanged
  - If mapping table contains nulls these are ignored (and not used to map input nulls)
  - If input table column is of a different Type than the database table a suitable Type conversion is applied
- Data load engine logging checks are better able to repair issues with missing logging server IDs / logging tasks
- Better support for abort/cancel in
  - RemoteTableAttacher
  - ExcelAttacher
  - KVPAttacher
  - RemoteDatabaseAttacher
- Fixed View Inserts/Updates dialog when using non SqlServer DBMS (e.g. MySql)
- Fixed various layout and performance issues with RDMP console GUI.
- Fixed `rdmp cmd` loop exiting when commands entered result in error.
- Fixed autocomplete in `rdmp cmd` mode and enabled for Linux
- Fixed right click context menu being built twice on right click a new node (once for selection and once for right click)

### Changed

- Added timeout of 10 minutes (previously 30 seconds) for counting unique patient identifiers while writing metadata for extractions
- Choose Load Directory now lets you specify invalid directories e.g. when building a load on one computer designed to run on separate computer with an isolated file system.
- Reinvented Console Gui to more closely resemble the windows client

### Dependencies

- Bump SSH.NET from 2016.1.0 to 2020.0.0

## [4.2.0] - 2020-10-19

### Fixed

- Reduced memory overhead during refreshes
- Fixed various graphical/performance issues when running in VDI environments with limited CPU
- Fixed missing scrollbars in Explicit Column Typing user interface
- Fixed various errors that could occur when a [Catalogue] referenced by an extraction is deleted outside of RDMP (e.g. by truncating the database table(s))

### Added

- Support for importing WHERE logic into extraction datasets from other configurations or cohort builder configurations
- Pipeline ID and Name now recorded in logs for Data Extractions
- Added support for viewing extraction logs in tree form (for a given ExtractionConfiguration)
- Added `AllowIdentifiableExtractions` user setting.  Enabling this prevents RDMP reporting an error state when cohorts are created that have the same private and release ID fields.
- Added GoTo from extraction/cohort building filters to the parent Catalogue level filter and vice versa
- Added ability to suppress [LoadMetadata] triggers
- Added ability for Plugins to store custom information about objects in the RDMP Catalogue platform database
- Added IgnoreColumns setting for DLE to ignore specific columns in the final table completely (not created in RAW/STAGING and not migrated)

### Changed

- CLI tools now built for .Net Core 3.1 since 2.2 has reached EOL

## [4.1.9] - 2020-09-17

### Added

- Added ExplicitDateTimeFormat property to flat file attachers and pipeline sources.  Allows custom parsing of dates e.g. where no delimiters exist (e.g. 010120)

## [4.1.8] - 2020-08-17

### Fixed 

- Fixed progress logging still not being allowed to go backwards when logging to database

## [4.1.7] - 2020-08-14

### Changed

- Schema names (Sql Server) are now wrapped correctly e.g. `[My Cool Schema]`
- Progress logged (e.g. done x of y files) can now go backwards.

### Added

- New command `SetArgument` for easier changing of values of modules (e.g. [PipelineComponent]) from command line
- Support for `DescribeCommand` help text on `NewObject` and other commands that take dynamic argument lists (command line)

## [4.1.6] - 2020-08-04

### Added

- Added 'Save Changes' prompt when closing tabs
- Added Import command for bringing in one or more [CohortIdentificationConfiguration] into an existing container (like Merge / UnMerge but for existing configurations)
- Added checks for LoadProgress dates being in sensible ranges during DLE

### Fixed

- Fixed [bug when parsing lists of ints in CLI](https://github.com/HicServices/RDMP/issues/84)

## [4.1.5] - 2020-07-14

### Added

- Added Merge command, for combining two or more configurations in cohort builder into one
- Added Un Merge command for splitting one cohort builder configuration into multiple seperate ones
- Improved error messages in extraction checking when there are:
  -  2+ columns with the same name
  -  2+ columns with the same location in extraction order
  -  Cohort and dataset are on different servers
- Added ability to search by ID in find dialog

### Changed

- Unhandled Application/Thread exceptions (rare) now show in the top right task bar instead of as a popup dialog

### Fixed

- Fixed lookups, supporting documents etc not appearing in the extractable artifacts tree view of the extraction window when non global.

## [4.1.4] - 2020-07-02

### Added

- Custom Metadata Report now supports looping items in a Catalogue (use `$foreach CatalogueItem` to start and `$end` to end)
- Added help to 'New Project' user interface
- Forward/Backward now includes selection changes in tree collections
- Added support for newline replacement in custom metadata doc templates

### Changed

- Improved usability of selecting multiple datasets in the 'New Project' user interface
- When in multiple selection mode, double clicking a row in the object selection dialog will add it to the selection (previously would close the dialog with the double clicked item as the sole selected item)

### Fixed

- Extractable columns Order field defaults to Max + 1 (previously 1).  This results in new columns appearing last in extracted datasets and prevents Order collisions.
- 'Select Core' columns UI button now works correctly with ProjectSpecific Catalogues (previously the highlighted rows would not change)
- Fixed popup error message showing when deleting an ExtractionConfiguration where one or more datasets are currently being edited (in tabs) 
- Fixed context menu opening error that could occur in cohort builder when datasets are not configured properly (e.g. have too many [IsExtractionIdentifier] columns).
- Fixed alias changes not showing up as 'Differences' in edit dataeset extraction user interface
- Fixed bugs in using GoTo menu of document tabs after a Refresh
- Fixed ALTER context sub menu of TableInfo when Server property is null (or other fundamental connection details cannot be resolved).
- Fixed whitespace only literal strings (e.g. `" "`) on command line causing error while parsing arguments
- Fixed bug with YesNoToAll popups launched from ChecksUI when running as a modal dialogue.
- Fixed bug with user setting 'Show Object Collection On Tab Change' when selecting tabs for objects in CohortBuilder configurations.

## [4.1.3] - 2020-06-15

### Added

- Added `-f` option to CLI (`rdmp.exe -f somefile.yaml`) to run all commands in a file
- Added "Go To" to tab right click context menu (previously only available in collections).
- Private key encryption file location can now be customized per user by setting an environment variable `RDMP_KEY_LOCATION`.  This will override any key file location specified in the RDMP platform database.

### Changed

- Frozen Extraction Configurations folder always appears at the bottom of the branch under Projects
- Improved layout of query building errors in QueryBuilder SQL viewing user interfaces

### Fixed

- Fixed bug in tree ordering when comparing a fixed order node to a non fixed order node.

## [4.1.2] - 2020-06-03

### Added

- Ability to create (Project Specific) Catalogues using the Project collection tree view top menu
- Ability to Enable/Disable many objects at once
- Catalogue icons under a load now show full range of status icons (e.g. internal / project specific)

### Changed

- When a load has only one LoadProgress dropdown no longer shows "All available"
- Double clicking a crashed configuration in cohort builder now shows the error message (previously would edit/expand the object).  Error message still accessible via context menu (as previously).
 
### Fixed

- Fixed Order not being considered 'OutOfSync' on ExtractableColumn
- Fixed changes to Catalogue visibility checkboxes not being persisted
- Fixed object caching system when RDMP user has insufficient permissions to view Change Tracking tables. 
- Fixed UserSettings last column sort order multithreading issue (causing File IO permissions error in rare cases)

## [4.1.1] - 2020-05-11


### Added

- Added ability to pick a folder in Metadata Report UI

### Fixed

- Opening 'Recent' items that have been deleted now prompts to remove from list
- Fixed race conditions updating UI during refresh / dispose of activators

## [4.1.0] - 2020-05-05

### Added

- Added tool strip to tree collection user interfaces
- Added new [PipelineComponent] `SetNull` which detects bad data in a specific column of pipeline data and sets cells matching the `Regex` to null
- Added support for template based metadata extractions ([Catalogue] descriptions etc) 
- Added new property RemoteServerReference to RemoteTableAttacher which centralises server name/database/credentials when creating many attachers that all pull data from the same place
- Added double click to expand tree option for RDMP
- When searching (Ctrl+F), exact matches now appear first
- Added RDMP platform database name (and server) to the window title
- Added Export Plugins command (which saves the currently loaded RDMP plugins to the selected folder)
- Double clicking a dataset in the Extraction user interface opens it for editing (previously you had to right click and select Edit)

### Changed

- CohortBuilder interface has been revamped
- Home screen now follows more consistent user experience and includes recently used items
- Catalogue collection no longer expands when CatalogueFolder changes

### Fixed

- LoadProgress with RemoteTableAttacher now works correctly with DBMS that do not support Sql parameter declarations (Oracle / Postgres)

## [4.0.3] - 2020-02-28

### Added

- Added timestamps to Word Metadata Reports (e.g. when document was created)
- Added icon for HashOnDataRelease
- Added Order column to [Catalogue] Collection tree view
- Added ability to disable the TicketingSystem that controls whether datasets can be released (only applies where one has been configured)
- Added ability to customize extraction directory subfolder names
- Added check for stale extraction records when generating a one off Release Document (i.e. not part of a Release workflow)
- Added clarifiaction on what to do if a table is not found during synchronization
- Refresh now shows 'waiting' cursor while updates take effect
- Creating a [Catalogue] from a CatalogueFolder right click context menu now creates the resulting [Catalogue] in that directory
- Added ability to right click a dataset in an [ExtractionConfiguration] and open the directory into which it was extracted (if it was extracted to disk)
- Added Extraction Category column for columns included in the project extractions
- Added command Import [Catalogue] Item Descriptions accessible from the [CatalogueItem] node menu that imports all descriptions (and other fields) from one [Catalogue] into another.
- Added 'Execute' button on [Catalogue] and Extraction dataset SQL viewing windows.
- 'Show' on collection based tab windows now prompts you to pick which you want to navigate to (previously did nothing)
- Datagrid UI now shows server/database names and DatabaseType
- Running Checks or CheckAll now shows the Checks column (if it isn't already visible)
- Added 'Clear Cache' option for clearing the cache on a single [Catalogue] in a cohort builder configuration (without affecting the cache state of the others)
- Added `FOR UPDATE` to the end of the DLE migration query for MySql server (prevents edge case deadlocks when live table changes during migration)

### Changed

- Datagrid/query syntax errors are now more visible and consistent with other SQL IDEs
- Open / New [Catalogue] no longer closes all toolboxes prior to setting up editing layout
- Bulk Process CatalogueItems now defaults to exact matching (ignoring case)
- Changed MySql adapter from `MySql.Data` to `MySqlConnector` (see [FAnsiSql] version 0.11.1 change notes)

### Fixed

- Fixed bug where broken Lookup configurations could result in DQE not passing checks
- Fixed top menu missing some options on extraction/cohort building graphs (e.g. timeout / retry query)
- Fixed DLE backup trigger creation for old versions of MySql (5.5 and earlier)
- Fixed some forms not getting launched when new objects are created (e.g. Supporting Documents)
- Fixed null reference when cancelling adding a SupportingDocument
- Fixed bug in axis section of graph editor where changing value would result in text box loosing focus
- Fixed ticketing system Reason [for not being able to release a configuration] not being displayed on the ReleaseUI

## [4.0.2] - 2020-01-23

### Fixed

- Fixed stack overflow when trying to edit 'unknown pipelines' in Tables tree view
- Undo/Redo button now changes label as well as icon during use
- Fixed null reference when using command `Reports->Generate...->Metadata Report...`
- Fixed bug in console gui where cancelling a property change (e.g. Description) would result in setting the value to null.

## [4.0.1] - 2019-12-03

### Added

- Ability to generate metadata reports for subset of catalogues (e.g. all catalogues in a folder).
- Cohort Builder build log now lists the [IsExtractionIdentifier] column for each cohort set

### Changed

- Cohort Builder now shows "No Cache" when there is no query cache server configured for a configuration instead of "0/1" (or "0/2" etc)

### Fixed

- Fixed issue using the 'context menu' button on compatible keyboards to access the GoTo menu (sometimes menu would not be expandable)
- Fixed issue where ProjectNumber and Version appeared editable in some tree controls (changes were ignored).  These cells are now correctly readonly.
- Fixed bug in log viewer right click (introduced in 4.0.1 command refactoring)
- TestConnection now shows obfuscated connection string when a connection cannot be established (affects RDMP API users only - not core software)
- Fixed changing join direciton in patient index tables not triggering refresh
- Fixed Data Load Engine RAW server credentials when running RDMP installer with sql user authentication (RAW server entry would be created with Integrated Security)

## [4.0.1-rc3] - 2019-11-25

### Added

- Console gui supports short code searches (e.g. "c", "ti" etc)

### Changed

- Updated to [FAnsiSql] 0.10.13

### Fixed

- Fixed various issues with new CLI gui

## [4.0.1-rc2] - 2019-11-20

### Added

- Added interactive terminal user interface `./rdmp gui`

### Changed

- Cloning an Extraction Configuration no longer expands clone and names the new copy "Clone of [..]" (previously name was a guid)
- Select object dialog now display a maximum of 1000 objects (prioritising your search text)
- Logging tasks are now case insensitive

### Fixed

- Fixed Console input in CLI when running under Linux
- Fixed issue where parallel checks could fail due to UI cross thread access
- Fixed bugs in DLE when loading tables with dodgy column names (e.g. `[My Group by lolz]`)
- 
...

## [4.0.1-rc1] - 2019-11-11

### Added

- Support for PostgreSql databases

### Changed

- Sql Server `..` syntax is no longer used (now uses `.dbo.` - or whatever the table schema is).  Since references can be shared by users the default schema notation is not good idea.
- Cohort Query Bulder will now connect to the database containing the data rather than the users default database when querying data on a single database
- Flat file Attachers now process files in alphabetical order (case insensitive) when Pattern matches multiple files (previously order was arbitrary / OS defined)
- Extraction source now specifies database to connect to when a dataset exists in a single database (previously connected to users default server e.g. master)
- Updated to latest version of [FAnsiSql] (0.10.12) for Postgres support
- 
### Fixed

- Fixed handling of credentials where password is blank (allowed)
- Fixed race condition when there are multiple cohort databases that host cohorts for the same project
- Extracting a dataset using Cross Server extraction source now shows the correct SQL in error message when no records are returned by the linkage

## [3.2.1] - 2019-10-30

### Added

- SET containers ([UNION] / [INTERSECT] / [EXCEPT]) now highlight (as a `Problem`) when they will be ignored (empty) or not applied (when they contain only 1 child)

## Fixed

- Fixed bug generating metadata reports that include Catalogues with orphan [ExtractionInformation] (not mapped to an underlying ColumnInfo)
- Fixed bug in column descriptions pie chart where navigate to CatalogueItem(s) would show all CatalogueItems instead of only those missing descriptions
- Fixed bug in example dataset creation where views (vConditions and vOperations) were not marked IsView

## [3.2.1-rc4] - 2019-10-22

### Added 

- Errors during caching (of cohort builder results) now appear in the results control (previously could generate erro popups)
- Patient Index Tables are no longer allowed to have parameters with the same name (but different values) of tables they are joined against
- Sql Parameters (e.g. `@test_code`) now work properly cross [DBMS] (e.g. MySql / SqlServer) when using a query cache.
- Added menu for inspecting the state of a cohort compiler (view SQL executed, build log, results etc)

### Fixed 

- Fixed ExceptionViewer showing the wrong stack trace under certain circumstances
- Fixed cache usage bug where sql parameters were used in queries (cache would not be used when it should)
- Fixed 'View Dataset Sample' user interface generating the wrong SQL when a patient index table has a column alias (e.g. `SELECT chi,AdmissionDate as fish from MyPatIndexTable`)
- Fixed renaming parameters causing UI to incorrectly ask if you want to save changes

## [3.2.1-rc3] - 2019-10-21

### Fixed 

- Fixed bug in cross server query building when using parameters (@testcode etc)

## [3.2.1-rc2] - 2019-10-18

### Added 

- Added GoTo from cohorts to Extraction Configuration(s)

### Changed

- View ThenVsNow Sql in right click context menu of data extractions is only evaluated when run (improves performance).  This results as the command always being enabled.

### Fixed

- Fixed [bug in cross server query building](https://github.com/HicServices/RDMP/commit/a0c6223d1a7793bde4a67b368ae062e8bec3d960#diff-196fcda7990895e9f656c99602d1972b) (via cache) when joining patient index tables on one server to a main dataset on another

## [3.2.1-rc1] - 2019-10-14

### Added

- Long running processes that previously blocked the UI (e.g. create primary key) now have a small dialog describing task and allowing cancellation.
- Proposed Fix dialog now has standard look and feel of RDMP message boxes (including keywords etc)
- Double clicking an executing task in Cohort Builder now shows cohort build log as well as Exception (if any)

### Changed
 
- Database patching user interface presents clearer information about what version upgrade is occuring and the patches that will be applied.
- Updated to latest version of [FAnsiSql] (0.10.7) for task cancellation
- Data load engine no longer lists dropping columns / anonymising in progress if there are no operations actually being performed (e.g. no ANOTables configured)
- Delete is now disabled for the top level container (e.g. "UNION - Inclusion criteria") of cohort builder configuration

### Fixed

- Database patching user interface no longer suggests restarting if the patching process has failed
- Improved usability of StartupUI when no repository connection strings are not set (previously would report status as 'Broken')
- Fixed bug where `DropTableIfLoadFails` of `ExecuteFullExtractionToDatabaseMSSql` would (under fail conditions) drop the destination table even if the table was created by a previous execution of the same pipeline.
- Fixed bug where adding a [Catalogue] to a cohort set container would create an extra duplicate copy (which would appear under orphans)
- Improved cross server cohort query building (e.g. combining cohort sets on seperate servers / server types)
- Fixed bug in checks dual reporting some errors when clicking on red angry face icons

### Removed

- Generate test data window no longer shows the output folder in Windows Explorer when done

## [3.2.0] - 2019-09-16

### Added

- Patient Index Tables now use the source column datatype for caching columns (as long as there is no transform declared).

## [3.2.0-rc1] - 2019-09-13

### Added

- Right clicking a mispelled word now offers spelling suggestions
- You can now add new datasets to an extraction configuration directly from the "Core" folder in Execute Extraction window (rather than having to go back to the DataExport tree view)
- MDFAttacher now checks for existing mdf/ldf files in the RAW server data directory.  Existing files will trigger a warning.  After the warning an attempt is still made to overwrite the file(s) (as occured previously)
- Tab key now also works for autocomplete in SQL editor windows (previously only Enter worked)
- Orphan cohort sets (do not belong to any Cohort Identification Configuration) now appear under a top level folder in 'Cohort Builder' collection
- Extraction Category can now be changed directly from a CatalogueItem, [ExtractionInformation] 
- Extraction Category can be changed for all columns in a [Catalogue] at once by right clicking the or the CatalogueItemsNode (folder under a Catalogue)
- Right clicking a column allows you to Alter it's type e.g. increase the size of a varchar field

### Changed

- Help documentation for objects no longer uses NuDoq library (now faster and more maintainable)
- Extraction source component `ExecuteCrossServerDatasetExtractionSource` now never drops the temporary cohort database (previously it would drop it if it created it and CreateTemporaryDatabaseIfNotExists was true)
- Updated to latest version of [FAnsiSql] (0.10.4) for better Oracle, localization and type estimation
- Dashboards now appear in tree view instead of application tool strip and are searchable
- [CatalogueItem] descriptions pie chart has flags for including internal/project specific etc in it's counts
- [CatalogueItem] descriptions pie chart now lets you navigate directly to problem objects rather than showing a data table

### Fixed 
- Deleting an object now clears the selection in tree views (previously selection would become an arbitrary object).
- Fixed bug where adding/moving cohort sets between containers ([INTERSECT]/[UNION]/[EXCEPT]) could result in 2 objects with the same Order in the same container (resulting in ambiguous order of execution).
- Fixed UI bug where selecting an extractable [Catalogue] would hide it's extractable (small green e) icon overlay
- Fixed bug where deleting a Pinned object would not unpin the object
- Fixed bug where database tables with brackets in the name could break synchronization (these tables are now ignored by RDMP and cannot be imported).
- Fixed bug deleting multiple objects at once when some objects are parents of others (and cause implicit delete).
- Fixed bug with low resolution monitors and the Create New Cohort Wizard
- Fixed bug with low resolution monitors and collections where leading columns could shrink to be no longer visible
- Adding new filters/containers (AND/OR) now correctly expand and highlight the created object in collections
- Fixed AggregateEditorUI could incorrectly offer to save changes even when no changes had been made
- Clonng a Cohort Identification Configuration now preserves custom set container names e.g. "UNION Inclusion Criteria"
- Fixed bug in DataTableUploadDestination where multiple root (DataLoadInfo) logging entries were created for a single large bulk insert 
- Fixed bug in QueryBuilder when there are multiple IsPrimaryExtractionTable tables (Exception thrown was NullReferenceException instead of QueryBuilderException)
- Fixed bug in generating FROM SQL when there are circular [JoinInfo] configured between tables used in the query
- Fixed bug where closing the server/database selection dialog with the X instead of cancel could cause error messages (e.g. in Bulk Import TableInfos)
- Fixed bug where searching for "Pipeline" or "Pipe" did not show all pipelines
- Fixed bug caching patient index tables (cohort creation) when there are multiple tables being joined in the query.
- Fixed error when logging very large (over 4000 characters) to the RDMP logging database

### Removed
- Cohort sets no longer appear under Catalogues (Find / GoTo now open the parent cohort identification configuration)
- Removed OnlyUseOldDateTimes option on DataTableUploadDestination as it didn't actually do anything ([DBMS] type decisions are handled in a standard way by FAnsiSql)

## [3.1.0] - 2019-07-31

### Added

- Cohort sets with HAVING sql now support 'View Dataset Sample' (of matched records)
- Added new property IsView to TableInfo
- Added GoTo menu item Catalogue=>TableInfo
- Added user setting for skipping Cohort Creation wizard
- MDFAttacher emits more messages when looking up location on disk to copy MDF file to.
- Added menu option to set [IsExtractionIdentifier] on a [Catalogue] without having to open ExtractionInformations directly
- Added the ability to set custom number of patients / rows per dataset when creating example datasets (from command line or when setting up client)
- FlatFileAttacher now issues a warning if TableToLoad isn't one of the tables loaded by the currently executing load (previously it would just say 'table x wasn't found in RAW')
- Added (initially hidden) column Order to cohort query builder to help debugging any issues with order of display

### Changed

- Attempting to generate a graph from a query that returns more than 1,000,000 cells now asks for confirmation.
- Updated to latest version of [FAnsiSql] (0.9.4) for better Oracle support
- Oracle extraction commands no longer generate parameters (e.g. @projectNumber).  Previously invalid SQL was generated.
- Improved layout of message boxes and link highlighting
- Add (Copy Of) cohort set no longer complains about creating a copy of one already in the cohort builder configuration
- Extraction destination property CleanExtractionFolderBeforeExtraction now defaults to false (i.e. do not delete the contents of the extraction directory before extracting)
- Extraction destination property CleanExtractionFolderBeforeExtraction is now implemented in the Checks phase of the component lifecycle rather than on reciept of first batch of records (this prevents accidentally deleting files produced by upstream components)
- 
### Fixed 
- Fixed bug in [Catalogue] validation setup window (DQE Validation Rules) which resulted in changes not being saved if it had been refreshed after initially loading
- Fixed scrollbars not appearing in [Catalogue] validation setup window when lots of validation rules are applied to a single column
- Type text dialog prompt now resizes correctly and has a display limit of 20,000 characters for messages
- Fixed bug that prevented exiting if the RDMP directory (in user's application data folder) was deleted while the program was running
- Fixed bug where CatalogueItems created when importing Oracle tables had database qualifiers in the name e.g. "CHI" (including the double quotes)
- Fixed bug where deleting a Filter from a cohort set in a Cohort Identification Query could result in the display order changing to alphabetical (until tab was refreshed).
- Fixed obscure bug in plugins implementing the `ICustomUI` interface when returning a new object in `GetFinalStateOfUnderlyingObject` that resulted in the UI showing a stale version of the object
- Connecting to a non existant server in ServerDatabaseTableSelector now shows the Exception in the RAG icon (previously just showed empty database list)
 
- Fixed bug where adding/removing a column in Aggregate Editor would would reset the Name/Description if there were unsaved changes (to Name/Description)
- Fixed bug where example datasets created would have the text value "NULL" instead of db nulls (only affected initial install/setup datasets)

## [3.0.16-rc2] - 2019-07-17

### Added 

- Example data generated on install can now be given a seed (allows for reproducibility)
- Creating a Query Caching server for an cohort identification AggregateConfiguration now asks you if you want to set it as the default QueryCaching server (if there isn't already one)
- Double clicking a row in SQL query editor user interfaces now shows text summary of the row
- DLE load logs tree view now supports double clicking on messages/errors to see summary
- All RDMP platform objects now have icons even if not visible in the UI (this affects the objects documentation file generation)
- MetadataReport now supports generating data for Catalogues with no extractable columns

### Changed

- Updated to latest version of BadMedicine (0.1.5)
- Improved error message shown when attempting to delete a used patient index table (now lists the users)
- System no longer auto selects objects when there is only 1 option (e.g. when user starts a Release when there is only one [Project] in the system).  This previously created an inconsistent user experience.
- Dita extraction checks no longer propose deleting non dita files in the output directory
- Improved Find (Ctrl+F) dialog layout and added shortcut codes (e.g. typing "c Bob" will return all Catalogues containing the word "Bob")
- Message boxes now display a limit of 20,000 characters (full text can still be accessed by the copy to clipboard button).
- DLE Debug options (e.g. Skip migrating RAW=>STAGING) now appear as a drop down with more descriptive titles (e.g. StopAfterRAW)
 
### Fixed 

- Fixed bug when cloning a Pipeline called "Bob" when there was already an existing Pipeline called "Bob (Clone)"
- Fixed validation issue in some user interfaces of INamed classes (e.g. Catalogue) where all properties were checked for illegal characters instead of just the Name
- Fixed image scaling in Metadata reports to 100% (previously 133%)
- Governance report now properly escapes newlines and quotes in [Catalogue] descriptions when outputting as CSV
- Fixed bug in Plugin code generator for tables with a Name property (previously incorrect C# code was generated)
- Fixed bug in SQL query editor user interface when the query returned a table that included binary columns with large amounts of data in
- Clicking a collection button or using GoTo/Show now correctly pops the relevant collection if it is set to auto dock (pinned).
- Application title bar now correctly updates after loading a tab (previously it was left with the caption "Loading...")
- Un Pinning in a collection using X now correctly maintains tree selection (consistent with the context menu Tree=>UnPin)
- Fixed display order of cohort sets in Cohort Query Builder to correctly match the compiler (previously the tree view order was misleading)

## [3.0.16-rc] - 2019-07-08

### Added 

- Forward/backward navigation in LogViewer now preserves text filters / TOP X
- Added the ability to create example datasets and configurations/projects etc during installation / startup
- Objects with names containing problematic characters (e.g. \ ") are highlighted red
- New right click context menu GoTo shows related objects e.g. which ExtractionConfiguration(s) a [Catalogue] has been used in
- Heatmap hover tool tip now shows more information about the cell value
- 'Other Pipelines' (unknown use case) can now be edited by double clicking.  This prompts user to pick a use case to edit them under
- Creating a Catalogue/TableInfo by importing a file now lets you rename the table after it has been created
- Added new DLE module ExecuteSqlFileRuntimeTask which runs the SQL stored in the RDMP platform database (rather than relying on an sql file on disk like ExecuteSqlFileRuntimeTask)
- RDMP platform database schemas no longer require 100% matching to models.  This allows limited backwards compatibility between minor versions of RDMP in which new fields are added to the database.

### Changed

- Updated to latest version of [BadMedicine] (0.0.1.2)
- Updated to latest version of [FAnsiSql] (0.9.2)
- File=>New now launches modal dialog instead of dropdown menu
- [Project] objects can now be sorted (previously they always appeared alphabetically)
- [Project] creation UI now shows duplicate ProjectNumbers as a Warning instead of an Error allowing users to create 2+ Projects with shared cohorts
- Disabled objects in tree views now appear greyed out instead of red
- Improved message shown when cohorts with null descriptions are preventing cohort importing
- Attempting to deleting an Extractable [Catalogue] no longer shows an error and instead asks if you want to make it non extractable (then delete)
- xmldoc are now shipped inside SourceCodeForSelfAwareness.zip (instead of side by side with the binary).  This avoids an issue where [Squirrel drops xmldoc files](https://github.com/Squirrel/Squirrel.Windows/issues/1323)

### Fixed 

- Fixed bug in CLI (rdmp.exe) where yaml settings would override command line values for connection strings to platform databases
- Disabled smiley controls now render in greyscale
- Fixed bug in Aggregate graphs which included a PIVOT on columns containing values with leading whitespace
- Fixed crash bug in UI responsible for picking the DLE load folder that could occur when when xmldocs are missing
- Fixed bug resolving Plugin dll dependencies where dependencies would only be resolved correctly the first time they were loaded into the AppDomain
- Fixed Culture (e.g. en-us) not being passed correctly in DelimitedFlatFileAttacher
- Fixed bug where Updater would show older versions of RDMP as installable 'updates'

[Unreleased]: https://github.com/HicServices/RDMP/compare/v5.0.0...develop
[5.0.0]: https://github.com/HicServices/RDMP/compare/v4.2.4...v5.0.0
[4.2.4]: https://github.com/HicServices/RDMP/compare/v4.2.3...v4.2.4
[4.2.3]: https://github.com/HicServices/RDMP/compare/v4.2.2...v4.2.3
[4.2.2]: https://github.com/HicServices/RDMP/compare/v4.2.1...v4.2.2
[4.2.1]: https://github.com/HicServices/RDMP/compare/v4.2.0...v4.2.1
[4.2.0]: https://github.com/HicServices/RDMP/compare/v4.1.9...v4.2.0
[4.1.9]: https://github.com/HicServices/RDMP/compare/v4.1.8...v4.1.9
[4.1.8]: https://github.com/HicServices/RDMP/compare/v4.1.7...v4.1.8
[4.1.7]: https://github.com/HicServices/RDMP/compare/v4.1.6...v4.1.7
[4.1.6]: https://github.com/HicServices/RDMP/compare/v4.1.5...v4.1.6
[4.1.5]: https://github.com/HicServices/RDMP/compare/v4.1.4...v4.1.5
[4.1.4]: https://github.com/HicServices/RDMP/compare/v4.1.3...v4.1.4
[4.1.3]: https://github.com/HicServices/RDMP/compare/v4.1.2...v4.1.3
[4.1.2]: https://github.com/HicServices/RDMP/compare/v4.1.1...v4.1.2
[4.1.1]: https://github.com/HicServices/RDMP/compare/v4.1.0...v4.1.1
[4.1.0]: https://github.com/HicServices/RDMP/compare/v4.0.3...v4.1.0
[4.0.3]: https://github.com/HicServices/RDMP/compare/v4.0.2...v4.0.3
[4.0.2]: https://github.com/HicServices/RDMP/compare/v4.0.1...v4.0.2
[4.0.1]: https://github.com/HicServices/RDMP/compare/v4.0.1-rc3...v4.0.1
[4.0.1-rc3]: https://github.com/HicServices/RDMP/compare/v4.0.1-rc2...v4.0.1-rc3
[4.0.1-rc2]: https://github.com/HicServices/RDMP/compare/v4.0.1-rc1...v4.0.1-rc2
[4.0.1-rc1]: https://github.com/HicServices/RDMP/compare/v3.2.1...v4.0.1-rc1
[3.2.1]: https://github.com/HicServices/RDMP/compare/v3.2.1-rc4...v3.2.1
[3.2.1-rc4]: https://github.com/HicServices/RDMP/compare/v3.2.1-rc3...v3.2.1-rc4
[3.2.1-rc3]: https://github.com/HicServices/RDMP/compare/v3.2.1-rc2...v3.2.1-rc3
[3.2.1-rc2]: https://github.com/HicServices/RDMP/compare/3.2.1-rc1...v3.2.1-rc2
[3.2.1-rc1]: https://github.com/HicServices/RDMP/compare/3.2.0...3.2.1-rc1
[3.2.0]: https://github.com/HicServices/RDMP/compare/v3.2.0-rc1...3.2.0
[3.2.0-rc1]: https://github.com/HicServices/RDMP/compare/3.1.0...v3.2.0-rc1
[3.1.0]: https://github.com/HicServices/RDMP/compare/v3.0.16-rc2...3.1.0
[3.0.16-rc2]: https://github.com/HicServices/RDMP/compare/v3.0.16-rc...v3.0.16-rc2
[3.0.16-rc]: https://github.com/HicServices/RDMP/compare/v3.0.15...v3.0.16-rc
[FAnsiSql]: https://github.com/HicServices/FAnsiSql/
[BadMedicine]: https://github.com/HicServices/BadMedicine/

[DBMS]: ./Documentation/CodeTutorials/Glossary.md#DBMS
[UNION]: ./Documentation/CodeTutorials/Glossary.md#UNION
[INTERSECT]: ./Documentation/CodeTutorials/Glossary.md#INTERSECT
[EXCEPT]: ./Documentation/CodeTutorials/Glossary.md#EXCEPT
[IsExtractionIdentifier]: ./Documentation/CodeTutorials/Glossary.md#IsExtractionIdentifier

[Catalogue]: ./Documentation/CodeTutorials/Glossary.md#Catalogue
[SupportingDocument]: ./Documentation/CodeTutorials/Glossary.md#SupportingDocument
[TableInfo]: ./Documentation/CodeTutorials/Glossary.md#TableInfo

[ExtractionConfiguration]: ./Documentation/CodeTutorials/Glossary.md#ExtractionConfiguration
[Project]: ./Documentation/CodeTutorials/Glossary.md#Project

[CatalogueItem]: ./Documentation/CodeTutorials/Glossary.md#CatalogueItem
[ExtractionInformation]: ./Documentation/CodeTutorials/Glossary.md#ExtractionInformation
[ColumnInfo]: ./Documentation/CodeTutorials/Glossary.md#ColumnInfo

[JoinInfo]: ./Documentation/CodeTutorials/Glossary.md#JoinInfo

[PipelineComponent]: ./Documentation/CodeTutorials/Glossary.md#PipelineComponent
[Pipeline]: ./Documentation/CodeTutorials/Glossary.md#Pipeline

[Lookup]: ./Documentation/CodeTutorials/Glossary.md#Lookup
[CohortIdentificationConfiguration]: ./Documentation/CodeTutorials/Glossary.md#CohortIdentificationConfiguration
[LoadMetadata]: ./Documentation/CodeTutorials/Glossary.md#LoadMetadata<|MERGE_RESOLUTION|>--- conflicted
+++ resolved
@@ -6,11 +6,10 @@
 
 ## [Unreleased]
 
-<<<<<<< HEAD
 ### Added
 
 - Commit cohort from CohortIdentificationConfiguration now shows crash message Exception on failure
-=======
+
 ### Changed
 
 - Changed `ExtractMetadata` template syntax to require `DQE_` and added year/month/day sub components:
@@ -22,16 +21,13 @@
 - Fixed arguments not showing up under Pipeline components of 'Other' (unknown) pipelines node
 - Fixed refresh speed of console gui causing problems with Guacamole
 - Fixed Keyboard shortcuts of pipeline engine execution window sharing the same letters
->>>>>>> a09430a6
+- Fixed bug running rdmp gui (console) with a remote current directory
 
 ### Dependencies
 
 - Bump Terminal.Gui from 1.0.0 to 1.1.1
 - Bump HIC.FAnsiSql from 1.0.6 to 1.0.7
 
-### Fixed
-
-- Fixed bug running rdmp gui (console) with a remote current directory
 
 ## [5.0.0]
 
