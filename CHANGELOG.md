
# Changelog
All notable changes to this project will be documented in this file.

The format is based on [Keep a Changelog](https://keepachangelog.com/en/1.0.0/),
and this project adheres to [Semantic Versioning](https://semver.org/spec/v2.0.0.html).

## [8.1.6] - Unreleased

## Changed

- Improve error messages for Multi-ExtractionIdentifier extractions
- Add Microsoft.Bcl.AsyncInterfaces 6.0.0 for plugin dependancy tree
- Add prompt to reanem container when adding a cohort filter
<<<<<<< HEAD
- Fix to remove stack trace button from non error popups
=======
- Add ability to set Extraction Categort as "Not Extractable"
>>>>>>> 7b08b4c8

## [8.1.5] - 2024-04-03

## Changed

- Migrate from .net7 to .net8
- Add timeout override to remote table selectors
- Extractions now remember the last used pipeline
- Allow for custom .bak file physical locations during data loads
- Add ability to have multiple data loads for a single catalogue
- Allow for Project Specific Catalogues to have multiple extraction identifiers
- Fix issue with notification popups being inaccessable when RDMP is minimised
- Allow for Catalogues with Non-Core extraction categories to be made Project specific
- Bump coverlet.collector from 6.0.0 to 6.0.1
- Bump svenstaro/upload-release-action from 2.7.0 to 2.9.0 
- Bump Autoupdater.NET.Official from 1.8.4 to 1.8.5 
- Bump CsvHelper from 30.0.1 to 31.0.0
- Bump SSH.NET from 2023.0.1 to 2024.0.0 
- Bump SixLabors.ImageSharp.Drawing from 2.1.0 to 2.1.1 
- Bump MongoDB.Driver from 2.23.1 to 2.24.0
- Bump NUnit from 4.0.1 to 4.1.0 
- Bump FluentFTP from 49.0.1 to 49.0.2 
- Bump YamlDotNet from 15.1.1 to 15.1.2
- Bump SixLabors.ImageSharp from 3.1.2 to 3.1.3
- Bump SixLabors.ImageSharp.Drawing from 2.1.1 to 2.1.2
- Bump HIC.BadMedicine from 1.1.2 to 1.2.0 
- Bump coverlet.collector from 6.0.1 to 6.0.2 
- Bump HIC.FansiSql from 3.2.1 to 3.2.2
- Bump NUnit.Analyzers from 4.0.1 to 4.1.0 
- Bump Terminal.Gui from 1.15.1 to 1.16.0 
- Bump HIC.BadMedicine from 1.2.0 to 1.2.1 
- Bump NPOI from 2.6.2 to 2.7.0 


## [8.1.4] - 2024-02-19

## Changed

- Add ability to use Extraction Category with Project Specific Catalogues
- Allow arbitrary MDF files from foreign file systems to work with the MDF Attacher, see [MDFAttacher](Documentation\DataLoadEngine\MDFAttacher.md)
- Update Excel Attacher to read data from arbitrary start points within sheets
- Add Time based filtering of remote table and database attachers

## [8.1.3] - 2024-01-15

### Changed

- Fixed Upgrade path issue for RDMP version 8.0.X
- Fix excessive selection on local file storage settings
- Fix to SMTP Data Load module crashing

## [8.1.2] - 2024-01-09

### Changed

- Add command to dump current platform DB to directory
- Reorder Process Task Enum order to restore old cached process tasks
- Add quickstart instructions
- Add ability to configure and use local file system storage in windows GUI
- Truncate ProgressLog messages that would exceed database varchar limit

## [8.1.1] - 2023-12-01

### Changed

- Improved file transfer (FTP/SFTP/FTPS) support
- Improved Plugin Bundling
- Add ability to bundle UI notifications from plugin pipeline components
- Add ability to use .bak files as data load

## [8.1.0] - 2023-09-19

### Changed

- Refactor build process
- Update Scintilla
- Add LibArchive.Net 0.1.3 for archive reading support
- Batching of progress log writing to improve performance
- Add Begin/End flags for DataTable loads to improve performance of large writes
- Removable default logging server
- Increase Progress Log timeout to account for long db lock queue
- Allow users to clear all settings
- Plugin updates are now installed in the correct place
- Move Terminal.Gui to Core rather than duplicating in both CLI and GUI
- Remove Moq Library in favour of NSubstitute
- Add max message length check when logging notifications to prevent erroneous DB write attempts

## [8.0.7] - 2022-11-22

### Changed

- Substantial new documentation and updates
- Bump System.Threading.AccessControl from 6.0.0 to 7.0.0
- Bump System.Security.Permissions from 6.0.0 to 7.0.0
- Bump Microsoft.NET.Test.Sdk from 17.3.2 to 17.4.0
- Bump System.DirectoryServices.Protocols from 6.0.1 to 7.0.0
- Bump NUnit3TestAdapter from 4.3.0 to 4.3.1
- Bump HIC.BadMedicine from 1.1.1 to 1.1.2
- Bump CsvHelper from 30.0.0 to 30.0.1


## [8.0.6] - 2022-11-08

### Added

- Documentation for custom metadata reports

### Fixed

- Fixed bug selecting metadata report to run on all [Catalogue] in a folder

## [8.0.5] - 2022-11-04

### Fixed

- Fixed right clicking in empty space of a collection not passing correct object to UI Plugins
- Fixed console gui check/execute on engines (DQE, DLE etc) not working with YamlRepository backends [#1468](https://github.com/HicServices/RDMP/issues/1468)
- Fixed bug where some DbDataReader instances were not properly disposed [#1476](https://github.com/HicServices/RDMP/issues/1476)

## [8.0.4] - 2022-10-24

### Added

- Added IgnoreMissingTables setting for [RemoteDatabaseAttacher] which allows you to load only the tables that exist on the remote (and in the load)
- Add overrides for mdf/ldf local paths to MDFAttacher
- Added 'Persistent RAW' setting for [LoadMetadata]

### Fixed

- Fixed capitalization and database type differences resulting in missing tree entries of TableInfos

## [8.0.3] - 2022-10-04

### Fixed

- Fixed `ViewLogs` command not working properly on command line when passed an [ExternalDatabaseServer](logging server) [#1447](https://github.com/HicServices/RDMP/issues/1447)
- Fixed bulk import (existing) tables breaking in some corner cases (e.g. when there are broken [Catalogue] from a previous import)
- Fixed YamlRepository not implementing Release Logs API member
- Fixed issues with YamlRepository loosing stored [DataAccessCredentials] passwords
- Fixed `--help` on command line showing help text twice

## [8.0.2] - 2022-10-03

### Fixed

- Rolled back from broken Terminal.Gui 1.8.2 dependency (breaks Console Sql Editor) - see [#1448](https://github.com/HicServices/RDMP/pull/1448)

## [8.0.1] - 2022-09-30

### Fixed

- Fixed Saved Cohort Save button not enabling when updating server/database or credentials [#1259](https://github.com/HicServices/RDMP/issues/1259)
- Fixed not being able to clear properties on PipelineComponents when Type is an Array of database objects [#1420](https://github.com/HicServices/RDMP/issues/1420)
- Fixed bug with Commit system not refreshing after delete
- Fixed bug with Commit system when working with Plugins that have custom repositories
- Fix deleting ExternalDatabaseServer with YamlRepository not clearing default (e.g. deleting default logging server)
- Fixed stale references in YamlRepository breaking on startup (ServerDefaults.yaml and CredentialsDictionary.yaml) 
- Fixed empty yaml files causing errors (e.g. deleting contents of ServerDefaults.yaml)
- Fixed string encryption on [ExternalDatabaseServer] objects created with YamlRepository


### Added

- Added command line switch `--skip-patching` to prevent running patches and launch the application as normal (can help debugging patch issues) [#1392](https://github.com/HicServices/RDMP/issues/1392)
- Added 'open file' to Console SQL Editor for easier running of .sql files [#1438](https://github.com/HicServices/RDMP/issues/1438)

## [8.0.0] - 2022-09-27

**Contains database patch to add support for Commit system and expanded Folder support**

### Fixed

- Added better error message when there are problems with naming etc of a new cohort being committed [#1408](https://github.com/HicServices/RDMP/issues/1408)
- Fixed null references when Exceptions are surfaced before main UI has loaded
- Fixed a null reference trying to save [TableInfo] objects in application after setting the `Database` field to null.
- Fixed `ViewLogs` command not working from Console Gui

### Added

- Added `SetDefault` command for changing default logging/dqe etc servers from command line
- Added yes/no popup for 'partial matches' when Guessing [CatalogueItem] to [ColumnInfo] mappings (e.g. when remapping metadata layer to a new underlying table) [#1400](https://github.com/HicServices/RDMP/issues/1400)
- Added UI support for changing `UseAliasInsteadOfTransformInGroupByAggregateGraphs` user setting [#1393](https://github.com/HicServices/RDMP/issues/1393)
- Added `DoNotUseHashJoinsForCatalogues` to `ExecuteDatasetExtractionSource` [PipelineComponent] [#1403](https://github.com/HicServices/RDMP/issues/1403)
- Iteratve extractions ([ExtractionProgress]) now have more warnings during checking [#1395](https://github.com/HicServices/RDMP/issues/1395) _(All errors can be suppressed in UserSettings)_
  - Attempting to release a dataset before all batches have been extracted now results in R015
  - If a batch resume is being performed and the previous extraction audit does not contain the same cohort you will get error R017
  - If a batch resume is being performed but no audit can be found then you get error R016


## [7.0.20] - 2022-09-08

### Fixed

- Fixed null reference introduced after new Bitmap dependency refactoring [#1398](https://github.com/HicServices/RDMP/issues/1398)


## [7.0.19] - 2022-09-05

### Fixed

- Fixed a bug inserting into old logging databases


## [7.0.18] - 2022-08-30

### Added
- Added 'Set Description' command to [AggregateConfiguration] context menu
- Template cohort builder aggregates can be dragged onto extraction datasets to import the container tree [#1307](https://github.com/HicServices/RDMP/issues/1307)
- Having a JoinInfo between 2 columns that have different collations is now flagged by ProblemProvider [#1288](https://github.com/HicServices/RDMP/issues/1288)
- Added command `SetExtractionPrimaryKeys` for controlling which columns (if any) will make the primary key when extracting to database [#1335](https://github.com/HicServices/RDMP/issues/1335)
- Added ability to pop out tooltips/problems into modal popup [#1334](https://github.com/HicServices/RDMP/issues/1334)

### Changed
- The 'Core' folder in extraction execution user interface is no longer disabled when empty [#1377](https://github.com/HicServices/RDMP/issues/1377)
- Datasets in extraction UI are no longer expanded by default (i.e. to show Supporting Documents/Sql) [#1264](https://github.com/HicServices/RDMP/issues/1264)
- Removed restriction preventing [Lookup] requiring all foreign key columns being from the same table [#1331](https://github.com/HicServices/RDMP/issues/1307)
- If there are multiple IsPrimaryExtractionTable involved in a query then the one with the IsExtractionIdentifier column (if any) will be picked (previously QueryBuildingException was thrown) [#1365](https://github.com/HicServices/RDMP/issues/1365)

### Fixed

- Running RDMP cli without supplying repository connection details (and after deleting `Databases.yaml`) now results in a specific error message instead of null reference [#1346]https://github.com/HicServices/RDMP/issues/1346
- Fixed Pipeline components who run in threaded but call UI methods resulting in unstable UI components [#1357](https://github.com/HicServices/RDMP/issues/1357)
- Fixed deleting an [ExtractionConfiguration] with Selective Refresh enabled not removing it from UI [#1375](https://github.com/HicServices/RDMP/issues/1375)
- YamlRepository now saves LoadModuleAssembly binary content as a `.nupkg` file instead of string yaml [#1351](https://github.com/HicServices/RDMP/issues/1351)
- Fixed Console Gui activator 'Select File' dialog having a confusing title of "Directory" [#1282](https://github.com/HicServices/RDMP/issues/1282)


## [7.0.17] - 2022-08-01

### Added

- Icons in 'edit extraction columns' window now shows IsExtractionIdentifier and Extraction Primary Key status [#1312](https://github.com/HicServices/RDMP/issues/1312).

### Fixed

- Fixed Release not working from CLI (Bug introduced in 7.0.16)
- Fixed some old legacy plugins breaking startup if installed

## [7.0.16] - 2022-07-25

- Bugfix release due to build issues in releasing 7.0.15
- Bump YamlDotNet from 11.2.1 to 12.0.0

## [7.0.15] - 2022-07-22

### Added

- Added checkbox for show/hide ProjectSpecific Catalogue columns in extraction configuration UI [#1265](https://github.com/HicServices/RDMP/issues/1265)
- Integration tests and example scripts that can be run using RDMP command line `-f` option
- The `Set` command no longer cares about property capitalization
- Command line engines (e.g. `dle`) now optionally support specifying objects in command notation e.g. `-l "LoadMetadata:Load*Frank"` instead of `-l 1232`

### Fixed

- Fixed multiple calls to Refresh in DataExportPropertyManager causing Exception in extraction checks [#1274](https://github.com/HicServices/RDMP/issues/1274)
- Fixed issues with Advanced column reorder dialog [#1273](https://github.com/HicServices/RDMP/issues/1273)
  - Row size no longer cuts off bottom pixels of column name(s)
  - Multi delete is now supported
  - Pasted column name(s) with spaces e.g. `[my cool col]` now work
- Fixed null reference in extraction checks when extracting a dataset where the original [ExtractionInformation] has been deleted [#1253](https://github.com/HicServices/RDMP/issues/1253)
- Added an error provider message for when too many characters are entered in UIs with databindings [#1268](https://github.com/HicServices/RDMP/issues/1268).
- Fixed running on command line with `-f somefile.yaml` being considered 'interactive' (i.e. RDMP would pause to ask you questions like 'are you sure?')
- Fixed issue where DataTableUploadDestination pipeline component would refuse to load tables (e.g. from CSV) where the column has a full stop in it (e.g. `"mycol."`) [1269](https://github.com/HicServices/RDMP/issues/1269)

## [7.0.14] - 2022-06-27

### Added

- Added 'Run Detached' (run task in subprocess).  Uses [ConsoleControl](https://github.com/dwmkerr/consolecontrol).
- Added toFile option to all CLI 'View Data' commands
- When calling commands on the RDMP command line the 'cmd' verb is now optional e.g. you can now enter just `./rdmp list Catalogue`
- Added `-q` option to suppress console logging.  Allows better piping of commands e.g. to file etc
- ProblemProvider can now detect unquoted dates in parameter values [#1197](https://github.com/HicServices/RDMP/issues/1197)
- Added a `NLog.template.config` file to releases for easily enabling diagnostics logging to disk (NLog logging is still disabled by default for the windows client)
- Performance metrics (refresh time, menu building times) are now passed to NLog logging when enabled in windows client [#1227](https://github.com/HicServices/RDMP/issues/1227)
- Plugin UploadFileUseCase pipeline components can now declare `IPipelineRequirement<IBasicActivateItems>`
- Added ability to link deprecated objects to a new version [#949](https://github.com/HicServices/RDMP/issues/949)
- Deprecate command now supports deprecating multiple objects at once on CLI
- Made "Could not reach cohort..." warning suppressible [#1243](https://github.com/HicServices/RDMP/issues/1243)
- SetUserSetting now works for error codes e.g. `SetUserSetting R011 Success` [#1242](https://github.com/HicServices/RDMP/issues/1242)
- Describe command now shows syntaxes that should be used to satisfy parameters on command line
- Made 'Failed to execute Top 1' error when checking a dataset extraction a user configurable error (i.e. user can now set that to ignore)
- Added a warning for when columns in an [ExtractionConfiguration] are 'text' or 'ntext' [#1255](https://github.com/HicServices/RDMP/issues/1255)

### Changed

- The following console commands have been removed and __are instead now supported with `ViewData` command directly__ e.g. `./rdmp ViewData Catalogue:1`
  - ViewCatalogueData
  - ViewCohortIdentificationConfiguration
  - ViewCohortSample
  - ViewSample
- Removed the DescribeCommand CLI command.  Now you can just use 'Describe' e.g. `./rdmp describe Deprecate`

### Fixed

- Fixed user being able to edit filters of a frozen [ExtractionConfiguration]/[CohortIdentificationConfiguration]
- Fixed bug with `ExecuteCrossServerDatasetExtractionSource` guid table name pattern [#1256](https://github.com/HicServices/RDMP/issues/1256)

## [7.0.13] - 2022-05-30

### Changed

- 'View Aggregate' now explicitly applies an ORDER BY count descending.
- New CatalogueItems are now always marked Core (affects drag and drop and new Catalogue creation) - [#1165](https://github.com/HicServices/RDMP/issues/1165),[#1164](https://github.com/HicServices/RDMP/issues/1164)
- If a Catalogue is defined for a Lookup TableInfo then only Core extractable columns will be released (previously all columns were released) [#692](https://github.com/HicServices/RDMP/issues/692)
- Sql Parameters with no value defined are no longer flagged as Problem by ProblemProvider if they have value sets defined [#1180](https://github.com/HicServices/RDMP/issues/1180)
- CatalogueItems now appear in specific folders by Extraction Category [#1112](https://github.com/HicServices/RDMP/issues/1112).

### Added

- Added tracking of SQL/Datagrid splitter distance in user settings.  This allows users to resize how much SQL vs results they see and automatically persist the change.
- Added `CrashAtEnd` system for DLE that allows Attachers to flag a load as a failure without halting execution [#1157](https://github.com/HicServices/RDMP/issues/1157)
- Added `SimpleTicketingSystem` which simply opens the given URL+ticket [#775](https://github.com/HicServices/RDMP/issues/775)
- Added UserSettings editing UI to Console Gui
- Added ability to suppress tree expansion when opening Cohort Builder configurations
- Added a loading spinner for when find is still searching
- Adding a parameter to a filter now shows its initial value [#1201](https://github.com/HicServices/RDMP/issues/1201)
- ProblemProvider now indicates a problem when no ExtractionDirectory is set on a Project in its directory node [#1254](https://github.com/HicServices/RDMP/issues/1254)

### Removed

- Removed Pin system (anchoring an object to the top of a collection tree).

### Fixed

- Fixed order of Sql Parameters not always being first in tree
- Prevented Find/Select columns showing sort indicator when it is not supported
- Fixed `DistinctStrategy.OrderByAndDistinctInMemory` in batch processing retries [#1194](https://github.com/HicServices/RDMP/issues/1194)
- Fixed GoTo where path includes CatalogueFolder in CLI gui

## [7.0.12] - 2022-05-16

### Added

- Added Error/Warn highlighting in console gui run/check windows
- Added 'RAWTableToLoad' dropdown property to RemoteTableAttacher to prevent mispellings when typing table names - [#1134](https://github.com/HicServices/RDMP/issues/1134)
- Added optional argument to 'ExecuteCommandConfirmLogs' that requires rows were loaded by the DLE to pass
- Added ability to search the UserSettings UI 
- Added a prompt to configure JoinInfos when adding a new table to an existing Catalogue
- Added support for viewing more than 650 columns at once in the RDMP windows client UI

### Fixed

- Empty cohort builder containers are now treated as disabled by query builder when StrictValidationForCohortBuilderContainers is off [#1131](https://github.com/HicServices/RDMP/issues/1131)
- Fixed line numbers being clipped when greater than 99 [#1162](https://github.com/HicServices/RDMP/issues/1162)

### Changed

- Queries generated by RDMP are no longer automatically executed as soon as the SQL view tab is opened.  Users can enable 'AutoRunSqlQueries' under user settings to revert this change.

## [7.0.11] - 2022-05-03

### Added

- Added new command 'RefreshBrokenCohorts' for clearing the 'forbid list' of unreachable cohort sources - [#1094](https://github.com/HicServices/RDMP/issues/1094)
- Added new command 'SetAggregateDimension' for changing the linkage column in cohort builder for an [AggregateConfiguration] - [#1102](https://github.com/HicServices/RDMP/issues/1102)
- Added abilty to skip CIC validation checks when opening the commit cohort dialogue - [#1118](https://github.com/HicServices/RDMP/issues/1118)
- Ability to change cohort table name when using ExecuteCrossServerDatasetExtractionSource - [#1099](https://github.com/HicServices/RDMP/issues/1099)
- Added Success bar to ProgressUI
- Added new user setting Auto Resize Columns which will automatically resize columns within the RDMP interface where it makes sense to. E.g. the execute pipeline window and "checks" ui. More changes to be implemneted over time.

### Changed

- Dll load warnings must now be enabled otherwise the information is reported as Success (see user settings error codes R008 and R009)
- The Choose Cohort command no longer lets you pick deprecated cohorts - [#/1109](https://github.com/HicServices/RDMP/issues/1109)

### Fixed

- Fixed resizing issue on License UI when using very low resolution
- Fixed connection strings dialog 'Save as yaml...' producing invalid entry for 'DataExportConnectionString' - [#1086](https://github.com/HicServices/RDMP/issues/1086)
- Fixed various startup errors when Databases.yaml strings are invalid.
- Fixed bug with the 'unreachable' picturebox icon not being clickable
- Fixed unreachable catalogue database resulting in the Startup form immediately closing
- Fixed being able to drag filters/containers onto API calls in Cohort Builder -[#1101](https://github.com/HicServices/RDMP/issues/1101)
- Fixed regression in 7.0.10 where calling `public void ClearDefault(PermissableDefaults toDelete)` multiple times caused an Exception
- Fixed `ExecuteCrossServerDatasetExtractionSource` to work properly with identifiable extractions - [#1097](https://github.com/HicServices/RDMP/issues/1097)
- Fixed bug in cohort builder where dragging into the Execute button would turn it into an editable dropdown menu [#1098](https://github.com/HicServices/RDMP/issues/1098)
- Fixed RemoteTableAttacher logging only the database name and not the table name in RDMP DLE - [#1110](https://github.com/HicServices/RDMP/issues/1110)
- Fixed a bug in SelectiveRefresh mode where deleting a root container of an aggregate or extractable dataset would result in an error
- Fixed Error bar in ProgressUI not showing when committing a cohort - [#1124](https://github.com/HicServices/RDMP/issues/1124)

## [7.0.10] - 2022-04-25

### Added

- "parameter description" and "property name" have been added to the "set value" option for filters - https://github.com/HicServices/RDMP/issues/1034
- Filter parameter values are now prompted for the user when adding existing filter without known good value sets - https://github.com/HicServices/RDMP/issues/1030
- "Set Parameter Value(s)" option added to filter menus so you can more easily change the parameter values - https://github.com/HicServices/RDMP/issues/1035
- Added 'SelectiveRefresh' user setting
- Add options to create an extraction from a Cohorts right click menu and main userinterface - https://github.com/HicServices/RDMP/issues/1039
- Warnings are now shown if "non core" column are used for an extraction/release - https://github.com/HicServices/RDMP/issues/1024
- Added AlwaysJoinEverything user setting for always forcing joins in CohortBuilder - https://github.com/HicServices/RDMP/issues/1032
- Added UsefulProperty columns back into Find/Select dialog - https://github.com/HicServices/RDMP/issues/1033
- Added Extraction/Release warnings for extractions that contain Internal/Deprecated/SpecialApproval fields - https://github.com/HicServices/RDMP/issues/1024
- Added right click context menu support for console gui
- Cohorts now have right click option "Go To -> Project(s)"

### Fixed

- Fixed bug preventing example datasets being created from the RDMP UI client because checkbox was disabled
- "Exisiting" filter typo corrected - https://github.com/HicServices/RDMP/issues/1029
- Fixed refreshes sometimes changing selection in Data Export tree - https://github.com/HicServices/RDMP/issues/1008


### Changed

- New filters are now highlighted correctly when added to a CIC - https://github.com/HicServices/RDMP/issues/1031
- Creating a new Extracion Configuration will now ask the user for Name, Cohort and Datasets to be included for the extraction - https://github.com/HicServices/RDMP/issues/983
- AllowIdentifiableExtractions is now an ErrorCode so can be set to Success instead of always being Fail or Warning (i.e. to completley ignore it).
- The extractability of columns are no longer saved if a Dataset is removed from an Extraction Configuration - https://github.com/HicServices/RDMP/issues/1023
- "Show Pipeline Completed Popup" now enabled by default - https://github.com/HicServices/RDMP/issues/1069
- Cohorts are now "emphasise" after being commited. If part of one project it will highlight under that project.


## [7.0.9] - 2022-03-29

### Added

- Added command CreateNewCohortFromTable which creates a cohort from a table directly without having to first import it as a [Catalogue]
- Import Catalogue filter now allows selecting multiple filters at once.
- Improved performance of Select objects dialog when there are many objects available to pick from
- Made Select objects dialog filter in the same way as the Find dialog (i.e. support short codes and Type names)
- Ability to select multiple objects at once when adding to a Session
- Ability to find multiple objects at once (ctrl+shift+f)
- Added new pipeline component CohortSampler


### Fixed

- Fixed newlines in CatalogueItem descriptions not being output correctly in docx metadata report
- Fixed iterative data loads run on the CLI throwing and returning non zero when caught up to date with load progress (when running in iterative mode)
- Pipeline component order is now "correct" and will list more important variables at the top rather than at the bottom - https://github.com/HicServices/RDMP/issues/996
- Fixed bug where Pipeline objects could not be deleted from the `Tables (Advanced)` tree
- Removing a datset from an [ExtractionConfiguration] now deletes any extraction specific column changes (i.e. changes are not persisted if the dataset is added back in again)
- Fixed Release button prompting to pick [Project] when clicked in the ExecuteExtractionUI [#963](https://github.com/HicServices/RDMP/issues/963)

### Changed

- Processes wanting to run a Pipeline using the current user interface abstraction layer `IPipelineRunner GetPipelineRunner` must now provide a task description and UI look and feel as a `DialogArgs` argument.

## [7.0.8] - 2022-03-08

### Fixed

- Fixed Startup skipping some plugin dlls during load and enabled multithreading
- Fixed CLI not showing underlying exception when unable to reach platform databases

### Removed

- CSV files with unclosed leading quotes are no longer preserved when using IgnoreQuotes (side effect of updating CsvHelper)

## [7.0.7] - 2022-03-01

*Database Patches Included (enables ExtractionProgress retry)*

### Added
- Added ArchiveTriggerTimeout user setting [#623](https://github.com/HicServices/RDMP/issues/623)
- Support for referencing plugin objects from command line e.g. `./rdmp.exe cmd delete MyPluginClass:2`
- The word 'now' is a valid date when supplied on the command line
- Ability to sort based on Favourite status [#925](https://github.com/HicServices/RDMP/issues/925)
- Added Frozen column to Cohort Builder tree for easier sorting
- Added ability to query an [ExternalDatabaseServer] from the right click context menu [#910](https://github.com/HicServices/RDMP/issues/910)
- Added an overlay @ symbol for filters that have known parameter values configured [#914](https://github.com/HicServices/RDMP/issues/914)
- Added Retry support to [ExtractionProgress]
- Added new CLI options for RDMP installer `--createdatabasetimeout` and `--otherkeywords` for custom auth setups e.g. Azure/Active Directory Authentication etc.

### Fixed
- Fixed closing and changing instance not consulting tabs before closing
- Fixed bug where setting `SuggestedCategory` on a plugin command resulted in it vanishing from context menu
- Fixed bug with AllowEmptyExtractions not working under some situations
- Fixed [Lookup] creation UI creating CatalogueItem with the suffix _Desc even when you ask it not to in prompt
- Fixed layout bug in rule validation configuration UI where rationale tip was cut off [#909](https://github.com/HicServices/RDMP/issues/909)
- Fixed ViewLogs tab not remembering sort order between usages [#902](https://github.com/HicServices/RDMP/issues/902)

### Changed

- Find sorts ties firstly by favourite status (favourite items appear above others)
- Find sorts ties lastly alphabetically (previously by order of ID)
- Default sort order of ViewLogs on first time use is now date order descending [#902](https://github.com/HicServices/RDMP/issues/902)

## [7.0.6] - 2022-01-25

*Database Patch Included (enables ExtractionProgress batching)*

### Added

- Added [ExtractionProgress] for robustly extracting large datasets in multiple smaller executions
- Added ability to export [ExtractableCohort] to CSV file
- Added 'Created From' column to cohort detail page (parses cohorts AuditLog)

### Fixed

- Fixed a bug where ProjectUI would not show cohorts when some cohort sources are unreachable
- Fixed ProgressUI filter hiding global errors on extraction where the whole operation failed and a dataset filter was selected ([888](https://github.com/HicServices/RDMP/issues/888))
- Fixed a rare dll resolving issue that could occur during startup when running the RDMP windows client from outside the current directory (https://github.com/HicServices/RDMP/issues/877)

### Changed

- Changed right click context menu item 'Delete' to say 'Remove' when deleting a chain or relationship object (e.g. cohort usage by a project) ([#887](https://github.com/HicServices/RDMP/issues/887))
- Restricted [Pipelines] shown to only those where all components are compatible with the input objects (previously on context was checked) (https://github.com/HicServices/RDMP/issues/885)
- "Show All/Incompatible Pipelines" option added to Pipelines dropdown to make a simpler user interface
- When committing a cohort through the Cohort Builder the Project will automatically be selected if it already belongs to a single one (https://github.com/HicServices/RDMP/issues/868)
- Removed requirement for filter parameters to have comments to be published (https://github.com/HicServices/RDMP/issues/582)

## [7.0.5] - 2022-01-10

### Added

- Added ability to open extraction directory for an [ExtractionConfiguration]
- Added diagnostic screen logging last executed command (https://github.com/HicServices/RDMP/issues/815)
- Added tooltips for objects in tree views (https://github.com/HicServices/RDMP/issues/819).
- Added custom icon for [CatalogueItem] that represent transforms on the underlying column (https://github.com/HicServices/RDMP/issues/818)
- Added Extraction Primary Keys to Catalogue tooltip
- Added ability to 'View TOP 100' etc samples on [ExtractionInformation] (previously only available on [ColumnInfo] objects)
- Added icon overlays for 'Is Extraction Identifier' and 'Is Extraction Primary Key' (https://github.com/HicServices/RDMP/issues/830)
- Extraction Information for a Catalogue Item now includes "Transforms Data" property (which shows yes/no based on whether it transform the column data)
- Added 'open load directory' command to [Catalogue] context menu
- Added ability to switch between instances of RDMP using the Locations menu
- Added CLI command `ClearQueryCache`
- Added Description capability to prompts. More descriptions to be added (https://github.com/HicServices/RDMP/issues/814)
- Added description to Publish Filter "Select One" dialog (https://github.com/HicServices/RDMP/issues/813)
### Fixed
- Changed to SHIFT+Enter for closing multiline dialogs (https://github.com/HicServices/RDMP/issues/817)
- Fixed bug where configuring dataset didn't show all available tables when listing optional joinable tables (https://github.com/HicServices/RDMP/issues/804)

### Changed
- Updated CatalogueItemUI (https://github.com/HicServices/RDMP/issues/820)
- Fixed bug where cached aggregates were not considered stale even though changes had been made to their patient index table (https://github.com/HicServices/RDMP/issues/849)
- "You only have one object Yes/No" box has been removed in favour of being more consistent for the user (https://github.com/HicServices/RDMP/issues/811)

## [7.0.4] - 2021-12-08

### Added

- Added `RoundFloatsTo` to ExecuteDatasetExtractionFlatFileDestination
- Added new menu item Diagnostics->Restart Application
- Trying to extract an [ExtractionConfiguration] with a cohort that is marked IsDeprecated now fails checks
- Added [MigrateUsages] setting to cohort creation destination pipeline components.  When enabled and creating a new version of an existing cohort then all unreleased [ExtractionConfiguration] using the old (replaced) cohort switch to the new version
- Added an 'All Tasks', 'All Runs' etc commands to View Logs tab menu
- Added ability to filter [Catalogue] in the Find dialog by Internal/Deprecated etc
- Added search and filter compatible controls to [Pipeline] editing dialog
- Added ability to ignore/elevate specific errors in UserSettings
- Enabled Expand/Collapse all when right clicking whitespace in a tree collection
- Added title to graph charts
- Added a user setting for hiding Series in which all cells are 0/null
- Added `IPipelineOptionalRequirement` interface for Plugin Pipeline Components that can optionally make use of Pipeline initialization objects but do not require them to function.
- Support for templating in `ColumnSwapper` when used in an extraction pipeline (e.g. $n for project number)
- Support for specifying `--ConnectionStringsFile somefile.yaml` when starting RDMP (gui client or CLI)
- Added 'Hash On Release' column to initial new Catalogue extractability configuration dialog (https://github.com/HicServices/RDMP/issues/394)

### Fixed

- Fixed [Pipeline] objects showing an ID of 0 in tree collections
- Fixed the 'filters' count column in [Catalogue] tree collection showing edit control when clicked
- Fixed Find not working when searching by ID for [Pipeline] objects
- Prevented showing out dated cohorts when changing Project half way through defining a cohort
- When plugins contain dlls with differing version numbers then the latest dll version is loaded (previously the first encountered was used)
- Fixed bug in Console Gui where edit window showed value set directly instead of passing through Property Setters
- Fixed bug in Console Gui where password properties showed (encrypted) HEX binary value instead of ****
- Fixed Command Line UI showing abstract and interfaces when prompting user to pick a Type
- Fixed `OverrideCommandName` not working for `ExecuteCommandViewLogs` command
- Fixed `View Logs` commands appearing twice in right click context menu for logging servers objects (once on root and once under 'View Logs' submenu)
- Generate Release Document now shows as impossible when Cohort is not defined or unreachable (e.g. if user does not have access to cohort database)
- Fixed bug where selecting a [PipelineComponent] for which help is unavailable would leave the previously selected component's help visible
- Fixed bug with 'Commit Cohort' storing the target cohort database for future clicks
- Fixed a bug where editing a field like `Description` would fire validation on other properties e.g. `Name` which could slow controls down when validation is slow and change events are fired in rapid succession.
- Edit Catalogue window layout updated to allow errors to be seen on the right hand side of inputs (https://github.com/HicServices/RDMP/issues/758)
- Cohort Identification Configuration descriptions box is now easy to read and edit (https://github.com/HicServices/RDMP/issues/755)
- Fixed bug where RDMP would lose focus when "checks" were being run in background resulting in RDMP appearing unresponsive (https://github.com/HicServices/RDMP/issues/747)
- Fixed bug where some words in RDMP would have spaces in the wrong place (e.g. "W HERE") (https://github.com/HicServices/RDMP/issues/752)

### Changed

- Bump System.Drawing.Common from 5.0.2 to 5.0.3
- Bump System.Security.Permissions from 5.0.0 to 6.0.0
- Bump NLog from 4.7.12 to 4.7.13
- Changed to Dock layout for Pipeline editing control (may improve performance on older machines)
- Removed dependency on `System.Drawing.Common` by updating usages to `System.Drawing`
- Increased size of all text fields in [Catalogue] and [CatalogueItem] to `nvarchar(max)` to support long urls etc
- Updated icons to a more modern look. Catalogue Item image no longer has black corner. Green yellow and red smiley faces have been replaced. Cloud API icon replaced (https://github.com/HicServices/RDMP/issues/712)
- Extract to database now checks for explicit table names amongst pre-existing tables on the destination
- Startup no longer reports non dotnet dlls as 'unable to load' (warnings)
- Added Project number to Title Bar (and full project name to tooltip) for Extraction Configurations (https://github.com/HicServices/RDMP/issues/621)
- Root Cohort Identification Configuration will now highlight SET container issues with red highlight (https://github.com/HicServices/RDMP/issues/681)
- "Data Export" has been renamed to "Projects" to be more consistent (https://github.com/HicServices/RDMP/issues/720)
- Corrected layout of "Master Ticket" in New Project dialog (https://github.com/HicServices/RDMP/issues/735)
- Corrected layout of "Create New Lookup" (https://github.com/HicServices/RDMP/issues/730)
- Aligned buttons for Pipeline options (https://github.com/HicServices/RDMP/issues/721)
- Add "clause" (e.g. WHERE) to SQL attribute input to make it clearer what SQL you need to enter (https://github.com/HicServices/RDMP/issues/751)
- User Settings dialog now has a nicer layout (https://github.com/HicServices/RDMP/issues/760)


## [7.0.3] - 2021-11-04

### Fixed

- Fixed bug with ConfirmLogs when running with multiple [CacheProgress]

## [7.0.2] - 2021-11-03

### Fixed

- Fixed 'package downgrade' dependencies issue with `HIC.RDMP.Plugin.UI`
- Fixed log viewer total time display in logs view when task ran for > 24 hours.
- Fixed not implemented Exception when using username/password authentication and viewing [CohortIdentificationConfiguration] SQL
- Fixed missing 'add sql file process task' in DLE load stage right click context menus


### Added

- Console gui context menu now shows compatible commands from plugins
- Added the 'ConfirmLogs' command for verifying if a task is failing (e.g. a DLE run)

### Changed

- When syncing table columns with the database, the full column (including table name) is displayed in the proposed fix (previously only the column name was displayed).
- Bump Terminal.Gui from 1.2.1 to 1.3.1

## [7.0.1] - 2021-10-27

### Changed

- Bump NLog from 4.7.11 to 4.7.12
- Bump Microsoft.NET.Test.Sdk from 16.11.0 to 17.0.0
- [Catalogue] and [CatalogueItem] edit tab now expands to fill free space and allows resizing

### Fixed

- Fixed Null Reference exception when collection tabs are opened twice
- Fixed CohortBuilder 'Execute' showing ExceptionViewer on the wrong Thread

### Added

- Column visibility and size are now persisted in UserSettings

### Removed

- Removed FillsFreeSpace on columns.  User must now manually resize columns as desired

## [7.0.0] - 2021-10-18

### Changed

- IPluginUserInterface is now in `Rdmp.Core` and therefore you can write console gui or dual mode (console and winforms) plugin UIs
- IPluginUserInterface CustomActivate now takes IMapsDirectlyToDatabaseTable allowing custom plugin behaviour for activating any object
- DatasetRaceway chart (depicts multiple datasets along a shared timeline) now ignores outlier values (months with count less than 1000th as many records as the average month)
- Renamed `SelectIMapsDirectlyToDatabaseTableDialog` to `SelectDialog<T>` (now supports any object Type)
- Selected datasets icon now includes all symbols of the Catalogue they represent (e.g. ProjectSpecific, Internal)
- Changed how RDMP treats cohorts where the data has been deleted from the cohort table.  'Broken Cohort' renamed 'Orphan Cohort' and made more stable
- [CohortAggregateContainer] now show up in the find dialog (you can disable this in UserSettings)
- Bump Microsoft.Data.SqlClient from 3.0.0 to 3.0.1
- Checks buttons on the toolbars are now hidden instead of disabled when inapplicable
- Shortened tool tips in top menu bar

### Removed

- IPluginUserInterface can no longer add items to tab menu bars (only context menus)
- Removed some Catalogue context menu items when the Catalogue is an API call
- Adding a Filter from Catalogue no longer opens it up in edit mode after adding
- Command line execution (e.g. `rdmp cmd ...`) no longer supports user interactive calls (e.g. YesNo questions)
- Removed PickOneOrCancelDialog
- Removed RAG smiley from server connection UI.  Now errors are reported 'Connection Failed' text label

### Added
- Added CatalogueFolder column to Select Catalogue dialog
- Added custom metadata report tokens:
  - $Comma (for use with formats that require seperation e.g. JSON when using the `$foreach` operation)
  - $TimeCoverage_ExtractionInformation (the column that provides the time element of a dataset to the DQE e.g. StudyDate)
- Added support for default values in constructors invoked from the command line (previously command line had to specify all arguments.  Now you can skip default ones at the end of the line)
- Added support for deleting multiple objects at once with the delete command (e.g. `rdmp cmd Delete Plugin true` to delete all plugins)
  - Boolean flag at the end is optional and defaults to false (expect to delete only 1 object)
  - Use `rdmp cmd DescribeCommand Delete` for more information
- Added ability to directly query Catalogue/DataExport to Console Gui
- Added extraction check that datasets are not marked `IsInternalDataset`
- Added ability to script multiple tables at once via right click context menu in windows client
- Support for shortcodes in arguments to commands on CLI e.g. `rdmp cmd describe c:11`
- Added new command 'AddPipelineComponent' for use with RDMP command line
- Added ability to filter datasets and selected datasets by Catalogue criteria (e.g. Deprecated, Internal)
- Added Clone, Freeze, Unfreeze and add dataset(s) ExtractionConfiguration commands to command line
- Added support for identifying items by properties on CLI (e.g. list all Catalogues with Folder name containing 'edris')
- Cloning a [CohortIdentificationConfiguration] now opens the clone
- Added ability to remove objects from a UI session
- Added new command ViewCohortSample for viewing a sample or extracting all cohort identifiers (and anonymous mapping) to console/file
- Added the ability to pick which tables to import during Bulk Import TableInfos
- Added CLI command to create DLE load directory hierarchy ('CreateNewLoadDirectory')

### Fixed
- Fixed deleting a parameter value set failing due to a database constraint
- Fixed a bug where changing the server/database name could disable the Create button when selecting a database
- Added the ability to drop onto the Core/Project folders in the 'execute extraction' window
- Fixed a big where Yes/No close popup after running a pipeline in console gui could crash on 'No'
- Fixed deleting source/destination pipeline components directly from tree UI
- Fixed various issues when viewing the DQE results of a run on an empty table
- DatasetRaceway in dashboards now shows 'Table(s) were empty for...' instead of `No DQE Evaluation for...` when the DQE was run but there was no result set
- Added better error message when trying to create a new RDMP platform database into an existing database that already has one set up
- Fixed [CohortAggregateContainer] and filter containers not showing up in Find when explicitly requested
- Fixed deleting an [ExtractionFilter] with many parameter values configured.  Now confirmation message is shown and all objects are deleted together
- Fixed bug saving an [ExtractionInformation] when it is an extraction transform without an alias
- Fixed bug refreshing Data Export tree collection when deleting multiple Projects/Packages at once (deleted objects were still shown)
- Fixed bug dragging filters into Cohort Builder

## [6.0.2] - 2021-08-26

### Changed

- Bump Microsoft.NET.Test.Sdk from 16.10.0 to 16.11.0
- Bump NLog from 4.7.10 to 4.7.11

### Added

- Support for plugin Catalogues in cohort builder.  These allow you to write plugins that call out to arbitrary APIs (e.g. REST etc) from the RDMP cohort builder

### Fixed

- Fixed ExecuteCommandCloneCohortIdentificationConfiguration asking for confirmation when activation layer is non interactive

## [6.0.1] - 2021-08-12

### Added

- Added new command 'Similar' for finding columns that have the same name in other datasets
- Added the ability to Query Catalogue/DataExport databases directly through RDMP
- Support for custom column names in ColumnSwapper that do not match the names of the lookup columns
- Added ScriptTables command for scripting multiple [TableInfo] at once (optionally porting schema to alternate DBMS types).
- Support for nullable value/Enum types in command constructors

### Fixed

- AlterColumnType command now shows as IsImpossible when column is part of a view or table valued function
- Describe command no longer shows relationship properties
- Fixed layout of Bulk Process Catalogue Items in dotnet 5
- Fixed missing dependency in new installations when rendering Charts

## [6.0.0] - 2021-07-28

### Changed

- Upgraded Sql Server library from `System.Data.SqlClient` to `Microsoft.Data.SqlClient`
- `ExecuteCommandAlterColumnType` now automatically alters \_Archive table too without asking for confirmation
- When foreign key values are missing from lookups, the 'Missing' status is now attributed to the `_Desc` field (previously to the foreign key field)
- Changed Console gui DLE / DQE (etc) execution to use ListView instead of TextView
- Referencing an object by name in a script file now returns the latest when there are collisions e.g. "[ExtractableCohort]" would return the latest one (created during the script execution session)
- Bump YamlDotNet from 11.2.0 to 11.2.1
- Bump SecurityCodeScan.VS2019 from 5.1.0 to 5.2.1
- Command 'Set' now shows as Impossible for property 'ID'
- RDMP no longer complains about mixed capitalisation in server names and will connect using the capitalisation of the first encountered.

## Fixed

- Fixed release engine not respecting `-g false` (do not release Globals)
- Fixed column order in DQE results graph sometimes resulting in shifted colors (e.g. Correct appearing in red instead of green)
- Fixed Prediction rules never being run when value being considered is null (DQE).
- Fixed a bug creating a cohort without specifying a Project from the console
- Fixed bug where searching in console gui could be slow or miss keystrokes
- Fixed bug in console gui where GoTo Project or Cohort would not highlight the correct item
- Fixed bug in console gui where delete key was not handled resulting in a loop if errors occurred trying to delete the object
- Removed limit of 500 characters on extraction SQL of columns

### Added

- Added user setting for filtering table load logs where there are 0 inserts,updates and deletes
- Added support for specifying datatype when calling `ExecuteCommandAlterColumnType`
- Pipeline and DLE components with object list arguments now show the previously selected items in the 'Select Object(s)' popup
- Pressing 'delete' key in console gui edit window now offers to set value of property to null
- Editing a foreign key property (e.g. `PivotCategory_ExtractionInformation_ID`) now shows objects rather than asking for an `int` value directly
- Fatal errrors in console gui now get logged by NLog (e.g. to console/file)
- Added user setting `CreateDatabaseTimeout`

### Removed

- Removed check for DataLoadProgress being before OriginDate of a `LoadProgress`

## [5.0.3] - 2021-06-17

- Hotfix extraction/DLE progress UI layout on some Windows configurations

## [5.0.2] - 2021-06-16

### Changed

- Bump YamlDotNet from 11.1.1 to 11.2.0


### Fixed

- Fixed layout of windows client engine progress controls not filling all available screen space

## [5.0.1] - 2021-06-08

### Added

- Added CLI console gui context menu for [LoadMetadata]
- Commit cohort from CohortIdentificationConfiguration now shows crash message Exception on failure
- Added `--usc` flag to `rdmp gui`.  This allows you to specify using the `NetDriver` for Terminal.Gui (an alternative display driver)
- Added optional file argument to `ExecuteAggregateGraph` command (outputs graph data table to the file specified)
- Added ability to select a [DataAccessCredentials] in table/database selector control
- Added TopX and Filter (text) to console view logs
- Added alternative colour scheme to console gui

### Changed

- Changed `ExtractMetadata` template syntax to require `DQE_` and added year/month/day sub components:
  - `$StartDate`, `$EndDate` and `$DateRange` are now `$DQE_StartDate`, $DQE_EndDate and $DQE_DateRange.
  - Added `$DQE_StartYear`,`$DQE_EndYear`,`$DQE_StartMonth`,`$DQE_EndMonth`,`$DQE_StartDay`,`$DQE_EndDay`
  - Added `$DQE_PercentNull` (must be used with a `$foreach CatalogueItem` block)
  - Added TableInfo and ColumnInfo properties (e.g. `$Server`)
  - Added $DQE_CountTotal
- Improved performance of checks user interface (especially when there are a large number of check messages)

### Fixed

- Fixed arguments not showing up under Pipeline components of 'Other' (unknown) pipelines node
- Fixed refresh speed of console gui causing problems with Guacamole
- Fixed Keyboard shortcuts of pipeline engine execution window sharing the same letters
- Fixed bug running rdmp gui (console) with a remote current directory
- Fixed 'View Catalogue Data' command when run on ProjectSpecific Catalogues
- Fixed 'Import ProjectSpecific Catalogue' command not preserving Project choice in configure extractability dialog
- When importing an existing data table into RDMP and cancelling [Catalogue] creation RDMP will prompt you to optionally also delete the [TableInfo]

### Dependencies

- Bump Terminal.Gui from 1.0.0 to 1.1.1
- Bump HIC.FAnsiSql from 1.0.6 to 1.0.7
- Bump Microsoft.NET.Test.Sdk from 16.9.4 to 16.10.0


## [5.0.0] - 2021-05-05

### Changed

- .Net 5.0 for all, instead of Framework 4.6.1+Core 2.2+Standard 2.0 mix
- Query editor autocomplete now uses integrated autocomplete (no icons, better matching)
- Throttled how often spelling is checked in Scintilla controls.
- Changed message about inaccessible cohorts to a warning instead of an error. 
- Collation is now explicitly specified when creating a new cohort source using the wizard (as long as there is a single collation amongst existing ColumnInfo of that type)

### Added

- Added `$foreach Catalogue` option for custom metadata report templates (to allow prefix, suffixes, table of contents etc)
- Added ability to search for objects by ID in console gui
- More detailed logging of Type decisions when extracting to database
- Added ability to cancel ongoing queries in CLI Sql Editor
- Added 'Reset Sql' and 'Clear Sql' buttons to CLI Sql Editor
- Added ability to set custom timeout for queries in CLI Sql Editor
- Added ability to save results of CLI Sql Editor (table) to CSV
- Added view data/aggregate etc on ColumnInfo objects to list of commands accessible from the CLI gui
- Added 'Go To' commands to CLI gui
- Exposed 'Add New Process Task...' to load stages in CLI menu
- Added 'ViewCatalogueData' command for CLI and CLI GUI use
- Better error reporting when item validators crash during validation execution (now includes constraint type, column name and value being validated).
- Added 'Go To' commands to CLI gui
- Exposed 'Add New Process Task...' to load stages in CLI menu
- Exposed 'View Logs' commands on CLI and CLI gui
- Added minimum timeout of 5 seconds for `CohortIdentificationConfigurationSource`
- 'View Logs' tree view now accessible for CacheProgress objects
- Added query/result tabs to CLI GUI Sql editor
- Console GUI now shows important information (e.g. 'Disabled') in brackets next to items where state is highly important
- Added new command RunSupportingSql
- Console GUI root nodes now offer sensible commands (e.g. create new Catalogue)
- Added Value column to tree views (allows user to quickly see current arguments' values)
- Added 'other' checkbox to 'Create Catalogue by importing a file' (for selecting custom piplelines)
- Command SetExtractionIdentifier now supports changing the linkage identifier for specific ExtractionConfigurations only
- Added new command `AlterTableMakeDistinct`
- Added CLI GUI window for running Pipelines that displays progress
- Added RDMP.Core version number to logs at startup of rdmp cli
- Added graph commands to CLI:
  - ExecuteCommandSetPivot
  - ExecuteCommandSetAxis
  - ExecuteCommandAddDimension


### Fixed

- Fixed CLI database selection UI not using password mask symbol (`*`)
- Fixed CLI GUI message boxes bug with very long messages
- Fixed Custom Metadata template stripping preceeding whitespace in templated lines e.g. `"  - $Name"` (like you might find in a table of contents section of a template)
- Fixed 'Set Global Dle Ignore Pattern' failing the first time it is used by creating a StandardRegex with no/null Pattern
- Fixed order of branches in CLI gui tree
- Fixed importing filter containers not saving Operation (AND/OR)
- Fixed right click menu not showing when right clicking after selecting multiple objects
- Fixed some delete commands not updating the UI until refreshed (e.g. disassociating a [Catalogue] from a [LoadMetadata])
- Fixed text on disassociating a [Catalogue] from a [LoadMetadata]
- Fixed sort order not being respected in cohort summary screen
- Fixed DQE graph when data has dates before the year 1,000
- Fixed `ExecuteCommandCreateNewCatalogueByImportingFile` when using blank constructor and from CLI GUI
- Fixed extraction UI showing "WaitingForSQLServer" when DBMS might not be (now says "WaitingForDatabase").
- Fixed bug where some UI tabs would not update when changes were made to child objects (e.g. deleting a dataset from an extraction using another window in the client)
- Fixed support for UNC paths in SupportingDocument extraction (e.g. \\myserver\somedir\myfile.txt)
- Fixed not being able to add `Pipeline` objects to Sessions

### Dependencies

- Bump System.Drawing.Common from 5.0.0 to 5.0.2
- Bump Moq from 4.16.0 to 4.16.1
- Bump Microsoft.NET.Test.Sdk from 16.8.3 to 16.9.4
- Bump NLog from 4.7.7 to 4.7.10
- Bump SecurityCodeScan.VS2019 from 5.0.0 to 5.1.0
- Bump Newtonsoft.Json from 12.0.3 to 13.0.1
- Bump YamlDotNet from 9.1.4 to 11.1.1
- Bump NUnit from 3.13.1 to 3.13.2

## [4.2.4] - 2021-02-05

- Added CLI commands for viewing/changing `UserSettings` e.g. AllowIdentifiableExtractions
- Added user setting `ShowPipelineCompletedPopup` for always popping a modal dialog on completion of a pipeline execution in the GUI client (e.g. committing a cohort)
- Added new flexible file/directory extraction component `SimpleFileExtractor`

### Changed

- Globals tickbox can now be checked even when there are no explicit files (this allows implicit files e.g. `SimpleFileExtractor` to still run)

### Fixed 

- Fixed MySql backup trigger implementation not updating validTo on the new row entering the table on UPDATE operations

## [4.2.3] - 2021-02-01

### Fixed 

- Fixed rare threading issue with tree representations of Lookups
- Fixed proxy objects context menus not functioning correctly since 4.2.0 (e.g. Catalogues associated with a load) for some commands

### Dependencies

- Bump NUnit from 3.13.0 to 3.13.1

## [4.2.2] - 2021-01-28

### Added

- Added `patch` command to rdmp CLI e.g. `./rdmp patch -b`
- Added ProjectName to ExtractionConfiguration objects visualisation in Find / Select popups

### Fixed

- Fixed erroneous warning where some characters were wrongly reported as illegal e.g. '#' in Filter names 
- Fixed RemoteDatabaseAttacher not logging table name (only database)

### Changed

- Metadata report now lists Catalogues in alphabetical order
- Changed hierarchy multiple parents state to be a Warning instead of an Error

### Dependencies

- Bump Moq from 4.15.2 to 4.16.0
- Bump YamlDotNet from 9.1.1 to 9.1.4
- Bump NLog from 4.7.6 to 4.7.7
- Bump SSH.NET from 2020.0.0 to 2020.0.1

## [4.2.1] - 2021-01-13

### Added

- Choose Load Directory on DLE now shows old value during editing
- Added property suggestions when using ExecuteCommandSet with an incorrect property name
- Added the ability to drag and drop aggregates into other CohortIdentificationConfigurations to import
- Added ColumnDropper that allows a user to specify the columns that should not be extracted in the pipeline.
- Added Favourite/UnFavourite to right click context menus
- CachingHost now logs the state of the CacheProgress being executed first thing on start
- Home screen now supports right click context menu, drag and drop etc
- Added 'Sessions'.  These are tree collection windows similar to Favourites but with a user defined name and limited duration (until closed)

### Fixed

- Fixed startup error when user enters a corrupt connection string for platform database locations.  This bug affected syntactically invalid (malformed) connection strings (i.e. not simply connection strings that point to non existant databases)
- Fixed various issues in ColumnSwapper
  - If input table contains nulls these are now passed through unchanged
  - If mapping table contains nulls these are ignored (and not used to map input nulls)
  - If input table column is of a different Type than the database table a suitable Type conversion is applied
- Data load engine logging checks are better able to repair issues with missing logging server IDs / logging tasks
- Better support for abort/cancel in
  - RemoteTableAttacher
  - ExcelAttacher
  - KVPAttacher
  - RemoteDatabaseAttacher
- Fixed View Inserts/Updates dialog when using non SqlServer DBMS (e.g. MySql)
- Fixed various layout and performance issues with RDMP console GUI.
- Fixed `rdmp cmd` loop exiting when commands entered result in error.
- Fixed autocomplete in `rdmp cmd` mode and enabled for Linux
- Fixed right click context menu being built twice on right click a new node (once for selection and once for right click)

### Changed

- Added timeout of 10 minutes (previously 30 seconds) for counting unique patient identifiers while writing metadata for extractions
- Choose Load Directory now lets you specify invalid directories e.g. when building a load on one computer designed to run on separate computer with an isolated file system.
- Reinvented Console Gui to more closely resemble the windows client

### Dependencies

- Bump SSH.NET from 2016.1.0 to 2020.0.0

## [4.2.0] - 2020-10-19

### Fixed

- Reduced memory overhead during refreshes
- Fixed various graphical/performance issues when running in VDI environments with limited CPU
- Fixed missing scrollbars in Explicit Column Typing user interface
- Fixed various errors that could occur when a [Catalogue] referenced by an extraction is deleted outside of RDMP (e.g. by truncating the database table(s))

### Added

- Support for importing WHERE logic into extraction datasets from other configurations or cohort builder configurations
- Pipeline ID and Name now recorded in logs for Data Extractions
- Added support for viewing extraction logs in tree form (for a given ExtractionConfiguration)
- Added `AllowIdentifiableExtractions` user setting.  Enabling this prevents RDMP reporting an error state when cohorts are created that have the same private and release ID fields.
- Added GoTo from extraction/cohort building filters to the parent Catalogue level filter and vice versa
- Added ability to suppress [LoadMetadata] triggers
- Added ability for Plugins to store custom information about objects in the RDMP Catalogue platform database
- Added IgnoreColumns setting for DLE to ignore specific columns in the final table completely (not created in RAW/STAGING and not migrated)

### Changed

- CLI tools now built for .Net Core 3.1 since 2.2 has reached EOL

## [4.1.9] - 2020-09-17

### Added

- Added ExplicitDateTimeFormat property to flat file attachers and pipeline sources.  Allows custom parsing of dates e.g. where no delimiters exist (e.g. 010120)

## [4.1.8] - 2020-08-17

### Fixed 

- Fixed progress logging still not being allowed to go backwards when logging to database

## [4.1.7] - 2020-08-14

### Changed

- Schema names (Sql Server) are now wrapped correctly e.g. `[My Cool Schema]`
- Progress logged (e.g. done x of y files) can now go backwards.

### Added

- New command `SetArgument` for easier changing of values of modules (e.g. [PipelineComponent]) from command line
- Support for `DescribeCommand` help text on `NewObject` and other commands that take dynamic argument lists (command line)

## [4.1.6] - 2020-08-04

### Added

- Added 'Save Changes' prompt when closing tabs
- Added Import command for bringing in one or more [CohortIdentificationConfiguration] into an existing container (like Merge / UnMerge but for existing configurations)
- Added checks for LoadProgress dates being in sensible ranges during DLE

### Fixed

- Fixed [bug when parsing lists of ints in CLI](https://github.com/HicServices/RDMP/issues/84)

## [4.1.5] - 2020-07-14

### Added

- Added Merge command, for combining two or more configurations in cohort builder into one
- Added Un Merge command for splitting one cohort builder configuration into multiple seperate ones
- Improved error messages in extraction checking when there are:
  -  2+ columns with the same name
  -  2+ columns with the same location in extraction order
  -  Cohort and dataset are on different servers
- Added ability to search by ID in find dialog

### Changed

- Unhandled Application/Thread exceptions (rare) now show in the top right task bar instead of as a popup dialog

### Fixed

- Fixed lookups, supporting documents etc not appearing in the extractable artifacts tree view of the extraction window when non global.

## [4.1.4] - 2020-07-02

### Added

- Custom Metadata Report now supports looping items in a Catalogue (use `$foreach CatalogueItem` to start and `$end` to end)
- Added help to 'New Project' user interface
- Forward/Backward now includes selection changes in tree collections
- Added support for newline replacement in custom metadata doc templates

### Changed

- Improved usability of selecting multiple datasets in the 'New Project' user interface
- When in multiple selection mode, double clicking a row in the object selection dialog will add it to the selection (previously would close the dialog with the double clicked item as the sole selected item)

### Fixed

- Extractable columns Order field defaults to Max + 1 (previously 1).  This results in new columns appearing last in extracted datasets and prevents Order collisions.
- 'Select Core' columns UI button now works correctly with ProjectSpecific Catalogues (previously the highlighted rows would not change)
- Fixed popup error message showing when deleting an ExtractionConfiguration where one or more datasets are currently being edited (in tabs) 
- Fixed context menu opening error that could occur in cohort builder when datasets are not configured properly (e.g. have too many [IsExtractionIdentifier] columns).
- Fixed alias changes not showing up as 'Differences' in edit dataeset extraction user interface
- Fixed bugs in using GoTo menu of document tabs after a Refresh
- Fixed ALTER context sub menu of TableInfo when Server property is null (or other fundamental connection details cannot be resolved).
- Fixed whitespace only literal strings (e.g. `" "`) on command line causing error while parsing arguments
- Fixed bug with YesNoToAll popups launched from ChecksUI when running as a modal dialogue.
- Fixed bug with user setting 'Show Object Collection On Tab Change' when selecting tabs for objects in CohortBuilder configurations.

## [4.1.3] - 2020-06-15

### Added

- Added `-f` option to CLI (`rdmp.exe -f somefile.yaml`) to run all commands in a file
- Added "Go To" to tab right click context menu (previously only available in collections).
- Private key encryption file location can now be customized per user by setting an environment variable `RDMP_KEY_LOCATION`.  This will override any key file location specified in the RDMP platform database.

### Changed

- Frozen Extraction Configurations folder always appears at the bottom of the branch under Projects
- Improved layout of query building errors in QueryBuilder SQL viewing user interfaces

### Fixed

- Fixed bug in tree ordering when comparing a fixed order node to a non fixed order node.

## [4.1.2] - 2020-06-03

### Added

- Ability to create (Project Specific) Catalogues using the Project collection tree view top menu
- Ability to Enable/Disable many objects at once
- Catalogue icons under a load now show full range of status icons (e.g. internal / project specific)

### Changed

- When a load has only one LoadProgress dropdown no longer shows "All available"
- Double clicking a crashed configuration in cohort builder now shows the error message (previously would edit/expand the object).  Error message still accessible via context menu (as previously).
 
### Fixed

- Fixed Order not being considered 'OutOfSync' on ExtractableColumn
- Fixed changes to Catalogue visibility checkboxes not being persisted
- Fixed object caching system when RDMP user has insufficient permissions to view Change Tracking tables. 
- Fixed UserSettings last column sort order multithreading issue (causing File IO permissions error in rare cases)

## [4.1.1] - 2020-05-11


### Added

- Added ability to pick a folder in Metadata Report UI

### Fixed

- Opening 'Recent' items that have been deleted now prompts to remove from list
- Fixed race conditions updating UI during refresh / dispose of activators

## [4.1.0] - 2020-05-05

### Added

- Added tool strip to tree collection user interfaces
- Added new [PipelineComponent] `SetNull` which detects bad data in a specific column of pipeline data and sets cells matching the `Regex` to null
- Added support for template based metadata extractions ([Catalogue] descriptions etc) 
- Added new property RemoteServerReference to RemoteTableAttacher which centralises server name/database/credentials when creating many attachers that all pull data from the same place
- Added double click to expand tree option for RDMP
- When searching (Ctrl+F), exact matches now appear first
- Added RDMP platform database name (and server) to the window title
- Added Export Plugins command (which saves the currently loaded RDMP plugins to the selected folder)
- Double clicking a dataset in the Extraction user interface opens it for editing (previously you had to right click and select Edit)

### Changed

- CohortBuilder interface has been revamped
- Home screen now follows more consistent user experience and includes recently used items
- Catalogue collection no longer expands when CatalogueFolder changes

### Fixed

- LoadProgress with RemoteTableAttacher now works correctly with DBMS that do not support Sql parameter declarations (Oracle / Postgres)

## [4.0.3] - 2020-02-28

### Added

- Added timestamps to Word Metadata Reports (e.g. when document was created)
- Added icon for HashOnDataRelease
- Added Order column to [Catalogue] Collection tree view
- Added ability to disable the TicketingSystem that controls whether datasets can be released (only applies where one has been configured)
- Added ability to customize extraction directory subfolder names
- Added check for stale extraction records when generating a one off Release Document (i.e. not part of a Release workflow)
- Added clarifiaction on what to do if a table is not found during synchronization
- Refresh now shows 'waiting' cursor while updates take effect
- Creating a [Catalogue] from a CatalogueFolder right click context menu now creates the resulting [Catalogue] in that directory
- Added ability to right click a dataset in an [ExtractionConfiguration] and open the directory into which it was extracted (if it was extracted to disk)
- Added Extraction Category column for columns included in the project extractions
- Added command Import [Catalogue] Item Descriptions accessible from the [CatalogueItem] node menu that imports all descriptions (and other fields) from one [Catalogue] into another.
- Added 'Execute' button on [Catalogue] and Extraction dataset SQL viewing windows.
- 'Show' on collection based tab windows now prompts you to pick which you want to navigate to (previously did nothing)
- Datagrid UI now shows server/database names and DatabaseType
- Running Checks or CheckAll now shows the Checks column (if it isn't already visible)
- Added 'Clear Cache' option for clearing the cache on a single [Catalogue] in a cohort builder configuration (without affecting the cache state of the others)
- Added `FOR UPDATE` to the end of the DLE migration query for MySql server (prevents edge case deadlocks when live table changes during migration)

### Changed

- Datagrid/query syntax errors are now more visible and consistent with other SQL IDEs
- Open / New [Catalogue] no longer closes all toolboxes prior to setting up editing layout
- Bulk Process CatalogueItems now defaults to exact matching (ignoring case)
- Changed MySql adapter from `MySql.Data` to `MySqlConnector` (see [FAnsiSql] version 0.11.1 change notes)

### Fixed

- Fixed bug where broken Lookup configurations could result in DQE not passing checks
- Fixed top menu missing some options on extraction/cohort building graphs (e.g. timeout / retry query)
- Fixed DLE backup trigger creation for old versions of MySql (5.5 and earlier)
- Fixed some forms not getting launched when new objects are created (e.g. Supporting Documents)
- Fixed null reference when cancelling adding a SupportingDocument
- Fixed bug in axis section of graph editor where changing value would result in text box loosing focus
- Fixed ticketing system Reason [for not being able to release a configuration] not being displayed on the ReleaseUI

## [4.0.2] - 2020-01-23

### Fixed

- Fixed stack overflow when trying to edit 'unknown pipelines' in Tables tree view
- Undo/Redo button now changes label as well as icon during use
- Fixed null reference when using command `Reports->Generate...->Metadata Report...`
- Fixed bug in console gui where cancelling a property change (e.g. Description) would result in setting the value to null.

## [4.0.1] - 2019-12-03

### Added

- Ability to generate metadata reports for subset of catalogues (e.g. all catalogues in a folder).
- Cohort Builder build log now lists the [IsExtractionIdentifier] column for each cohort set

### Changed

- Cohort Builder now shows "No Cache" when there is no query cache server configured for a configuration instead of "0/1" (or "0/2" etc)

### Fixed

- Fixed issue using the 'context menu' button on compatible keyboards to access the GoTo menu (sometimes menu would not be expandable)
- Fixed issue where ProjectNumber and Version appeared editable in some tree controls (changes were ignored).  These cells are now correctly readonly.
- Fixed bug in log viewer right click (introduced in 4.0.1 command refactoring)
- TestConnection now shows obfuscated connection string when a connection cannot be established (affects RDMP API users only - not core software)
- Fixed changing join direciton in patient index tables not triggering refresh
- Fixed Data Load Engine RAW server credentials when running RDMP installer with sql user authentication (RAW server entry would be created with Integrated Security)

## [4.0.1-rc3] - 2019-11-25

### Added

- Console gui supports short code searches (e.g. "c", "ti" etc)

### Changed

- Updated to [FAnsiSql] 0.10.13

### Fixed

- Fixed various issues with new CLI gui

## [4.0.1-rc2] - 2019-11-20

### Added

- Added interactive terminal user interface `./rdmp gui`

### Changed

- Cloning an Extraction Configuration no longer expands clone and names the new copy "Clone of [..]" (previously name was a guid)
- Select object dialog now display a maximum of 1000 objects (prioritising your search text)
- Logging tasks are now case insensitive

### Fixed

- Fixed Console input in CLI when running under Linux
- Fixed issue where parallel checks could fail due to UI cross thread access
- Fixed bugs in DLE when loading tables with dodgy column names (e.g. `[My Group by lolz]`)
- 
...

## [4.0.1-rc1] - 2019-11-11

### Added

- Support for PostgreSql databases

### Changed

- Sql Server `..` syntax is no longer used (now uses `.dbo.` - or whatever the table schema is).  Since references can be shared by users the default schema notation is not good idea.
- Cohort Query Bulder will now connect to the database containing the data rather than the users default database when querying data on a single database
- Flat file Attachers now process files in alphabetical order (case insensitive) when Pattern matches multiple files (previously order was arbitrary / OS defined)
- Extraction source now specifies database to connect to when a dataset exists in a single database (previously connected to users default server e.g. master)
- Updated to latest version of [FAnsiSql] (0.10.12) for Postgres support
- 
### Fixed

- Fixed handling of credentials where password is blank (allowed)
- Fixed race condition when there are multiple cohort databases that host cohorts for the same project
- Extracting a dataset using Cross Server extraction source now shows the correct SQL in error message when no records are returned by the linkage

## [3.2.1] - 2019-10-30

### Added

- SET containers ([UNION] / [INTERSECT] / [EXCEPT]) now highlight (as a `Problem`) when they will be ignored (empty) or not applied (when they contain only 1 child)

## Fixed

- Fixed bug generating metadata reports that include Catalogues with orphan [ExtractionInformation] (not mapped to an underlying ColumnInfo)
- Fixed bug in column descriptions pie chart where navigate to CatalogueItem(s) would show all CatalogueItems instead of only those missing descriptions
- Fixed bug in example dataset creation where views (vConditions and vOperations) were not marked IsView

## [3.2.1-rc4] - 2019-10-22

### Added 

- Errors during caching (of cohort builder results) now appear in the results control (previously could generate erro popups)
- Patient Index Tables are no longer allowed to have parameters with the same name (but different values) of tables they are joined against
- Sql Parameters (e.g. `@test_code`) now work properly cross [DBMS] (e.g. MySql / SqlServer) when using a query cache.
- Added menu for inspecting the state of a cohort compiler (view SQL executed, build log, results etc)

### Fixed 

- Fixed ExceptionViewer showing the wrong stack trace under certain circumstances
- Fixed cache usage bug where sql parameters were used in queries (cache would not be used when it should)
- Fixed 'View Dataset Sample' user interface generating the wrong SQL when a patient index table has a column alias (e.g. `SELECT chi,AdmissionDate as fish from MyPatIndexTable`)
- Fixed renaming parameters causing UI to incorrectly ask if you want to save changes

## [3.2.1-rc3] - 2019-10-21

### Fixed 

- Fixed bug in cross server query building when using parameters (@testcode etc)

## [3.2.1-rc2] - 2019-10-18

### Added 

- Added GoTo from cohorts to Extraction Configuration(s)

### Changed

- View ThenVsNow Sql in right click context menu of data extractions is only evaluated when run (improves performance).  This results as the command always being enabled.

### Fixed

- Fixed [bug in cross server query building](https://github.com/HicServices/RDMP/commit/a0c6223d1a7793bde4a67b368ae062e8bec3d960#diff-196fcda7990895e9f656c99602d1972b) (via cache) when joining patient index tables on one server to a main dataset on another

## [3.2.1-rc1] - 2019-10-14

### Added

- Long running processes that previously blocked the UI (e.g. create primary key) now have a small dialog describing task and allowing cancellation.
- Proposed Fix dialog now has standard look and feel of RDMP message boxes (including keywords etc)
- Double clicking an executing task in Cohort Builder now shows cohort build log as well as Exception (if any)

### Changed
 
- Database patching user interface presents clearer information about what version upgrade is occuring and the patches that will be applied.
- Updated to latest version of [FAnsiSql] (0.10.7) for task cancellation
- Data load engine no longer lists dropping columns / anonymising in progress if there are no operations actually being performed (e.g. no ANOTables configured)
- Delete is now disabled for the top level container (e.g. "UNION - Inclusion criteria") of cohort builder configuration

### Fixed

- Database patching user interface no longer suggests restarting if the patching process has failed
- Improved usability of StartupUI when no repository connection strings are not set (previously would report status as 'Broken')
- Fixed bug where `DropTableIfLoadFails` of `ExecuteFullExtractionToDatabaseMSSql` would (under fail conditions) drop the destination table even if the table was created by a previous execution of the same pipeline.
- Fixed bug where adding a [Catalogue] to a cohort set container would create an extra duplicate copy (which would appear under orphans)
- Improved cross server cohort query building (e.g. combining cohort sets on seperate servers / server types)
- Fixed bug in checks dual reporting some errors when clicking on red angry face icons

### Removed

- Generate test data window no longer shows the output folder in Windows Explorer when done

## [3.2.0] - 2019-09-16

### Added

- Patient Index Tables now use the source column datatype for caching columns (as long as there is no transform declared).

## [3.2.0-rc1] - 2019-09-13

### Added

- Right clicking a mispelled word now offers spelling suggestions
- You can now add new datasets to an extraction configuration directly from the "Core" folder in Execute Extraction window (rather than having to go back to the DataExport tree view)
- MDFAttacher now checks for existing mdf/ldf files in the RAW server data directory.  Existing files will trigger a warning.  After the warning an attempt is still made to overwrite the file(s) (as occured previously)
- Tab key now also works for autocomplete in SQL editor windows (previously only Enter worked)
- Orphan cohort sets (do not belong to any Cohort Identification Configuration) now appear under a top level folder in 'Cohort Builder' collection
- Extraction Category can now be changed directly from a CatalogueItem, [ExtractionInformation] 
- Extraction Category can be changed for all columns in a [Catalogue] at once by right clicking the or the CatalogueItemsNode (folder under a Catalogue)
- Right clicking a column allows you to Alter its type e.g. increase the size of a varchar field

### Changed

- Help documentation for objects no longer uses NuDoq library (now faster and more maintainable)
- Extraction source component `ExecuteCrossServerDatasetExtractionSource` now never drops the temporary cohort database (previously it would drop it if it created it and CreateTemporaryDatabaseIfNotExists was true)
- Updated to latest version of [FAnsiSql] (0.10.4) for better Oracle, localization and type estimation
- Dashboards now appear in tree view instead of application tool strip and are searchable
- [CatalogueItem] descriptions pie chart has flags for including internal/project specific etc in its counts
- [CatalogueItem] descriptions pie chart now lets you navigate directly to problem objects rather than showing a data table

### Fixed 
- Deleting an object now clears the selection in tree views (previously selection would become an arbitrary object).
- Fixed bug where adding/moving cohort sets between containers ([INTERSECT]/[UNION]/[EXCEPT]) could result in 2 objects with the same Order in the same container (resulting in ambiguous order of execution).
- Fixed UI bug where selecting an extractable [Catalogue] would hide its extractable (small green e) icon overlay
- Fixed bug where deleting a Pinned object would not unpin the object
- Fixed bug where database tables with brackets in the name could break synchronization (these tables are now ignored by RDMP and cannot be imported).
- Fixed bug deleting multiple objects at once when some objects are parents of others (and cause implicit delete).
- Fixed bug with low resolution monitors and the Create New Cohort Wizard
- Fixed bug with low resolution monitors and collections where leading columns could shrink to be no longer visible
- Adding new filters/containers (AND/OR) now correctly expand and highlight the created object in collections
- Fixed AggregateEditorUI could incorrectly offer to save changes even when no changes had been made
- Clonng a Cohort Identification Configuration now preserves custom set container names e.g. "UNION Inclusion Criteria"
- Fixed bug in DataTableUploadDestination where multiple root (DataLoadInfo) logging entries were created for a single large bulk insert 
- Fixed bug in QueryBuilder when there are multiple IsPrimaryExtractionTable tables (Exception thrown was NullReferenceException instead of QueryBuilderException)
- Fixed bug in generating FROM SQL when there are circular [JoinInfo] configured between tables used in the query
- Fixed bug where closing the server/database selection dialog with the X instead of cancel could cause error messages (e.g. in Bulk Import TableInfos)
- Fixed bug where searching for "Pipeline" or "Pipe" did not show all pipelines
- Fixed bug caching patient index tables (cohort creation) when there are multiple tables being joined in the query.
- Fixed error when logging very large (over 4000 characters) to the RDMP logging database

### Removed
- Cohort sets no longer appear under Catalogues (Find / GoTo now open the parent cohort identification configuration)
- Removed OnlyUseOldDateTimes option on DataTableUploadDestination as it didn't actually do anything ([DBMS] type decisions are handled in a standard way by FAnsiSql)

## [3.1.0] - 2019-07-31

### Added

- Cohort sets with HAVING sql now support 'View Dataset Sample' (of matched records)
- Added new property IsView to TableInfo
- Added GoTo menu item Catalogue=>TableInfo
- Added user setting for skipping Cohort Creation wizard
- MDFAttacher emits more messages when looking up location on disk to copy MDF file to.
- Added menu option to set [IsExtractionIdentifier] on a [Catalogue] without having to open ExtractionInformations directly
- Added the ability to set custom number of patients / rows per dataset when creating example datasets (from command line or when setting up client)
- FlatFileAttacher now issues a warning if TableToLoad isn't one of the tables loaded by the currently executing load (previously it would just say 'table x wasn't found in RAW')
- Added (initially hidden) column Order to cohort query builder to help debugging any issues with order of display

### Changed

- Attempting to generate a graph from a query that returns more than 1,000,000 cells now asks for confirmation.
- Updated to latest version of [FAnsiSql] (0.9.4) for better Oracle support
- Oracle extraction commands no longer generate parameters (e.g. @projectNumber).  Previously invalid SQL was generated.
- Improved layout of message boxes and link highlighting
- Add (Copy Of) cohort set no longer complains about creating a copy of one already in the cohort builder configuration
- Extraction destination property CleanExtractionFolderBeforeExtraction now defaults to false (i.e. do not delete the contents of the extraction directory before extracting)
- Extraction destination property CleanExtractionFolderBeforeExtraction is now implemented in the Checks phase of the component lifecycle rather than on reciept of first batch of records (this prevents accidentally deleting files produced by upstream components)
- 
### Fixed 
- Fixed bug in [Catalogue] validation setup window (DQE Validation Rules) which resulted in changes not being saved if it had been refreshed after initially loading
- Fixed scrollbars not appearing in [Catalogue] validation setup window when lots of validation rules are applied to a single column
- Type text dialog prompt now resizes correctly and has a display limit of 20,000 characters for messages
- Fixed bug that prevented exiting if the RDMP directory (in user's application data folder) was deleted while the program was running
- Fixed bug where CatalogueItems created when importing Oracle tables had database qualifiers in the name e.g. "CHI" (including the double quotes)
- Fixed bug where deleting a Filter from a cohort set in a Cohort Identification Query could result in the display order changing to alphabetical (until tab was refreshed).
- Fixed obscure bug in plugins implementing the `ICustomUI` interface when returning a new object in `GetFinalStateOfUnderlyingObject` that resulted in the UI showing a stale version of the object
- Connecting to a non existant server in ServerDatabaseTableSelector now shows the Exception in the RAG icon (previously just showed empty database list)
 
- Fixed bug where adding/removing a column in Aggregate Editor would would reset the Name/Description if there were unsaved changes (to Name/Description)
- Fixed bug where example datasets created would have the text value "NULL" instead of db nulls (only affected initial install/setup datasets)

## [3.0.16-rc2] - 2019-07-17

### Added 

- Example data generated on install can now be given a seed (allows for reproducibility)
- Creating a Query Caching server for an cohort identification AggregateConfiguration now asks you if you want to set it as the default QueryCaching server (if there isn't already one)
- Double clicking a row in SQL query editor user interfaces now shows text summary of the row
- DLE load logs tree view now supports double clicking on messages/errors to see summary
- All RDMP platform objects now have icons even if not visible in the UI (this affects the objects documentation file generation)
- MetadataReport now supports generating data for Catalogues with no extractable columns

### Changed

- Updated to latest version of BadMedicine (0.1.5)
- Improved error message shown when attempting to delete a used patient index table (now lists the users)
- System no longer auto selects objects when there is only 1 option (e.g. when user starts a Release when there is only one [Project] in the system).  This previously created an inconsistent user experience.
- Dita extraction checks no longer propose deleting non dita files in the output directory
- Improved Find (Ctrl+F) dialog layout and added shortcut codes (e.g. typing "c Bob" will return all Catalogues containing the word "Bob")
- Message boxes now display a limit of 20,000 characters (full text can still be accessed by the copy to clipboard button).
- DLE Debug options (e.g. Skip migrating RAW=>STAGING) now appear as a drop down with more descriptive titles (e.g. StopAfterRAW)
 
### Fixed 

- Fixed bug when cloning a Pipeline called "Bob" when there was already an existing Pipeline called "Bob (Clone)"
- Fixed validation issue in some user interfaces of INamed classes (e.g. Catalogue) where all properties were checked for illegal characters instead of just the Name
- Fixed image scaling in Metadata reports to 100% (previously 133%)
- Governance report now properly escapes newlines and quotes in [Catalogue] descriptions when outputting as CSV
- Fixed bug in Plugin code generator for tables with a Name property (previously incorrect C# code was generated)
- Fixed bug in SQL query editor user interface when the query returned a table that included binary columns with large amounts of data in
- Clicking a collection button or using GoTo/Show now correctly pops the relevant collection if it is set to auto dock (pinned).
- Application title bar now correctly updates after loading a tab (previously it was left with the caption "Loading...")
- Un Pinning in a collection using X now correctly maintains tree selection (consistent with the context menu Tree=>UnPin)
- Fixed display order of cohort sets in Cohort Query Builder to correctly match the compiler (previously the tree view order was misleading)

## [3.0.16-rc] - 2019-07-08

### Added 

- Forward/backward navigation in LogViewer now preserves text filters / TOP X
- Added the ability to create example datasets and configurations/projects etc during installation / startup
- Objects with names containing problematic characters (e.g. \ ") are highlighted red
- New right click context menu GoTo shows related objects e.g. which ExtractionConfiguration(s) a [Catalogue] has been used in
- Heatmap hover tool tip now shows more information about the cell value
- 'Other Pipelines' (unknown use case) can now be edited by double clicking.  This prompts user to pick a use case to edit them under
- Creating a Catalogue/TableInfo by importing a file now lets you rename the table after it has been created
- Added new DLE module ExecuteSqlFileRuntimeTask which runs the SQL stored in the RDMP platform database (rather than relying on an sql file on disk like ExecuteSqlFileRuntimeTask)
- RDMP platform database schemas no longer require 100% matching to models.  This allows limited backwards compatibility between minor versions of RDMP in which new fields are added to the database.

### Changed

- Updated to latest version of [BadMedicine] (0.0.1.2)
- Updated to latest version of [FAnsiSql] (0.9.2)
- File=>New now launches modal dialog instead of dropdown menu
- [Project] objects can now be sorted (previously they always appeared alphabetically)
- [Project] creation UI now shows duplicate ProjectNumbers as a Warning instead of an Error allowing users to create 2+ Projects with shared cohorts
- Disabled objects in tree views now appear greyed out instead of red
- Improved message shown when cohorts with null descriptions are preventing cohort importing
- Attempting to deleting an Extractable [Catalogue] no longer shows an error and instead asks if you want to make it non extractable (then delete)
- xmldoc are now shipped inside SourceCodeForSelfAwareness.zip (instead of side by side with the binary).  This avoids an issue where [Squirrel drops xmldoc files](https://github.com/Squirrel/Squirrel.Windows/issues/1323)

### Fixed 

- Fixed bug in CLI (rdmp.exe) where yaml settings would override command line values for connection strings to platform databases
- Disabled smiley controls now render in greyscale
- Fixed bug in Aggregate graphs which included a PIVOT on columns containing values with leading whitespace
- Fixed crash bug in UI responsible for picking the DLE load folder that could occur when when xmldocs are missing
- Fixed bug resolving Plugin dll dependencies where dependencies would only be resolved correctly the first time they were loaded into the AppDomain
- Fixed Culture (e.g. en-us) not being passed correctly in DelimitedFlatFileAttacher
- Fixed bug where Updater would show older versions of RDMP as installable 'updates'

[Unreleased]: https://github.com/HicServices/RDMP/compare/v8.1.0...develop
[8.1.0]: https://github.com/HicServices/RDMP/compare/v8.0.7...v8.1.0
[8.0.7]: https://github.com/HicServices/RDMP/compare/v8.0.6...v8.0.7
[8.0.6]: https://github.com/HicServices/RDMP/compare/v8.0.5...v8.0.6
[8.0.5]: https://github.com/HicServices/RDMP/compare/v8.0.4...v8.0.5
[8.0.4]: https://github.com/HicServices/RDMP/compare/v8.0.3...v8.0.4
[8.0.3]: https://github.com/HicServices/RDMP/compare/v8.0.2...v8.0.3
[8.0.2]: https://github.com/HicServices/RDMP/compare/v8.0.1...v8.0.2
[8.0.1]: https://github.com/HicServices/RDMP/compare/v8.0.0...v8.0.1
[8.0.0]: https://github.com/HicServices/RDMP/compare/v7.0.20...v8.0.0
[7.0.20]: https://github.com/HicServices/RDMP/compare/v7.0.19...v7.0.20
[7.0.19]: https://github.com/HicServices/RDMP/compare/v7.0.18...v7.0.19
[7.0.18]: https://github.com/HicServices/RDMP/compare/v7.0.17...v7.0.18
[7.0.17]: https://github.com/HicServices/RDMP/compare/v7.0.16...v7.0.17
[7.0.16]: https://github.com/HicServices/RDMP/compare/v7.0.15...v7.0.16
[7.0.15]: https://github.com/HicServices/RDMP/compare/v7.0.14...v7.0.15
[7.0.14]: https://github.com/HicServices/RDMP/compare/v7.0.13...v7.0.14
[7.0.13]: https://github.com/HicServices/RDMP/compare/v7.0.12...v7.0.13
[7.0.12]: https://github.com/HicServices/RDMP/compare/v7.0.11...v7.0.12
[7.0.11]: https://github.com/HicServices/RDMP/compare/v7.0.10...v7.0.11
[7.0.10]: https://github.com/HicServices/RDMP/compare/v7.0.9...v7.0.10
[7.0.9]: https://github.com/HicServices/RDMP/compare/v7.0.8...v7.0.9
[7.0.8]: https://github.com/HicServices/RDMP/compare/v7.0.7...v7.0.8
[7.0.7]: https://github.com/HicServices/RDMP/compare/v7.0.6...v7.0.7
[7.0.6]: https://github.com/HicServices/RDMP/compare/v7.0.5...v7.0.6
[7.0.5]: https://github.com/HicServices/RDMP/compare/v7.0.4...v7.0.5
[7.0.4]: https://github.com/HicServices/RDMP/compare/v7.0.3...v7.0.4
[7.0.3]: https://github.com/HicServices/RDMP/compare/v7.0.2...v7.0.3
[7.0.2]: https://github.com/HicServices/RDMP/compare/v7.0.1...v7.0.2
[7.0.1]: https://github.com/HicServices/RDMP/compare/v7.0.0...v7.0.1
[7.0.0]: https://github.com/HicServices/RDMP/compare/v6.0.2...v7.0.0
[6.0.2]: https://github.com/HicServices/RDMP/compare/v6.0.1...v6.0.2
[6.0.1]: https://github.com/HicServices/RDMP/compare/v6.0.0...v6.0.1
[6.0.0]: https://github.com/HicServices/RDMP/compare/v5.0.3...v6.0.0
[5.0.3]: https://github.com/HicServices/RDMP/compare/v5.0.2...v5.0.3
[5.0.2]: https://github.com/HicServices/RDMP/compare/v5.0.1...v5.0.2
[5.0.1]: https://github.com/HicServices/RDMP/compare/v5.0.0...v5.0.1
[5.0.0]: https://github.com/HicServices/RDMP/compare/v4.2.4...v5.0.0
[4.2.4]: https://github.com/HicServices/RDMP/compare/v4.2.3...v4.2.4
[4.2.3]: https://github.com/HicServices/RDMP/compare/v4.2.2...v4.2.3
[4.2.2]: https://github.com/HicServices/RDMP/compare/v4.2.1...v4.2.2
[4.2.1]: https://github.com/HicServices/RDMP/compare/v4.2.0...v4.2.1
[4.2.0]: https://github.com/HicServices/RDMP/compare/v4.1.9...v4.2.0
[4.1.9]: https://github.com/HicServices/RDMP/compare/v4.1.8...v4.1.9
[4.1.8]: https://github.com/HicServices/RDMP/compare/v4.1.7...v4.1.8
[4.1.7]: https://github.com/HicServices/RDMP/compare/v4.1.6...v4.1.7
[4.1.6]: https://github.com/HicServices/RDMP/compare/v4.1.5...v4.1.6
[4.1.5]: https://github.com/HicServices/RDMP/compare/v4.1.4...v4.1.5
[4.1.4]: https://github.com/HicServices/RDMP/compare/v4.1.3...v4.1.4
[4.1.3]: https://github.com/HicServices/RDMP/compare/v4.1.2...v4.1.3
[4.1.2]: https://github.com/HicServices/RDMP/compare/v4.1.1...v4.1.2
[4.1.1]: https://github.com/HicServices/RDMP/compare/v4.1.0...v4.1.1
[4.1.0]: https://github.com/HicServices/RDMP/compare/v4.0.3...v4.1.0
[4.0.3]: https://github.com/HicServices/RDMP/compare/v4.0.2...v4.0.3
[4.0.2]: https://github.com/HicServices/RDMP/compare/v4.0.1...v4.0.2
[4.0.1]: https://github.com/HicServices/RDMP/compare/v4.0.1-rc3...v4.0.1
[4.0.1-rc3]: https://github.com/HicServices/RDMP/compare/v4.0.1-rc2...v4.0.1-rc3
[4.0.1-rc2]: https://github.com/HicServices/RDMP/compare/v4.0.1-rc1...v4.0.1-rc2
[4.0.1-rc1]: https://github.com/HicServices/RDMP/compare/v3.2.1...v4.0.1-rc1
[3.2.1]: https://github.com/HicServices/RDMP/compare/v3.2.1-rc4...v3.2.1
[3.2.1-rc4]: https://github.com/HicServices/RDMP/compare/v3.2.1-rc3...v3.2.1-rc4
[3.2.1-rc3]: https://github.com/HicServices/RDMP/compare/v3.2.1-rc2...v3.2.1-rc3
[3.2.1-rc2]: https://github.com/HicServices/RDMP/compare/3.2.1-rc1...v3.2.1-rc2
[3.2.1-rc1]: https://github.com/HicServices/RDMP/compare/3.2.0...3.2.1-rc1
[3.2.0]: https://github.com/HicServices/RDMP/compare/v3.2.0-rc1...3.2.0
[3.2.0-rc1]: https://github.com/HicServices/RDMP/compare/3.1.0...v3.2.0-rc1
[3.1.0]: https://github.com/HicServices/RDMP/compare/v3.0.16-rc2...3.1.0
[3.0.16-rc2]: https://github.com/HicServices/RDMP/compare/v3.0.16-rc...v3.0.16-rc2
[3.0.16-rc]: https://github.com/HicServices/RDMP/compare/v3.0.15...v3.0.16-rc
[FAnsiSql]: https://github.com/HicServices/FAnsiSql/
[BadMedicine]: https://github.com/HicServices/BadMedicine/

[ExtractionProgress]: ./Documentation/CodeTutorials/Glossary.md#ExtractionProgress
[DBMS]: ./Documentation/CodeTutorials/Glossary.md#DBMS
[UNION]: ./Documentation/CodeTutorials/Glossary.md#UNION
[INTERSECT]: ./Documentation/CodeTutorials/Glossary.md#INTERSECT
[EXCEPT]: ./Documentation/CodeTutorials/Glossary.md#EXCEPT
[IsExtractionIdentifier]: ./Documentation/CodeTutorials/Glossary.md#IsExtractionIdentifier
[DataAccessCredentials]: ./Documentation/CodeTutorials/Glossary.md#DataAccessCredentials
[Catalogue]: ./Documentation/CodeTutorials/Glossary.md#Catalogue
[SupportingDocument]: ./Documentation/CodeTutorials/Glossary.md#SupportingDocument
[TableInfo]: ./Documentation/CodeTutorials/Glossary.md#TableInfo

[ExtractionConfiguration]: ./Documentation/CodeTutorials/Glossary.md#ExtractionConfiguration
[Project]: ./Documentation/CodeTutorials/Glossary.md#Project

[CatalogueItem]: ./Documentation/CodeTutorials/Glossary.md#CatalogueItem
[ExtractionInformation]: ./Documentation/CodeTutorials/Glossary.md#ExtractionInformation
[ColumnInfo]: ./Documentation/CodeTutorials/Glossary.md#ColumnInfo
[CacheProgress]: ./Documentation/CodeTutorials/Glossary.md#CacheProgress

[JoinInfo]: ./Documentation/CodeTutorials/Glossary.md#JoinInfo
[AggregateConfiguration]: ./Documentation/CodeTutorials/Glossary.md#AggregateConfiguration
[PipelineComponent]: ./Documentation/CodeTutorials/Glossary.md#PipelineComponent
[Pipeline]: ./Documentation/CodeTutorials/Glossary.md#Pipeline
[Pipelines]: ./Documentation/CodeTutorials/Glossary.md#Pipeline

[Lookup]: ./Documentation/CodeTutorials/Glossary.md#Lookup
[CohortIdentificationConfiguration]: ./Documentation/CodeTutorials/Glossary.md#CohortIdentificationConfiguration
[LoadMetadata]: ./Documentation/CodeTutorials/Glossary.md#LoadMetadata
[ExtractableCohort]: ./Documentation/CodeTutorials/Glossary.md#ExtractableCohort
[CohortAggregateContainer]: ./Documentation/CodeTutorials/Glossary.md#CohortAggregateContainer
[ExtractionFilter]: ./Documentation/CodeTutorials/Glossary.md#ExtractionFilter
[MigrateUsages]: https://github.com/HicServices/RDMP/pull/666
[ExternalDatabaseServer]: ./Documentation/CodeTutorials/Glossary.md#ExternalDatabaseServer
[RemoteDatabaseAttacher]: ./Rdmp.Core/DataLoad/Modules/Attachers/RemoteDatabaseAttacher.cs<|MERGE_RESOLUTION|>--- conflicted
+++ resolved
@@ -12,11 +12,8 @@
 - Improve error messages for Multi-ExtractionIdentifier extractions
 - Add Microsoft.Bcl.AsyncInterfaces 6.0.0 for plugin dependancy tree
 - Add prompt to reanem container when adding a cohort filter
-<<<<<<< HEAD
 - Fix to remove stack trace button from non error popups
-=======
 - Add ability to set Extraction Categort as "Not Extractable"
->>>>>>> 7b08b4c8
 
 ## [8.1.5] - 2024-04-03
 
