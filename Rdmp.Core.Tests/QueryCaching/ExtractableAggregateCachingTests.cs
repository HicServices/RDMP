--- conflicted
+++ resolved
@@ -99,15 +99,8 @@
         dim.DeleteInDatabase();
 
 
-<<<<<<< HEAD
         using var con = DataAccessPortal.GetInstance().ExpectServer(QueryCachingDatabaseServer, DataAccessContext.InternalDataProcessing).GetConnection();
         var table = _manager.GetLatestResultsTableUnsafe(_config, AggregateOperation.ExtractableAggregateResults);
-=======
-        using (var con = DataAccessPortal.ExpectServer(QueryCachingDatabaseServer, DataAccessContext.InternalDataProcessing).GetConnection())
-        {
-
-            var table = _manager.GetLatestResultsTableUnsafe(_config, AggregateOperation.ExtractableAggregateResults);
->>>>>>> 5c0a3943
     
         con.Open();
         using var cmd = DatabaseCommandHelper.GetCommand($"Select * from {table.GetFullyQualifiedName()}", con);
