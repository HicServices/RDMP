﻿// Copyright (c) The University of Dundee 2018-2019
// This file is part of the Research Data Management Platform (RDMP).
// RDMP is free software: you can redistribute it and/or modify it under the terms of the GNU General Public License as published by the Free Software Foundation, either version 3 of the License, or (at your option) any later version.
// RDMP is distributed in the hope that it will be useful, but WITHOUT ANY WARRANTY; without even the implied warranty of MERCHANTABILITY or FITNESS FOR A PARTICULAR PURPOSE. See the GNU General Public License for more details.
// You should have received a copy of the GNU General Public License along with RDMP. If not, see <https://www.gnu.org/licenses/>.

using System;
using FAnsi;
using FAnsi.Implementation;
using FAnsi.Implementations.MicrosoftSQL;
using FAnsi.Implementations.MySql;
using FAnsi.Implementations.Oracle;
using FAnsi.Implementations.PostgreSql;
using NSubstitute;
using NUnit.Framework;
using Rdmp.Core.QueryBuilding;
using Rdmp.Core.ReusableLibraryCode.DataAccess;

namespace Rdmp.Core.Tests.QueryCaching;

internal class DataAccessPortalCollectionTests
{
    [OneTimeSetUp]
    public void LoadImplementation()
    {
        ImplementationManager.Load<MicrosoftSQLImplementation>();
        ImplementationManager.Load<MySqlImplementation>();
        ImplementationManager.Load<OracleImplementation>();
        ImplementationManager.Load<PostgreSqlImplementation>();
    }

    [TestCase(true)]
    [TestCase(false)]
    public void TestOneServer_CountCorrect(bool singleServer)
    {
        var collection = new DataAccessPointCollection(singleServer);
<<<<<<< HEAD
        collection.Add(Mock.Of<IDataAccessPoint>(m =>
            m.Server == "loco" &&
            m.DatabaseType == DatabaseType.Oracle));
=======
        var _dap = Substitute.For<IDataAccessPoint>();
        _dap.Server.Returns("loco");
        _dap.DatabaseType.Returns(DatabaseType.Oracle);
        collection.Add(_dap);
>>>>>>> e5e8e757
        Assert.AreEqual(1, collection.Points.Count);
    }

    [Test]
    public void TestTwo_SameServer_PersistDatabase()
    {
        var collection = new DataAccessPointCollection(true);

<<<<<<< HEAD
        collection.Add(Mock.Of<IDataAccessPoint>(m =>
            m.Server == "loco" &&
            m.Database == "B" &&
            m.DatabaseType == DatabaseType.Oracle &&
            m.GetQuerySyntaxHelper() == OracleQuerySyntaxHelper.Instance));

        collection.Add(Mock.Of<IDataAccessPoint>(m =>
            m.Server == "loco" &&
            m.Database == "B" &&
            m.DatabaseType == DatabaseType.Oracle &&
            m.GetQuerySyntaxHelper() == OracleQuerySyntaxHelper.Instance));
=======
        var _dap = Substitute.For<IDataAccessPoint>();
        _dap.Server = ("loco");
        _dap.Database = ("B");
        _dap.DatabaseType = (DatabaseType.Oracle);

        var _dap0 = Substitute.For<IDataAccessPoint>();
        _dap0.Server = ("loco");
        _dap0.Database = ("A");
        _dap0.DatabaseType = (DatabaseType.Oracle);

        collection.Add(_dap0);
        collection.Add(_dap);
>>>>>>> e5e8e757

        Assert.AreEqual(2, collection.Points.Count);

        var db = collection.GetDistinctServer().GetCurrentDatabase();
<<<<<<< HEAD
        Assert.AreEqual("B", db.GetRuntimeName());
=======
        Assert.IsNull(db);
>>>>>>> e5e8e757
    }

    [Test]
    public void TestTwo_SameServer_NoCredentials()
    {
        var collection = new DataAccessPointCollection(true);
        var _cred = Substitute.For<IDataAccessCredentials>();
        _cred.Username.Returns("ff");
        _cred.GetDecryptedPassword().Returns("pwd2");
        var _dap = Substitute.For<IDataAccessPoint>();
        _dap.Server.Returns("loco");
        _dap.Database.Returns("B");
        _dap.DatabaseType.Returns(DatabaseType.Oracle);
        _dap.GetCredentialsIfExists(DataAccessContext.InternalDataProcessing).Returns(_cred);


        var _dap0 = Substitute.For<IDataAccessPoint>();
        _dap0.Server.Returns("loco");
        _dap0.Database.Returns("A");
        _dap0.DatabaseType.Returns(DatabaseType.Oracle);
        _dap0.GetCredentialsIfExists(DataAccessContext.InternalDataProcessing).Returns(_cred);
        collection.Add(_dap);

        collection.Add(_dap0);

        Assert.AreEqual(2, collection.Points.Count);

        //they both go to loco server so the single server should specify loco but no clear db
        var db = collection.GetDistinctServer().GetCurrentDatabase();
        Assert.IsNull(db);
    }

    [Test]
    public void TestTwo_SameServer_SameCredentials()
    {
        var collection = new DataAccessPointCollection(true);
        var _cred = Substitute.For<IDataAccessCredentials>();
        _cred.Username.Returns("ff");
        _cred.GetDecryptedPassword().Returns("pwd2");
        var _dap = Substitute.For<IDataAccessPoint>();
        _dap.Server.Returns("loco");
        _dap.Database.Returns("B");
        _dap.DatabaseType.Returns(DatabaseType.Oracle);
        _dap.GetCredentialsIfExists(DataAccessContext.InternalDataProcessing).Returns(_cred);


        var _dap0 = Substitute.For<IDataAccessPoint>();
        _dap0.Server.Returns("loco");
        _dap0.Database.Returns("A");
        _dap0.DatabaseType.Returns(DatabaseType.Oracle);
        _dap0.GetCredentialsIfExists(DataAccessContext.InternalDataProcessing).Returns(_cred);

<<<<<<< HEAD
        collection.Add(Mock.Of<IDataAccessPoint>(m =>
            m.Server == "loco" &&
            m.Database == "B" &&
            m.DatabaseType == DatabaseType.Oracle &&
            m.GetCredentialsIfExists(DataAccessContext.InternalDataProcessing) == Mock.Of<IDataAccessCredentials>(u =>
                u.Username == "ff" &&
                u.GetDecryptedPassword() == "pwd")));

        collection.Add(Mock.Of<IDataAccessPoint>(m =>
            m.Server == "loco" &&
            m.Database == "A" &&
            m.DatabaseType == DatabaseType.Oracle &&
            m.GetCredentialsIfExists(DataAccessContext.InternalDataProcessing) == Mock.Of<IDataAccessCredentials>(u =>
                u.Username == "ff" &&
                u.GetDecryptedPassword() == "pwd")));
=======
        collection.Add(_dap);

        collection.Add(_dap0);
>>>>>>> e5e8e757

        Assert.AreEqual(2, collection.Points.Count);
    }

    [Test]
    public void TestTwo_SameServer_OnlyOneUsesCredentials()
    {
        var collection = new DataAccessPointCollection(true);

        var _cred = Substitute.For<IDataAccessCredentials>();
        _cred.Username.Returns("ff");
        _cred.GetDecryptedPassword().Returns("pwd2");

        var _dap = Substitute.For<IDataAccessPoint>();
        _dap.Server.Returns("loco");
        _dap.Database.Returns("B");
        _dap.DatabaseType.Returns(DatabaseType.Oracle);
        _dap.GetCredentialsIfExists(DataAccessContext.InternalDataProcessing).Returns(_cred);


        var _dap0 = Substitute.For<IDataAccessPoint>();
        _dap0.Server.Returns("loco");
        _dap0.Database.Returns("A");
        _dap0.DatabaseType.Returns(DatabaseType.Oracle);
        collection.Add(_dap);

        //cannot add because the second one wants integrated security
        var ex = Assert.Throws<InvalidOperationException>(() =>
            collection.Add(_dap0)
        );

        //should be relevant error and it shouldn't have been added
<<<<<<< HEAD
        StringAssert.Contains("collection could not agree whether to use Credentials or not",
=======
        StringAssert.Contains("ollection could not agree on a single Username",
>>>>>>> e5e8e757
            ex.InnerException.Message);
        Assert.AreEqual(1, collection.Points.Count);
    }

    [Test]
    public void TestTwo_SameServer_DifferentUsernames()
    {
        var collection = new DataAccessPointCollection(true);
        var _cred = Substitute.For<IDataAccessCredentials>();
        _cred.Username.Returns("user1");
        _cred.GetDecryptedPassword().Returns("pwd2");


        var _cred2 = Substitute.For<IDataAccessCredentials>();
        _cred2.Username.Returns("user2");
        _cred2.GetDecryptedPassword().Returns("pwd2");

        var _dap = Substitute.For<IDataAccessPoint>();
        _dap.Server.Returns("loco");
        _dap.Database.Returns("B");
        _dap.DatabaseType.Returns(DatabaseType.Oracle);
        _dap.GetCredentialsIfExists(DataAccessContext.InternalDataProcessing).Returns(_cred);
        collection.Add(_dap);


        var _dap0 = Substitute.For<IDataAccessPoint>();
        _dap0.Server.Returns("loco");
        _dap0.Database.Returns("A");
        _dap0.DatabaseType.Returns(DatabaseType.Oracle);
        _dap0.GetCredentialsIfExists(DataAccessContext.InternalDataProcessing).Returns(_cred2);

        //cannot add because the second one wants integrated security
        var ex = Assert.Throws<InvalidOperationException>(() =>
<<<<<<< HEAD
            collection.Add(Mock.Of<IDataAccessPoint>(m =>
                m.Server == "loco" &&
                m.Database == "A" &&
                m.DatabaseType == DatabaseType.Oracle &&
                m.GetCredentialsIfExists(DataAccessContext.InternalDataProcessing) == Mock.Of<IDataAccessCredentials>(
                    u =>
                        u.Username == "user2" &&
                        u.GetDecryptedPassword() == "pwd")))
=======
            collection.Add(_dap0)
>>>>>>> e5e8e757
        );

        //should be relevant error and it shouldn't have been added
        StringAssert.Contains("could not agree on a single Username to use to access the data under",
            ex.InnerException.Message);
        Assert.AreEqual(1, collection.Points.Count);
    }

    [Test]
    public void TestTwo_SameServer_DifferentPasswords()
    {
        var _cred = Substitute.For<IDataAccessCredentials>();
        _cred.Username.Returns("user1");
        _cred.GetDecryptedPassword().Returns("pwd2");


        var _cred2 = Substitute.For<IDataAccessCredentials>();
        _cred2.Username.Returns("user1");
        _cred2.GetDecryptedPassword().Returns("pwd");
        var collection = new DataAccessPointCollection(true);
        var _dap = Substitute.For<IDataAccessPoint>();
        _dap.Server.Returns("loco");
        _dap.Database.Returns("B");
        _dap.DatabaseType.Returns(DatabaseType.Oracle);
        _dap.GetCredentialsIfExists(DataAccessContext.InternalDataProcessing).Returns(_cred);
        collection.Add(_dap);



        var _dap0 = Substitute.For<IDataAccessPoint>();
        _dap0.Server.Returns("loco");
        _dap0.Database.Returns("A");
        _dap0.DatabaseType.Returns(DatabaseType.Oracle);
        _dap0.GetCredentialsIfExists(DataAccessContext.InternalDataProcessing).Returns(_cred2);

        //cannot add because the second one wants integrated security
        var ex = Assert.Throws<InvalidOperationException>(() =>
<<<<<<< HEAD
            collection.Add(Mock.Of<IDataAccessPoint>(m =>
                m.Server == "loco" &&
                m.Database == "A" &&
                m.DatabaseType == DatabaseType.Oracle &&
                m.GetCredentialsIfExists(DataAccessContext.InternalDataProcessing) == Mock.Of<IDataAccessCredentials>(
                    u =>
                        u.Username == "user1" &&
                        u.GetDecryptedPassword() == "pwd2")))
=======
            collection.Add(_dap0)
>>>>>>> e5e8e757
        );

        //should be relevant error and it shouldn't have been added
        StringAssert.Contains("collection could not agree on a single Password to use to access the data under",
            ex.InnerException.Message);
        Assert.AreEqual(1, collection.Points.Count);
    }

    [Test]
    public void TestTwo_DifferentServer()
    {
        var collection = new DataAccessPointCollection(true);
        var _dap = Substitute.For<IDataAccessPoint>();
        _dap.Server.Returns("loco");
        _dap.Database.Returns("B");
        _dap.DatabaseType.Returns(DatabaseType.Oracle);
        collection.Add(_dap);
        var _dap0 = Substitute.For<IDataAccessPoint>();
        _dap0.Server.Returns("joco");
        _dap0.Database.Returns("B");
        _dap0.DatabaseType.Returns(DatabaseType.Oracle);
        //cannot add because the second one wants integrated security
        var ex = Assert.Throws<InvalidOperationException>(() =>

        collection.Add(_dap0)
        );

        //should be relevant error and it shouldn't have been added
        StringAssert.Contains("There was a mismatch in server names for data access points", ex.InnerException.Message);
        Assert.AreEqual(1, collection.Points.Count);
    }


    [Test]
    public void TestTwo_DifferentDatabaseType()
    {
        var collection = new DataAccessPointCollection(true);
        var _dap0 = Substitute.For<IDataAccessPoint>();
        _dap0.Server.Returns("loco");
        _dap0.Database.Returns("B");
        _dap0.DatabaseType.Returns(DatabaseType.Oracle);
        collection.Add(_dap0);
        var _dap = Substitute.For<IDataAccessPoint>();
        _dap.Server.Returns("loco");
        _dap.Database.Returns("A");
        _dap.DatabaseType.Returns(DatabaseType.MySql);
        //cannot add because the second one wants integrated security
        var ex = Assert.Throws<InvalidOperationException>(() =>

        collection.Add(_dap)
        );

        //should be relevant error and it shouldn't have been added
        StringAssert.Contains("There was a mismatch on DatabaseType for data access points", ex.InnerException.Message);
        Assert.AreEqual(1, collection.Points.Count);
    }
}<|MERGE_RESOLUTION|>--- conflicted
+++ resolved
@@ -34,16 +34,9 @@
     public void TestOneServer_CountCorrect(bool singleServer)
     {
         var collection = new DataAccessPointCollection(singleServer);
-<<<<<<< HEAD
         collection.Add(Mock.Of<IDataAccessPoint>(m =>
             m.Server == "loco" &&
             m.DatabaseType == DatabaseType.Oracle));
-=======
-        var _dap = Substitute.For<IDataAccessPoint>();
-        _dap.Server.Returns("loco");
-        _dap.DatabaseType.Returns(DatabaseType.Oracle);
-        collection.Add(_dap);
->>>>>>> e5e8e757
         Assert.AreEqual(1, collection.Points.Count);
     }
 
@@ -52,7 +45,6 @@
     {
         var collection = new DataAccessPointCollection(true);
 
-<<<<<<< HEAD
         collection.Add(Mock.Of<IDataAccessPoint>(m =>
             m.Server == "loco" &&
             m.Database == "B" &&
@@ -64,29 +56,11 @@
             m.Database == "B" &&
             m.DatabaseType == DatabaseType.Oracle &&
             m.GetQuerySyntaxHelper() == OracleQuerySyntaxHelper.Instance));
-=======
-        var _dap = Substitute.For<IDataAccessPoint>();
-        _dap.Server = ("loco");
-        _dap.Database = ("B");
-        _dap.DatabaseType = (DatabaseType.Oracle);
-
-        var _dap0 = Substitute.For<IDataAccessPoint>();
-        _dap0.Server = ("loco");
-        _dap0.Database = ("A");
-        _dap0.DatabaseType = (DatabaseType.Oracle);
-
-        collection.Add(_dap0);
-        collection.Add(_dap);
->>>>>>> e5e8e757
 
         Assert.AreEqual(2, collection.Points.Count);
 
         var db = collection.GetDistinctServer().GetCurrentDatabase();
-<<<<<<< HEAD
         Assert.AreEqual("B", db.GetRuntimeName());
-=======
-        Assert.IsNull(db);
->>>>>>> e5e8e757
     }
 
     [Test]
@@ -132,14 +106,6 @@
         _dap.DatabaseType.Returns(DatabaseType.Oracle);
         _dap.GetCredentialsIfExists(DataAccessContext.InternalDataProcessing).Returns(_cred);
 
-
-        var _dap0 = Substitute.For<IDataAccessPoint>();
-        _dap0.Server.Returns("loco");
-        _dap0.Database.Returns("A");
-        _dap0.DatabaseType.Returns(DatabaseType.Oracle);
-        _dap0.GetCredentialsIfExists(DataAccessContext.InternalDataProcessing).Returns(_cred);
-
-<<<<<<< HEAD
         collection.Add(Mock.Of<IDataAccessPoint>(m =>
             m.Server == "loco" &&
             m.Database == "B" &&
@@ -148,18 +114,15 @@
                 u.Username == "ff" &&
                 u.GetDecryptedPassword() == "pwd")));
 
-        collection.Add(Mock.Of<IDataAccessPoint>(m =>
-            m.Server == "loco" &&
-            m.Database == "A" &&
-            m.DatabaseType == DatabaseType.Oracle &&
-            m.GetCredentialsIfExists(DataAccessContext.InternalDataProcessing) == Mock.Of<IDataAccessCredentials>(u =>
-                u.Username == "ff" &&
-                u.GetDecryptedPassword() == "pwd")));
-=======
+        var _dap0 = Substitute.For<IDataAccessPoint>();
+        _dap0.Server.Returns("loco");
+        _dap0.Database.Returns("A");
+        _dap0.DatabaseType.Returns(DatabaseType.Oracle);
+        _dap0.GetCredentialsIfExists(DataAccessContext.InternalDataProcessing).Returns(_cred);
+
         collection.Add(_dap);
 
         collection.Add(_dap0);
->>>>>>> e5e8e757
 
         Assert.AreEqual(2, collection.Points.Count);
     }
@@ -192,11 +155,7 @@
         );
 
         //should be relevant error and it shouldn't have been added
-<<<<<<< HEAD
         StringAssert.Contains("collection could not agree whether to use Credentials or not",
-=======
-        StringAssert.Contains("ollection could not agree on a single Username",
->>>>>>> e5e8e757
             ex.InnerException.Message);
         Assert.AreEqual(1, collection.Points.Count);
     }
@@ -230,7 +189,6 @@
 
         //cannot add because the second one wants integrated security
         var ex = Assert.Throws<InvalidOperationException>(() =>
-<<<<<<< HEAD
             collection.Add(Mock.Of<IDataAccessPoint>(m =>
                 m.Server == "loco" &&
                 m.Database == "A" &&
@@ -239,9 +197,6 @@
                     u =>
                         u.Username == "user2" &&
                         u.GetDecryptedPassword() == "pwd")))
-=======
-            collection.Add(_dap0)
->>>>>>> e5e8e757
         );
 
         //should be relevant error and it shouldn't have been added
@@ -279,7 +234,6 @@
 
         //cannot add because the second one wants integrated security
         var ex = Assert.Throws<InvalidOperationException>(() =>
-<<<<<<< HEAD
             collection.Add(Mock.Of<IDataAccessPoint>(m =>
                 m.Server == "loco" &&
                 m.Database == "A" &&
@@ -288,9 +242,6 @@
                     u =>
                         u.Username == "user1" &&
                         u.GetDecryptedPassword() == "pwd2")))
-=======
-            collection.Add(_dap0)
->>>>>>> e5e8e757
         );
 
         //should be relevant error and it shouldn't have been added
