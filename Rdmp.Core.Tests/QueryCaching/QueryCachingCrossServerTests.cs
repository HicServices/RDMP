﻿// Copyright (c) The University of Dundee 2018-2019
// This file is part of the Research Data Management Platform (RDMP).
// RDMP is free software: you can redistribute it and/or modify it under the terms of the GNU General Public License as published by the Free Software Foundation, either version 3 of the License, or (at your option) any later version.
// RDMP is distributed in the hope that it will be useful, but WITHOUT ANY WARRANTY; without even the implied warranty of MERCHANTABILITY or FITNESS FOR A PARTICULAR PURPOSE. See the GNU General Public License for more details.
// You should have received a copy of the GNU General Public License along with RDMP. If not, see <https://www.gnu.org/licenses/>.

using System;
using System.Linq;
using System.Threading;
using BadMedicine;
using BadMedicine.Datasets;
using FAnsi;
using FAnsi.Discovery;
using NUnit.Framework;
using Rdmp.Core.CohortCreation.Execution;
using Rdmp.Core.Curation.Data;
using Rdmp.Core.Curation.Data.Aggregation;
using Rdmp.Core.Curation.Data.Cohort;
using Rdmp.Core.Curation.Data.Cohort.Joinables;
using Rdmp.Core.Databases;
using Rdmp.Core.MapsDirectlyToDatabaseTable.Versioning;
using Rdmp.Core.ReusableLibraryCode.Checks;
using Tests.Common;
using Tests.Common.Scenarios;
using TypeGuesser;

namespace Rdmp.Core.Tests.QueryCaching;

internal class QueryCachingCrossServerTests : TestsRequiringA
{
    [TestCase(DatabaseType.MicrosoftSQLServer, typeof(QueryCachingPatcher))]
    [TestCase(DatabaseType.MySql, typeof(QueryCachingPatcher))]
    [TestCase(DatabaseType.Oracle, typeof(QueryCachingPatcher))]
    [TestCase(DatabaseType.PostgreSql, typeof(QueryCachingPatcher))]
    [TestCase(DatabaseType.MicrosoftSQLServer, typeof(DataQualityEnginePatcher))]
    public void Create_QueryCache(DatabaseType dbType, Type patcherType)
    {
        var db = GetCleanedServer(dbType);

        var patcher = (Patcher)Activator.CreateInstance(patcherType);

        var mds = new MasterDatabaseScriptExecutor(db);
        mds.CreateAndPatchDatabase(patcher, new AcceptAllCheckNotifier());
    }


    /// <summary>
    /// Tests running a simple cic with a single UNION container holding an aggregate.  The aggregate optionally has a parameter on it.  The
    /// second server is the cache server
    /// </summary>
    /// <param name="dbType"></param>
    [TestCase(DatabaseType.MySql, true)]
    [TestCase(DatabaseType.MySql, false)]
    [TestCase(DatabaseType.MicrosoftSQLServer, true)]
    [TestCase(DatabaseType.MicrosoftSQLServer, false)]
    //[TestCase(DatabaseType.Oracle,true)] //Oracle FAnsi doesn't currently support parameters
    //[TestCase(DatabaseType.Oracle,false)]
    public void Test_SingleServer_WithOneParameter(DatabaseType dbType, bool useParameter)
    {
        /*
         *           Server1                        Server2
         *       _____________________         _____________________
         *        |HospitalAdmissions |   →    |      Cache         |
         *           @date_of_max
         *
         */

        var server1 = GetCleanedServer(dbType);
        var server2 = GetCleanedServer(DatabaseType.MicrosoftSQLServer);

        var cache = CreateCache(server2);

        var r = new Random(500);
        var people = new PersonCollection();
        people.GeneratePeople(5000, r);

        var cic = new CohortIdentificationConfiguration(CatalogueRepository, "cic");
        var ac1 = SetupAggregateConfigurationWithFilter(server1, people, r, cic, useParameter, "@date_of_max",
            "'2001-01-01'");

        cic.CreateRootContainerIfNotExists();
        cic.QueryCachingServer_ID = cache.ID;
        cic.SaveToDatabase();

        var root = cic.RootCohortAggregateContainer;
        root.AddChild(ac1, 0);

        var compiler = new CohortCompiler(cic);
        var runner = new CohortCompilerRunner(compiler, 50000);
        runner.Run(new CancellationToken());

        AssertNoErrors(compiler);

        Assert.IsTrue(
            compiler.Tasks.Where(t => t.Key is AggregationContainerTask)
                .Any(t => t.Key.GetCachedQueryUseCount().Equals("1/1")), "Expected UNION container to use the cache");
    }

    /// <summary>
    /// Tests running a simple cic with a single UNION container holding two aggregates.  The aggregates both have their own parameter
    /// called @date_of_max but they have different values.  This means the SQL generated needs to be adjusted so they don't collide /
    /// overwrite one another.
    /// </summary>
    /// <param name="dbType"></param>
    [TestCase(DatabaseType.MySql, true)]
    //[TestCase(DatabaseType.MySql,false)] //only works with cache because container operations (UNION) are not supported on MySql
    [TestCase(DatabaseType.MicrosoftSQLServer, true)]
    [TestCase(DatabaseType.MicrosoftSQLServer, false)]
    //[TestCase(DatabaseType.Oracle)] //Oracle FAnsi doesn't currently support parameters
    public void Test_SingleServer_WithTwoParameters(DatabaseType dbType, bool useCache)
    {
        /*
         *           Server1                        Server2
         *        ____________________         _____________________
         *        |HospitalAdmissions |   →    |      Cache         |
         *           @date_of_max
         *        ____________________     ↗
         *        |HospitalAdmissions |
         *           @date_of_max
         *
         *   (has different value so rename operations come into effect)
         */

        var server1 = GetCleanedServer(dbType);
        var server2 = GetCleanedServer(DatabaseType.MicrosoftSQLServer);

        var cache = useCache ? CreateCache(server2) : null;

        var r = new Random(500);
        var people = new PersonCollection();
        people.GeneratePeople(5000, r);

        var cic = new CohortIdentificationConfiguration(CatalogueRepository, "cic");

        var ac1 = SetupAggregateConfigurationWithFilter(server1, people, r, cic, true, "@date_of_max", "'2001-01-01'");
        var ac2 = SetupAggregateConfigurationWithFilter(server1, people, r, cic, true, "@date_of_max", "'2005-01-01'");

        cic.CreateRootContainerIfNotExists();
        cic.QueryCachingServer_ID = cache?.ID;
        cic.SaveToDatabase();

        var root = cic.RootCohortAggregateContainer;
        root.AddChild(ac1, 0);
        root.AddChild(ac2, 1);

        var compiler = new CohortCompiler(cic);
        var runner = new CohortCompilerRunner(compiler, 50000);
        runner.Run(new CancellationToken());

        AssertNoErrors(compiler);

        //each container on its own ran with the normal SQL
        AssertNoErrors(compiler, ac1, "@date_of_max='2001-01-01'");
        AssertNoErrors(compiler, ac2, "@date_of_max='2005-01-01'");


        if (useCache)
        {
            //the root container run with dual cache fetch and no parameters
            AssertNoErrors(compiler, root, "IndexedExtractionIdentifierList");
            AssertCacheUsed(compiler, root, "2/2");
        }
        else
        {
            //the root container ran with a rename operations (no cache available)
            AssertNoErrors(compiler, root, "@date_of_max='2001-01-01'", "@date_of_max_2='2005-01-01'");
            AssertCacheUsed(compiler, root, "0/2");
        }
    }

    /// <summary>
    /// Tests running a simple cic a cohort that has a parameter and a patient index table which also has a parameter.
    /// </summary>
    /// <param name="dbType"></param>
    [TestCase(DatabaseType.MySql, true, true)]
    [TestCase(DatabaseType.MySql, true, false)]
    [TestCase(DatabaseType.MySql, false, true)]
    [TestCase(DatabaseType.MySql, false, false)]
    [TestCase(DatabaseType.MicrosoftSQLServer, true, true)]
    [TestCase(DatabaseType.MicrosoftSQLServer, true, false)]
    [TestCase(DatabaseType.MicrosoftSQLServer, false, true)]
    [TestCase(DatabaseType.MicrosoftSQLServer, false, false)]
    public void Test_SingleServerPatientIndexTable_WithTwoParameters(DatabaseType dbType, bool useSameName,
        bool useCache)
    {
        /*
         *           Server1                                  (Also Server1 - if useCache is true)
         *        ______________________________            __________________________
         *        |   Patient Index Table       |     →    |         Cache           |
         *        |  (NA by date )              |         ↗
         *           @date_of_max '2001-01-01'
         *                                              ↗
         *            JOIN (should use cache)
         *         ___________________________       ↗
         *        | Hospitalised after NA (ac) |
         *          @date_of_max (or @maximum) '2005-01-01'
         *
         *   (has different value so rename operations come into effect)
         */

        var server1 = GetCleanedServer(dbType);

        var cache = useCache ? CreateCache(server1) : null;

        var r = new Random(500);
        var people = new PersonCollection();
        people.GeneratePeople(5000, r);

        var cic = new CohortIdentificationConfiguration(CatalogueRepository, "cic");

        var patientIndexTable =
            SetupPatientIndexTableWithFilter(server1, people, r, cic, true, "@date_of_max", "'2001-01-01'");
        var ac = SetupPatientIndexTableUserWithFilter(server1, people, r, cic, patientIndexTable, true,
            useSameName ? "@date_of_max" : "@maximum", "'2005-01-01'");

        cic.CreateRootContainerIfNotExists();
        cic.QueryCachingServer_ID = cache?.ID;
        cic.SaveToDatabase();

        var root = cic.RootCohortAggregateContainer;
        root.AddChild(ac, 0);

        var compiler = new CohortCompiler(cic);
        var runner = new CohortCompilerRunner(compiler, 50000);
        runner.Run(new CancellationToken());

        if (useSameName)
        {
            AssertCrashed(compiler, ac,
                "PatientIndexTables cannot have parameters with the same name as their users.  Offending parameter(s) were @date_of_max");
        }
        else
        {
            if (useCache)
            {
                //we should hit up the cache for the interior of the query and therefore not need the parameter
                AssertNoErrors(compiler, ac, "@maximum='2005-01-01'", "JoinableInceptionQuery_AggregateConfiguration",
                    "AdmissionDate. < @maximum");

                AssertCacheUsed(compiler, root, "1/1");
            }
            else
            {
                AssertNoErrors(compiler, ac, "@date_of_max='2001-01-01'", "@maximum='2005-01-01'",
                    "SampleDate. < @date_of_max", "AdmissionDate. < @maximum");
            }

            AssertNoErrors(compiler);
        }
    }


    /// <summary>
    /// Tests running a cic in which there are 2 aggregates both hospitalizations with 1 EXCEPT the other.  The expected result is 0
    /// patients
    /// </summary>
    /// <param name="dbType"></param>
    [TestCaseSource(typeof(All), nameof(All.DatabaseTypes))]
    public void Test_EXCEPT_TwoAggregates(DatabaseType dbType)
    {
        /*
         *           Server1
         *       _____________________
         *        |HospitalAdmissions x2|
         *         ↓ both run into    ↓
         *       ___________________
         *       |       Cache     |
         *
         *
         *      HospitalAdmissions
         *          EXCEPT
         *      HospitalAdmissions (copy)
         *         = 0
         */

        var db = GetCleanedServer(dbType);
        var cache = CreateCache(db);

        var r = new Random(500);
        var people = new PersonCollection();
        people.GeneratePeople(5000, r);

        var cic = new CohortIdentificationConfiguration(CatalogueRepository, "cic");

        var ac1 = SetupAggregateConfiguration(db, people, r, cic);
        var ac2 = SetupAggregateConfiguration(db, people, r, cic);

        cic.CreateRootContainerIfNotExists();
        cic.QueryCachingServer_ID = cache.ID;
        cic.SaveToDatabase();

        var root = cic.RootCohortAggregateContainer;
        root.Operation = SetOperation.EXCEPT;
        root.Name = "EXCEPT";
        root.SaveToDatabase();
        root.AddChild(ac1, 0);
        root.AddChild(ac2, 1);

        var compiler = new CohortCompiler(cic);
        var runner = new CohortCompilerRunner(compiler, 50000);

        runner.Run(new CancellationToken());

<<<<<<< HEAD
        if (dbType == DatabaseType.MySql)
        {
            var crashed = compiler.Tasks.Single(t => t.Key.State == CompilationState.Crashed);
            StringAssert.Contains("INTERSECT / UNION / EXCEPT are not supported by MySql",
                crashed.Key.CrashMessage.Message);
            return;
        }

=======
>>>>>>> 9e847e4d
        AssertNoErrors(compiler);


        Assert.AreEqual(
<<<<<<< HEAD
            compiler.Tasks.Single(t => t.Value != null && t.Value.IsResultsForRootContainer).Key.FinalRowCount, 0);
=======
            compiler.Tasks.Single(static t => t.Value is { IsResultsForRootContainer: true }).Key.FinalRowCount, 0);
>>>>>>> 9e847e4d
        Assert.Greater(
            compiler.Tasks.Single(t => t.Key is AggregationTask at && at.Aggregate.Equals(ac1)).Key.FinalRowCount,
            0); //both ac should have the same total
        Assert.Greater(
            compiler.Tasks.Single(t => t.Key is AggregationTask at && at.Aggregate.Equals(ac2)).Key.FinalRowCount,
            0); // that is not 0

<<<<<<< HEAD
        Assert.IsTrue(compiler.Tasks.Any(t => t.Key.GetCachedQueryUseCount().Equals("2/2")),
=======
        Assert.IsTrue(compiler.Tasks.Any(static t => t.Key.GetCachedQueryUseCount().Equals("2/2")),
>>>>>>> 9e847e4d
            "Expected EXCEPT container to use the cache");
    }

    /// <summary>
    /// Tests the ability to run a cic in which there are 2 tables, one patient index table with the dates of biochemistry test codes
    /// and another which joins and filters on the results of that table to produce a count of patients hospitalised after an NA test.
    ///
    /// <para>The <paramref name="createQueryCache"/> specifies whether a cache should be used</para>
    /// </summary>
    /// <param name="dbType"></param>
    /// <param name="createQueryCache"></param>
    [TestCase(DatabaseType.Oracle, true)]
    [TestCase(DatabaseType.MySql, true)]
    [TestCase(DatabaseType.MicrosoftSQLServer, true)]
    [TestCase(DatabaseType.Oracle, false)]
    [TestCase(DatabaseType.MySql, false)]
    [TestCase(DatabaseType.MicrosoftSQLServer, false)]
    public void Join_PatientIndexTable_OptionalCacheOnSameServer(DatabaseType dbType, bool createQueryCache)
    {
        /*
         *           Server1
                   _____________
         *        |Biochemistry|
         *               ↓
         *       ___________________
         *       | Cache (optional) |
         *            ↓ join ↓
         *    _____________________
         *    | Hospital Admissions|
         *
         */

        var db = GetCleanedServer(dbType);
        ExternalDatabaseServer cache = null;

        if (createQueryCache)
            cache = CreateCache(db);

        var r = new Random(500);
        var people = new PersonCollection();
        people.GeneratePeople(5000, r);

        var cic = new CohortIdentificationConfiguration(CatalogueRepository, "cic");

        var joinable = SetupPatientIndexTable(db, people, r, cic);

        cic.CreateRootContainerIfNotExists();
        cic.QueryCachingServer_ID = cache?.ID;
        cic.SaveToDatabase();

        var hospitalAdmissions = SetupPatientIndexTableUser(db, people, r, cic, joinable);
        cic.RootCohortAggregateContainer.AddChild(hospitalAdmissions, 0);

        var compiler = new CohortCompiler(cic);
        var runner = new CohortCompilerRunner(compiler, 50000);

        runner.Run(new CancellationToken());

        AssertNoErrors(compiler);

        if (createQueryCache)
            Assert.IsTrue(compiler.Tasks.Any(t => t.Key.GetCachedQueryUseCount().Equals("1/1")),
                "Expected cache to be used for the joinable");
        else
            Assert.IsTrue(compiler.Tasks.Any(t => t.Key.GetCachedQueryUseCount().Equals("0/1")),
                "Did not create cache so expected cache usage to be 0");
    }

    /// <summary>
    /// Tests the ability to run a cic in which there are 2 tables, one patient index table with the dates of biochemistry test codes
    /// and another which joins and filters on the results of that table to produce a count of patients hospitalised after an NA test.
    ///
    /// <para>In this case the cache is on another server so we cannot use the cached result for a join and should not try</para>
    /// </summary>
    /// <param name="dbType"></param>
    [TestCaseSource(typeof(All), nameof(All.DatabaseTypes))]
    public void Join_PatientIndexTable_DoNotUseCacheOnDifferentServer(DatabaseType dbType)
    {
        /*
         *           Server1                    Server 2
         *         _____________                _________
         *        |Biochemistry|    →          | Cache  | (cache is still populated but not used in the resulting join).
         *
         *            ↓ join ↓    (do not use cache)
         *    _____________________
         *    | Hospital Admissions|
         *
         */

        //get the data database
        var db = GetCleanedServer(dbType);

        //create the cache on the other server type (doesn't matter what type just as long as its different).
        var dbCache =
            GetCleanedServer(Enum.GetValues(typeof(DatabaseType)).Cast<DatabaseType>().First(t => t != dbType));

        var cache = CreateCache(dbCache);

        var r = new Random(500);
        var people = new PersonCollection();
        people.GeneratePeople(5000, r);

        var cic = new CohortIdentificationConfiguration(CatalogueRepository, "cic");

        var joinable = SetupPatientIndexTable(db, people, r, cic);

        cic.CreateRootContainerIfNotExists();
        cic.QueryCachingServer_ID = cache?.ID;
        cic.SaveToDatabase();

        var hospitalAdmissions = SetupPatientIndexTableUser(db, people, r, cic, joinable);
        cic.RootCohortAggregateContainer.AddChild(hospitalAdmissions, 0);

        var compiler = new CohortCompiler(cic);
        var runner = new CohortCompilerRunner(compiler, 50000);

        runner.Run(new CancellationToken());

        AssertNoErrors(compiler);

        Assert.IsTrue(compiler.Tasks.Any(t => t.Key.GetCachedQueryUseCount().Equals("1/1")),
            "Expected cache to be used only for the final UNION");
    }

    /// <summary>
    /// Tests the ability to run a cic in which there are 2 tables that must be joined but are on separate servers.
    /// A patient index table on server 1 and a table on server 2 to which it must be joined.
    ///
    /// <para>This only works if there is a cache on server 2</para>
    ///
    /// </summary>
    [Test]
    public void Join_PatientIndexTable_NotOnCacheServer()
    {
        /*
         *           Server1                    Server 2
         *         _____________                _________
         *        |Biochemistry|    →          | Cache  |  (cache must first be populated)
         *
         *                        ↘ join   ↘ (must use cache)
         *                                  _____________________
         *                                  | Hospital Admissions|
         *
         */

        var server1 = GetCleanedServer(DatabaseType.MySql);
        var server2 = GetCleanedServer(DatabaseType.MicrosoftSQLServer);

        var cache = CreateCache(server2);

        var r = new Random(500);
        var people = new PersonCollection();
        people.GeneratePeople(5000, r);

        var cic = new CohortIdentificationConfiguration(CatalogueRepository, "cic");

        var joinable = SetupPatientIndexTable(server1, people, r, cic);

        cic.CreateRootContainerIfNotExists();
        cic.QueryCachingServer_ID = cache?.ID;
        cic.SaveToDatabase();

        var hospitalAdmissions = SetupPatientIndexTableUser(server2, people, r, cic, joinable);
        cic.RootCohortAggregateContainer.AddChild(hospitalAdmissions, 0);

        var compiler = new CohortCompiler(cic);
        var runner = new CohortCompilerRunner(compiler, 50000);

        runner.Run(new CancellationToken());

        AssertNoErrors(compiler);

        Assert.IsTrue(compiler.Tasks.Any(t => t.Key.GetCachedQueryUseCount().Equals("1/1")),
            "Expected cache to be used only for the final UNION");
    }


    /// <summary>
    /// Tests the ability to run a cic in which there are 2 tables that must be joined but are on separate servers.
    /// A patient index table on server 1 and a table on server 2 to which it must be joined.
    ///
    /// <para>This should fail because the only way to combine the two datasets is with a join and they are on separate servers
    /// The cache cannot be used at all during the join because it's on a separate server.'
    /// </para>
    ///
    /// </summary>
    [Test]
    public void Join_PatientIndexTable_ThreeServers()
    {
        /*
         *           Server1                    Server 2                                Server 3
         *         _____________                                                       _________
         *        |Biochemistry|    →          (successfully caches joinable bit)      | Cache  |
         *
         *                        ↘ join   ↘ (should crash)
         *                                  _____________________
         *                                  | Hospital Admissions|
         *
         */

        var server1 = GetCleanedServer(DatabaseType.MySql);
        var server2 = GetCleanedServer(DatabaseType.MicrosoftSQLServer);
        var server3 = GetCleanedServer(DatabaseType.Oracle);

        var cache = CreateCache(server3);

        var r = new Random(500);
        var people = new PersonCollection();
        people.GeneratePeople(5000, r);

        var cic = new CohortIdentificationConfiguration(CatalogueRepository, "cic");

        var joinable = SetupPatientIndexTable(server1, people, r, cic);

        cic.CreateRootContainerIfNotExists();
        cic.QueryCachingServer_ID = cache?.ID;
        cic.SaveToDatabase();

        var hospitalAdmissions = SetupPatientIndexTableUser(server2, people, r, cic, joinable);
        cic.RootCohortAggregateContainer.AddChild(hospitalAdmissions, 0);

        var compiler = new CohortCompiler(cic);
        var runner = new CohortCompilerRunner(compiler, 50000);

        runner.Run(new CancellationToken());

        var hospitalAdmissionsTask = compiler.Tasks.Keys.OfType<AggregationTask>()
            .Single(t => t.Aggregate.Equals(hospitalAdmissions));

        Assert.AreEqual(CompilationState.Crashed, hospitalAdmissionsTask.State);

        StringAssert.Contains("is not fully cached and CacheUsageDecision is MustUse",
            hospitalAdmissionsTask.CrashMessage.ToString());
    }

    [TestCaseSource(typeof(All), nameof(All.DatabaseTypes))]
    public void Join_PatientIndexTable_ThenShipToCacheForSets(DatabaseType dbType)
    {
        /*
         *           Server1                    Server 2
         *         _____________                _________
         *        |Biochemistry|    →          | Cache  | (cache is still populated but not used in the resulting join).
         *
         *            ↓ join ↓    (do not use cache)
         *    _______________________
         *    | Hospital Admissions 1|        →       results1
         *
         *            EXCEPT
         *    _______________________
         *    | Hospital Admissions 2|        →        results 2
         *                                          ↓ result = 0 records
         */

        //get the data database
        var db = GetCleanedServer(dbType);

        //create the cache on the other server type (either Sql Server or Oracle) since  MySql can't do EXCEPT or UNION etc)
        var dbCache =
            GetCleanedServer(Enum.GetValues(typeof(DatabaseType)).Cast<DatabaseType>().First(t =>
                t != dbType && t != DatabaseType.MySql));

        var cache = CreateCache(dbCache);

        var r = new Random(500);
        var people = new PersonCollection();
        people.GeneratePeople(5000, r);

        var cic = new CohortIdentificationConfiguration(CatalogueRepository, "cic");

        var joinable = SetupPatientIndexTable(db, people, r, cic);

        cic.CreateRootContainerIfNotExists();
        cic.QueryCachingServer_ID = cache?.ID;
        cic.SaveToDatabase();

        var hospitalAdmissions = SetupPatientIndexTableUser(db, people, r, cic, joinable);
        var hospitalAdmissions2 = SetupAggregateConfiguration(db, people, r, cic);

        var root = cic.RootCohortAggregateContainer;
        root.AddChild(hospitalAdmissions, 0);
        root.AddChild(hospitalAdmissions2, 1);

        root.Name = "EXCEPT";
        root.Operation = SetOperation.EXCEPT;
        root.SaveToDatabase();

        var compiler = new CohortCompiler(cic);
        var runner = new CohortCompilerRunner(compiler, 50000);

        runner.Run(new CancellationToken());

        AssertNoErrors(compiler);

        Assert.IsTrue(compiler.Tasks.Any(t => t.Key.GetCachedQueryUseCount().Equals("2/2")),
            "Expected cache to be used for both top level operations in the EXCEPT");
    }


    #region helper methods

    private ExternalDatabaseServer CreateCache(DiscoveredDatabase db)
    {
        var patcher = new QueryCachingPatcher();
        var mds = new MasterDatabaseScriptExecutor(db);
        mds.CreateAndPatchDatabase(patcher, new AcceptAllCheckNotifier());

        var server = new ExternalDatabaseServer(CatalogueRepository, "Cache", patcher);
        server.SetProperties(db);

        return server;
    }

    /// <summary>
    /// Creates a new patient index table based on Biochemistry which selects the distinct dates of "NA" test results
    /// for every patient
    /// </summary>
    /// <param name="db"></param>
    /// <param name="people"></param>
    /// <param name="r"></param>
    /// <param name="cic"></param>
    /// <returns></returns>
    private JoinableCohortAggregateConfiguration SetupPatientIndexTable(DiscoveredDatabase db, PersonCollection people,
        Random r, CohortIdentificationConfiguration cic)
    {
        var syntax = db.Server.GetQuerySyntaxHelper();

        var tbl = CreateDataset<Biochemistry>(db, people, 10000, r);
        var cata = Import(tbl, out _, out _, out _, out var eis);

        var chi = eis.Single(ei => ei.GetRuntimeName().Equals("chi", StringComparison.CurrentCultureIgnoreCase));
        var code = eis.Single(ei => ei.GetRuntimeName().Equals("TestCode", StringComparison.CurrentCultureIgnoreCase));
        var date = eis.Single(ei =>
            ei.GetRuntimeName().Equals("SampleDate", StringComparison.CurrentCultureIgnoreCase));

        chi.IsExtractionIdentifier = true;
        chi.SaveToDatabase();

        var ac = new AggregateConfiguration(CatalogueRepository, cata, "NA by date");
        ac.AddDimension(chi);
        ac.AddDimension(code);
        ac.AddDimension(date);
        ac.CountSQL = null;

        cic.EnsureNamingConvention(ac);

        var and = new AggregateFilterContainer(CatalogueRepository, FilterContainerOperation.AND);
        var filter = new AggregateFilter(CatalogueRepository, "TestCode is NA", and)
        {
            WhereSQL = $"{syntax.EnsureWrapped("TestCode")} = 'NA'"
        };
        filter.SaveToDatabase();

        ac.RootFilterContainer_ID = and.ID;
        ac.SaveToDatabase();

        return new JoinableCohortAggregateConfiguration(CatalogueRepository, cic, ac);
    }

    private JoinableCohortAggregateConfiguration SetupPatientIndexTableWithFilter(DiscoveredDatabase db,
        PersonCollection people, Random r, CohortIdentificationConfiguration cic, bool useParameter, string paramName,
        string paramValue)
    {
        var syntax = db.Server.GetQuerySyntaxHelper();

        var joinable = SetupPatientIndexTable(db, people, r, cic);
        AddFilter(db, "Test After", $"{syntax.EnsureWrapped("SampleDate")} < ", joinable.AggregateConfiguration,
            useParameter, paramName, paramValue);
        return joinable;
    }

    /// <summary>
    /// Creates a table HospitalAdmissions that uses the patient index table <paramref name="joinable"/> to return distinct patients
    /// who have been hospitalised after receiving an NA test (no time limit)
    /// </summary>
    /// <param name="db"></param>
    /// <param name="people"></param>
    /// <param name="r"></param>
    /// <param name="cic"></param>
    /// <param name="joinable"></param>
    private AggregateConfiguration SetupPatientIndexTableUser(DiscoveredDatabase db, PersonCollection people, Random r,
        CohortIdentificationConfiguration cic, JoinableCohortAggregateConfiguration joinable)
    {
        var syntax = db.Server.GetQuerySyntaxHelper();

        var ac = SetupAggregateConfiguration(db, people, r, cic);

        var and = new AggregateFilterContainer(CatalogueRepository, FilterContainerOperation.AND);
        var filter = new AggregateFilter(CatalogueRepository, "Hospitalised after an NA", and)
        {
            WhereSQL = $"{syntax.EnsureWrapped("AdmissionDate")} > {syntax.EnsureWrapped("SampleDate")}"
        };
        filter.SaveToDatabase();

        ac.RootFilterContainer_ID = and.ID;
        ac.SaveToDatabase();

        //ac joins against the joinable
        new JoinableCohortAggregateConfigurationUse(CatalogueRepository, ac, joinable);

        return ac;
    }

    private AggregateConfiguration SetupPatientIndexTableUserWithFilter(DiscoveredDatabase db, PersonCollection people,
        Random r, CohortIdentificationConfiguration cic, JoinableCohortAggregateConfiguration joinable,
        bool useParameter, string paramName, string paramValue)
    {
        var syntax = db.Server.GetQuerySyntaxHelper();

        var ac1 = SetupPatientIndexTableUser(db, people, r, cic, joinable);

        AddFilter(db, "My Filter", $"{syntax.EnsureWrapped("AdmissionDate")} < ", ac1, useParameter, paramName,
            paramValue);

        return ac1;
    }

    private void AddFilter(DiscoveredDatabase db, string filterName, string whereSqlFirstHalf,
        AggregateConfiguration ac, bool useParameter, string paramName, string paramValue)
    {
        var container = new AggregateFilterContainer(CatalogueRepository, FilterContainerOperation.AND);
        ac.RootFilterContainer_ID = container.ID;
        ac.SaveToDatabase();

        //create a filter
        var filter = new AggregateFilter(CatalogueRepository, filterName, container);

        if (useParameter)
        {
            filter.WhereSQL = whereSqlFirstHalf + paramName;

            var parameterSql = db.Server.GetQuerySyntaxHelper()
                .GetParameterDeclaration(paramName, new DatabaseTypeRequest(typeof(DateTime)));

            var parameter = filter.GetFilterFactory().CreateNewParameter(filter, parameterSql);
            parameter.Value = paramValue;
            parameter.SaveToDatabase();
        }
        else
        {
            filter.WhereSQL = whereSqlFirstHalf + paramValue;
        }

        filter.SaveToDatabase();
    }

    /// <summary>
    /// Creates a table HospitalAdmissions with no filters
    /// </summary>
    /// <param name="db"></param>
    /// <param name="people"></param>
    /// <param name="r"></param>
    /// <param name="cic"></param>
    /// <returns></returns>
    private AggregateConfiguration SetupAggregateConfiguration(DiscoveredDatabase db, PersonCollection people, Random r,
        CohortIdentificationConfiguration cic)
    {
        var existingTbl = db.ExpectTable("HospitalAdmissions");
        var tbl = existingTbl.Exists() ? existingTbl : CreateDataset<HospitalAdmissions>(db, people, 10000, r);
        var cata = Import(tbl, out _, out _, out _, out var eis);

        var chi = eis.Single(ei => ei.GetRuntimeName().Equals("chi", StringComparison.CurrentCultureIgnoreCase));
        chi.IsExtractionIdentifier = true;
        chi.SaveToDatabase();

        var ac = new AggregateConfiguration(CatalogueRepository, cata, "Hospitalised after NA");
        ac.AddDimension(chi);

        ac.CountSQL = null;
        cic.EnsureNamingConvention(ac);

        return ac;
    }

    /// <summary>
    /// Creates an AggregateConfiguration with a filter on date that optionally uses a parameter e.g. @example
    /// </summary>
    /// <param name="db"></param>
    /// <param name="people"></param>
    /// <param name="r"></param>
    /// <param name="cic"></param>
    /// <param name="useParameter"></param>
    /// <param name="paramName"></param>
    /// <param name="paramValue"></param>
    /// <returns></returns>
    private AggregateConfiguration SetupAggregateConfigurationWithFilter(DiscoveredDatabase db, PersonCollection people,
        Random r, CohortIdentificationConfiguration cic, bool useParameter, string paramName, string paramValue)
    {
        var syntax = db.Server.GetQuerySyntaxHelper();
        var ac1 = SetupAggregateConfiguration(db, people, r, cic);
        AddFilter(db, "My Filter", $"{syntax.EnsureWrapped("AdmissionDate")} < ", ac1, useParameter, paramName,
            paramValue);
        return ac1;
    }

    /// <summary>
    /// Shows the state of the <paramref name="compiler"/> and asserts that all the jobs are finished
    /// </summary>
    /// <param name="compiler"></param>
    private static void AssertNoErrors(CohortCompiler compiler)
    {
        Assert.IsNotEmpty(compiler.Tasks);

        TestContext.WriteLine($"| Task | Type | State | Error | RowCount | CacheUse |");


        var i = 0;
        foreach (var kvp in compiler.Tasks.Keys)
            TestContext.WriteLine(
                $"{i++} - {kvp.ToString()} | {kvp.GetType()} | {kvp.State} | {kvp.CrashMessage} | {kvp.FinalRowCount} | {kvp.GetCachedQueryUseCount()}");

        Assert.IsTrue(compiler.Tasks.All(static t => t.Key.State == CompilationState.Finished),
            "Expected all tasks to finish without error");
    }

    /// <summary>
    /// Asserts that the given <paramref name="task"/> (when run on its own) crashed with the given
    /// <see cref="expectedErrorMessageToContain"/>
    /// </summary>
    private static void AssertCrashed(CohortCompiler compiler, AggregateConfiguration task,
        string expectedErrorMessageToContain)
    {
        var acResult = compiler.Tasks.Single(t => t.Key is AggregationTask a && a.Aggregate.Equals(task));
        Assert.AreEqual(CompilationState.Crashed, acResult.Key.State);
        StringAssert.Contains(expectedErrorMessageToContain, acResult.Key.CrashMessage.Message);
    }

    /// <summary>
    /// Asserts that the given <paramref name="task"/> (when run on its own) completed successfully and that the SQL executed
    /// included all the regex patterns <see cref="expectedSqlBits"/>
    /// </summary>
    /// <param name="compiler"></param>
    /// <param name="task"></param>
    /// <param name="expectedSqlBits">regex patterns you expect to be in the sql executed</param>
    private static void AssertNoErrors(CohortCompiler compiler, AggregateConfiguration task,
        params string[] expectedSqlBits)
    {
        var acResult = compiler.Tasks.Single(t => t.Key is AggregationTask a && a.Aggregate.Equals(task));

        Console.WriteLine($"Build Log For '{task}':");
        Console.WriteLine(acResult.Key.Log);

        Assert.AreEqual(CompilationState.Finished, acResult.Key.State);

        foreach (var s in expectedSqlBits)
            StringAssert.IsMatch(s, acResult.Value.CountSQL);
    }

    /// <summary>
    /// Asserts that the given <paramref name="task"/> (when run on its own) completed successfully and that the SQL executed
    /// included all the regex patterns <see cref="expectedSqlBits"/>
    /// </summary>
    /// <param name="compiler"></param>
    /// <param name="task"></param>
    /// <param name="expectedSqlBits">regex patterns you expect to be in the sql executed</param>
    private static void AssertNoErrors(CohortCompiler compiler, CohortAggregateContainer task,
        params string[] expectedSqlBits)
    {
        var acResult = compiler.Tasks.Single(t => t.Key is AggregationContainerTask a && a.Container.Equals(task));
        Assert.AreEqual(CompilationState.Finished, acResult.Key.State);

        foreach (var s in expectedSqlBits)
            StringAssert.Contains(s, acResult.Value.CountSQL);
    }

    /// <summary>
    /// Asserts that the given <paramref name="container"/> ran successfully and fetched its results from the cache (if any) with the
    /// given <paramref name="expectedCacheUsageCount"/>
    /// </summary>
    /// <param name="compiler"></param>
    /// <param name="container"></param>
    /// <param name="expectedCacheUsageCount">The amount you expect to be used of the cache e.g. "2/2" </param>
    private static void AssertCacheUsed(CohortCompiler compiler, CohortAggregateContainer container,
        string expectedCacheUsageCount)
    {
        //cache should have been used
        var containerResult =
            compiler.Tasks.Single(t => t.Key is AggregationContainerTask c && c.Container.Equals(container));

        Assert.AreEqual(CompilationState.Finished, containerResult.Key.State);
        Assert.AreEqual(expectedCacheUsageCount, containerResult.Key.GetCachedQueryUseCount());
    }

    #endregion
}<|MERGE_RESOLUTION|>--- conflicted
+++ resolved
@@ -301,26 +301,11 @@
 
         runner.Run(new CancellationToken());
 
-<<<<<<< HEAD
-        if (dbType == DatabaseType.MySql)
-        {
-            var crashed = compiler.Tasks.Single(t => t.Key.State == CompilationState.Crashed);
-            StringAssert.Contains("INTERSECT / UNION / EXCEPT are not supported by MySql",
-                crashed.Key.CrashMessage.Message);
-            return;
-        }
-
-=======
->>>>>>> 9e847e4d
         AssertNoErrors(compiler);
 
 
         Assert.AreEqual(
-<<<<<<< HEAD
-            compiler.Tasks.Single(t => t.Value != null && t.Value.IsResultsForRootContainer).Key.FinalRowCount, 0);
-=======
             compiler.Tasks.Single(static t => t.Value is { IsResultsForRootContainer: true }).Key.FinalRowCount, 0);
->>>>>>> 9e847e4d
         Assert.Greater(
             compiler.Tasks.Single(t => t.Key is AggregationTask at && at.Aggregate.Equals(ac1)).Key.FinalRowCount,
             0); //both ac should have the same total
@@ -328,11 +313,7 @@
             compiler.Tasks.Single(t => t.Key is AggregationTask at && at.Aggregate.Equals(ac2)).Key.FinalRowCount,
             0); // that is not 0
 
-<<<<<<< HEAD
-        Assert.IsTrue(compiler.Tasks.Any(t => t.Key.GetCachedQueryUseCount().Equals("2/2")),
-=======
         Assert.IsTrue(compiler.Tasks.Any(static t => t.Key.GetCachedQueryUseCount().Equals("2/2")),
->>>>>>> 9e847e4d
             "Expected EXCEPT container to use the cache");
     }
 
