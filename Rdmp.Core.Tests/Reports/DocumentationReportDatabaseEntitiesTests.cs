--- conflicted
+++ resolved
@@ -34,10 +34,6 @@
 
         var iconProvider = Mock.Of<IIconProvider>(m => m.GetImage(It.IsAny<object>(), It.IsAny<OverlayKind>()) == img);
 
-<<<<<<< HEAD
-        reporter.GenerateReport(store, new ThrowImmediatelyCheckNotifier(), iconProvider, MEF, false);
-=======
         reporter.GenerateReport(store, ThrowImmediatelyCheckNotifier.Quiet, iconProvider, false);
->>>>>>> 9e847e4d
     }
 }