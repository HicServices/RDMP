// Copyright (c) The University of Dundee 2018-2019
// This file is part of the Research Data Management Platform (RDMP).
// RDMP is free software: you can redistribute it and/or modify it under the terms of the GNU General Public License as published by the Free Software Foundation, either version 3 of the License, or (at your option) any later version.
// RDMP is distributed in the hope that it will be useful, but WITHOUT ANY WARRANTY; without even the implied warranty of MERCHANTABILITY or FITNESS FOR A PARTICULAR PURPOSE. See the GNU General Public License for more details.
// You should have received a copy of the GNU General Public License along with RDMP. If not, see <https://www.gnu.org/licenses/>.

using FAnsi;
using NUnit.Framework;
using Rdmp.Core.Curation.Data.Aggregation;
using Rdmp.Core.Curation.Data.Cohort;
using Rdmp.Core.QueryBuilding;
using Tests.Common;

namespace Rdmp.Core.Tests.CohortCreation.QueryTests;

public class CohortQueryBuilderTestsInvolvingTableValuedParameters:DatabaseTests
{
    private TestableTableValuedFunction _function = new();
<<<<<<< HEAD

=======
        
>>>>>>> 5c0a3943
    public void CreateFunction()
    {
        _function.Create(GetCleanedServer(DatabaseType.MicrosoftSQLServer), CatalogueRepository);
    }

    [Test]
    public void CohortGenerationDifferingTableValuedParametersTest()
    {
        CreateFunction();

        //In this example we have 2 configurations which both target the same table valued function but which must have different parameter values
        var config1 = new AggregateConfiguration(CatalogueRepository,_function.Cata, "CohortGenerationDifferingTableValuedParametersTest_1")
            {
                CountSQL = null
            };
        config1.SaveToDatabase();

        var config2 = new AggregateConfiguration(CatalogueRepository,_function.Cata, "CohortGenerationDifferingTableValuedParametersTest_2")
            {
                CountSQL = null
            };
        config2.SaveToDatabase();

        var cic = new CohortIdentificationConfiguration(CatalogueRepository,"CohortGenerationDifferingTableValuedParametersTest");
            
        cic.EnsureNamingConvention(config1);
        cic.EnsureNamingConvention(config2);

        try
        {
            //make the string column the extraction identifier
            _function.ExtractionInformations[1].IsExtractionIdentifier = true;
            _function.ExtractionInformations[1].SaveToDatabase();

            //add the extraction identtifier as the only dimension one ach of the aggregate configurations that we will use for the cohort identification query
            new AggregateDimension(CatalogueRepository,_function.ExtractionInformations[1], config1);
            new AggregateDimension(CatalogueRepository,_function.ExtractionInformations[1], config2);

            Assert.IsNull(cic.RootCohortAggregateContainer_ID);

            //create a root container for it
            var container = new CohortAggregateContainer(CatalogueRepository,SetOperation.INTERSECT);

            //set the container as the root container for the cohort identification task object
            cic.RootCohortAggregateContainer_ID = container.ID;
            cic.SaveToDatabase();

            //put both the aggregates into the container
            container.AddChild(config1, 0);
            container.AddChild(config2, 1);

            var builder = new CohortQueryBuilder(cic,null);
            Assert.AreEqual(
                CollapseWhitespace(
                    string.Format(
                        @"DECLARE @startNumber AS int;
SET @startNumber=5;
DECLARE @stopNumber AS int;
SET @stopNumber=10;
DECLARE @name AS varchar(50);
SET @name='fish';

(
	/*cic_{0}_CohortGenerationDifferingTableValuedParametersTest_1*/
	SELECT
	distinct
	MyAwesomeFunction.[Name]
	FROM 
	[" + TestDatabaseNames.Prefix+ @"ScratchArea]..MyAwesomeFunction(@startNumber,@stopNumber,@name) AS MyAwesomeFunction

	INTERSECT

	/*cic_{0}_CohortGenerationDifferingTableValuedParametersTest_2*/
	SELECT
	distinct
	MyAwesomeFunction.[Name]
	FROM 
	[" + TestDatabaseNames.Prefix+@"ScratchArea]..MyAwesomeFunction(@startNumber,@stopNumber,@name) AS MyAwesomeFunction
)
",cic.ID)),
                CollapseWhitespace(builder.SQL));

            //now override JUST @name
            var param1 = new AnyTableSqlParameter(CatalogueRepository,config1, "DECLARE @name AS varchar(50);")
 {
     Value = "'lobster'"
 };
            param1.SaveToDatabase();

            var param2 = new AnyTableSqlParameter(CatalogueRepository,config2, "DECLARE @name AS varchar(50);")
 {
     Value = "'monkey'"
 };
            param2.SaveToDatabase();

            var builder2 = new CohortQueryBuilder(cic,null);

            Assert.AreEqual(
                CollapseWhitespace(
                    string.Format(
                        @"DECLARE @startNumber AS int;
SET @startNumber=5;
DECLARE @stopNumber AS int;
SET @stopNumber=10;
DECLARE @name AS varchar(50);
SET @name='lobster';
DECLARE @name_2 AS varchar(50);
SET @name_2='monkey';

(
	/*cic_{0}_CohortGenerationDifferingTableValuedParametersTest_1*/
	SELECT
	distinct
	MyAwesomeFunction.[Name]
	FROM 
	[" + TestDatabaseNames.Prefix+ @"ScratchArea]..MyAwesomeFunction(@startNumber,@stopNumber,@name) AS MyAwesomeFunction

	INTERSECT

	/*cic_{0}_CohortGenerationDifferingTableValuedParametersTest_2*/
	SELECT
	distinct
	MyAwesomeFunction.[Name]
	FROM 
	[" + TestDatabaseNames.Prefix+@"ScratchArea]..MyAwesomeFunction(@startNumber,@stopNumber,@name_2) AS MyAwesomeFunction
)
",cic.ID)),
                CollapseWhitespace(builder2.SQL));
        }
        finally
        {
            cic.DeleteInDatabase();
            config1.DeleteInDatabase();
            config2.DeleteInDatabase();

        }
    }
}<|MERGE_RESOLUTION|>--- conflicted
+++ resolved
@@ -16,11 +16,7 @@
 public class CohortQueryBuilderTestsInvolvingTableValuedParameters:DatabaseTests
 {
     private TestableTableValuedFunction _function = new();
-<<<<<<< HEAD
 
-=======
-        
->>>>>>> 5c0a3943
     public void CreateFunction()
     {
         _function.Create(GetCleanedServer(DatabaseType.MicrosoftSQLServer), CatalogueRepository);
