﻿// Copyright (c) The University of Dundee 2018-2019
// This file is part of the Research Data Management Platform (RDMP).
// RDMP is free software: you can redistribute it and/or modify it under the terms of the GNU General Public License as published by the Free Software Foundation, either version 3 of the License, or (at your option) any later version.
// RDMP is distributed in the hope that it will be useful, but WITHOUT ANY WARRANTY; without even the implied warranty of MERCHANTABILITY or FITNESS FOR A PARTICULAR PURPOSE. See the GNU General Public License for more details.
// You should have received a copy of the GNU General Public License along with RDMP. If not, see <https://www.gnu.org/licenses/>.

using FAnsi;
using NUnit.Framework;
using Rdmp.Core.CohortCommitting.Pipeline.Sources;
using Rdmp.Core.CohortCreation.Execution;
using Rdmp.Core.CommandExecution.AtomicCommands;
using Rdmp.Core.CommandExecution.Combining;
using Rdmp.Core.CommandLine.Interactive;
using Rdmp.Core.Curation.Data;
using Rdmp.Core.Curation.Data.Cohort;
using Rdmp.Core.Curation.Data.Cohort.Joinables;
using Rdmp.Core.DataFlowPipeline;
using Rdmp.Core.Tests.CohortCreation.QueryTests;
using System;
using System.Data;
using Rdmp.Core.ReusableLibraryCode.Checks;
using Rdmp.Core.ReusableLibraryCode.Progress;

namespace Rdmp.Core.Tests.CohortCreation;

public class PluginCohortCompilerTests : CohortQueryBuilderWithCacheTests
{
    [Test]
    public void TestIPluginCohortCompiler_PopulatesCacheCorrectly()
    {
<<<<<<< HEAD
        var activator = new ConsoleInputManager(RepositoryLocator, new ThrowImmediatelyCheckNotifier())
=======
        var activator = new ConsoleInputManager(RepositoryLocator, ThrowImmediatelyCheckNotifier.Quiet)
>>>>>>> 9e847e4d
            { DisallowInput = true };

        // create a cohort config
        var cic = new CohortIdentificationConfiguration(CatalogueRepository, "mycic")
        {
            QueryCachingServer_ID = externalDatabaseServer.ID
        };
        cic.SaveToDatabase();

        // this special Catalogue will be detected by ExamplePluginCohortCompiler and interpreted as an API call
        var myApi = new Catalogue(CatalogueRepository, ExamplePluginCohortCompiler.ExampleAPIName);

        // add it to the cohort config
        cic.CreateRootContainerIfNotExists();

        // create a use of the API as an AggregateConfiguration
        var cmd = new ExecuteCommandAddCatalogueToCohortIdentificationSetContainer(activator,
            new CatalogueCombineable(myApi), cic.RootCohortAggregateContainer);

        Assert.IsFalse(cmd.IsImpossible, cmd.ReasonCommandImpossible);
        cmd.Execute();

        // run the cic
        var source = new CohortIdentificationConfigurationSource();
<<<<<<< HEAD
        source.PreInitialize(cic, new ThrowImmediatelyDataLoadEventListener());
        var dt = source.GetChunk(new ThrowImmediatelyDataLoadEventListener(), new GracefulCancellationToken());
=======
        source.PreInitialize(cic, ThrowImmediatelyDataLoadEventListener.Quiet);
        var dt = source.GetChunk(ThrowImmediatelyDataLoadEventListener.Quiet, new GracefulCancellationToken());
>>>>>>> 9e847e4d

        // 5 random chi numbers
        Assert.AreEqual(5, dt.Rows.Count);

        // test stale
        cmd.AggregateCreatedIfAny.Description = "2";
        cmd.AggregateCreatedIfAny.SaveToDatabase();

        // run the cic again
        source = new CohortIdentificationConfigurationSource();
        source.PreInitialize(cic, ThrowImmediatelyDataLoadEventListener.Quiet);
        dt = source.GetChunk(ThrowImmediatelyDataLoadEventListener.Quiet, new GracefulCancellationToken());

        // because the rules changed to generate 2 chis only there should be a new result
        Assert.AreEqual(2, dt.Rows.Count);

        var results = new[] { (string)dt.Rows[0][0], (string)dt.Rows[1][0] };

        // run the cic again with no changes, the results should be unchanged since there is no config changed
        // I.e. no new chis should be generated and the cached values returned
        source = new CohortIdentificationConfigurationSource();
        source.PreInitialize(cic, ThrowImmediatelyDataLoadEventListener.Quiet);
        dt = source.GetChunk(ThrowImmediatelyDataLoadEventListener.Quiet, new GracefulCancellationToken());

        Assert.AreEqual(2, dt.Rows.Count);
        var results2 = new[] { (string)dt.Rows[0][0], (string)dt.Rows[1][0] };

        Assert.AreEqual(results[0], results2[0]);
        Assert.AreEqual(results[1], results2[1]);
    }

    [Test]
    public void TestIPluginCohortCompiler_TestCloneCic()
    {
<<<<<<< HEAD
        var activator = new ConsoleInputManager(RepositoryLocator, new ThrowImmediatelyCheckNotifier())
=======
        var activator = new ConsoleInputManager(RepositoryLocator, ThrowImmediatelyCheckNotifier.Quiet)
>>>>>>> 9e847e4d
            { DisallowInput = true };

        // create a cohort config
        var cic = new CohortIdentificationConfiguration(CatalogueRepository, "mycic")
        {
            QueryCachingServer_ID = externalDatabaseServer.ID
        };
        cic.SaveToDatabase();

        // this special Catalogue will be detected by ExamplePluginCohortCompiler and interpreted as an API call
        var myApi = new Catalogue(CatalogueRepository, ExamplePluginCohortCompiler.ExampleAPIName);

        // add it to the cohort config
        cic.CreateRootContainerIfNotExists();

        // create a use of the API as an AggregateConfiguration
        var cmd = new ExecuteCommandAddCatalogueToCohortIdentificationSetContainer(activator,
            new CatalogueCombineable(myApi), cic.RootCohortAggregateContainer);
        Assert.IsFalse(cmd.IsImpossible, cmd.ReasonCommandImpossible);
        cmd.Execute();
        cmd.AggregateCreatedIfAny.Description = "33";
        cmd.AggregateCreatedIfAny.SaveToDatabase();

        // clone the cic
        var cmd2 = new ExecuteCommandCloneCohortIdentificationConfiguration(activator, cic);
        Assert.IsFalse(cmd2.IsImpossible, cmd2.ReasonCommandImpossible);
        cmd2.Execute();

        var cloneAc = cmd2.CloneCreatedIfAny.RootCohortAggregateContainer.GetAggregateConfigurations()[0];
        Assert.AreEqual("33", cloneAc.Description);
    }

    [Test]
    public void TestIPluginCohortCompiler_APIsCantHavePatientIndexTables()
    {
<<<<<<< HEAD
        var activator = new ConsoleInputManager(RepositoryLocator, new ThrowImmediatelyCheckNotifier())
=======
        var activator = new ConsoleInputManager(RepositoryLocator, ThrowImmediatelyCheckNotifier.Quiet)
>>>>>>> 9e847e4d
            { DisallowInput = true };

        // create a cohort config
        var cic = new CohortIdentificationConfiguration(CatalogueRepository, "mycic")
        {
            QueryCachingServer_ID = externalDatabaseServer.ID
        };
        cic.SaveToDatabase();

        // this special Catalogue will be detected by ExamplePluginCohortCompiler and interpreted as an API call
        var myApi = new Catalogue(CatalogueRepository, ExamplePluginCohortCompiler.ExampleAPIName);

        // add it to the cohort config
        cic.CreateRootContainerIfNotExists();

        // We need something in the root container otherwise the cic won't build
        var cmd = new ExecuteCommandAddCatalogueToCohortIdentificationSetContainer(activator,
            new CatalogueCombineable(myApi), cic.RootCohortAggregateContainer);
        Assert.IsFalse(cmd.IsImpossible, cmd.ReasonCommandImpossible);
        cmd.Execute();
        var regularAggregate = cmd.AggregateCreatedIfAny;

        // The thing we are wanting to test - creating a use of the API as a patient index table
        var cmd2 = new ExecuteCommandAddCatalogueToCohortIdentificationAsPatientIndexTable(
            activator, new CatalogueCombineable(myApi), cic);

        Assert.IsFalse(cmd2.IsImpossible, cmd2.ReasonCommandImpossible);
        cmd2.Execute();

        var joinables = cic.GetAllJoinables();

        // make them join one another
        var ex = Assert.Throws<NotSupportedException>(() =>
            new JoinableCohortAggregateConfigurationUse(CatalogueRepository, regularAggregate, joinables[0]));

        Assert.AreEqual("API calls cannot join with PatientIndexTables (The API call must be self contained)",
            ex.Message);
    }


    [Test]
    public void TestIPluginCohortCompiler_AsPatientIndexTable()
    {
<<<<<<< HEAD
        var activator = new ConsoleInputManager(RepositoryLocator, new ThrowImmediatelyCheckNotifier())
=======
        var activator = new ConsoleInputManager(RepositoryLocator, ThrowImmediatelyCheckNotifier.Quiet)
>>>>>>> 9e847e4d
            { DisallowInput = true };

        // Create a regular normal boring old table that will join into the results of the API call
        var db = GetCleanedServer(DatabaseType.MicrosoftSQLServer);
        using var dt = new DataTable();
        dt.Columns.Add("chi");
        dt.Rows.Add("0101010101");

        var tbl = db.CreateTable("RegularBoringOldTable", dt);
        var cata = (Catalogue)Import(tbl);
        var eiChi = cata.GetAllExtractionInformation()[0];

        eiChi.IsExtractionIdentifier = true;
        eiChi.SaveToDatabase();

        // create a cohort config
        var cic = new CohortIdentificationConfiguration(CatalogueRepository, "mycic")
        {
            QueryCachingServer_ID = externalDatabaseServer.ID
        };
        cic.SaveToDatabase();

        // this special Catalogue will be detected by ExamplePluginCohortCompiler and interpreted as an API call
        var myApi = new Catalogue(CatalogueRepository, ExamplePluginCohortCompiler.ExampleAPIName);

        // add it to the cohort config
        cic.CreateRootContainerIfNotExists();

<<<<<<< HEAD
        // Add the regular table 
=======
        // Add the regular table
>>>>>>> 9e847e4d
        var cmd = new ExecuteCommandAddCatalogueToCohortIdentificationSetContainer(activator,
            new CatalogueCombineable(cata), cic.RootCohortAggregateContainer);
        Assert.IsFalse(cmd.IsImpossible, cmd.ReasonCommandImpossible);
        cmd.Execute();
        var regularAggregate = cmd.AggregateCreatedIfAny;

        // The thing we are wanting to test - creating a use of the API as a patient index table
        var cmd2 = new ExecuteCommandAddCatalogueToCohortIdentificationAsPatientIndexTable(
            activator, new CatalogueCombineable(myApi), cic);

        Assert.IsFalse(cmd2.IsImpossible, cmd2.ReasonCommandImpossible);
        cmd2.Execute();

        var joinables = cic.GetAllJoinables();

        Assert.AreEqual(1, joinables.Length);

        // make them join one another
        new JoinableCohortAggregateConfigurationUse(CatalogueRepository, regularAggregate, joinables[0]);

        // run the cic again
        var source = new CohortIdentificationConfigurationSource();
        source.PreInitialize(cic, ThrowImmediatelyDataLoadEventListener.Quiet);
        var result = source.GetChunk(ThrowImmediatelyDataLoadEventListener.Quiet, new GracefulCancellationToken());
        Assert.AreEqual(1, result.Rows.Count);
    }
}<|MERGE_RESOLUTION|>--- conflicted
+++ resolved
@@ -28,11 +28,7 @@
     [Test]
     public void TestIPluginCohortCompiler_PopulatesCacheCorrectly()
     {
-<<<<<<< HEAD
-        var activator = new ConsoleInputManager(RepositoryLocator, new ThrowImmediatelyCheckNotifier())
-=======
-        var activator = new ConsoleInputManager(RepositoryLocator, ThrowImmediatelyCheckNotifier.Quiet)
->>>>>>> 9e847e4d
+        var activator = new ConsoleInputManager(RepositoryLocator, ThrowImmediatelyCheckNotifier.Quiet)
             { DisallowInput = true };
 
         // create a cohort config
@@ -57,13 +53,8 @@
 
         // run the cic
         var source = new CohortIdentificationConfigurationSource();
-<<<<<<< HEAD
-        source.PreInitialize(cic, new ThrowImmediatelyDataLoadEventListener());
-        var dt = source.GetChunk(new ThrowImmediatelyDataLoadEventListener(), new GracefulCancellationToken());
-=======
         source.PreInitialize(cic, ThrowImmediatelyDataLoadEventListener.Quiet);
         var dt = source.GetChunk(ThrowImmediatelyDataLoadEventListener.Quiet, new GracefulCancellationToken());
->>>>>>> 9e847e4d
 
         // 5 random chi numbers
         Assert.AreEqual(5, dt.Rows.Count);
@@ -98,11 +89,7 @@
     [Test]
     public void TestIPluginCohortCompiler_TestCloneCic()
     {
-<<<<<<< HEAD
-        var activator = new ConsoleInputManager(RepositoryLocator, new ThrowImmediatelyCheckNotifier())
-=======
-        var activator = new ConsoleInputManager(RepositoryLocator, ThrowImmediatelyCheckNotifier.Quiet)
->>>>>>> 9e847e4d
+        var activator = new ConsoleInputManager(RepositoryLocator, ThrowImmediatelyCheckNotifier.Quiet)
             { DisallowInput = true };
 
         // create a cohort config
@@ -138,11 +125,7 @@
     [Test]
     public void TestIPluginCohortCompiler_APIsCantHavePatientIndexTables()
     {
-<<<<<<< HEAD
-        var activator = new ConsoleInputManager(RepositoryLocator, new ThrowImmediatelyCheckNotifier())
-=======
-        var activator = new ConsoleInputManager(RepositoryLocator, ThrowImmediatelyCheckNotifier.Quiet)
->>>>>>> 9e847e4d
+        var activator = new ConsoleInputManager(RepositoryLocator, ThrowImmediatelyCheckNotifier.Quiet)
             { DisallowInput = true };
 
         // create a cohort config
@@ -186,11 +169,7 @@
     [Test]
     public void TestIPluginCohortCompiler_AsPatientIndexTable()
     {
-<<<<<<< HEAD
-        var activator = new ConsoleInputManager(RepositoryLocator, new ThrowImmediatelyCheckNotifier())
-=======
-        var activator = new ConsoleInputManager(RepositoryLocator, ThrowImmediatelyCheckNotifier.Quiet)
->>>>>>> 9e847e4d
+        var activator = new ConsoleInputManager(RepositoryLocator, ThrowImmediatelyCheckNotifier.Quiet)
             { DisallowInput = true };
 
         // Create a regular normal boring old table that will join into the results of the API call
@@ -219,11 +198,7 @@
         // add it to the cohort config
         cic.CreateRootContainerIfNotExists();
 
-<<<<<<< HEAD
-        // Add the regular table 
-=======
         // Add the regular table
->>>>>>> 9e847e4d
         var cmd = new ExecuteCommandAddCatalogueToCohortIdentificationSetContainer(activator,
             new CatalogueCombineable(cata), cic.RootCohortAggregateContainer);
         Assert.IsFalse(cmd.IsImpossible, cmd.ReasonCommandImpossible);
