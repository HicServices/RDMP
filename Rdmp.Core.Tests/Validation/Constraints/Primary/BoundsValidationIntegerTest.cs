--- conflicted
+++ resolved
@@ -29,14 +29,10 @@
         i.AddSecondaryConstraint(b);
         v.AddItemValidator(i, "number", typeof(int));
 
-<<<<<<< HEAD
-        var d = new Dictionary<string, object> { { "number", 119 } };
-=======
         var d = new Dictionary<string, object>
         {
             { "number", 119 }
         };
->>>>>>> 5c0a3943
 
         Assert.IsNull(v.Validate(d));
     }
