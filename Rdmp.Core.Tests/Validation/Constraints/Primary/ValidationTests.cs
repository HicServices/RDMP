--- conflicted
+++ resolved
@@ -10,12 +10,4 @@
 
 internal class ValidationTests : UnitTests
 {
-<<<<<<< HEAD
-    [OneTimeSetUp]
-    public void SetupMEFForValidator()
-    {
-        SetupMEF();
-    }
-=======
->>>>>>> 9e847e4d
 }