// Copyright (c) The University of Dundee 2018-2019
// This file is part of the Research Data Management Platform (RDMP).
// RDMP is free software: you can redistribute it and/or modify it under the terms of the GNU General Public License as published by the Free Software Foundation, either version 3 of the License, or (at your option) any later version.
// RDMP is distributed in the hope that it will be useful, but WITHOUT ANY WARRANTY; without even the implied warranty of MERCHANTABILITY or FITNESS FOR A PARTICULAR PURPOSE. See the GNU General Public License for more details.
// You should have received a copy of the GNU General Public License along with RDMP. If not, see <https://www.gnu.org/licenses/>.

using System;
using NUnit.Framework;
using Rdmp.Core.Validation;
using Rdmp.Core.Validation.Constraints;
using Rdmp.Core.Validation.Constraints.Primary;

namespace Rdmp.Core.Tests.Validation;
/*
 * Unit-tests for the ItemValidator.
 * Using CHI in this case.
 * 
 * Note: Normally the Host Validator instance would set the TargetProprty of its ItemValidator(s).
 * Here, we do it explicitly in the SetUp() method.
 * 
 */

[Category("Unit")]
public class ItemValidatorTest
{
    private ItemValidator _v;

    [SetUp]
    public void SetUp()
    {
        _v = new ItemValidator
        {
            TargetProperty = "chi"
        };
    }

    [Test]
    public void ValidateAll_IsTypeIncompatible_ThrowsException()
    {
        _v.PrimaryConstraint = (PrimaryConstraint)Validator.CreateConstraint("chi",Consequence.Wrong);
        _v.ExpectedType = typeof(int);

        Assert.NotNull(_v.ValidateAll(DateTime.Now,  Array.Empty<object>(), Array.Empty<string>()));
    }

    [Test]
    public void ValidateAll_IsTypeIncompatible_GivesReason()
    {
        _v.PrimaryConstraint = (PrimaryConstraint)Validator.CreateConstraint("chi",Consequence.Wrong);
        _v.ExpectedType = typeof(DateTime);

        var result = _v.ValidateAll(DateTime.Now, Array.Empty<object>(), Array.Empty<string>());

        Assert.IsNotNull(result);
        Assert.IsTrue(result.Message.StartsWith("Incompatible type"));
        Assert.IsTrue(result.Message.Contains(nameof(DateTime)));
<<<<<<< HEAD
            
=======

>>>>>>> 5c0a3943
    }

    [Test]
    public void ValidateAll_ValidData_Succeeds()
    {
        _v.PrimaryConstraint = new Chi();

        Assert.IsNull(_v.ValidateAll(TestConstants._VALID_CHI, Array.Empty<object>(), Array.Empty<string>()));
    }

    [Test]
    public void ValidateAll_InvalidData_ThrowsException()
    {
        _v.PrimaryConstraint = (PrimaryConstraint)Validator.CreateConstraint("chi",Consequence.Wrong);

        Assert.NotNull(_v.ValidateAll(TestConstants._INVALID_CHI_CHECKSUM, Array.Empty<object>(), Array.Empty<string>()));
    }

    [Test]
    public void ValidateAll_InvalidData_GivesReason()
    {
        _v.PrimaryConstraint = (PrimaryConstraint)Validator.CreateConstraint("chi",Consequence.Wrong);

        var result = _v.ValidateAll(TestConstants._INVALID_CHI_CHECKSUM, Array.Empty<object>(), Array.Empty<string>());

        Assert.AreEqual("CHI check digit did not match", result.Message);

    }



}<|MERGE_RESOLUTION|>--- conflicted
+++ resolved
@@ -54,11 +54,7 @@
         Assert.IsNotNull(result);
         Assert.IsTrue(result.Message.StartsWith("Incompatible type"));
         Assert.IsTrue(result.Message.Contains(nameof(DateTime)));
-<<<<<<< HEAD
-            
-=======
 
->>>>>>> 5c0a3943
     }
 
     [Test]
