// Copyright (c) The University of Dundee 2018-2019
// This file is part of the Research Data Management Platform (RDMP).
// RDMP is free software: you can redistribute it and/or modify it under the terms of the GNU General Public License as published by the Free Software Foundation, either version 3 of the License, or (at your option) any later version.
// RDMP is distributed in the hope that it will be useful, but WITHOUT ANY WARRANTY; without even the implied warranty of MERCHANTABILITY or FITNESS FOR A PARTICULAR PURPOSE. See the GNU General Public License for more details.
// You should have received a copy of the GNU General Public License along with RDMP. If not, see <https://www.gnu.org/licenses/>.

using System.Collections.Generic;
using System.Linq;
using NUnit.Framework;
using Rdmp.Core.Curation.Data;
using Rdmp.Core.MapsDirectlyToDatabaseTable;
using Rdmp.Core.Repositories;
using Tests.Common;

namespace Rdmp.Core.Tests.DesignPatternTests;

public class DatabaseEntityConventionTests : UnitTests
{
    /// <summary>
    /// This test checks that constructors of <see cref="DatabaseEntity"/> classes know what repo they are supposed to be written into
    /// e.g. <see cref="ICatalogueRepository"/> or <see cref="IDataExportRepository"/> (or a plugin one?) but definitely not just
    /// <see cref="IRepository"/>
    /// </summary>
    [Test]
    public void AllDatabaseEntitiesHaveTypedIRepository()
    {
<<<<<<< HEAD
        SetupMEF();

        var problems = new List<string>();

        foreach (var type in MEF.GetAllTypes().Where(t => typeof(DatabaseEntity).IsAssignableFrom(t)))
        foreach (var constructorInfo in type.GetConstructors())
        {
            var parameters = constructorInfo.GetParameters();

            if (parameters.Any(p => p.ParameterType == typeof(IRepository)))
                problems.Add(
                    $"Constructor found on Type {type} that takes {nameof(IRepository)}, it should take either {nameof(IDataExportRepository)} or {nameof(ICatalogueRepository)}");
        }
=======
        var problems = MEF.GetAllTypes()
            .Where(static t => typeof(DatabaseEntity).IsAssignableFrom(t))
            .SelectMany(static type => type.GetConstructors(),
                static (type, constructorInfo) => new { type, constructorInfo })
            .Select(t1 => new { t1, parameters = t1.constructorInfo.GetParameters() })
            .Where(static t1 => t1.parameters.Any(p => p.ParameterType == typeof(IRepository)))
            .Select(static t1 =>
                $"Constructor found on Type {t1.t1.type} that takes {nameof(IRepository)}, it should take either {nameof(IDataExportRepository)} or {nameof(ICatalogueRepository)}")
            .ToList();
>>>>>>> 9e847e4d

        foreach (var problem in problems)
            TestContext.Out.WriteLine(problem);

        Assert.IsEmpty(problems);
    }
}<|MERGE_RESOLUTION|>--- conflicted
+++ resolved
@@ -24,21 +24,6 @@
     [Test]
     public void AllDatabaseEntitiesHaveTypedIRepository()
     {
-<<<<<<< HEAD
-        SetupMEF();
-
-        var problems = new List<string>();
-
-        foreach (var type in MEF.GetAllTypes().Where(t => typeof(DatabaseEntity).IsAssignableFrom(t)))
-        foreach (var constructorInfo in type.GetConstructors())
-        {
-            var parameters = constructorInfo.GetParameters();
-
-            if (parameters.Any(p => p.ParameterType == typeof(IRepository)))
-                problems.Add(
-                    $"Constructor found on Type {type} that takes {nameof(IRepository)}, it should take either {nameof(IDataExportRepository)} or {nameof(ICatalogueRepository)}");
-        }
-=======
         var problems = MEF.GetAllTypes()
             .Where(static t => typeof(DatabaseEntity).IsAssignableFrom(t))
             .SelectMany(static type => type.GetConstructors(),
@@ -48,7 +33,6 @@
             .Select(static t1 =>
                 $"Constructor found on Type {t1.t1.type} that takes {nameof(IRepository)}, it should take either {nameof(IDataExportRepository)} or {nameof(ICatalogueRepository)}")
             .ToList();
->>>>>>> 9e847e4d
 
         foreach (var problem in problems)
             TestContext.Out.WriteLine(problem);
