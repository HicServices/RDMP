﻿// Copyright (c) The University of Dundee 2018-2019
// This file is part of the Research Data Management Platform (RDMP).
// RDMP is free software: you can redistribute it and/or modify it under the terms of the GNU General Public License as published by the Free Software Foundation, either version 3 of the License, or (at your option) any later version.
// RDMP is distributed in the hope that it will be useful, but WITHOUT ANY WARRANTY; without even the implied warranty of MERCHANTABILITY or FITNESS FOR A PARTICULAR PURPOSE. See the GNU General Public License for more details.
// You should have received a copy of the GNU General Public License along with RDMP. If not, see <https://www.gnu.org/licenses/>.

using System;
using System.Collections.Generic;
using System.IO;
using System.IO.Compression;
using NUnit.Framework;
using Rdmp.Core.Caching.Layouts;
using Rdmp.Core.Caching.Pipeline.Destinations;
using Rdmp.Core.Curation.Data.DataLoad;
using Rdmp.Core.ReusableLibraryCode.Progress;

namespace Rdmp.Core.Tests.Caching.Unit;

internal class ZipTests
{
    private class ZipTestLayout : CacheLayout
    {
        public ZipTestLayout(DirectoryInfo dir, string dateFormat, CacheArchiveType cacheArchiveType,
            CacheFileGranularity granularity, ILoadCachePathResolver resolver) : base(dir, dateFormat, cacheArchiveType,
            granularity, resolver)
        {
        }

        public new void ArchiveFiles(FileInfo[] fi, DateTime dt, IDataLoadEventListener l)
        {
            base.ArchiveFiles(fi, dt, l);
        }
    }

    [Test]
    public void CreateAndUpdateZip()
    {
        var _dir = TestContext.CurrentContext.WorkDirectory;
        var _zt = new ZipTestLayout(new DirectoryInfo(_dir), "yyyy-MM-dd", CacheArchiveType.Zip,
            CacheFileGranularity.Hour, new NoSubdirectoriesCachePathResolver());
<<<<<<< HEAD
        var _listener = new ThrowImmediatelyDataLoadEventListener();
=======
        var _listener = ThrowImmediatelyDataLoadEventListener.Quiet;
>>>>>>> 9e847e4d
        var when = DateTime.Now;
        var targetzip = _zt.GetArchiveFileInfoForDate(when, _listener);
        var files = new List<FileInfo>();

        // First create a zip file with one item in
        File.Delete(targetzip.FullName);
        files.Add(new FileInfo(Path.Combine(_dir, Path.GetRandomFileName())));
        using (var sw = new StreamWriter(files[0].FullName))
        {
            sw.WriteLine("Example data file");
        }

        _zt.ArchiveFiles(files.ToArray(), when, _listener);
        using (var zip = ZipFile.Open(targetzip.FullName, ZipArchiveMode.Read))
        {
            Assert.True(zip.Entries.Count == 1);
        }

        // Create a second file and add that to the zip too
        files.Add(new FileInfo(Path.Combine(_dir, Path.GetRandomFileName())));
        using (var sw = new StreamWriter(files[1].FullName))
        {
            sw.WriteLine("Another example data file");
        }

        _zt.ArchiveFiles(files.ToArray(), when, _listener);
        using (var zip = ZipFile.Open(targetzip.FullName, ZipArchiveMode.Read))
        {
            Assert.True(zip.Entries.Count == 2);
        }

        // Re-add just the first file: resulting zip should still contain both files
        _zt.ArchiveFiles(files.GetRange(0, 1).ToArray(), when, _listener);
        using (var zip = ZipFile.Open(targetzip.FullName, ZipArchiveMode.Read))
        {
            Assert.True(zip.Entries.Count == 2);
        }

        files.ForEach(s => File.Delete(s.FullName));
        File.Delete(targetzip.FullName);
    }
}<|MERGE_RESOLUTION|>--- conflicted
+++ resolved
@@ -38,11 +38,7 @@
         var _dir = TestContext.CurrentContext.WorkDirectory;
         var _zt = new ZipTestLayout(new DirectoryInfo(_dir), "yyyy-MM-dd", CacheArchiveType.Zip,
             CacheFileGranularity.Hour, new NoSubdirectoriesCachePathResolver());
-<<<<<<< HEAD
-        var _listener = new ThrowImmediatelyDataLoadEventListener();
-=======
         var _listener = ThrowImmediatelyDataLoadEventListener.Quiet;
->>>>>>> 9e847e4d
         var when = DateTime.Now;
         var targetzip = _zt.GetArchiveFileInfoForDate(when, _listener);
         var files = new List<FileInfo>();
