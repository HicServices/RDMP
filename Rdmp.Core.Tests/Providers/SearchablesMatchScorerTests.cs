﻿// Copyright (c) The University of Dundee 2018-2019
// This file is part of the Research Data Management Platform (RDMP).
// RDMP is free software: you can redistribute it and/or modify it under the terms of the GNU General Public License as published by the Free Software Foundation, either version 3 of the License, or (at your option) any later version.
// RDMP is distributed in the hope that it will be useful, but WITHOUT ANY WARRANTY; without even the implied warranty of MERCHANTABILITY or FITNESS FOR A PARTICULAR PURPOSE. See the GNU General Public License for more details.
// You should have received a copy of the GNU General Public License along with RDMP. If not, see <https://www.gnu.org/licenses/>.

using NUnit.Framework;
using Rdmp.Core.Curation.Data;
using Rdmp.Core.Curation.Data.Cohort;
using Rdmp.Core.DataExport.Data;
using Rdmp.Core.Providers;
using System;
using System.Collections.Generic;
using System.Linq;
using System.Threading;
using Rdmp.Core.ReusableLibraryCode.Checks;
using Rdmp.Core.ReusableLibraryCode.Settings;
using Tests.Common;

namespace Rdmp.Core.Tests.Providers;

internal class SearchablesMatchScorerTests : UnitTests
{
    [Test]
    public void Find_ExactMatch_ScoresHigher()
    {
        var cata = WhenIHaveA<Catalogue>();
        cata.Name = "FF";
        var proj = WhenIHaveA<Project>();
        proj.Name = "FFFF";

        var scorer = new SearchablesMatchScorer();

        var childProvider =
<<<<<<< HEAD
            new DataExportChildProvider(RepositoryLocator, null, new ThrowImmediatelyCheckNotifier(), null);
        var scores = scorer.ScoreMatches(childProvider.GetAllSearchables(), "FF", CancellationToken.None,
            new List<Type>());
=======
            new DataExportChildProvider(RepositoryLocator, null, ThrowImmediatelyCheckNotifier.Quiet, null);
        var scores = scorer.ScoreMatches(childProvider.GetAllSearchables(), "FF", new List<Type>(),
            CancellationToken.None);
>>>>>>> 9e847e4d

        var cataScore = scores.Single(d => Equals(d.Key.Key, cata));
        var projScore = scores.Single(d => Equals(d.Key.Key, proj));

        // Both score because they have the text FF
        Assert.Greater(cataScore.Value, 0);
        Assert.Greater(projScore.Value, 0);

        // Catalogue scores higher because it is an exact match to the name
        Assert.Greater(cataScore.Value, projScore.Value);
    }


    /// <summary>
    /// Verifies that regardless of the user settings when the user types in the exact Type they want
    /// then they get it scored high
    /// </summary>
    /// <param name="userSetting"></param>
    [TestCase(true)]
    [TestCase(false)]
    public void Find_CohortAggregateContainer_ByTypeName(bool userSetting)
    {
        var container = WhenIHaveA<CohortAggregateContainer>();

        UserSettings.ScoreZeroForCohortAggregateContainers = userSetting;

        var scorer = new SearchablesMatchScorer();
        scorer.TypeNames.Add("CohortAggregateContainer");

        var childProvider =
<<<<<<< HEAD
            new DataExportChildProvider(RepositoryLocator, null, new ThrowImmediatelyCheckNotifier(), null);

        var scores = scorer.ScoreMatches(childProvider.GetAllSearchables(), "", CancellationToken.None,
            new List<Type> { typeof(CohortAggregateContainer) });
=======
            new DataExportChildProvider(RepositoryLocator, null, ThrowImmediatelyCheckNotifier.Quiet, null);

        var scores = scorer.ScoreMatches(childProvider.GetAllSearchables(), "",
            new List<Type> { typeof(CohortAggregateContainer) }, CancellationToken.None);
>>>>>>> 9e847e4d

        var score = scores.Single(d => Equals(d.Key.Key, container));
        Assert.Greater(score.Value, 0);
    }

    /// <summary>
    /// Verifies that <see cref="UserSettings.ScoreZeroForCohortAggregateContainers"/> is respected when the user
    /// is typing for some text that appears in the name of the object
    /// </summary>
    /// <param name="userSetting"></param>
    [TestCase(true)]
    [TestCase(false)]
    public void Find_CohortAggregateContainer_ByFreeText(bool userSetting)
    {
        var container = WhenIHaveA<CohortAggregateContainer>();
        container.Name = "All the trolls in the troll kingdom";

        UserSettings.ScoreZeroForCohortAggregateContainers = userSetting;

        var scorer = new SearchablesMatchScorer();
        scorer.TypeNames.Add("CohortAggregateContainer");

        var childProvider =
<<<<<<< HEAD
            new DataExportChildProvider(RepositoryLocator, null, new ThrowImmediatelyCheckNotifier(), null);

        // user is searching for the text 'troll'
        var scores = scorer.ScoreMatches(childProvider.GetAllSearchables(), "troll", CancellationToken.None,
            new List<Type>());
=======
            new DataExportChildProvider(RepositoryLocator, null, ThrowImmediatelyCheckNotifier.Quiet, null);

        // user is searching for the text 'troll'
        var scores = scorer.ScoreMatches(childProvider.GetAllSearchables(), "troll", new List<Type>(),
            CancellationToken.None);
>>>>>>> 9e847e4d

        var score = scores.Single(d => Equals(d.Key.Key, container));

        if (userSetting)
            // although the text appears in the search they are not doing it by exact type name and their settings
            // mean they don't want to see these objects by default.
            Assert.AreEqual(0, score.Value);
        else
            Assert.Greater(score.Value, 0);
    }

    [TestCase(true, true, true)]
    [TestCase(true, false, false)]
    [TestCase(false, true, true)]
    [TestCase(false, false, true)]
    public void TestScoringCatalogueFlag_IsDeprecated(bool hasFlag, bool shouldShow, bool expectedResult)
    {
        TestScoringFlag((c, eds) =>
        {
            c.IsDeprecated = hasFlag;
            UserSettings.ShowDeprecatedCatalogues = shouldShow;
        }, expectedResult);
    }

    [TestCase(true, true, true)]
    [TestCase(true, false, false)]
    [TestCase(false, true, true)]
    [TestCase(false, false, true)]
    public void TestScoringCatalogueFlag_IsColdStorage(bool hasFlag, bool shouldShow, bool expectedResult)
    {
        TestScoringFlag((c, eds) =>
        {
            c.IsColdStorageDataset = hasFlag;
            UserSettings.ShowColdStorageCatalogues = shouldShow;
        }, expectedResult);
    }

    [TestCase(true, true, true)]
    [TestCase(true, false, false)]
    [TestCase(false, true, true)]
    [TestCase(false, false, true)]
    public void TestScoringCatalogueFlag_IsInternalDataset(bool hasFlag, bool shouldShow, bool expectedResult)
    {
        TestScoringFlag((c, eds) =>
        {
            c.IsInternalDataset = hasFlag;
            UserSettings.ShowInternalCatalogues = shouldShow;
        }, expectedResult);
    }

    [TestCase(true, true, true)]
    [TestCase(true, false, false)]
    [TestCase(false, true, true)]
    [TestCase(false, false, true)]
    public void TestScoringCatalogueFlag_IsExtractable(bool notExtractable, bool shouldShow, bool expectedResult)
    {
        TestScoringFlag((c, eds) =>
        {
            if (notExtractable) eds.DeleteInDatabase();

            UserSettings.ShowNonExtractableCatalogues = shouldShow;
        }, expectedResult);
    }

    [TestCase(true, true, true)]
    [TestCase(true, false, false)]
    [TestCase(false, true, true)]
    [TestCase(false, false, true)]
    public void TestScoringCatalogueFlag_IsProjectSpecific(bool projectSpecific, bool shouldShow, bool expectedResult)
    {
        TestScoringFlag((c, eds) =>
        {
            if (projectSpecific)
            {
                // this makes it project specific
                eds.Project_ID = 5135;
                eds.SaveToDatabase();
            }

            UserSettings.ShowProjectSpecificCatalogues = shouldShow;
        }, expectedResult);
    }

    private void TestScoringFlag(Action<Catalogue, ExtractableDataSet> setter, bool expectedResult)
    {
        // Filter is hungry and eager to please.  If you want to see ProjectSpecific Catalogues then
        // that it will show you them regardless of other settings.  Likewise clicking Deprecated shows
        // all deprecated catalogues regardless of other settings.
        //
        // So set all to false to except the condition we are testing
        UserSettings.ShowDeprecatedCatalogues = false;
        UserSettings.ShowNonExtractableCatalogues = false;
        UserSettings.ShowProjectSpecificCatalogues = false;
        UserSettings.ShowInternalCatalogues = false;
        UserSettings.ShowColdStorageCatalogues = false;

        var c = WhenIHaveA<Catalogue>();
        c.Name = "Bunny";
        c.SaveToDatabase();

        // this makes c extractable (the usual case for Catalogues)
        var eds = new ExtractableDataSet(Repository, c);
        eds.SaveToDatabase();

        setter(c, eds);
        c.SaveToDatabase();


        var scorer = new SearchablesMatchScorer
        {
            RespectUserSettings = true
        };

        var childProvider =
<<<<<<< HEAD
            new DataExportChildProvider(RepositoryLocator, null, new ThrowImmediatelyCheckNotifier(), null);

        // user is searching for the text 'troll'
        var scores = scorer.ScoreMatches(childProvider.GetAllSearchables(), "Bunny", CancellationToken.None,
            new List<Type>());
=======
            new DataExportChildProvider(RepositoryLocator, null, ThrowImmediatelyCheckNotifier.Quiet, null);

        // user is searching for the text 'troll'
        var scores = scorer.ScoreMatches(childProvider.GetAllSearchables(), "Bunny", new List<Type>(),
            CancellationToken.None);
>>>>>>> 9e847e4d

        var score = scores.Single(d => Equals(d.Key.Key, c));

        if (expectedResult)
            Assert.Greater(score.Value, 0);
        else
            // score 0 and don't be included in results
            Assert.AreEqual(0, score.Value);

        // Cleanup test
        foreach (var d in Repository.GetAllObjects<ExtractableDataSet>()) d.DeleteInDatabase();
        foreach (var cat in Repository.GetAllObjects<Catalogue>()) cat.DeleteInDatabase();
    }
}<|MERGE_RESOLUTION|>--- conflicted
+++ resolved
@@ -32,15 +32,9 @@
         var scorer = new SearchablesMatchScorer();
 
         var childProvider =
-<<<<<<< HEAD
-            new DataExportChildProvider(RepositoryLocator, null, new ThrowImmediatelyCheckNotifier(), null);
-        var scores = scorer.ScoreMatches(childProvider.GetAllSearchables(), "FF", CancellationToken.None,
-            new List<Type>());
-=======
             new DataExportChildProvider(RepositoryLocator, null, ThrowImmediatelyCheckNotifier.Quiet, null);
         var scores = scorer.ScoreMatches(childProvider.GetAllSearchables(), "FF", new List<Type>(),
             CancellationToken.None);
->>>>>>> 9e847e4d
 
         var cataScore = scores.Single(d => Equals(d.Key.Key, cata));
         var projScore = scores.Single(d => Equals(d.Key.Key, proj));
@@ -71,17 +65,10 @@
         scorer.TypeNames.Add("CohortAggregateContainer");
 
         var childProvider =
-<<<<<<< HEAD
-            new DataExportChildProvider(RepositoryLocator, null, new ThrowImmediatelyCheckNotifier(), null);
-
-        var scores = scorer.ScoreMatches(childProvider.GetAllSearchables(), "", CancellationToken.None,
-            new List<Type> { typeof(CohortAggregateContainer) });
-=======
             new DataExportChildProvider(RepositoryLocator, null, ThrowImmediatelyCheckNotifier.Quiet, null);
 
         var scores = scorer.ScoreMatches(childProvider.GetAllSearchables(), "",
             new List<Type> { typeof(CohortAggregateContainer) }, CancellationToken.None);
->>>>>>> 9e847e4d
 
         var score = scores.Single(d => Equals(d.Key.Key, container));
         Assert.Greater(score.Value, 0);
@@ -105,19 +92,11 @@
         scorer.TypeNames.Add("CohortAggregateContainer");
 
         var childProvider =
-<<<<<<< HEAD
-            new DataExportChildProvider(RepositoryLocator, null, new ThrowImmediatelyCheckNotifier(), null);
-
-        // user is searching for the text 'troll'
-        var scores = scorer.ScoreMatches(childProvider.GetAllSearchables(), "troll", CancellationToken.None,
-            new List<Type>());
-=======
             new DataExportChildProvider(RepositoryLocator, null, ThrowImmediatelyCheckNotifier.Quiet, null);
 
         // user is searching for the text 'troll'
         var scores = scorer.ScoreMatches(childProvider.GetAllSearchables(), "troll", new List<Type>(),
             CancellationToken.None);
->>>>>>> 9e847e4d
 
         var score = scores.Single(d => Equals(d.Key.Key, container));
 
@@ -232,19 +211,11 @@
         };
 
         var childProvider =
-<<<<<<< HEAD
-            new DataExportChildProvider(RepositoryLocator, null, new ThrowImmediatelyCheckNotifier(), null);
-
-        // user is searching for the text 'troll'
-        var scores = scorer.ScoreMatches(childProvider.GetAllSearchables(), "Bunny", CancellationToken.None,
-            new List<Type>());
-=======
             new DataExportChildProvider(RepositoryLocator, null, ThrowImmediatelyCheckNotifier.Quiet, null);
 
         // user is searching for the text 'troll'
         var scores = scorer.ScoreMatches(childProvider.GetAllSearchables(), "Bunny", new List<Type>(),
             CancellationToken.None);
->>>>>>> 9e847e4d
 
         var score = scores.Single(d => Equals(d.Key.Key, c));
 
