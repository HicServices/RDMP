// Copyright (c) The University of Dundee 2018-2019
// This file is part of the Research Data Management Platform (RDMP).
// RDMP is free software: you can redistribute it and/or modify it under the terms of the GNU General Public License as published by the Free Software Foundation, either version 3 of the License, or (at your option) any later version.
// RDMP is distributed in the hope that it will be useful, but WITHOUT ANY WARRANTY; without even the implied warranty of MERCHANTABILITY or FITNESS FOR A PARTICULAR PURPOSE. See the GNU General Public License for more details.
// You should have received a copy of the GNU General Public License along with RDMP. If not, see <https://www.gnu.org/licenses/>.

using System;
using System.Linq;
using NUnit.Framework;
using Rdmp.Core.CommandLine.Interactive.Picking;
using Rdmp.Core.Curation.Data;
using Rdmp.Core.MapsDirectlyToDatabaseTable;
using Rdmp.Core.Repositories;
using Rdmp.Core.Repositories.Construction;
using Tests.Common;

namespace Rdmp.Core.Tests.CommandLine;

internal class CommandLineObjectPickerTests : UnitTests
{
<<<<<<< HEAD
    [OneTimeSetUp]
    protected override void OneTimeSetUp()
    {
        base.OneTimeSetUp();

        SetupMEF();
    }

=======
>>>>>>> 9e847e4d
    [SetUp]
    protected override void SetUp()
    {
        base.SetUp();

        foreach (var c in Repository.GetAllObjects<Catalogue>()) c.DeleteInDatabase();
    }


    [Test]
    public void Test_RandomGarbage_GeneratesRawValueOnly()
    {
<<<<<<< HEAD
        var str = $"Shiver me timbers";
=======
        const string str = "Shiver me timbers";
>>>>>>> 9e847e4d
        var picker = new CommandLineObjectPicker(new[] { str }, GetActivator());

        Assert.AreEqual(str, picker[0].RawValue);
        Assert.IsNull(picker[0].DatabaseEntities);
        Assert.IsNull(picker[0].Database);
        Assert.IsNull(picker[0].Table);
        Assert.IsNull(picker[0].Type);
    }

    [Test]
    public void Test_PickCatalogueByID_PickOne()
    {
        var cata = WhenIHaveA<Catalogue>();

        var picker = new CommandLineObjectPicker(new[] { $"Catalogue:{cata.ID}" }, GetActivator());

        Assert.AreEqual(cata, picker[0].DatabaseEntities.Single());


        //specifying the same ID twice shouldn't return duplicate objects
        picker = new CommandLineObjectPicker(new[] { $"Catalogue:{cata.ID},{cata.ID}" }, GetActivator());

        Assert.AreEqual(cata, picker[0].DatabaseEntities.Single());
    }

    /// <summary>
    /// Tests behaviour of picker when user passes an explicit empty string e.g. ./rdmp.exe DoSomething " "
    /// </summary>
    [TestCase(" ")]
    [TestCase("\t")]
    [TestCase("\r\n")]
    public void Test_PickerForWhitespace(string val)
    {
        var picker = new CommandLineObjectPicker(new[] { val }, GetActivator());

        Assert.AreEqual(1, picker.Length);

        Assert.IsNull(picker[0].Database);
        Assert.IsNull(picker[0].DatabaseEntities);
        Assert.IsFalse(picker[0].ExplicitNull);
        Assert.AreEqual(val, picker[0].RawValue);
        Assert.IsNull(picker[0].Type);

        Assert.AreEqual(val, picker[0].GetValueForParameterOfType(typeof(string)));
        Assert.IsTrue(picker.HasArgumentOfType(0, typeof(string)));
    }

    [Test]
    public void Test_PickCatalogueByID_PickTwo()
    {
        var cata1 = WhenIHaveA<Catalogue>();
        var cata2 = WhenIHaveA<Catalogue>();

        var picker = new CommandLineObjectPicker(new[] { $"Catalogue:{cata1.ID},{cata2.ID}" }, GetActivator());

        Assert.AreEqual(2, picker[0].DatabaseEntities.Count);
        Assert.Contains(cata1, picker[0].DatabaseEntities);
        Assert.Contains(cata2, picker[0].DatabaseEntities);
    }

    [Test]
    public void Test_PickCatalogueByName_PickTwo()
    {
        var cata1 = WhenIHaveA<Catalogue>();
        var cata2 = WhenIHaveA<Catalogue>();
        var cata3 = WhenIHaveA<Catalogue>();

        cata1.Name = "lolzy";
        cata2.Name = "lolxy";
        cata3.Name = "trollolxy"; //does not match pattern

        cata1.SaveToDatabase();
        cata2.SaveToDatabase();
        cata3.SaveToDatabase();

        var picker = new CommandLineObjectPicker(new[] { $"Catalogue:lol*" }, GetActivator());

        Assert.AreEqual(2, picker[0].DatabaseEntities.Count);
        Assert.Contains(cata1, picker[0].DatabaseEntities);
        Assert.Contains(cata2, picker[0].DatabaseEntities);
    }

    [Test]
    public void TestPicker_TypeYieldsEmptyArrayOfObjects()
    {
        foreach (var cat in RepositoryLocator.CatalogueRepository.GetAllObjects<Catalogue>())
            cat.DeleteInDatabase();

        Assert.IsEmpty(RepositoryLocator.CatalogueRepository.GetAllObjects<Catalogue>());

        //when interpreting the string "Catalogue" for a command
        var picker = new CommandLineObjectPicker(new[] { "Catalogue" }, GetActivator());

        //we can pick it as either a Catalogue or a collection of all the Catalogues
        Assert.AreEqual(typeof(Catalogue), picker.Arguments.Single().Type);
        Assert.IsEmpty(picker.Arguments.Single().DatabaseEntities);

        //when interpretting as a Type we get Catalogue
        Assert.IsTrue(picker.Arguments.First().HasValueOfType(typeof(Type)));
        Assert.AreEqual(typeof(Catalogue), picker.Arguments.Single().GetValueForParameterOfType(typeof(Type)));

        //if it is looking for an ienumerable of objects
        Assert.IsTrue(picker.Arguments.First().HasValueOfType(typeof(IMapsDirectlyToDatabaseTable[])));
        Assert.IsEmpty((IMapsDirectlyToDatabaseTable[])picker.Arguments.First()
            .GetValueForParameterOfType(typeof(IMapsDirectlyToDatabaseTable[])));

        Assert.IsTrue(picker.Arguments.First().HasValueOfType(typeof(Catalogue[])));
        Assert.IsEmpty(
            ((Catalogue[])picker.Arguments.First().GetValueForParameterOfType(typeof(Catalogue[]))).ToArray());
    }

    [TestCase(typeof(PickDatabase))]
    [TestCase(typeof(PickTable))]
    [TestCase(typeof(PickObjectByID))]
    [TestCase(typeof(PickObjectByName))]
    public void Pickers_ShouldAllHaveValidExamples_MatchingRegex(Type pickerType)
    {
        var mem = new MemoryDataExportRepository();

        //create some objects that the examples can successfully reference
        new Catalogue(mem.CatalogueRepository, "mycata1"); //ID = 1
        new Catalogue(mem.CatalogueRepository, "mycata2"); //ID = 2
        new Catalogue(mem.CatalogueRepository, "mycata3"); //ID = 3

        var picker = (PickObjectBase)ObjectConstructor.Construct(pickerType, GetActivator(new RepositoryProvider(mem)));

        Assert.IsNotEmpty(picker.Help, "No Help for picker {0}", picker);
        Assert.IsNotEmpty(picker.Format, "No Format for picker {0}", picker);
        Assert.IsNotNull(picker.Examples, "No Examples for picker {0}", picker);
        Assert.IsNotEmpty(picker.Examples, "No Examples for picker {0}", picker);

        foreach (var example in picker.Examples)
        {
            //examples should be matched by the picker!
            Assert.IsTrue(picker.IsMatch(example, 0),
                "Example of picker '{0}' did not match the regex,listed example is '{1}'", picker, example);

            var result = picker.Parse(example, 0);

            Assert.IsNotNull(result);
        }
    }

    [Test]
    public void PickTypeName()
    {
        var picker = new CommandLineObjectPicker(new[] { "Name" }, GetActivator());

        Assert.IsNull(picker[0].Type);
        Assert.AreEqual("Name", picker[0].RawValue);
    }

    [TestCase("null")]
    [TestCase("NULL")]
    public void PickNull(string nullString)
    {
        var picker = new CommandLineObjectPicker(new[] { nullString }, GetActivator());
        Assert.IsTrue(picker[0].ExplicitNull);
    }

    [Test]
    public void Test_PickCatalogueByName_WithShortCode()
    {
        var cata1 = WhenIHaveA<Catalogue>();
        var cata2 = WhenIHaveA<Catalogue>();

        cata1.Name = "Biochem";
        cata2.Name = "Haematology";

        var picker = new CommandLineObjectPicker(new[] { $"c:*io*" }, GetActivator());

        Assert.AreEqual(cata1, picker[0].DatabaseEntities[0]);
        Assert.AreEqual(1, picker[0].DatabaseEntities.Count);
    }

    [Test]
    public void Test_PickCatalogueByID_WithShortCode()
    {
        var cata1 = WhenIHaveA<Catalogue>();
        var cata2 = WhenIHaveA<Catalogue>();

        var picker = new CommandLineObjectPicker(new[] { $"c:{cata1.ID},{cata2.ID}" }, GetActivator());

        Assert.AreEqual(2, picker[0].DatabaseEntities.Count);
        Assert.Contains(cata1, picker[0].DatabaseEntities);
        Assert.Contains(cata2, picker[0].DatabaseEntities);
    }

    [Test]
    public void Test_PickCatalogueByTypeOnly_WithShortCode()
    {
        var cata1 = WhenIHaveA<Catalogue>();
        var cata2 = WhenIHaveA<Catalogue>();

        // c is short for Catalogue
        // so this would be the use case 'rdmp cmd list Catalogue' where user can instead write 'rdmp cmd list c'
        var picker = new CommandLineObjectPicker(new[] { $"c" }, GetActivator());

        Assert.AreEqual(2, picker[0].DatabaseEntities.Count);
        Assert.Contains(cata1, picker[0].DatabaseEntities);
        Assert.Contains(cata2, picker[0].DatabaseEntities);
    }

    [Test]
    public void Test_PickWithPropertyQuery_CatalogueItemsByCatalogue()
    {
        // these two belong to the same catalogue
        var ci = WhenIHaveA<CatalogueItem>();
        var ci2 = new CatalogueItem(ci.CatalogueRepository, ci.Catalogue, "My item 2");

        // this one belongs to a different catalogue
        var ci3 = WhenIHaveA<CatalogueItem>();

        var cataId = ci.Catalogue.ID;
        var picker = new CommandLineObjectPicker(new[] { $"CatalogueItem?Catalogue_ID:{cataId}" }, GetActivator());

        Assert.AreEqual(2, picker[0].DatabaseEntities.Count);
        Assert.Contains(ci, picker[0].DatabaseEntities);
        Assert.Contains(ci2, picker[0].DatabaseEntities);
        Assert.IsFalse(picker[0].DatabaseEntities.Contains(ci3));
    }

    [Test]
    public void Test_PickWithPropertyQuery_CatalogueByFolder()
    {
        // Catalogues
        var c1 = WhenIHaveA<Catalogue>();
        var c2 = WhenIHaveA<Catalogue>();
        var c3 = WhenIHaveA<Catalogue>();

        c1.Folder = "\\datasets\\hi\\";
        c2.Folder = "\\datasets\\no\\";
        c3.Folder = "\\datasets\\hi\\";

        var picker = new CommandLineObjectPicker(new[] { $"Catalogue?Folder:*hi*" }, GetActivator());

        Assert.AreEqual(2, picker[0].DatabaseEntities.Count);
        Assert.Contains(c1, picker[0].DatabaseEntities);
        Assert.Contains(c3, picker[0].DatabaseEntities);
        Assert.IsFalse(picker[0].DatabaseEntities.Contains(c2));
    }

    [Test]
    public void Test_PickWithPropertyQuery_PeriodicityNull()
    {
        // Catalogues
        var c1 = WhenIHaveA<Catalogue>();
        var c2 = WhenIHaveA<Catalogue>();

        c1.PivotCategory_ExtractionInformation_ID = 10;
        c2.PivotCategory_ExtractionInformation_ID = null;

        var picker = new CommandLineObjectPicker(new[] { $"Catalogue?PivotCategory_ExtractionInformation_ID:null" },
            GetActivator());

        Assert.AreEqual(1, picker[0].DatabaseEntities.Count);
        Assert.Contains(c2, picker[0].DatabaseEntities);
    }

    [Test]
    public void Test_PickWithPropertyQuery_UnknownProperty()
    {
        var ex = Assert.Throws<Exception>(() =>
            new CommandLineObjectPicker(new[] { $"Catalogue?Blarg:null" }, GetActivator()));
        Assert.AreEqual("Unknown property 'Blarg'.  Did not exist on Type 'Catalogue'", ex.Message);
    }
}<|MERGE_RESOLUTION|>--- conflicted
+++ resolved
@@ -18,17 +18,6 @@
 
 internal class CommandLineObjectPickerTests : UnitTests
 {
-<<<<<<< HEAD
-    [OneTimeSetUp]
-    protected override void OneTimeSetUp()
-    {
-        base.OneTimeSetUp();
-
-        SetupMEF();
-    }
-
-=======
->>>>>>> 9e847e4d
     [SetUp]
     protected override void SetUp()
     {
@@ -41,11 +30,7 @@
     [Test]
     public void Test_RandomGarbage_GeneratesRawValueOnly()
     {
-<<<<<<< HEAD
-        var str = $"Shiver me timbers";
-=======
         const string str = "Shiver me timbers";
->>>>>>> 9e847e4d
         var picker = new CommandLineObjectPicker(new[] { str }, GetActivator());
 
         Assert.AreEqual(str, picker[0].RawValue);
