--- conflicted
+++ resolved
@@ -18,11 +18,6 @@
     [Test]
     public void TwoCataloguesWithSameName_NoSession()
     {
-<<<<<<< HEAD
-        SetupMEF();
-
-=======
->>>>>>> 9e847e4d
         var cata1 = new Catalogue(Repository, "Hey");
 
         // When there is only one object we can pick it by name
@@ -39,11 +34,6 @@
     [Test]
     public void TwoCataloguesWithSameName_WithSession()
     {
-<<<<<<< HEAD
-        SetupMEF();
-
-=======
->>>>>>> 9e847e4d
         using (NewObjectPool.StartSession())
         {
             var cata1 = new Catalogue(Repository, "Hey");
