﻿// Copyright (c) The University of Dundee 2018-2019
// This file is part of the Research Data Management Platform (RDMP).
// RDMP is free software: you can redistribute it and/or modify it under the terms of the GNU General Public License as published by the Free Software Foundation, either version 3 of the License, or (at your option) any later version.
// RDMP is distributed in the hope that it will be useful, but WITHOUT ANY WARRANTY; without even the implied warranty of MERCHANTABILITY or FITNESS FOR A PARTICULAR PURPOSE. See the GNU General Public License for more details.
// You should have received a copy of the GNU General Public License along with RDMP. If not, see <https://www.gnu.org/licenses/>.

using NUnit.Framework;
using Rdmp.Core.CommandLine.Runners;
using Rdmp.Core.Curation.Data;
using Rdmp.Core.DataExport.Data;
using Rdmp.Core.DataFlowPipeline;
using Rdmp.Core.Repositories;
using System.Collections.Generic;
using System.Linq;
using Rdmp.Core.MapsDirectlyToDatabaseTable;
using Rdmp.Core.ReusableLibraryCode.Checks;
using Rdmp.Core.ReusableLibraryCode.Progress;
using Tests.Common;

namespace Rdmp.Core.Tests.CommandLine;

public class AbstractBaseRunnerTests : UnitTests
{

    [SetUp]
    public void CleanRemnants()
    {
        foreach (var o in Repository.GetAllObjectsInDatabase())
            o.DeleteInDatabase();
    }

    [Test]
    public void GetObjectFromCommandLineString_CatalogueByID()
    {
        var c = WhenIHaveA<Catalogue>();
        WhenIHaveA<Catalogue>();
        WhenIHaveA<Catalogue>();
        var r = new TestRunner();
        Assert.AreEqual(c, TestRunner.GetObjectFromCommandLineString<Catalogue>(RepositoryLocator,c.ID.ToString()));
    }

    [Test]
    public void GetObjectFromCommandLineString_CatalogueByPattern()
    {
        var c = WhenIHaveA<Catalogue>();
        c.Name = "gogogo";
        c.SaveToDatabase();

        WhenIHaveA<Catalogue>();
        WhenIHaveA<Catalogue>();
        var r = new TestRunner();
        Assert.AreEqual(c, TestRunner.GetObjectFromCommandLineString<Catalogue>(RepositoryLocator, "Catalogue:*go*"));
    }

    [Test]
    public void GetObjectFromCommandLineString_ProjectByID()
    {
        var c = WhenIHaveA<Project>();
        WhenIHaveA<Project>();
        WhenIHaveA<Project>();
        var r = new TestRunner();
        Assert.AreEqual(c, TestRunner.GetObjectFromCommandLineString<Project>(RepositoryLocator, c.ID.ToString()));
    }

    [Test]
    public void GetObjectFromCommandLineString_ProjectByPattern()
    {
        var c = WhenIHaveA<Project>();
        c.Name = "gogogo";
        c.SaveToDatabase();

        WhenIHaveA<Project>();
        WhenIHaveA<Project>();
        var r = new TestRunner();
        Assert.AreEqual(c, TestRunner.GetObjectFromCommandLineString<Project>(RepositoryLocator, "Project:*go*"));
    }

    /// <summary>
    /// Tests that things the user might enter for a parameter (or default parameter values specified in RDMP
    /// are going to be interpreted as null correctly
    /// </summary>
    /// <param name="expression"></param>
    [TestCase(null)]
    [TestCase("")]
    [TestCase("0")]
    [TestCase("null")]
    public void GetObjectFromCommandLineString_Null(string expression)
    {
        var c = WhenIHaveA<Catalogue>();
        c.Name = "gogogo";
        c.SaveToDatabase();

        WhenIHaveA<Catalogue>();
        WhenIHaveA<Catalogue>();
        var r = new TestRunner();
        Assert.IsNull(TestRunner.GetObjectFromCommandLineString<Catalogue>(RepositoryLocator, expression));
    }

    /// <summary>
    /// This test is for the IEnumerable version
    /// </summary>
    /// <param name="expression"></param>
    [TestCase(null)]
    [TestCase("")]
    [TestCase("0")]
    [TestCase("null")]
    public void GetObjectsFromCommandLineString_Null(string expression)
    {
        var c = WhenIHaveA<Catalogue>();
        c.Name = "gogogo";
        c.SaveToDatabase();

        WhenIHaveA<Catalogue>();
        WhenIHaveA<Catalogue>();
        var r = new TestRunner();
        Assert.IsEmpty(TestRunner.GetObjectsFromCommandLineString<Catalogue>(RepositoryLocator, expression));
    }


    [Test]
    public void GetObjectsFromCommandLineString_CatalogueByID()
    {
        var c = WhenIHaveA<Catalogue>();
        var c2 = WhenIHaveA<Catalogue>();
        WhenIHaveA<Catalogue>();
        var r = new TestRunner();

        var results = TestRunner.GetObjectsFromCommandLineString<Catalogue>(RepositoryLocator,$"{c.ID},{c2.ID}").ToArray();

        Assert.AreEqual(2, results.Length);
        Assert.AreSame(c, results[0]);
        Assert.AreSame(c2, results[1]);
    }

    [Test]
    public void GetObjectsFromCommandLineString_CatalogueByPattern()
    {
        var c = WhenIHaveA<Catalogue>();
        c.Name = "go long";
        c.SaveToDatabase();

        var c2 = WhenIHaveA<Catalogue>();
        c2.Name = "go hard";
        c2.SaveToDatabase();
            
        WhenIHaveA<Catalogue>();

        var r = new TestRunner();
        var results = TestRunner.GetObjectsFromCommandLineString<Catalogue>(RepositoryLocator, "Catalogue:*go*").ToArray();

        Assert.AreEqual(2, results.Length);
        Assert.Contains(c,results);
        Assert.Contains(c2, results);
    }

    private class TestRunner : Runner
    {
<<<<<<< HEAD
        public new T GetObjectFromCommandLineString<T>(IRDMPPlatformRepositoryServiceLocator locator, string arg) where T : IMapsDirectlyToDatabaseTable
=======
        public new static T GetObjectFromCommandLineString<T>(IRDMPPlatformRepositoryServiceLocator locator, string arg) where T : IMapsDirectlyToDatabaseTable
>>>>>>> 5c0a3943
        {
            return Runner.GetObjectFromCommandLineString<T>(locator, arg);
        }

<<<<<<< HEAD
        public new IEnumerable<T> GetObjectsFromCommandLineString<T>(IRDMPPlatformRepositoryServiceLocator locator, string arg) where T : IMapsDirectlyToDatabaseTable
=======
        public new static IEnumerable<T> GetObjectsFromCommandLineString<T>(IRDMPPlatformRepositoryServiceLocator locator, string arg) where T : IMapsDirectlyToDatabaseTable
>>>>>>> 5c0a3943
        {
            return Runner.GetObjectsFromCommandLineString<T>(locator, arg);
        }

        public override int Run(IRDMPPlatformRepositoryServiceLocator repositoryLocator, IDataLoadEventListener listener, ICheckNotifier checkNotifier, GracefulCancellationToken token)
        {
                
            return 0;
        }
    }
}<|MERGE_RESOLUTION|>--- conflicted
+++ resolved
@@ -155,20 +155,12 @@
 
     private class TestRunner : Runner
     {
-<<<<<<< HEAD
-        public new T GetObjectFromCommandLineString<T>(IRDMPPlatformRepositoryServiceLocator locator, string arg) where T : IMapsDirectlyToDatabaseTable
-=======
         public new static T GetObjectFromCommandLineString<T>(IRDMPPlatformRepositoryServiceLocator locator, string arg) where T : IMapsDirectlyToDatabaseTable
->>>>>>> 5c0a3943
         {
             return Runner.GetObjectFromCommandLineString<T>(locator, arg);
         }
 
-<<<<<<< HEAD
-        public new IEnumerable<T> GetObjectsFromCommandLineString<T>(IRDMPPlatformRepositoryServiceLocator locator, string arg) where T : IMapsDirectlyToDatabaseTable
-=======
         public new static IEnumerable<T> GetObjectsFromCommandLineString<T>(IRDMPPlatformRepositoryServiceLocator locator, string arg) where T : IMapsDirectlyToDatabaseTable
->>>>>>> 5c0a3943
         {
             return Runner.GetObjectsFromCommandLineString<T>(locator, arg);
         }
