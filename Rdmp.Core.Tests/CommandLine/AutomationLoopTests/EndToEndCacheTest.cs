--- conflicted
+++ resolved
@@ -41,13 +41,8 @@
     {
         base.SetUp();
 
-<<<<<<< HEAD
-        RepositoryLocator.CatalogueRepository.MEF.AddTypeToCatalogForTesting(typeof(TestDataWriter));
-        RepositoryLocator.CatalogueRepository.MEF.AddTypeToCatalogForTesting(typeof(TestDataInventor));
-=======
         MEF.AddTypeToCatalogForTesting(typeof(TestDataWriter));
         MEF.AddTypeToCatalogForTesting(typeof(TestDataInventor));
->>>>>>> 9e847e4d
 
         _lmd = new LoadMetadata(CatalogueRepository, "Ive got a lovely bunch o' coconuts");
         _LoadDirectory =
@@ -115,13 +110,8 @@
 
             var auto = new CacheRunner(new CacheOptions
                 { CacheProgress = _cp.ID.ToString(), Command = CommandLineActivity.run });
-<<<<<<< HEAD
-            auto.Run(RepositoryLocator, new ThrowImmediatelyDataLoadEventListener(),
-                new ThrowImmediatelyCheckNotifier(), new GracefulCancellationToken());
-=======
             auto.Run(RepositoryLocator, ThrowImmediatelyDataLoadEventListener.Quiet,
                 ThrowImmediatelyCheckNotifier.Quiet, new GracefulCancellationToken());
->>>>>>> 9e847e4d
         });
 
         Assert.True(t.Wait(60000));
