--- conflicted
+++ resolved
@@ -192,17 +192,10 @@
         lm.CreateNewLoggingTaskIfNotExists("FF");
 
         Assert.AreEqual(1, lm.ListDataSets().Count(s => s.Equals("ff", StringComparison.CurrentCultureIgnoreCase)));
-<<<<<<< HEAD
 
         var dli1 = lm.CreateDataLoadInfo("ff", "tests", "hi there", null, true);
         var dli2 = lm.CreateDataLoadInfo("FF", "tests", "hi there", null, true);
 
-=======
-
-        var dli1 = lm.CreateDataLoadInfo("ff", "tests", "hi there", null, true);
-        var dli2 = lm.CreateDataLoadInfo("FF", "tests", "hi there", null, true);
-
->>>>>>> e5e8e757
         Assert.AreEqual(1, lm.ListDataSets().Count(s => s.Equals("ff", StringComparison.CurrentCultureIgnoreCase)));
     }
 
