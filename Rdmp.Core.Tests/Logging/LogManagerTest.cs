// Copyright (c) The University of Dundee 2018-2019
// This file is part of the Research Data Management Platform (RDMP).
// RDMP is free software: you can redistribute it and/or modify it under the terms of the GNU General Public License as published by the Free Software Foundation, either version 3 of the License, or (at your option) any later version.
// RDMP is distributed in the hope that it will be useful, but WITHOUT ANY WARRANTY; without even the implied warranty of MERCHANTABILITY or FITNESS FOR A PARTICULAR PURPOSE. See the GNU General Public License for more details.
// You should have received a copy of the GNU General Public License along with RDMP. If not, see <https://www.gnu.org/licenses/>.

using System;
using System.Linq;
using System.Threading;
using FAnsi.Discovery;
using NUnit.Framework;
using Rdmp.Core.Logging;
using Tests.Common;
using FAnsi;
using Rdmp.Core.Databases;
using Rdmp.Core.MapsDirectlyToDatabaseTable.Versioning;
using Rdmp.Core.ReusableLibraryCode;
using Rdmp.Core.ReusableLibraryCode.Checks;

namespace Rdmp.Core.Tests.Logging;

public class LogManagerTest : DatabaseTests
{
    private DataLoadTaskHelper _dataLoadTaskHelper;

    private IDataLoadInfo _failedLoad;
    private IDataLoadInfo _successfulLoad;
    private IDataLoadInfo _anotherSuccessfulLoad;

    private Exception _setupException;
    private string _dataLoadTaskName;
    private LogManager _logManager;


    /// <summary>
    /// Add a bunch of data load runs for the tests in this fixture
    /// </summary>
    [OneTimeSetUp]
    protected override void OneTimeSetUp()
    {
        base.OneTimeSetUp();

        try
        {
            var lds = new DiscoveredServer(UnitTestLoggingConnectionString);

            var manager = new LogManager(lds);

            _dataLoadTaskName = "LogTest";

            _dataLoadTaskHelper = new DataLoadTaskHelper(lds);
            _dataLoadTaskHelper.SetUp();

            manager.CreateNewLoggingTaskIfNotExists(_dataLoadTaskName);

            // Insert some data load runs that are used by all the tests
            _logManager = new LogManager(lds);

            _failedLoad =
                _logManager.CreateDataLoadInfo(_dataLoadTaskName, _dataLoadTaskName, _dataLoadTaskName, "", true);
            _failedLoad.LogFatalError("", "");
            _failedLoad.CloseAndMarkComplete();

            _successfulLoad =
                _logManager.CreateDataLoadInfo(_dataLoadTaskName, _dataLoadTaskName, _dataLoadTaskName, "", true);
            _successfulLoad.LogProgress(DataLoadInfo.ProgressEventType.OnProgress, "", "");
            _successfulLoad.CloseAndMarkComplete();

            var tableLoadInfo = _successfulLoad.CreateTableLoadInfo("ignoreme", "Nowhereland",
                new DataSource[]
                    { new("Firehouse", DateTime.Now.AddDays(-1)), new("WaterHaus") }, 100);

            tableLoadInfo.Inserts = 500;
            tableLoadInfo.Updates = 100;
            tableLoadInfo.CloseAndArchive();


            _anotherSuccessfulLoad =
                _logManager.CreateDataLoadInfo(_dataLoadTaskName, _dataLoadTaskName, _dataLoadTaskName, "", true);
            _anotherSuccessfulLoad.LogProgress(DataLoadInfo.ProgressEventType.OnProgress, "", "");
            _anotherSuccessfulLoad.CloseAndMarkComplete();
        }
        catch (Exception e)
        {
            _setupException = e;
        }
    }

    [SetUp]
    protected override void SetUp()
    {
        base.SetUp();

        if (_setupException != null)
            Console.WriteLine(ExceptionHelper.ExceptionToListOfInnerMessages(_setupException, true));
    }


    [Test]
    public void TestLastLoadStatusAssemblage()
    {
        var lm = new LogManager(new DiscoveredServer(UnitTestLoggingConnectionString));

        var loadHistoryForTask = lm.GetArchivalDataLoadInfos(_dataLoadTaskName).ToArray();

        Assert.Greater(loadHistoryForTask.Length, 0); //some records

        Assert.Greater(loadHistoryForTask.Count(load => load.Errors.Count > 0), 0); //some with some errors
        Assert.Greater(loadHistoryForTask.Count(load => load.Progress.Count > 0), 0); //some with some progress


        Assert.Greater(loadHistoryForTask.Count(load => load.TableLoadInfos.Count == 1),
            0); //some with some table loads


        Console.WriteLine($"Records fetched:{loadHistoryForTask.Length}");
        Console.WriteLine($"Errors fetched:{loadHistoryForTask.Aggregate(0, (p, c) => p + c.Errors.Count)}");
        Console.WriteLine($"Progress fetched:{loadHistoryForTask.Aggregate(0, (p, c) => p + c.Progress.Count)}");
    }

    [Test]
    public void TestLoggingVsDynamicSQLHacker()
    {
        CleanupTruncateCommand();

        Assert.AreEqual(0, _logManager.ListDataTasks().Count(t => t.Equals("','') Truncate Table Fishes")));
        _logManager.CreateNewLoggingTaskIfNotExists("','') Truncate Table Fishes");
        Assert.AreEqual(1, _logManager.ListDataTasks().Count(t => t.Equals("','') Truncate Table Fishes")));

        CleanupTruncateCommand();
        Assert.AreEqual(0, _logManager.ListDataTasks().Count(t => t.Equals("','') Truncate Table Fishes")));
    }

    private void CleanupTruncateCommand()
    {
        var lds = new DiscoveredServer(UnitTestLoggingConnectionString);
        using (var con = lds.GetConnection())
        {
            con.Open();
            lds.GetCommand("DELETE FROM DataLoadTask where LOWER(dataSetID) like '%truncate%'", con).ExecuteNonQuery();
            lds.GetCommand("DELETE FROM DataSet where LOWER(dataSetID) like '%truncate%'", con).ExecuteNonQuery();
        }
    }


    [Test]
    public void TestLastLoadStatusAssemblage_Top1()
    {
        var lm = new LogManager(new DiscoveredServer(UnitTestLoggingConnectionString));

        var loadHistoryForTask = lm.GetArchivalDataLoadInfos(_dataLoadTaskName).First();

        Assert.Greater(loadHistoryForTask.Progress.Count, 0); //some with some progress

        Console.WriteLine($"Errors fetched:{loadHistoryForTask.Errors.Count}");
        Console.WriteLine($"Progress fetched:{loadHistoryForTask.Progress.Count}");


        var totalErrors = loadHistoryForTask.Errors.Count;
        Console.WriteLine($"total errors:{totalErrors}");
    }


    [Test]
    public void TestLastLoadStatusAssemblage_MostRecent()
    {
        var server = new DiscoveredServer(UnitTestLoggingConnectionString);
        var lm = new LogManager(server);

        var mostRecent = lm.GetArchivalDataLoadInfos(_dataLoadTaskName).First();
        var all = lm.GetArchivalDataLoadInfos(_dataLoadTaskName).ToArray();

        all = all.OrderByDescending(d => d.StartTime).ToArray();

        Assert.AreEqual(mostRecent.StartTime, all[0].StartTime);
    }

    /// <summary>
    /// Tests the ability of the logging database / API to maintain only one set of tasks not
    /// one upper case and one lower or otherwise mixed cases.
    /// </summary>
    [Test]
    public void TestLogging_CreateTasks_MixedCases()
    {
        var server = new DiscoveredServer(UnitTestLoggingConnectionString);
        var lm = new LogManager(server);


        lm.CreateNewLoggingTaskIfNotExists("ff");

        Assert.AreEqual(1, lm.ListDataSets().Count(s => s.Equals("ff", StringComparison.CurrentCultureIgnoreCase)));

        //don't create another one just because it's changed case
        lm.CreateNewLoggingTaskIfNotExists("FF");

        Assert.AreEqual(1, lm.ListDataSets().Count(s => s.Equals("ff", StringComparison.CurrentCultureIgnoreCase)));

        var dli1 = lm.CreateDataLoadInfo("ff", "tests", "hi there", null, true);
        var dli2 = lm.CreateDataLoadInfo("FF", "tests", "hi there", null, true);

        Assert.AreEqual(1, lm.ListDataSets().Count(s => s.Equals("ff", StringComparison.CurrentCultureIgnoreCase)));
    }

    [TestCaseSource(typeof(All), nameof(All.DatabaseTypes))]
    public void LoggingDatabase_TestActuallyCreatingIt(DatabaseType type)
    {
        var db = GetCleanedServer(type);

        var creator = new MasterDatabaseScriptExecutor(db);
        creator.CreateAndPatchDatabase(new LoggingDatabasePatcher(), new AcceptAllCheckNotifier());

        var lm = new LogManager(db.Server);

        lm.CreateNewLoggingTaskIfNotExists("blarg");

        var dli = lm.CreateDataLoadInfo("blarg", "tests", "doing nothing interesting", null, true);
        var tli = dli.CreateTableLoadInfo("", "mytbl",
            new[] { new DataSource("ff.csv"), new DataSource("bb.csv", new DateTime(2001, 1, 1)) }, 40);

        tli.Inserts = 500;
        tli.CloseAndArchive();

        dli.LogFatalError("bad.cs", "it went bad");
        dli.LogProgress(DataLoadInfo.ProgressEventType.OnInformation, "good.cs", "Wrote some records");
        dli.CloseAndMarkComplete();

        var id = dli.ID;
        var archival = lm.GetArchivalDataLoadInfos("blarg", null, id).Single();
        Assert.AreEqual(500, archival.TableLoadInfos.Single().Inserts);
        Assert.AreEqual(0, archival.TableLoadInfos.Single().Updates);
        Assert.AreEqual(0, archival.TableLoadInfos.Single().Deletes);
        Assert.AreEqual(DateTime.Now.Date, archival.StartTime.Date);
        Assert.AreEqual(DateTime.Now.Date, archival.EndTime.Value.Date);

        Assert.AreEqual("it went bad", archival.Errors.Single().Description);
        Assert.AreEqual("bad.cs", archival.Errors.Single().Source);

<<<<<<< HEAD
        Assert.AreEqual("Wrote some records", archival.Progress.SingleOrDefault().Description);
=======

        Assert.AreEqual("Wrote some records", archival.Progress.Single().Description);
>>>>>>> a8921ab7

        var fatal = archival.Errors.Single();
        lm.ResolveFatalErrors(new[] { fatal.ID }, DataLoadInfo.FatalErrorStates.Resolved,
            "problem resolved by building more towers");
    }
}<|MERGE_RESOLUTION|>--- conflicted
+++ resolved
@@ -234,13 +234,7 @@
 
         Assert.AreEqual("it went bad", archival.Errors.Single().Description);
         Assert.AreEqual("bad.cs", archival.Errors.Single().Source);
-
-<<<<<<< HEAD
-        Assert.AreEqual("Wrote some records", archival.Progress.SingleOrDefault().Description);
-=======
-
         Assert.AreEqual("Wrote some records", archival.Progress.Single().Description);
->>>>>>> a8921ab7
 
         var fatal = archival.Errors.Single();
         lm.ResolveFatalErrors(new[] { fatal.ID }, DataLoadInfo.FatalErrorStates.Resolved,
