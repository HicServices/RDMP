// Copyright (c) The University of Dundee 2018-2019
// This file is part of the Research Data Management Platform (RDMP).
// RDMP is free software: you can redistribute it and/or modify it under the terms of the GNU General Public License as published by the Free Software Foundation, either version 3 of the License, or (at your option) any later version.
// RDMP is distributed in the hope that it will be useful, but WITHOUT ANY WARRANTY; without even the implied warranty of MERCHANTABILITY or FITNESS FOR A PARTICULAR PURPOSE. See the GNU General Public License for more details.
// You should have received a copy of the GNU General Public License along with RDMP. If not, see <https://www.gnu.org/licenses/>.

using System;
using System.Collections.Generic;
using System.Linq;
using FAnsi.Discovery;
using Rdmp.Core.Logging;
using Rdmp.Core.ReusableLibraryCode.Checks;

namespace Rdmp.Core.Tests.Logging;

internal class DataLoadTaskHelper
{
    private readonly DiscoveredServer _loggingServer;
    private readonly Stack<string> _sqlToCleanUp = new();

    public DataLoadTaskHelper(DiscoveredServer loggingServer)
    {
        _loggingServer = loggingServer;
    }

    public void SetUp()
    {
        var checker = new LoggingDatabaseChecker(_loggingServer);
        checker.Check(new AcceptAllCheckNotifier());
    }

    public void CreateDataLoadTask(string taskName)
    {
<<<<<<< HEAD
        using (var con = _loggingServer.GetConnection())
        {
            con.Open();

            var datasetName = $"Test_{taskName}";
            var datasetCmd =
                _loggingServer.GetCommand($"INSERT INTO DataSet (dataSetID) VALUES ('{datasetName}')", con);
            datasetCmd.ExecuteNonQuery();
            _sqlToCleanUp.Push($"DELETE FROM DataSet WHERE dataSetID = '{datasetName}'");
=======
        using var con = _loggingServer.GetConnection();
        con.Open();

        var datasetName = $"Test_{taskName}";
        var datasetCmd = _loggingServer.GetCommand($"INSERT INTO DataSet (dataSetID) VALUES ('{datasetName}')", con);
        datasetCmd.ExecuteNonQuery();
        _sqlToCleanUp.Push($"DELETE FROM DataSet WHERE dataSetID = '{datasetName}'");
>>>>>>> 9e847e4d

        var taskCmd =
            _loggingServer.GetCommand(
                $"INSERT INTO DataLoadTask VALUES (100, '{taskName}', '{taskName}',@date, '{datasetName}', 1, 1, '{datasetName}')",
                con);

        _loggingServer.AddParameterWithValueToCommand("@date", taskCmd, DateTime.Now);

        taskCmd.ExecuteNonQuery();
        _sqlToCleanUp.Push($"DELETE FROM DataLoadTask WHERE dataSetID = '{datasetName}'");
    }

    public void TearDown()
    {
<<<<<<< HEAD
        using (var con = _loggingServer.GetConnection())
        {
            con.Open();

            while (_sqlToCleanUp.Any())
                _loggingServer.GetCommand(_sqlToCleanUp.Pop(), con).ExecuteNonQuery();
        }
=======
        using var con = _loggingServer.GetConnection();
        con.Open();

        while (_sqlToCleanUp.Any())
            _loggingServer.GetCommand(_sqlToCleanUp.Pop(), con).ExecuteNonQuery();
>>>>>>> 9e847e4d
    }
}<|MERGE_RESOLUTION|>--- conflicted
+++ resolved
@@ -31,17 +31,6 @@
 
     public void CreateDataLoadTask(string taskName)
     {
-<<<<<<< HEAD
-        using (var con = _loggingServer.GetConnection())
-        {
-            con.Open();
-
-            var datasetName = $"Test_{taskName}";
-            var datasetCmd =
-                _loggingServer.GetCommand($"INSERT INTO DataSet (dataSetID) VALUES ('{datasetName}')", con);
-            datasetCmd.ExecuteNonQuery();
-            _sqlToCleanUp.Push($"DELETE FROM DataSet WHERE dataSetID = '{datasetName}'");
-=======
         using var con = _loggingServer.GetConnection();
         con.Open();
 
@@ -49,7 +38,6 @@
         var datasetCmd = _loggingServer.GetCommand($"INSERT INTO DataSet (dataSetID) VALUES ('{datasetName}')", con);
         datasetCmd.ExecuteNonQuery();
         _sqlToCleanUp.Push($"DELETE FROM DataSet WHERE dataSetID = '{datasetName}'");
->>>>>>> 9e847e4d
 
         var taskCmd =
             _loggingServer.GetCommand(
@@ -64,20 +52,10 @@
 
     public void TearDown()
     {
-<<<<<<< HEAD
-        using (var con = _loggingServer.GetConnection())
-        {
-            con.Open();
-
-            while (_sqlToCleanUp.Any())
-                _loggingServer.GetCommand(_sqlToCleanUp.Pop(), con).ExecuteNonQuery();
-        }
-=======
         using var con = _loggingServer.GetConnection();
         con.Open();
 
         while (_sqlToCleanUp.Any())
             _loggingServer.GetCommand(_sqlToCleanUp.Pop(), con).ExecuteNonQuery();
->>>>>>> 9e847e4d
     }
 }