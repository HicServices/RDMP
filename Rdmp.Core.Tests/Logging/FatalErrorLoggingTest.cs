--- conflicted
+++ resolved
@@ -39,13 +39,8 @@
             "Test case for fatal error generation",
             "No rollback is possible/required as no database rows are actually inserted",
             true, new DiscoveredServer(UnitTestLoggingConnectionString));
-<<<<<<< HEAD
            
         var ds = new DataSource[]{ new("nothing",DateTime.Now)};
-=======
-
-        var ds = new DataSource[]{ new DataSource("nothing",DateTime.Now)};
->>>>>>> 5c0a3943
 
 
 
