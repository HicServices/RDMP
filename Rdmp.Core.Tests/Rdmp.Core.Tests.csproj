<Project Sdk="Microsoft.NET.Sdk">
<<<<<<< HEAD
  <PropertyGroup>
    <ProjectGuid>13825638-5252-413c-98bc-1aef3b1cb9e4</ProjectGuid>
    <TargetFramework>net7.0</TargetFramework>
    <AssemblyTitle>Rdmp.Core.Tests</AssemblyTitle>
    <Product>Rdmp.Core.Tests</Product>
    <Copyright>Copyright ©  2019</Copyright>
    <GenerateAssemblyInfo>false</GenerateAssemblyInfo>
    
    <DebugType>embedded</DebugType>
    <DebugSymbols>true</DebugSymbols>
  </PropertyGroup>
  <ItemGroup>
    <Compile Remove="Resources\**" />
    <EmbeddedResource Remove="Resources\**" />
    <None Remove="Resources\**" />
  </ItemGroup>
  <ItemGroup>
    <None Remove="DataLoad\Engine\Integration\TrailingDots.xlsx" />
    <None Remove="DataLoad\Engine\Resources\BlankBook.xlsx" />
    <None Remove="DataLoad\Engine\Resources\BlankLineBook.xlsx" />
    <None Remove="DataLoad\Engine\Resources\ExpectedData.sql" />
    <None Remove="DataLoad\Engine\Resources\LiveData.sql" />
    <None Remove="DataLoad\Engine\Resources\StagingData.sql" />
    <None Remove="DataLoad\Engine\Resources\Test.xlsx" />
    <None Remove="DataLoad\Engine\Resources\Test_DB.mdf" />
    <None Remove="DataLoad\Engine\Resources\Test_DB_log.ldf" />
    <None Remove="DataLoad\Engine\Resources\XmlTestForExcel.xml" />
    <None Remove="DataLoad\Engine\Unit\TestFile\Book1.xlsx" />
    <None Remove="DataLoad\Engine\Unit\TestFile\FreakyBook1.xlsx" />
    <None Remove="DataLoad\Engine\Unit\TestFile\OddFormats.xls" />
  </ItemGroup>
  <ItemGroup>
    <Compile Include="..\SharedAssemblyInfo.cs" Link="SharedAssemblyInfo.cs" />
  </ItemGroup>
  <ItemGroup>
    <Content Include="TrailingDots....xlsx">
      <CopyToOutputDirectory>PreserveNewest</CopyToOutputDirectory>
    </Content>
    <Content Include="DataLoad\Engine\Resources\BlankBook.xlsx">
      <CopyToOutputDirectory>PreserveNewest</CopyToOutputDirectory>
    </Content>
    <Content Include="DataLoad\Engine\Resources\BlankLineBook.xlsx">
      <CopyToOutputDirectory>PreserveNewest</CopyToOutputDirectory>
    </Content>
    <Content Include="DataLoad\Engine\Resources\ExpectedData.sql" />
    <Content Include="DataLoad\Engine\Resources\LiveData.sql" />
    <Content Include="DataLoad\Engine\Resources\StagingData.sql" />
    <Content Include="DataLoad\Engine\Resources\Test.xlsx">
      <CopyToOutputDirectory>PreserveNewest</CopyToOutputDirectory>
    </Content>
    <Content Include="DataLoad\Engine\Resources\Test_DB.mdf">
      <CopyToOutputDirectory>PreserveNewest</CopyToOutputDirectory>
    </Content>
    <Content Include="DataLoad\Engine\Resources\Test_DB_log.ldf">
      <CopyToOutputDirectory>PreserveNewest</CopyToOutputDirectory>
      <DependentUpon>Test_DB.mdf</DependentUpon>
    </Content>
    <Content Include="DataLoad\Engine\Resources\XmlTestForExcel.xml">
      <CopyToOutputDirectory>PreserveNewest</CopyToOutputDirectory>
    </Content>
  </ItemGroup>
  <ItemGroup>
    <EmbeddedResource Include="DataLoad\Engine\Unit\TestFile\Book1.xlsx" />
    <EmbeddedResource Include="DataLoad\Engine\Unit\TestFile\FreakyBook1.xlsx" />
    <EmbeddedResource Include="DataLoad\Engine\Unit\TestFile\OddFormats.xls" />
  </ItemGroup>
  <ItemGroup>
    <PackageReference Include="coverlet.collector" Version="6.0.0">
      <PrivateAssets>all</PrivateAssets>
      <IncludeAssets>runtime; build; native; contentfiles; analyzers; buildtransitive</IncludeAssets>
    </PackageReference>
    <PackageReference Include="Microsoft.NET.Test.Sdk" Version="17.6.3" />
    <PackageReference Include="NUnit" Version="3.13.3" />
    <PackageReference Include="NUnit3TestAdapter" Version="4.5.0">
      <PrivateAssets>all</PrivateAssets>
      <IncludeAssets>runtime; build; native; contentfiles; analyzers; buildtransitive</IncludeAssets>
    </PackageReference>
    <PackageReference Include="NunitXml.TestLogger" Version="3.0.131" />
  </ItemGroup>
  <ItemGroup>
    <ProjectReference Include="..\Rdmp.Core\Rdmp.Core.csproj" />
    <ProjectReference Include="..\Tests.Common\Tests.Common.csproj" />
  </ItemGroup>
  <ItemGroup>
    <Compile Update="Curation\TestResources.Designer.cs">
      <DependentUpon>TestResources.resx</DependentUpon>
      <DesignTime>True</DesignTime>
      <AutoGen>True</AutoGen>
    </Compile>
  </ItemGroup>
  <ItemGroup>
    <None Update="DataLoad\Engine\Resources\kvpTestFilePK.csv">
      <CopyToOutputDirectory>PreserveNewest</CopyToOutputDirectory>
    </None>
    <None Update="DataLoad\Engine\Resources\kvpTestFilePK2.csv">
      <CopyToOutputDirectory>PreserveNewest</CopyToOutputDirectory>
    </None>
    <None Update="DataLoad\Engine\Resources\kvpTestFile_NoPK.csv">
      <CopyToOutputDirectory>PreserveNewest</CopyToOutputDirectory>
    </None>
  </ItemGroup>
=======
    <PropertyGroup>
        <ProjectGuid>13825638-5252-413c-98bc-1aef3b1cb9e4</ProjectGuid>
        <AssemblyTitle>Rdmp.Core.Tests</AssemblyTitle>
        <Product>Rdmp.Core.Tests</Product>
        <Copyright>Copyright © 2019</Copyright>
        <GenerateAssemblyInfo>false</GenerateAssemblyInfo>
        <TargetFramework>net7.0</TargetFramework>
        <DebugType>embedded</DebugType>
        <DebugSymbols>true</DebugSymbols>
    </PropertyGroup>
    <ItemGroup>
        <Compile Remove="Resources\**" />
        <EmbeddedResource Remove="Resources\**" />
        <None Remove="Resources\**" />
    </ItemGroup>
    <ItemGroup>
        <None Remove="DataLoad\Engine\Integration\TrailingDots.xlsx" />
        <None Remove="DataLoad\Engine\Resources\BlankBook.xlsx" />
        <None Remove="DataLoad\Engine\Resources\BlankLineBook.xlsx" />
        <None Remove="DataLoad\Engine\Resources\ExpectedData.sql" />
        <None Remove="DataLoad\Engine\Resources\LiveData.sql" />
        <None Remove="DataLoad\Engine\Resources\StagingData.sql" />
        <None Remove="DataLoad\Engine\Resources\Test.xlsx" />
        <None Remove="DataLoad\Engine\Resources\Test_DB.mdf" />
        <None Remove="DataLoad\Engine\Resources\Test_DB_log.ldf" />
        <None Remove="DataLoad\Engine\Resources\XmlTestForExcel.xml" />
        <None Remove="DataLoad\Engine\Unit\TestFile\Book1.xlsx" />
        <None Remove="DataLoad\Engine\Unit\TestFile\FreakyBook1.xlsx" />
        <None Remove="DataLoad\Engine\Unit\TestFile\OddFormats.xls" />
    </ItemGroup>
    <ItemGroup>
        <Compile Include="..\SharedAssemblyInfo.cs" Link="SharedAssemblyInfo.cs" />
    </ItemGroup>
    <ItemGroup>
        <Content Include="TrailingDots....xlsx">
            <CopyToOutputDirectory>PreserveNewest</CopyToOutputDirectory>
        </Content>
        <Content Include="DataLoad\Engine\Resources\BlankBook.xlsx">
            <CopyToOutputDirectory>PreserveNewest</CopyToOutputDirectory>
        </Content>
        <Content Include="DataLoad\Engine\Resources\BlankLineBook.xlsx">
            <CopyToOutputDirectory>PreserveNewest</CopyToOutputDirectory>
        </Content>
        <Content Include="DataLoad\Engine\Resources\ExpectedData.sql" />
        <Content Include="DataLoad\Engine\Resources\LiveData.sql" />
        <Content Include="DataLoad\Engine\Resources\StagingData.sql" />
        <Content Include="DataLoad\Engine\Resources\Test.xlsx">
            <CopyToOutputDirectory>PreserveNewest</CopyToOutputDirectory>
        </Content>
        <Content Include="DataLoad\Engine\Resources\Test_DB.mdf">
            <CopyToOutputDirectory>PreserveNewest</CopyToOutputDirectory>
        </Content>
        <Content Include="DataLoad\Engine\Resources\Test_DB_log.ldf">
            <CopyToOutputDirectory>PreserveNewest</CopyToOutputDirectory>
            <DependentUpon>Test_DB.mdf</DependentUpon>
        </Content>
        <Content Include="DataLoad\Engine\Resources\XmlTestForExcel.xml">
            <CopyToOutputDirectory>PreserveNewest</CopyToOutputDirectory>
        </Content>
    </ItemGroup>
    <ItemGroup>
        <EmbeddedResource Include="DataLoad\Engine\Unit\TestFile\Book1.xlsx" />
        <EmbeddedResource Include="DataLoad\Engine\Unit\TestFile\FreakyBook1.xlsx" />
        <EmbeddedResource Include="DataLoad\Engine\Unit\TestFile\OddFormats.xls" />
    </ItemGroup>
    <ItemGroup>
        <PackageReference Include="coverlet.collector" Version="6.0.0">
            <PrivateAssets>all</PrivateAssets>
            <IncludeAssets>runtime; build; native; contentfiles; analyzers; buildtransitive</IncludeAssets>
        </PackageReference>
        <PackageReference Include="Microsoft.NET.Test.Sdk" Version="17.7.1" />
        <PackageReference Include="NSubstitute" Version="5.0.0" />
        <PackageReference Include="NUnit" Version="3.13.3" />
        <PackageReference Include="NUnit3TestAdapter" Version="4.5.0">
            <PrivateAssets>all</PrivateAssets>
            <IncludeAssets>runtime; build; native; contentfiles; analyzers; buildtransitive</IncludeAssets>
        </PackageReference>
        <PackageReference Include="NunitXml.TestLogger" Version="3.1.15" />
    </ItemGroup>
    <ItemGroup>
        <ProjectReference Include="..\Rdmp.Core\Rdmp.Core.csproj" />
        <ProjectReference Include="..\Tests.Common\Tests.Common.csproj" />
    </ItemGroup>
    <ItemGroup>
        <Compile Update="Curation\TestResources.Designer.cs">
            <DependentUpon>TestResources.resx</DependentUpon>
            <DesignTime>True</DesignTime>
            <AutoGen>True</AutoGen>
        </Compile>
    </ItemGroup>
    <ItemGroup>
        <None Update="DataLoad\Engine\Resources\kvpTestFilePK.csv">
            <CopyToOutputDirectory>PreserveNewest</CopyToOutputDirectory>
        </None>
        <None Update="DataLoad\Engine\Resources\kvpTestFilePK2.csv">
            <CopyToOutputDirectory>PreserveNewest</CopyToOutputDirectory>
        </None>
        <None Update="DataLoad\Engine\Resources\kvpTestFile_NoPK.csv">
            <CopyToOutputDirectory>PreserveNewest</CopyToOutputDirectory>
        </None>
    </ItemGroup>
>>>>>>> 54d77a6d
</Project><|MERGE_RESOLUTION|>--- conflicted
+++ resolved
@@ -1,107 +1,4 @@
 <Project Sdk="Microsoft.NET.Sdk">
-<<<<<<< HEAD
-  <PropertyGroup>
-    <ProjectGuid>13825638-5252-413c-98bc-1aef3b1cb9e4</ProjectGuid>
-    <TargetFramework>net7.0</TargetFramework>
-    <AssemblyTitle>Rdmp.Core.Tests</AssemblyTitle>
-    <Product>Rdmp.Core.Tests</Product>
-    <Copyright>Copyright ©  2019</Copyright>
-    <GenerateAssemblyInfo>false</GenerateAssemblyInfo>
-    
-    <DebugType>embedded</DebugType>
-    <DebugSymbols>true</DebugSymbols>
-  </PropertyGroup>
-  <ItemGroup>
-    <Compile Remove="Resources\**" />
-    <EmbeddedResource Remove="Resources\**" />
-    <None Remove="Resources\**" />
-  </ItemGroup>
-  <ItemGroup>
-    <None Remove="DataLoad\Engine\Integration\TrailingDots.xlsx" />
-    <None Remove="DataLoad\Engine\Resources\BlankBook.xlsx" />
-    <None Remove="DataLoad\Engine\Resources\BlankLineBook.xlsx" />
-    <None Remove="DataLoad\Engine\Resources\ExpectedData.sql" />
-    <None Remove="DataLoad\Engine\Resources\LiveData.sql" />
-    <None Remove="DataLoad\Engine\Resources\StagingData.sql" />
-    <None Remove="DataLoad\Engine\Resources\Test.xlsx" />
-    <None Remove="DataLoad\Engine\Resources\Test_DB.mdf" />
-    <None Remove="DataLoad\Engine\Resources\Test_DB_log.ldf" />
-    <None Remove="DataLoad\Engine\Resources\XmlTestForExcel.xml" />
-    <None Remove="DataLoad\Engine\Unit\TestFile\Book1.xlsx" />
-    <None Remove="DataLoad\Engine\Unit\TestFile\FreakyBook1.xlsx" />
-    <None Remove="DataLoad\Engine\Unit\TestFile\OddFormats.xls" />
-  </ItemGroup>
-  <ItemGroup>
-    <Compile Include="..\SharedAssemblyInfo.cs" Link="SharedAssemblyInfo.cs" />
-  </ItemGroup>
-  <ItemGroup>
-    <Content Include="TrailingDots....xlsx">
-      <CopyToOutputDirectory>PreserveNewest</CopyToOutputDirectory>
-    </Content>
-    <Content Include="DataLoad\Engine\Resources\BlankBook.xlsx">
-      <CopyToOutputDirectory>PreserveNewest</CopyToOutputDirectory>
-    </Content>
-    <Content Include="DataLoad\Engine\Resources\BlankLineBook.xlsx">
-      <CopyToOutputDirectory>PreserveNewest</CopyToOutputDirectory>
-    </Content>
-    <Content Include="DataLoad\Engine\Resources\ExpectedData.sql" />
-    <Content Include="DataLoad\Engine\Resources\LiveData.sql" />
-    <Content Include="DataLoad\Engine\Resources\StagingData.sql" />
-    <Content Include="DataLoad\Engine\Resources\Test.xlsx">
-      <CopyToOutputDirectory>PreserveNewest</CopyToOutputDirectory>
-    </Content>
-    <Content Include="DataLoad\Engine\Resources\Test_DB.mdf">
-      <CopyToOutputDirectory>PreserveNewest</CopyToOutputDirectory>
-    </Content>
-    <Content Include="DataLoad\Engine\Resources\Test_DB_log.ldf">
-      <CopyToOutputDirectory>PreserveNewest</CopyToOutputDirectory>
-      <DependentUpon>Test_DB.mdf</DependentUpon>
-    </Content>
-    <Content Include="DataLoad\Engine\Resources\XmlTestForExcel.xml">
-      <CopyToOutputDirectory>PreserveNewest</CopyToOutputDirectory>
-    </Content>
-  </ItemGroup>
-  <ItemGroup>
-    <EmbeddedResource Include="DataLoad\Engine\Unit\TestFile\Book1.xlsx" />
-    <EmbeddedResource Include="DataLoad\Engine\Unit\TestFile\FreakyBook1.xlsx" />
-    <EmbeddedResource Include="DataLoad\Engine\Unit\TestFile\OddFormats.xls" />
-  </ItemGroup>
-  <ItemGroup>
-    <PackageReference Include="coverlet.collector" Version="6.0.0">
-      <PrivateAssets>all</PrivateAssets>
-      <IncludeAssets>runtime; build; native; contentfiles; analyzers; buildtransitive</IncludeAssets>
-    </PackageReference>
-    <PackageReference Include="Microsoft.NET.Test.Sdk" Version="17.6.3" />
-    <PackageReference Include="NUnit" Version="3.13.3" />
-    <PackageReference Include="NUnit3TestAdapter" Version="4.5.0">
-      <PrivateAssets>all</PrivateAssets>
-      <IncludeAssets>runtime; build; native; contentfiles; analyzers; buildtransitive</IncludeAssets>
-    </PackageReference>
-    <PackageReference Include="NunitXml.TestLogger" Version="3.0.131" />
-  </ItemGroup>
-  <ItemGroup>
-    <ProjectReference Include="..\Rdmp.Core\Rdmp.Core.csproj" />
-    <ProjectReference Include="..\Tests.Common\Tests.Common.csproj" />
-  </ItemGroup>
-  <ItemGroup>
-    <Compile Update="Curation\TestResources.Designer.cs">
-      <DependentUpon>TestResources.resx</DependentUpon>
-      <DesignTime>True</DesignTime>
-      <AutoGen>True</AutoGen>
-    </Compile>
-  </ItemGroup>
-  <ItemGroup>
-    <None Update="DataLoad\Engine\Resources\kvpTestFilePK.csv">
-      <CopyToOutputDirectory>PreserveNewest</CopyToOutputDirectory>
-    </None>
-    <None Update="DataLoad\Engine\Resources\kvpTestFilePK2.csv">
-      <CopyToOutputDirectory>PreserveNewest</CopyToOutputDirectory>
-    </None>
-    <None Update="DataLoad\Engine\Resources\kvpTestFile_NoPK.csv">
-      <CopyToOutputDirectory>PreserveNewest</CopyToOutputDirectory>
-    </None>
-  </ItemGroup>
-=======
     <PropertyGroup>
         <ProjectGuid>13825638-5252-413c-98bc-1aef3b1cb9e4</ProjectGuid>
         <AssemblyTitle>Rdmp.Core.Tests</AssemblyTitle>
@@ -203,5 +100,4 @@
             <CopyToOutputDirectory>PreserveNewest</CopyToOutputDirectory>
         </None>
     </ItemGroup>
->>>>>>> 54d77a6d
 </Project>