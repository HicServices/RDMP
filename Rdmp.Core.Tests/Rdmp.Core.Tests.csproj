<Project Sdk="Microsoft.NET.Sdk">
    <PropertyGroup>
        <ProjectGuid>13825638-5252-413c-98bc-1aef3b1cb9e4</ProjectGuid>
        <AssemblyTitle>Rdmp.Core.Tests</AssemblyTitle>
        <Product>Rdmp.Core.Tests</Product>
        <Copyright>Copyright © 2019</Copyright>
        <GenerateAssemblyInfo>false</GenerateAssemblyInfo>
        <TargetFramework>net7.0</TargetFramework>
        <DebugType>embedded</DebugType>
        <DebugSymbols>true</DebugSymbols>
    </PropertyGroup>
    <ItemGroup>
        <Compile Remove="Resources\**" />
        <EmbeddedResource Remove="Resources\**" />
        <None Remove="Resources\**" />
    </ItemGroup>
    <ItemGroup>
        <None Remove="DataLoad\Engine\Integration\TrailingDots.xlsx" />
        <None Remove="DataLoad\Engine\Resources\BlankBook.xlsx" />
        <None Remove="DataLoad\Engine\Resources\BlankLineBook.xlsx" />
        <None Remove="DataLoad\Engine\Resources\ExpectedData.sql" />
        <None Remove="DataLoad\Engine\Resources\LiveData.sql" />
        <None Remove="DataLoad\Engine\Resources\StagingData.sql" />
        <None Remove="DataLoad\Engine\Resources\Test.xlsx" />
        <None Remove="DataLoad\Engine\Resources\Test_DB.mdf" />
        <None Remove="DataLoad\Engine\Resources\Test_DB_log.ldf" />
        <None Remove="DataLoad\Engine\Resources\XmlTestForExcel.xml" />
        <None Remove="DataLoad\Engine\Unit\TestFile\Book1.xlsx" />
        <None Remove="DataLoad\Engine\Unit\TestFile\FreakyBook1.xlsx" />
        <None Remove="DataLoad\Engine\Unit\TestFile\OddFormats.xls" />
    </ItemGroup>
    <ItemGroup>
        <Compile Include="..\SharedAssemblyInfo.cs" Link="SharedAssemblyInfo.cs" />
    </ItemGroup>
    <ItemGroup>
        <Content Include="TrailingDots....xlsx">
            <CopyToOutputDirectory>PreserveNewest</CopyToOutputDirectory>
        </Content>
        <Content Include="DataLoad\Engine\Resources\BlankBook.xlsx">
            <CopyToOutputDirectory>PreserveNewest</CopyToOutputDirectory>
        </Content>
        <Content Include="DataLoad\Engine\Resources\BlankLineBook.xlsx">
            <CopyToOutputDirectory>PreserveNewest</CopyToOutputDirectory>
        </Content>
        <Content Include="DataLoad\Engine\Resources\ExpectedData.sql" />
        <Content Include="DataLoad\Engine\Resources\LiveData.sql" />
        <Content Include="DataLoad\Engine\Resources\StagingData.sql" />
        <Content Include="DataLoad\Engine\Resources\Test.xlsx">
            <CopyToOutputDirectory>PreserveNewest</CopyToOutputDirectory>
        </Content>
        <Content Include="DataLoad\Engine\Resources\Test_DB.mdf">
            <CopyToOutputDirectory>PreserveNewest</CopyToOutputDirectory>
        </Content>
        <Content Include="DataLoad\Engine\Resources\Test_DB_log.ldf">
            <CopyToOutputDirectory>PreserveNewest</CopyToOutputDirectory>
            <DependentUpon>Test_DB.mdf</DependentUpon>
        </Content>
        <Content Include="DataLoad\Engine\Resources\XmlTestForExcel.xml">
            <CopyToOutputDirectory>PreserveNewest</CopyToOutputDirectory>
        </Content>
    </ItemGroup>
    <ItemGroup>
        <EmbeddedResource Include="DataLoad\Engine\Unit\TestFile\Book1.xlsx" />
        <EmbeddedResource Include="DataLoad\Engine\Unit\TestFile\FreakyBook1.xlsx" />
        <EmbeddedResource Include="DataLoad\Engine\Unit\TestFile\OddFormats.xls" />
    </ItemGroup>
    <ItemGroup>
        <PackageReference Include="coverlet.collector" Version="6.0.0">
            <PrivateAssets>all</PrivateAssets>
            <IncludeAssets>runtime; build; native; contentfiles; analyzers; buildtransitive</IncludeAssets>
        </PackageReference>
<<<<<<< HEAD
        <PackageReference Include="Microsoft.NET.Test.Sdk" Version="17.7.1" />
=======
        <PackageReference Include="Microsoft.NET.Test.Sdk" Version="17.7.2" />
>>>>>>> c8836872
        <PackageReference Include="NSubstitute" Version="5.0.0" />
        <PackageReference Include="NUnit" Version="3.13.3" />
        <PackageReference Include="NUnit3TestAdapter" Version="4.5.0">
            <PrivateAssets>all</PrivateAssets>
            <IncludeAssets>runtime; build; native; contentfiles; analyzers; buildtransitive</IncludeAssets>
        </PackageReference>
        <PackageReference Include="NunitXml.TestLogger" Version="3.1.15" />
    </ItemGroup>
    <ItemGroup>
        <ProjectReference Include="..\Rdmp.Core\Rdmp.Core.csproj" />
        <ProjectReference Include="..\Tests.Common\Tests.Common.csproj" />
    </ItemGroup>
    <ItemGroup>
        <Compile Update="Curation\TestResources.Designer.cs">
            <DependentUpon>TestResources.resx</DependentUpon>
            <DesignTime>True</DesignTime>
            <AutoGen>True</AutoGen>
        </Compile>
    </ItemGroup>
    <ItemGroup>
        <None Update="DataLoad\Engine\Resources\kvpTestFilePK.csv">
            <CopyToOutputDirectory>PreserveNewest</CopyToOutputDirectory>
        </None>
        <None Update="DataLoad\Engine\Resources\kvpTestFilePK2.csv">
            <CopyToOutputDirectory>PreserveNewest</CopyToOutputDirectory>
        </None>
        <None Update="DataLoad\Engine\Resources\kvpTestFile_NoPK.csv">
            <CopyToOutputDirectory>PreserveNewest</CopyToOutputDirectory>
        </None>
    </ItemGroup>
</Project><|MERGE_RESOLUTION|>--- conflicted
+++ resolved
@@ -69,11 +69,7 @@
             <PrivateAssets>all</PrivateAssets>
             <IncludeAssets>runtime; build; native; contentfiles; analyzers; buildtransitive</IncludeAssets>
         </PackageReference>
-<<<<<<< HEAD
-        <PackageReference Include="Microsoft.NET.Test.Sdk" Version="17.7.1" />
-=======
         <PackageReference Include="Microsoft.NET.Test.Sdk" Version="17.7.2" />
->>>>>>> c8836872
         <PackageReference Include="NSubstitute" Version="5.0.0" />
         <PackageReference Include="NUnit" Version="3.13.3" />
         <PackageReference Include="NUnit3TestAdapter" Version="4.5.0">
