--- conflicted
+++ resolved
@@ -1,10 +1,6 @@
 <Project Sdk="Microsoft.NET.Sdk">
   <PropertyGroup>
     <ProjectGuid>13825638-5252-413c-98bc-1aef3b1cb9e4</ProjectGuid>
-<<<<<<< HEAD
-    <TargetFramework>net7.0</TargetFramework>
-=======
->>>>>>> 5c0a3943
     <AssemblyTitle>Rdmp.Core.Tests</AssemblyTitle>
     <Product>Rdmp.Core.Tests</Product>
     <Copyright>Copyright ©  2019</Copyright>
