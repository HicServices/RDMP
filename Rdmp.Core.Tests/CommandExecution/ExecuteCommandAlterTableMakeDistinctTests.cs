﻿// Copyright (c) The University of Dundee 2018-2021
// This file is part of the Research Data Management Platform (RDMP).
// RDMP is free software: you can redistribute it and/or modify it under the terms of the GNU General Public License as published by the Free Software Foundation, either version 3 of the License, or (at your option) any later version.
// RDMP is distributed in the hope that it will be useful, but WITHOUT ANY WARRANTY; without even the implied warranty of MERCHANTABILITY or FITNESS FOR A PARTICULAR PURPOSE. See the GNU General Public License for more details.
// You should have received a copy of the GNU General Public License along with RDMP. If not, see <https://www.gnu.org/licenses/>.

using FAnsi;
using NUnit.Framework;
using Rdmp.Core.CommandExecution.AtomicCommands.Alter;
using Rdmp.Core.CommandLine.Interactive;
using System;
using System.Data;
using Rdmp.Core.ReusableLibraryCode.Checks;
using Tests.Common;

namespace Rdmp.Core.Tests.CommandExecution;

internal class ExecuteCommandAlterTableMakeDistinctTests : DatabaseTests
{
    [TestCase(DatabaseType.MicrosoftSQLServer)]
    [TestCase(DatabaseType.MySql)]
    [TestCase(DatabaseType.PostgreSql)]
    public void Test(DatabaseType dbType)
    {
        var db = GetCleanedServer(dbType);

        var dt = new DataTable();
        dt.Columns.Add("fff");
        dt.Rows.Add("1");
        dt.Rows.Add("1");
        dt.Rows.Add("2");
        dt.Rows.Add("2");
        dt.Rows.Add("2");

        var tbl = db.CreateTable("MyTable", dt);

        Import(tbl, out var tblInfo, out _);

        Assert.AreEqual(5, tbl.GetRowCount());

<<<<<<< HEAD
        var activator = new ConsoleInputManager(RepositoryLocator, new ThrowImmediatelyCheckNotifier())
=======
        var activator = new ConsoleInputManager(RepositoryLocator, ThrowImmediatelyCheckNotifier.Quiet)
>>>>>>> 9e847e4d
            { DisallowInput = true };

        var cmd = new ExecuteCommandAlterTableMakeDistinct(activator, tblInfo, 700, true);

        Assert.IsFalse(cmd.IsImpossible, cmd.ReasonCommandImpossible);

        cmd.Execute();

        Assert.AreEqual(2, tbl.GetRowCount());

        tbl.CreatePrimaryKey(tbl.DiscoverColumn("fff"));

        cmd = new ExecuteCommandAlterTableMakeDistinct(activator, tblInfo, 700, true);

        var ex = Assert.Throws<Exception>(() => cmd.Execute());

        Assert.AreEqual("Table 'MyTable' has primary key columns so cannot contain duplication", ex.Message);
    }
}<|MERGE_RESOLUTION|>--- conflicted
+++ resolved
@@ -38,11 +38,7 @@
 
         Assert.AreEqual(5, tbl.GetRowCount());
 
-<<<<<<< HEAD
-        var activator = new ConsoleInputManager(RepositoryLocator, new ThrowImmediatelyCheckNotifier())
-=======
         var activator = new ConsoleInputManager(RepositoryLocator, ThrowImmediatelyCheckNotifier.Quiet)
->>>>>>> 9e847e4d
             { DisallowInput = true };
 
         var cmd = new ExecuteCommandAlterTableMakeDistinct(activator, tblInfo, 700, true);
