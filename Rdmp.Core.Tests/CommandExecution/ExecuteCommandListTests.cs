--- conflicted
+++ resolved
@@ -48,11 +48,7 @@
 
         var mock = GetMockActivator();
 
-<<<<<<< HEAD
         var cmd = new ExecuteCommandList(mock.Object, new[] { c });
-=======
-        var cmd = new ExecuteCommandList(mock, new[] { c });
->>>>>>> e5e8e757
         Assert.IsFalse(cmd.IsImpossible, cmd.ReasonCommandImpossible);
 
         cmd.Execute();
