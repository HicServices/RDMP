﻿// Copyright (c) The University of Dundee 2018-2021
// This file is part of the Research Data Management Platform (RDMP).
// RDMP is free software: you can redistribute it and/or modify it under the terms of the GNU General Public License as published by the Free Software Foundation, either version 3 of the License, or (at your option) any later version.
// RDMP is distributed in the hope that it will be useful, but WITHOUT ANY WARRANTY; without even the implied warranty of MERCHANTABILITY or FITNESS FOR A PARTICULAR PURPOSE. See the GNU General Public License for more details.
// You should have received a copy of the GNU General Public License along with RDMP. If not, see <https://www.gnu.org/licenses/>.

using NUnit.Framework;
using Rdmp.Core.CommandExecution.AtomicCommands;
using Rdmp.Core.Curation.Data.Aggregation;
using System;

namespace Rdmp.Core.Tests.CommandExecution;

public class AxisAndPivotCLITests : CommandCliTests
{
    [Test]
    public void SetPivot_DimensionNonExistant()
    {
        var ac = WhenIHaveA<AggregateConfiguration>();

<<<<<<< HEAD
        var cmd = new ExecuteCommandSetPivot(GetMockActivator().Object, ac, "fff");
=======
        var cmd = new ExecuteCommandSetPivot(GetMockActivator(), ac, "fff");
>>>>>>> e5e8e757
        var ex = Assert.Throws<Exception>(() => cmd.Execute());

        Assert.AreEqual(
            "Could not find AggregateDimension fff in Aggregate My graph so could not set it as a pivot dimension.  Try adding the column to the aggregate first",
            ex.Message);
    }

    [Test]
    public void SetPivot_Exists()
    {
        var ac = WhenIHaveA<AggregateConfiguration>();
        var dim = WhenIHaveA<AggregateDimension>();


        dim.AggregateConfiguration_ID = ac.ID;
        dim.Alias = "frogmarch";

        var cmd = new ExecuteCommandSetPivot(GetMockActivator(), ac, "frogmarch");
        cmd.Execute();

        Assert.AreEqual(dim.ID, ac.PivotOnDimensionID);

        cmd = new ExecuteCommandSetPivot(GetMockActivator(), ac, null);
        cmd.Execute();

        Assert.IsNull(ac.PivotOnDimensionID);
    }

    [Test]
    public void SetPivot_ExistsButIsADate()
    {
        var ac = WhenIHaveA<AggregateConfiguration>();
        var dim = WhenIHaveA<AggregateDimension>();


        dim.AggregateConfiguration_ID = ac.ID;
        dim.Alias = "frogmarch";
        dim.ColumnInfo.Data_type = "datetime";

<<<<<<< HEAD
        var cmd = new ExecuteCommandSetPivot(GetMockActivator().Object, ac, "frogmarch");
=======
        var cmd = new ExecuteCommandSetPivot(GetMockActivator(), ac, "frogmarch");
>>>>>>> e5e8e757
        var ex = Assert.Throws<Exception>(() => cmd.Execute());

        Assert.AreEqual("AggregateDimension frogmarch is a Date so cannot set it as a Pivot for Aggregate My graph",
            ex.Message);
    }

    [Test]
    public void SetAxis_DimensionNonExistant()
    {
        var ac = WhenIHaveA<AggregateConfiguration>();

        var cmd = new ExecuteCommandSetAxis(GetMockActivator(), ac, "fff");
        var ex = Assert.Throws<Exception>(() => cmd.Execute());

        Assert.AreEqual(
            "Could not find AggregateDimension fff in Aggregate My graph so could not set it as an axis dimension.  Try adding the column to the aggregate first",
            ex.Message);
    }

    [Test]
    public void SetAxis_Exists()
    {
        var ac = WhenIHaveA<AggregateConfiguration>();
        var dim = WhenIHaveA<AggregateDimension>();


        dim.AggregateConfiguration_ID = ac.ID;
        dim.Alias = "frogmarch";
        dim.ColumnInfo.Data_type = "datetime";

        Assert.IsNull(ac.GetAxisIfAny());

        var cmd = new ExecuteCommandSetAxis(GetMockActivator(), ac, "frogmarch");
        cmd.Execute();

        Assert.IsNotNull(ac.GetAxisIfAny());

        cmd = new ExecuteCommandSetAxis(GetMockActivator(), ac, null);
        cmd.Execute();

        Assert.IsNull(ac.GetAxisIfAny());
    }

    [Test]
    public void SetAxis_ExistsButIsNotADate()
    {
        var ac = WhenIHaveA<AggregateConfiguration>();
        var dim = WhenIHaveA<AggregateDimension>();


        dim.AggregateConfiguration_ID = ac.ID;
        dim.Alias = "frogmarch";

        var cmd = new ExecuteCommandSetAxis(GetMockActivator(), ac, "frogmarch");
        var ex = Assert.Throws<Exception>(() => cmd.Execute());

        Assert.AreEqual("AggregateDimension frogmarch is not a Date so cannot set it as an axis for Aggregate My graph",
            ex.Message);
    }
}<|MERGE_RESOLUTION|>--- conflicted
+++ resolved
@@ -18,11 +18,7 @@
     {
         var ac = WhenIHaveA<AggregateConfiguration>();
 
-<<<<<<< HEAD
         var cmd = new ExecuteCommandSetPivot(GetMockActivator().Object, ac, "fff");
-=======
-        var cmd = new ExecuteCommandSetPivot(GetMockActivator(), ac, "fff");
->>>>>>> e5e8e757
         var ex = Assert.Throws<Exception>(() => cmd.Execute());
 
         Assert.AreEqual(
@@ -62,11 +58,7 @@
         dim.Alias = "frogmarch";
         dim.ColumnInfo.Data_type = "datetime";
 
-<<<<<<< HEAD
         var cmd = new ExecuteCommandSetPivot(GetMockActivator().Object, ac, "frogmarch");
-=======
-        var cmd = new ExecuteCommandSetPivot(GetMockActivator(), ac, "frogmarch");
->>>>>>> e5e8e757
         var ex = Assert.Throws<Exception>(() => cmd.Execute());
 
         Assert.AreEqual("AggregateDimension frogmarch is a Date so cannot set it as a Pivot for Aggregate My graph",
