--- conflicted
+++ resolved
@@ -15,25 +15,21 @@
 
 internal class TestExecuteCommandDescribe : UnitTests
 {
-    [Test]
-    public void TestDescribeCatalogue()
-    {
-        var mock = Substitute.For<IBasicActivateItems>();
-        mock.When(x => x.Show(Arg.Any<string>())).Do(x => { });
+        [Test]
+        public void TestDescribeCatalogue()
+        {
+                var mock = Substitute.For<IBasicActivateItems>();
+                mock.When(x => x.Show(Arg.Any<string>())).Do(x => { });
 
-        var c = WhenIHaveA<Catalogue>();
-        c.Description = "fish";
+                var c = WhenIHaveA<Catalogue>();
+                c.Description = "fish";
 
-<<<<<<< HEAD
-        var describe = new ExecuteCommandDescribe(mock, new[] { c });
-=======
-        var describe = new ExecuteCommandDescribe(mock.Object, new[] { c });
->>>>>>> a18976dc
-        Assert.IsFalse(describe.IsImpossible, describe.ReasonCommandImpossible);
+                var describe = new ExecuteCommandDescribe(mock, new[] { c });
+                Assert.IsFalse(describe.IsImpossible, describe.ReasonCommandImpossible);
 
-        describe.Execute();
+                describe.Execute();
 
-        // Called once
-        mock.Received(1).Show(Arg.Is<string>(i => i.Contains("Description:fish")));
-    }
+                // Called once
+                mock.Received(1).Show(Arg.Is<string>(i => i.Contains("Description:fish")));
+        }
 }