// Copyright (c) The University of Dundee 2018-2021
// This file is part of the Research Data Management Platform (RDMP).
// RDMP is free software: you can redistribute it and/or modify it under the terms of the GNU General Public License as published by the Free Software Foundation, either version 3 of the License, or (at your option) any later version.
// RDMP is distributed in the hope that it will be useful, but WITHOUT ANY WARRANTY; without even the implied warranty of MERCHANTABILITY or FITNESS FOR A PARTICULAR PURPOSE. See the GNU General Public License for more details.
// You should have received a copy of the GNU General Public License along with RDMP. If not, see <https://www.gnu.org/licenses/>.

using NUnit.Framework;
using Rdmp.Core.CommandExecution.AtomicCommands;
using Rdmp.Core.Curation.Data;
using System.Linq;

namespace Rdmp.Core.Tests.CommandExecution;

internal class ExecuteCommandReplacedByTests : CommandCliTests
{
    [Test]
    public void CommandImpossible_BecauseNotDeprecated()
    {
        var c1 = WhenIHaveA<Catalogue>();
        var c2 = WhenIHaveA<Catalogue>();

<<<<<<< HEAD
        var cmd = new ExecuteCommandReplacedBy(GetMockActivator(), c1, c2);
=======
        var cmd = new ExecuteCommandReplacedBy(GetMockActivator().Object, c1, c2);
>>>>>>> a18976dc

        Assert.IsTrue(cmd.IsImpossible);
        StringAssert.Contains("is not marked IsDeprecated", cmd.ReasonCommandImpossible);
    }

    [Test]
    public void CommandImpossible_BecauseDifferentTypes()
    {
        var c1 = WhenIHaveA<Catalogue>();
        var ci1 = WhenIHaveA<CatalogueItem>();

        c1.IsDeprecated = true;
        c1.SaveToDatabase();

<<<<<<< HEAD
        var cmd = new ExecuteCommandReplacedBy(GetMockActivator(), c1, ci1);
=======
        var cmd = new ExecuteCommandReplacedBy(GetMockActivator().Object, c1, ci1);
>>>>>>> a18976dc

        Assert.IsTrue(cmd.IsImpossible);
        StringAssert.Contains("because it is a different object Type", cmd.ReasonCommandImpossible);
    }

    [Test]
    public void CommandImpossible_Allowed()
    {
        var c1 = WhenIHaveA<Catalogue>();
        var c2 = WhenIHaveA<Catalogue>();

        c1.IsDeprecated = true;
        c1.SaveToDatabase();

<<<<<<< HEAD
        var cmd = new ExecuteCommandReplacedBy(GetMockActivator(), c1, c2);
=======
        var cmd = new ExecuteCommandReplacedBy(GetMockActivator().Object, c1, c2);
>>>>>>> a18976dc
        Assert.IsFalse(cmd.IsImpossible, cmd.ReasonCommandImpossible);

        cmd.Execute();

        var replacement = RepositoryLocator.CatalogueRepository
            .GetAllObjectsWhere<ExtendedProperty>("Name", ExtendedProperty.ReplacedBy)
            .Single(r => r.IsReferenceTo(c1));

        Assert.IsTrue(replacement.IsReferenceTo(c1));
        Assert.AreEqual(c2.ID.ToString(), replacement.Value);

        // running command multiple times shouldn't result in duplicate objects
        cmd.Execute();
        cmd.Execute();
        cmd.Execute();
        cmd.Execute();

        Assert.AreEqual(1, RepositoryLocator.CatalogueRepository
            .GetAllObjectsWhere<ExtendedProperty>("Name", ExtendedProperty.ReplacedBy)
            .Count(r => r.IsReferenceTo(c1)));

<<<<<<< HEAD
        cmd = new ExecuteCommandReplacedBy(GetMockActivator(), c1, null);
=======
        cmd = new ExecuteCommandReplacedBy(GetMockActivator().Object, c1, null);
>>>>>>> a18976dc
        cmd.Execute();

        Assert.IsEmpty(RepositoryLocator.CatalogueRepository
            .GetAllObjectsWhere<ExtendedProperty>("Name", ExtendedProperty.ReplacedBy)
            .Where(r => r.IsReferenceTo(c1)));
    }
}<|MERGE_RESOLUTION|>--- conflicted
+++ resolved
@@ -13,85 +13,69 @@
 
 internal class ExecuteCommandReplacedByTests : CommandCliTests
 {
-    [Test]
-    public void CommandImpossible_BecauseNotDeprecated()
-    {
-        var c1 = WhenIHaveA<Catalogue>();
-        var c2 = WhenIHaveA<Catalogue>();
+        [Test]
+        public void CommandImpossible_BecauseNotDeprecated()
+        {
+                var c1 = WhenIHaveA<Catalogue>();
+                var c2 = WhenIHaveA<Catalogue>();
 
-<<<<<<< HEAD
-        var cmd = new ExecuteCommandReplacedBy(GetMockActivator(), c1, c2);
-=======
-        var cmd = new ExecuteCommandReplacedBy(GetMockActivator().Object, c1, c2);
->>>>>>> a18976dc
+                var cmd = new ExecuteCommandReplacedBy(GetMockActivator(), c1, c2);
 
-        Assert.IsTrue(cmd.IsImpossible);
-        StringAssert.Contains("is not marked IsDeprecated", cmd.ReasonCommandImpossible);
-    }
+                Assert.IsTrue(cmd.IsImpossible);
+                StringAssert.Contains("is not marked IsDeprecated", cmd.ReasonCommandImpossible);
+        }
 
-    [Test]
-    public void CommandImpossible_BecauseDifferentTypes()
-    {
-        var c1 = WhenIHaveA<Catalogue>();
-        var ci1 = WhenIHaveA<CatalogueItem>();
+        [Test]
+        public void CommandImpossible_BecauseDifferentTypes()
+        {
+                var c1 = WhenIHaveA<Catalogue>();
+                var ci1 = WhenIHaveA<CatalogueItem>();
 
-        c1.IsDeprecated = true;
-        c1.SaveToDatabase();
+                c1.IsDeprecated = true;
+                c1.SaveToDatabase();
 
-<<<<<<< HEAD
-        var cmd = new ExecuteCommandReplacedBy(GetMockActivator(), c1, ci1);
-=======
-        var cmd = new ExecuteCommandReplacedBy(GetMockActivator().Object, c1, ci1);
->>>>>>> a18976dc
+                var cmd = new ExecuteCommandReplacedBy(GetMockActivator(), c1, ci1);
 
-        Assert.IsTrue(cmd.IsImpossible);
-        StringAssert.Contains("because it is a different object Type", cmd.ReasonCommandImpossible);
-    }
+                Assert.IsTrue(cmd.IsImpossible);
+                StringAssert.Contains("because it is a different object Type", cmd.ReasonCommandImpossible);
+        }
 
-    [Test]
-    public void CommandImpossible_Allowed()
-    {
-        var c1 = WhenIHaveA<Catalogue>();
-        var c2 = WhenIHaveA<Catalogue>();
+        [Test]
+        public void CommandImpossible_Allowed()
+        {
+                var c1 = WhenIHaveA<Catalogue>();
+                var c2 = WhenIHaveA<Catalogue>();
 
-        c1.IsDeprecated = true;
-        c1.SaveToDatabase();
+                c1.IsDeprecated = true;
+                c1.SaveToDatabase();
 
-<<<<<<< HEAD
-        var cmd = new ExecuteCommandReplacedBy(GetMockActivator(), c1, c2);
-=======
-        var cmd = new ExecuteCommandReplacedBy(GetMockActivator().Object, c1, c2);
->>>>>>> a18976dc
-        Assert.IsFalse(cmd.IsImpossible, cmd.ReasonCommandImpossible);
+                var cmd = new ExecuteCommandReplacedBy(GetMockActivator(), c1, c2);
+                Assert.IsFalse(cmd.IsImpossible, cmd.ReasonCommandImpossible);
 
-        cmd.Execute();
+                cmd.Execute();
 
-        var replacement = RepositoryLocator.CatalogueRepository
-            .GetAllObjectsWhere<ExtendedProperty>("Name", ExtendedProperty.ReplacedBy)
-            .Single(r => r.IsReferenceTo(c1));
+                var replacement = RepositoryLocator.CatalogueRepository
+                    .GetAllObjectsWhere<ExtendedProperty>("Name", ExtendedProperty.ReplacedBy)
+                    .Single(r => r.IsReferenceTo(c1));
 
-        Assert.IsTrue(replacement.IsReferenceTo(c1));
-        Assert.AreEqual(c2.ID.ToString(), replacement.Value);
+                Assert.IsTrue(replacement.IsReferenceTo(c1));
+                Assert.AreEqual(c2.ID.ToString(), replacement.Value);
 
-        // running command multiple times shouldn't result in duplicate objects
-        cmd.Execute();
-        cmd.Execute();
-        cmd.Execute();
-        cmd.Execute();
+                // running command multiple times shouldn't result in duplicate objects
+                cmd.Execute();
+                cmd.Execute();
+                cmd.Execute();
+                cmd.Execute();
 
-        Assert.AreEqual(1, RepositoryLocator.CatalogueRepository
-            .GetAllObjectsWhere<ExtendedProperty>("Name", ExtendedProperty.ReplacedBy)
-            .Count(r => r.IsReferenceTo(c1)));
+                Assert.AreEqual(1, RepositoryLocator.CatalogueRepository
+                    .GetAllObjectsWhere<ExtendedProperty>("Name", ExtendedProperty.ReplacedBy)
+                    .Count(r => r.IsReferenceTo(c1)));
 
-<<<<<<< HEAD
-        cmd = new ExecuteCommandReplacedBy(GetMockActivator(), c1, null);
-=======
-        cmd = new ExecuteCommandReplacedBy(GetMockActivator().Object, c1, null);
->>>>>>> a18976dc
-        cmd.Execute();
+                cmd = new ExecuteCommandReplacedBy(GetMockActivator(), c1, null);
+                cmd.Execute();
 
-        Assert.IsEmpty(RepositoryLocator.CatalogueRepository
-            .GetAllObjectsWhere<ExtendedProperty>("Name", ExtendedProperty.ReplacedBy)
-            .Where(r => r.IsReferenceTo(c1)));
-    }
+                Assert.IsEmpty(RepositoryLocator.CatalogueRepository
+                    .GetAllObjectsWhere<ExtendedProperty>("Name", ExtendedProperty.ReplacedBy)
+                    .Where(r => r.IsReferenceTo(c1)));
+        }
 }