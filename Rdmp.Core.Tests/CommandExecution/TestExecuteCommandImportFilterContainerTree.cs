--- conflicted
+++ resolved
@@ -39,11 +39,7 @@
         Assert.IsNull(sds.RootFilterContainer);
 
         //run the command
-<<<<<<< HEAD
-        var mgr = new ConsoleInputManager(RepositoryLocator, new ThrowImmediatelyCheckNotifier())
-=======
         var mgr = new ConsoleInputManager(RepositoryLocator, ThrowImmediatelyCheckNotifier.Quiet)
->>>>>>> 9e847e4d
         {
             DisallowInput = true
         };
@@ -86,11 +82,7 @@
         Assert.IsNull(ac.RootFilterContainer);
 
         //run the command
-<<<<<<< HEAD
-        var mgr = new ConsoleInputManager(RepositoryLocator, new ThrowImmediatelyCheckNotifier())
-=======
         var mgr = new ConsoleInputManager(RepositoryLocator, ThrowImmediatelyCheckNotifier.Quiet)
->>>>>>> 9e847e4d
         {
             DisallowInput = true
         };
@@ -137,11 +129,7 @@
         Assert.IsNull(sds.RootFilterContainer);
 
         //run the command
-<<<<<<< HEAD
-        var mgr = new ConsoleInputManager(RepositoryLocator, new ThrowImmediatelyCheckNotifier())
-=======
         var mgr = new ConsoleInputManager(RepositoryLocator, ThrowImmediatelyCheckNotifier.Quiet)
->>>>>>> 9e847e4d
         {
             DisallowInput = true
         };
