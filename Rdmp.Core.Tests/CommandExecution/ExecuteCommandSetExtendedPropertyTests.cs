﻿// Copyright (c) The University of Dundee 2018-2021
// This file is part of the Research Data Management Platform (RDMP).
// RDMP is free software: you can redistribute it and/or modify it under the terms of the GNU General Public License as published by the Free Software Foundation, either version 3 of the License, or (at your option) any later version.
// RDMP is distributed in the hope that it will be useful, but WITHOUT ANY WARRANTY; without even the implied warranty of MERCHANTABILITY or FITNESS FOR A PARTICULAR PURPOSE. See the GNU General Public License for more details.
// You should have received a copy of the GNU General Public License along with RDMP. If not, see <https://www.gnu.org/licenses/>.

using NUnit.Framework;
using Rdmp.Core.CommandExecution.AtomicCommands;
using Rdmp.Core.Curation.Data;
using Rdmp.Core.Curation.Data.Aggregation;
using System.Linq;

namespace Rdmp.Core.Tests.CommandExecution;

internal class ExecuteCommandSetExtendedPropertyTests : CommandCliTests
{
    [Test]
    public void CommandImpossible_BecausePropertyDoesNotExist()
    {
        var c1 = WhenIHaveA<Catalogue>();

<<<<<<< HEAD
        var cmd = new ExecuteCommandSetExtendedProperty(GetMockActivator().Object, new[] { c1 }, "blarg", "fff");
=======
        var cmd = new ExecuteCommandSetExtendedProperty(GetMockActivator(), new[] { c1 }, "blarg", "fff");
>>>>>>> e5e8e757

        Assert.IsTrue(cmd.IsImpossible);
        StringAssert.StartsWith("blarg is not a known property.  Known properties are:", cmd.ReasonCommandImpossible);
    }

    [Test]
    public void SetIsTemplate_OnMultipleObjects()
    {
        var ac1 = WhenIHaveA<AggregateConfiguration>();
        var ac2 = WhenIHaveA<AggregateConfiguration>();


        Assert.IsEmpty(
            Repository.CatalogueRepository.GetExtendedProperties(ac1));
        Assert.IsEmpty(
            Repository.CatalogueRepository.GetExtendedProperties(ac2));

<<<<<<< HEAD
        var cmd = new ExecuteCommandSetExtendedProperty(GetMockActivator().Object, new[] { ac1, ac2 },
=======
        var cmd = new ExecuteCommandSetExtendedProperty(GetMockActivator(), new[] { ac1, ac2 },
>>>>>>> e5e8e757
            ExtendedProperty.IsTemplate, "true");

        Assert.IsFalse(cmd.IsImpossible, cmd.ReasonCommandImpossible);

        cmd.Execute();

        var declaration1 = Repository.CatalogueRepository.GetExtendedProperties(ac1).Single();
        var declaration2 = Repository.CatalogueRepository.GetExtendedProperties(ac2).Single();

        foreach (var dec in new[] { declaration1, declaration2 })
        {
            Assert.AreEqual("IsTemplate", dec.Name);
            Assert.AreEqual("true", dec.Value);
        }

        // now clear that status

        cmd = new ExecuteCommandSetExtendedProperty(GetMockActivator(), new[] { ac1, ac2 },
            ExtendedProperty.IsTemplate, null);

        Assert.IsFalse(cmd.IsImpossible, cmd.ReasonCommandImpossible);

        cmd.Execute();

        // should now be back where we started
        Assert.IsEmpty(
            Repository.CatalogueRepository.GetExtendedProperties(ac1));
        Assert.IsEmpty(
            Repository.CatalogueRepository.GetExtendedProperties(ac2));
    }
}<|MERGE_RESOLUTION|>--- conflicted
+++ resolved
@@ -19,11 +19,7 @@
     {
         var c1 = WhenIHaveA<Catalogue>();
 
-<<<<<<< HEAD
         var cmd = new ExecuteCommandSetExtendedProperty(GetMockActivator().Object, new[] { c1 }, "blarg", "fff");
-=======
-        var cmd = new ExecuteCommandSetExtendedProperty(GetMockActivator(), new[] { c1 }, "blarg", "fff");
->>>>>>> e5e8e757
 
         Assert.IsTrue(cmd.IsImpossible);
         StringAssert.StartsWith("blarg is not a known property.  Known properties are:", cmd.ReasonCommandImpossible);
@@ -41,11 +37,7 @@
         Assert.IsEmpty(
             Repository.CatalogueRepository.GetExtendedProperties(ac2));
 
-<<<<<<< HEAD
         var cmd = new ExecuteCommandSetExtendedProperty(GetMockActivator().Object, new[] { ac1, ac2 },
-=======
-        var cmd = new ExecuteCommandSetExtendedProperty(GetMockActivator(), new[] { ac1, ac2 },
->>>>>>> e5e8e757
             ExtendedProperty.IsTemplate, "true");
 
         Assert.IsFalse(cmd.IsImpossible, cmd.ReasonCommandImpossible);
