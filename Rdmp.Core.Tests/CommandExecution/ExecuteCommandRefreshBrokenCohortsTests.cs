﻿// Copyright (c) The University of Dundee 2018-2019
// This file is part of the Research Data Management Platform (RDMP).
// RDMP is free software: you can redistribute it and/or modify it under the terms of the GNU General Public License as published by the Free Software Foundation, either version 3 of the License, or (at your option) any later version.
// RDMP is distributed in the hope that it will be useful, but WITHOUT ANY WARRANTY; without even the implied warranty of MERCHANTABILITY or FITNESS FOR A PARTICULAR PURPOSE. See the GNU General Public License for more details.
// You should have received a copy of the GNU General Public License along with RDMP. If not, see <https://www.gnu.org/licenses/>.

using NUnit.Framework;
using Rdmp.Core.CommandExecution.AtomicCommands;
using Rdmp.Core.CommandLine.Interactive;
using Rdmp.Core.DataExport.Data;
using Rdmp.Core.Providers;
using Rdmp.Core.Repositories;
using Rdmp.Core.ReusableLibraryCode.Checks;

namespace Rdmp.Core.Tests.CommandExecution;

internal class ExecuteCommandRefreshBrokenCohortsTests
{
    [Test]
    public void TestBrokenCohort()
    {
        var repo = new MemoryDataExportRepository();

        var ect = new ExternalCohortTable(repo, "yarg", FAnsi.DatabaseType.MicrosoftSQLServer)
        {
            Server = "IDontExist",
            Database = "fff",
            PrivateIdentifierField = "haha",
            ReleaseIdentifierField = "haha"
        };
        ect.SaveToDatabase();

        var cohort = new ExtractableCohort
        {
            Repository = repo,
            ExternalCohortTable_ID = ect.ID,
            OriginID = 123
        };
        cohort.SaveToDatabase();

        var repoLocator = new RepositoryProvider(repo);

<<<<<<< HEAD
        var activator = new ConsoleInputManager(repoLocator, new ThrowImmediatelyCheckNotifier())
=======
        var activator = new ConsoleInputManager(repoLocator, ThrowImmediatelyCheckNotifier.Quiet)
>>>>>>> 9e847e4d
        {
            DisallowInput = true
        };

        Assert.AreEqual(1, ((DataExportChildProvider)activator.CoreChildProvider).ForbidListedSources.Count);

        var cmd = new ExecuteCommandRefreshBrokenCohorts(activator)
        {
            // suppress publishing so we don't just go back into a refresh
            // and find it missing again
            NoPublish = true
        };

        Assert.IsFalse(cmd.IsImpossible);
        cmd.Execute();

        //now no forbidden cohorts
        Assert.IsEmpty(((DataExportChildProvider)activator.CoreChildProvider).ForbidListedSources);


        cmd = new ExecuteCommandRefreshBrokenCohorts(activator);
        Assert.IsTrue(cmd.IsImpossible);
        Assert.AreEqual("There are no broken ExternalCohortTable to clear status on", cmd.ReasonCommandImpossible);

        cmd = new ExecuteCommandRefreshBrokenCohorts(activator, ect);
        Assert.IsTrue(cmd.IsImpossible);
        Assert.AreEqual("'yarg' is not broken", cmd.ReasonCommandImpossible);
    }
}<|MERGE_RESOLUTION|>--- conflicted
+++ resolved
@@ -40,11 +40,7 @@
 
         var repoLocator = new RepositoryProvider(repo);
 
-<<<<<<< HEAD
-        var activator = new ConsoleInputManager(repoLocator, new ThrowImmediatelyCheckNotifier())
-=======
         var activator = new ConsoleInputManager(repoLocator, ThrowImmediatelyCheckNotifier.Quiet)
->>>>>>> 9e847e4d
         {
             DisallowInput = true
         };
