--- conflicted
+++ resolved
@@ -169,11 +169,7 @@
             {
                 CohortIdentificationConfiguration = _cic
             };
-<<<<<<< HEAD
         var engine = request.GetEngine(_pipe,ThrowImmediatelyDataLoadEventListener.Quiet);
-=======
-        var engine = request.GetEngine(_pipe,new ThrowImmediatelyDataLoadEventListener());
->>>>>>> 5c0a3943
         engine.ExecutePipeline(new GracefulCancellationToken());
     }
 
@@ -280,18 +276,10 @@
 
         var sql = qb.SQL;
 
-<<<<<<< HEAD
         var db = DataAccessPortal.GetInstance().ExpectDatabase(_tvfTableInfo, DataAccessContext.InternalDataProcessing);
         using var con = db.Server.GetConnection();
         con.Open();
         var r = db.Server.GetCommand(sql, con).ExecuteReader();
-=======
-        var db = DataAccessPortal.ExpectDatabase(_tvfTableInfo, DataAccessContext.InternalDataProcessing);
-        using (var con = db.Server.GetConnection())
-        {
-            con.Open();
-            var r = db.Server.GetCommand(sql, con).ExecuteReader();
->>>>>>> 5c0a3943
 
         var rowsReturned = 0;
 
@@ -386,11 +374,7 @@
         root.SaveToDatabase();
 
         //declare a global parameter of 1 on the aggregate
-<<<<<<< HEAD
         _cicAggregate = _cic.ImportAggregateConfigurationAsIdentifierList(_aggregate, (s, e) => null);
-=======
-        _cicAggregate = _cic.ImportAggregateConfigurationAsIdentifierList(_aggregate, (s, e) => { return null; });
->>>>>>> 5c0a3943
 
         //it should have imported the global parameter as part of the import right?
         Assert.AreEqual(1, _cicAggregate.GetAllParameters().Length);
@@ -408,18 +392,10 @@
 
         var sql = qb.SQL;
 
-<<<<<<< HEAD
         var db = DataAccessPortal.GetInstance().ExpectDatabase(_tvfTableInfo, DataAccessContext.InternalDataProcessing);
         using var con = db.Server.GetConnection();
         con.Open();
         var r = db.Server.GetCommand(sql, con).ExecuteReader();
-=======
-        var db = DataAccessPortal.ExpectDatabase(_tvfTableInfo, DataAccessContext.InternalDataProcessing);
-        using (var con = db.Server.GetConnection())
-        {
-            con.Open();
-            var r = db.Server.GetCommand(sql, con).ExecuteReader();
->>>>>>> 5c0a3943
 
         //2 chi numbers should be returned
         Assert.IsTrue(r.Read());
