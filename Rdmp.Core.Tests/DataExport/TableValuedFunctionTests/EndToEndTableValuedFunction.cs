// Copyright (c) The University of Dundee 2018-2019
// This file is part of the Research Data Management Platform (RDMP).
// RDMP is free software: you can redistribute it and/or modify it under the terms of the GNU General Public License as published by the Free Software Foundation, either version 3 of the License, or (at your option) any later version.
// RDMP is distributed in the hope that it will be useful, but WITHOUT ANY WARRANTY; without even the implied warranty of MERCHANTABILITY or FITNESS FOR A PARTICULAR PURPOSE. See the GNU General Public License for more details.
// You should have received a copy of the GNU General Public License along with RDMP. If not, see <https://www.gnu.org/licenses/>.

using System;
using System.Linq;
using FAnsi;
using FAnsi.Discovery;
using NUnit.Framework;
using Rdmp.Core.QueryBuilding;
using Rdmp.Core.CohortCommitting;
using Rdmp.Core.CohortCommitting.Pipeline;
using Rdmp.Core.CohortCommitting.Pipeline.Destinations;
using Rdmp.Core.CohortCommitting.Pipeline.Sources;
using Rdmp.Core.Curation;
using Rdmp.Core.Curation.Data;
using Rdmp.Core.Curation.Data.Aggregation;
using Rdmp.Core.Curation.Data.Cohort;
using Rdmp.Core.Curation.Data.Pipelines;
using Rdmp.Core.DataExport.Data;
using Rdmp.Core.DataExport.DataExtraction.Commands;
using Rdmp.Core.DataExport.DataExtraction.Pipeline.Sources;
using Rdmp.Core.DataExport.DataExtraction.UserPicks;
using Rdmp.Core.DataFlowPipeline;
using Rdmp.Core.ReusableLibraryCode.Checks;
using Rdmp.Core.ReusableLibraryCode.DataAccess;
using Rdmp.Core.ReusableLibraryCode.Progress;
using Tests.Common;

namespace Rdmp.Core.Tests.DataExport.TableValuedFunctionTests;

public class EndToEndTableValuedFunction : DatabaseTests
{
    private ExtractionInformation _nonTvfExtractionIdentifier;
    private ICatalogue _nonTvfCatalogue;
    private ITableInfo _nonTvfTableInfo;
    private ExternalCohortTable _externalCohortTable;
    private ICatalogue _tvfCatalogue;
    private ITableInfo _tvfTableInfo;

    //the cohort database
    private DiscoveredDatabase _discoveredCohortDatabase;

    //the data database (with the tvf in it)
    private DiscoveredDatabase _database;

    private CohortIdentificationConfiguration _cic;
    private Project _project;
    private Pipeline _pipe;
    private AggregateConfiguration _aggregate;
    private AggregateConfiguration _cicAggregate;

    [SetUp]
    protected override void SetUp()
    {
        base.SetUp();

        _database = GetCleanedServer(DatabaseType.MicrosoftSQLServer);
    }

    [Test]
    public void EndToEndTest()
    {
        var cohortDatabaseNameWillBe = TestDatabaseNames.GetConsistentName("TbvCohort");
        _discoveredCohortDatabase =
            DiscoveredServerICanCreateRandomDatabasesAndTablesOn.ExpectDatabase(cohortDatabaseNameWillBe);

        //cleanup
        if (_discoveredCohortDatabase.Exists())
            _discoveredCohortDatabase.Drop();

        //create a normal catalogue
        CreateANormalCatalogue();

        //create a cohort database using wizard
        var cohortDatabaseWizard = new CreateNewCohortDatabaseWizard(_discoveredCohortDatabase, CatalogueRepository,
            DataExportRepository, false);

        _externalCohortTable = cohortDatabaseWizard.CreateDatabase(
            new PrivateIdentifierPrototype(_nonTvfExtractionIdentifier)
<<<<<<< HEAD
            , new ThrowImmediatelyCheckNotifier());
=======
            , ThrowImmediatelyCheckNotifier.Quiet);
>>>>>>> 9e847e4d

        //create a table valued function
        CreateTvfCatalogue(cohortDatabaseNameWillBe);

        //Test 1
        TestThatQueryBuilderWithoutParametersBeingSetThrowsQueryBuildingException();

        PopulateCohortDatabaseWithRecordsFromNonTvfCatalogue();

        //Test 2
        TestWithParameterValueThatRowsAreReturned();

        //Test 3
        TestUsingTvfForAggregates();

        //Test 4
        TestAddingTvfToCIC();

        //Test 5
        TestDataExportOfTvf();

        //tear down
        DataExportRepository.GetAllObjects<ExtractableCohort>().Single().DeleteInDatabase();
        _externalCohortTable.DeleteInDatabase();

        _database.ExpectTable("NonTVFTable").Drop();
        _database.ExpectTableValuedFunction("GetTopXRandom").Drop();

        //delete global parameter
        ((AnyTableSqlParameter)_aggregate.GetAllParameters().Single()).DeleteInDatabase();
        //delete aggregate
        _aggregate.DeleteInDatabase();

        ((AnyTableSqlParameter)_cicAggregate.GetAllParameters().Single()).DeleteInDatabase();
        //delete aggregate
        _cicAggregate.DeleteInDatabase();

        //get rid of the cohort identification configuration
        _cic.DeleteInDatabase();
        _pipe.DeleteInDatabase();

        //get rid of the cohort database
        _discoveredCohortDatabase.Drop();

        _nonTvfCatalogue.DeleteInDatabase();
        _nonTvfTableInfo.DeleteInDatabase();

        _tvfCatalogue.DeleteInDatabase();
        _tvfTableInfo.DeleteInDatabase();
    }


    private void PopulateCohortDatabaseWithRecordsFromNonTvfCatalogue()
    {
        //create a cohort identification configuration (identifies people from datasets using set operations - see CohortManager)
        _cic = new CohortIdentificationConfiguration(CatalogueRepository, "TbvfCIC");
        _cic.CreateRootContainerIfNotExists();

        //turn the catalogue _nonTvfCatalogue into a cohort set and add it to the root container
        var newAggregate = _cic.CreateNewEmptyConfigurationForCatalogue(_nonTvfCatalogue,
<<<<<<< HEAD
            (s, e) => { throw new Exception("Did not expect there to be more than 1!"); });
=======
            (s, e) => throw new Exception("Did not expect there to be more than 1!"));
>>>>>>> 9e847e4d

        var root = _cic.RootCohortAggregateContainer;
        root.AddChild(newAggregate, 0);

        //create a pipeline for executing this CIC and turning it into a cohort
        _pipe = new Pipeline(CatalogueRepository, "CREATE COHORT:By Executing CIC");

        var source = new PipelineComponent(CatalogueRepository, _pipe, typeof(CohortIdentificationConfigurationSource),
            0, "CIC Source");

        _project = new Project(DataExportRepository, "TvfProject")
        {
            ProjectNumber = 12,
            ExtractionDirectory = TestContext.CurrentContext.TestDirectory
        };
        _project.SaveToDatabase();

        var destination =
            new PipelineComponent(CatalogueRepository, _pipe, typeof(BasicCohortDestination), 1, "Destination");

        _pipe.SourcePipelineComponent_ID = source.ID;
        _pipe.DestinationPipelineComponent_ID = destination.ID;
        _pipe.SaveToDatabase();

        //create pipeline arguments
        source.CreateArgumentsForClassIfNotExists<CohortIdentificationConfigurationSource>();
        destination.CreateArgumentsForClassIfNotExists<BasicCohortDestination>();

        //create pipeline initialization objects
        var request = new CohortCreationRequest(_project,
            new CohortDefinition(null, "MyFirstCohortForTvfTest", 1, 12, _externalCohortTable), DataExportRepository,
            "Here goes nothing")
        {
            CohortIdentificationConfiguration = _cic
        };
<<<<<<< HEAD
        var engine = request.GetEngine(_pipe, new ThrowImmediatelyDataLoadEventListener());
=======
        var engine = request.GetEngine(_pipe, ThrowImmediatelyDataLoadEventListener.Quiet);
>>>>>>> 9e847e4d
        engine.ExecutePipeline(new GracefulCancellationToken());
    }

    private void CreateTvfCatalogue(string cohortDatabaseName)
    {
        var svr = _database.Server;
        using (var con = svr.GetConnection())
        {
            con.Open();

            //create the newID view
            svr.GetCommand("create view getNewID as select newid() as new_id", con).ExecuteNonQuery();

            var sql = $@"create function GetTopXRandom (@numberOfRecords int)
RETURNS @retTable TABLE
( 
chi varchar(10),
definitionID int
)
AS
BEGIN

while(@numberOfRecords >0)
begin
insert into @retTable select top 1 chi,cohortDefinition_id from {cohortDatabaseName}..Cohort order by (select new_id from getNewID)
set @numberOfRecords = @numberOfRecords - 1
end
return
end
";

            svr.GetCommand(sql, con).ExecuteNonQuery();
        }

        var tblvf = _database.ExpectTableValuedFunction("GetTopXRandom");

        var importer = new TableValuedFunctionImporter(CatalogueRepository, tblvf);
        importer.DoImport(out var tbl, out var cols);

        var engineer = new ForwardEngineerCatalogue(tbl, cols);
        engineer.ExecuteForwardEngineering(out var cata, out var cis, out var eis);

        Assert.AreEqual("chi", eis[0].GetRuntimeName());
        eis[0].IsExtractionIdentifier = true;
        eis[0].SaveToDatabase();

        _tvfCatalogue = cata;
        _tvfTableInfo = tbl;
    }

    private void CreateANormalCatalogue()
    {
        var svr = _database.Server;
        using (var con = svr.GetConnection())
        {
            con.Open();
            svr.GetCommand("CREATE TABLE NonTVFTable ( chi varchar(10))", con).ExecuteNonQuery();
            svr.GetCommand("INSERT INTO NonTVFTable VALUES ('0101010101')", con).ExecuteNonQuery();
            svr.GetCommand("INSERT INTO NonTVFTable VALUES ('0202020202')", con).ExecuteNonQuery();
            svr.GetCommand("INSERT INTO NonTVFTable VALUES ('0303030303')", con).ExecuteNonQuery();
        }

        var importer = new TableInfoImporter(CatalogueRepository, svr.Name,
            _database.GetRuntimeName(), "NonTVFTable",
            DatabaseType.MicrosoftSQLServer, _database.Server.ExplicitUsernameIfAny,
            _database.Server.ExplicitPasswordIfAny);

        importer.DoImport(out var tbl, out var cols);

        var engineer = new ForwardEngineerCatalogue(tbl, cols);
        engineer.ExecuteForwardEngineering(out var cata, out var cis, out var eis);

        _nonTvfExtractionIdentifier = eis.Single();
        _nonTvfExtractionIdentifier.IsExtractionIdentifier = true;
        _nonTvfExtractionIdentifier.SaveToDatabase();

        _nonTvfCatalogue = cata;
        _nonTvfTableInfo = tbl;
    }

    private void TestThatQueryBuilderWithoutParametersBeingSetThrowsQueryBuildingException()
    {
        //we should have problems reading from the table valued function
        var qb = new QueryBuilder("", "");

        //table valued function should have 2 fields (chi and definitionID)
        Assert.AreEqual(2, _tvfCatalogue.GetAllExtractionInformation(ExtractionCategory.Any).Length);

        qb.AddColumnRange(_tvfCatalogue.GetAllExtractionInformation(ExtractionCategory.Any));

        var ex = Assert.Throws<QueryBuildingException>(() => Console.WriteLine(qb.SQL));
        Assert.AreEqual("No Value defined for Parameter @numberOfRecords", ex.Message);
    }

    private void TestWithParameterValueThatRowsAreReturned()
    {
        var p = _tvfTableInfo.GetAllParameters().Single();
        p.Value = "5";
        p.SaveToDatabase();

        var qb = new QueryBuilder("", "");
        qb.AddColumnRange(_tvfCatalogue.GetAllExtractionInformation(ExtractionCategory.Any));

        var sql = qb.SQL;

        var db = DataAccessPortal.ExpectDatabase(_tvfTableInfo, DataAccessContext.InternalDataProcessing);
        using var con = db.Server.GetConnection();
        con.Open();
        var r = db.Server.GetCommand(sql, con).ExecuteReader();

        var rowsReturned = 0;

<<<<<<< HEAD
            while (r.Read())
            {
                rowsReturned++;
                Assert.NotNull(r["chi"]);
                Assert.NotNull(r["definitionID"]);
            }

            Assert.AreEqual(rowsReturned, 5);
=======
        while (r.Read())
        {
            rowsReturned++;
            Assert.NotNull(r["chi"]);
            Assert.NotNull(r["definitionID"]);
>>>>>>> 9e847e4d
        }

        Assert.AreEqual(rowsReturned, 5);
    }

    private void TestUsingTvfForAggregates()
    {
        _aggregate = new AggregateConfiguration(CatalogueRepository, _tvfCatalogue, "tvfAggregate");

        var ei = _tvfCatalogue.GetAllExtractionInformation(ExtractionCategory.Any)
            .Single(e => !e.IsExtractionIdentifier);
        _aggregate.AddDimension(ei);

        //change the parameter to 10
        var p = _tvfTableInfo.GetAllParameters().Single();
        p.Value = "10";
        p.SaveToDatabase();

        var qb = _aggregate.GetQueryBuilder();

        //Query should be something like :
        /*
         * DECLARE @numberOfRecords AS int;
         * SET @numberOfRecords=10;
         * tvfAggregate
         * SELECT
         * GetTopXRandom.[definitionID],
         * count(*)
         * FROM
         * [TestDbName_ScratchArea]..GetTopXRandom(@numberOfRecords) AS GetTopXRandom
         * group by
         * GetTopXRandom.[definitionID]
         * order by
         * GetTopXRandom.[definitionID]
         *
         * --Since we only imported 1 cohort we should have 1 row and the count should be the number we requested
         *
         * */

        var sql = qb.SQL;

        var db = DataAccessPortal.ExpectDatabase(_tvfTableInfo, DataAccessContext.InternalDataProcessing);
        using (var con = db.Server.GetConnection())
        {
            con.Open();
            var r = db.Server.GetCommand(sql, con).ExecuteReader();

            Assert.IsTrue(r.Read());

            Assert.AreEqual(r[1], 10);

            Assert.IsFalse(r.Read());
        }

        //create a global overriding parameter on the aggregate
        var global = new AnyTableSqlParameter(CatalogueRepository, _aggregate, "DECLARE @numberOfRecords AS int;")
        {
            Value = "1"
        };
        global.SaveToDatabase();


        //refresh the SQL
        sql = _aggregate.GetQueryBuilder().SQL;

        using (var con = db.Server.GetConnection())
        {
            con.Open();
            var r = db.Server.GetCommand(sql, con).ExecuteReader();

            Assert.IsTrue(r.Read());

            Assert.AreEqual(r[1], 1); //should now only have 1 record being retrned and counted when executing

            Assert.IsFalse(r.Read());
        }
    }

    private void TestAddingTvfToCIC()
    {
        var root = _cic.RootCohortAggregateContainer;
        root.Operation = SetOperation.EXCEPT;
        root.SaveToDatabase();

        //declare a global parameter of 1 on the aggregate
        _cicAggregate = _cic.ImportAggregateConfigurationAsIdentifierList(_aggregate, (s, e) => null);

        //it should have imported the global parameter as part of the import right?
        Assert.AreEqual(1, _cicAggregate.GetAllParameters().Length);

        //add the new cic to the container
        root.AddChild(_cicAggregate, 2);

        //So container is:
        // EXCEPT
        //People in _nonTvfCatalogue (3)
        //People in _tvfCatalogue (with @numberOfRecords = 1) (1)

        //result should be 2
        var qb = new CohortQueryBuilder(_cic, null);

        var sql = qb.SQL;

        var db = DataAccessPortal.ExpectDatabase(_tvfTableInfo, DataAccessContext.InternalDataProcessing);
        using var con = db.Server.GetConnection();
        con.Open();
        var r = db.Server.GetCommand(sql, con).ExecuteReader();

        //2 chi numbers should be returned
        Assert.IsTrue(r.Read());
        Assert.IsTrue(r.Read());

        Assert.IsFalse(r.Read());
    }

    private void TestDataExportOfTvf()
    {
        var config = new ExtractionConfiguration(DataExportRepository, _project)
        {
            Cohort_ID = DataExportRepository.GetAllObjects<ExtractableCohort>().Single().ID
        };
        config.SaveToDatabase();

        var tvfExtractable = new ExtractableDataSet(DataExportRepository, _tvfCatalogue);

        var selected = new SelectedDataSets(DataExportRepository, config, tvfExtractable, null);

        //make all columns part of the extraction
        foreach (var e in _tvfCatalogue.GetAllExtractionInformation(ExtractionCategory.Any))
            config.AddColumnToExtraction(tvfExtractable, e);

        //the default value should be 10
        Assert.AreEqual("10", _tvfTableInfo.GetAllParameters().Single().Value);

        //configure an extraction specific global of 1 so that only 1 chi number is fetched (which will be in the cohort)
        var globalP =
            new GlobalExtractionFilterParameter(DataExportRepository, config, "DECLARE @numberOfRecords AS int;")
            {
                Value = "1"
            };
        globalP.SaveToDatabase();

        var extractionCommand = new ExtractDatasetCommand(config, new ExtractableDatasetBundle(tvfExtractable));

        var source = new ExecuteDatasetExtractionSource();

        source.PreInitialize(extractionCommand, ThrowImmediatelyDataLoadEventListener.Quiet);

<<<<<<< HEAD
        var dt = source.GetChunk(new ThrowImmediatelyDataLoadEventListener(), new GracefulCancellationToken());
=======
        var dt = source.GetChunk(ThrowImmediatelyDataLoadEventListener.Quiet, new GracefulCancellationToken());
>>>>>>> 9e847e4d

        Assert.AreEqual(1, dt.Rows.Count);

        Assert.AreEqual("ReleaseId", dt.Columns[0].ColumnName);

        //should be a guid
        Assert.IsTrue(dt.Rows[0][0].ToString().Length > 10);
        Assert.IsTrue(dt.Rows[0][0].ToString().Contains('-'));

        selected.DeleteInDatabase();
        globalP.DeleteInDatabase();
        config.DeleteInDatabase();

        tvfExtractable.DeleteInDatabase();
    }
}<|MERGE_RESOLUTION|>--- conflicted
+++ resolved
@@ -80,11 +80,7 @@
 
         _externalCohortTable = cohortDatabaseWizard.CreateDatabase(
             new PrivateIdentifierPrototype(_nonTvfExtractionIdentifier)
-<<<<<<< HEAD
-            , new ThrowImmediatelyCheckNotifier());
-=======
             , ThrowImmediatelyCheckNotifier.Quiet);
->>>>>>> 9e847e4d
 
         //create a table valued function
         CreateTvfCatalogue(cohortDatabaseNameWillBe);
@@ -145,11 +141,7 @@
 
         //turn the catalogue _nonTvfCatalogue into a cohort set and add it to the root container
         var newAggregate = _cic.CreateNewEmptyConfigurationForCatalogue(_nonTvfCatalogue,
-<<<<<<< HEAD
-            (s, e) => { throw new Exception("Did not expect there to be more than 1!"); });
-=======
             (s, e) => throw new Exception("Did not expect there to be more than 1!"));
->>>>>>> 9e847e4d
 
         var root = _cic.RootCohortAggregateContainer;
         root.AddChild(newAggregate, 0);
@@ -185,11 +177,7 @@
         {
             CohortIdentificationConfiguration = _cic
         };
-<<<<<<< HEAD
-        var engine = request.GetEngine(_pipe, new ThrowImmediatelyDataLoadEventListener());
-=======
         var engine = request.GetEngine(_pipe, ThrowImmediatelyDataLoadEventListener.Quiet);
->>>>>>> 9e847e4d
         engine.ExecutePipeline(new GracefulCancellationToken());
     }
 
@@ -302,22 +290,11 @@
 
         var rowsReturned = 0;
 
-<<<<<<< HEAD
-            while (r.Read())
-            {
-                rowsReturned++;
-                Assert.NotNull(r["chi"]);
-                Assert.NotNull(r["definitionID"]);
-            }
-
-            Assert.AreEqual(rowsReturned, 5);
-=======
         while (r.Read())
         {
             rowsReturned++;
             Assert.NotNull(r["chi"]);
             Assert.NotNull(r["definitionID"]);
->>>>>>> 9e847e4d
         }
 
         Assert.AreEqual(rowsReturned, 5);
@@ -466,11 +443,7 @@
 
         source.PreInitialize(extractionCommand, ThrowImmediatelyDataLoadEventListener.Quiet);
 
-<<<<<<< HEAD
-        var dt = source.GetChunk(new ThrowImmediatelyDataLoadEventListener(), new GracefulCancellationToken());
-=======
         var dt = source.GetChunk(ThrowImmediatelyDataLoadEventListener.Quiet, new GracefulCancellationToken());
->>>>>>> 9e847e4d
 
         Assert.AreEqual(1, dt.Rows.Count);
 
