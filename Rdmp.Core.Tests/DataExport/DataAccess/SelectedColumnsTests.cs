// Copyright (c) The University of Dundee 2018-2019
// This file is part of the Research Data Management Platform (RDMP).
// RDMP is free software: you can redistribute it and/or modify it under the terms of the GNU General Public License as published by the Free Software Foundation, either version 3 of the License, or (at your option) any later version.
// RDMP is distributed in the hope that it will be useful, but WITHOUT ANY WARRANTY; without even the implied warranty of MERCHANTABILITY or FITNESS FOR A PARTICULAR PURPOSE. See the GNU General Public License for more details.
// You should have received a copy of the GNU General Public License along with RDMP. If not, see <https://www.gnu.org/licenses/>.

using System.Linq;
using NUnit.Framework;
using Rdmp.Core.Curation.Data;
using Rdmp.Core.DataExport.Data;
using Tests.Common;

namespace Rdmp.Core.Tests.DataExport.DataAccess;

public class SelectedColumnsTests : DatabaseTests
{
    //Simple test SelectedColumns in which an extraction configuration is built for a test dataset with a single column configured for extraction
    [Test]
    public void CreateAndAssociateColumns()
    {
        var cata = new Catalogue(CatalogueRepository, "MyCat");
        var cataItem = new CatalogueItem(CatalogueRepository, cata, "MyCataItem");
        var TableInfo = new TableInfo(CatalogueRepository, "Cata");
        var ColumnInfo = new ColumnInfo(CatalogueRepository, "Col", "varchar(10)", TableInfo);
        var ExtractionInfo = new ExtractionInformation(CatalogueRepository, cataItem, ColumnInfo, "fish");

        var ds = new ExtractableDataSet(DataExportRepository, cata);

        var proj = new Project(DataExportRepository, "MyProj");
        var config = new ExtractionConfiguration(DataExportRepository, proj);
<<<<<<< HEAD
=======

        SelectedDataSets selectedDataSets;
>>>>>>> c8836872

        var extractableColumn = new ExtractableColumn(DataExportRepository, ds, config, ExtractionInfo, 1, "fish");

        try
        {
<<<<<<< HEAD
            _ = new SelectedDataSets(DataExportRepository, config, ds, null);
=======
            selectedDataSets = new SelectedDataSets(DataExportRepository, config, ds, null);
>>>>>>> c8836872

            var cols = config.GetAllExtractableColumnsFor(ds);

            Assert.AreEqual(1, cols.Length);
            Assert.AreEqual(extractableColumn, cols.Single());

            cols = config.GetAllExtractableColumnsFor(ds);

            Assert.AreEqual(1, cols.Length);
            Assert.AreEqual(extractableColumn, cols.Single());
        }
        finally
        {
            extractableColumn.DeleteInDatabase();
            config.DeleteInDatabase();
            proj.DeleteInDatabase();

            ds.DeleteInDatabase();

            TableInfo.DeleteInDatabase();
            cata.DeleteInDatabase();
        }
    }
}<|MERGE_RESOLUTION|>--- conflicted
+++ resolved
@@ -28,26 +28,13 @@
 
         var proj = new Project(DataExportRepository, "MyProj");
         var config = new ExtractionConfiguration(DataExportRepository, proj);
-<<<<<<< HEAD
-=======
-
-        SelectedDataSets selectedDataSets;
->>>>>>> c8836872
 
         var extractableColumn = new ExtractableColumn(DataExportRepository, ds, config, ExtractionInfo, 1, "fish");
 
         try
         {
-<<<<<<< HEAD
             _ = new SelectedDataSets(DataExportRepository, config, ds, null);
-=======
-            selectedDataSets = new SelectedDataSets(DataExportRepository, config, ds, null);
->>>>>>> c8836872
-
             var cols = config.GetAllExtractableColumnsFor(ds);
-
-            Assert.AreEqual(1, cols.Length);
-            Assert.AreEqual(extractableColumn, cols.Single());
 
             cols = config.GetAllExtractableColumnsFor(ds);
 
