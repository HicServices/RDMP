// Copyright (c) The University of Dundee 2018-2019
// This file is part of the Research Data Management Platform (RDMP).
// RDMP is free software: you can redistribute it and/or modify it under the terms of the GNU General Public License as published by the Free Software Foundation, either version 3 of the License, or (at your option) any later version.
// RDMP is distributed in the hope that it will be useful, but WITHOUT ANY WARRANTY; without even the implied warranty of MERCHANTABILITY or FITNESS FOR A PARTICULAR PURPOSE. See the GNU General Public License for more details.
// You should have received a copy of the GNU General Public License along with RDMP. If not, see <https://www.gnu.org/licenses/>.

using System;
using Microsoft.Data.SqlClient;
using System.IO;
using FAnsi.Discovery;
using NUnit.Framework;
using Rdmp.Core.DataFlowPipeline;
using Rdmp.Core.DataFlowPipeline.Requirements;
using Rdmp.Core.DataLoad.Modules.DataFlowSources;
using Rdmp.Core.ReusableLibraryCode.Checks;
using Rdmp.Core.ReusableLibraryCode.Progress;
using Tests.Common;

namespace Rdmp.Core.Tests.DataExport;

public class ImportFileTests : DatabaseTests
{
    [Test]
    public void ImportFile()
    {
        var file = Path.GetTempFileName();
        var databaseName = TestDatabaseNames.GetConsistentName(GetType().Name);

        try
        {
            using (var sw = new StreamWriter(file))
            {
                sw.WriteLine("Name,Surname,Age,Healthiness,DateOfImagining");
                sw.WriteLine("Frank,\"Mortus,M\",41,0.00,2005-12-01");
                sw.WriteLine("Bob,Balie,12,1,2013-06-11");
                sw.WriteLine("Munchen,'Smith',43,0.3,2002-01-01");
                sw.WriteLine("Carnage,Here there is,29,0.91,2005-01-01");
                sw.WriteLine("Nathan,Crumble,51,0.78,2005-01-01");
                sw.Close();
            }

            var source = new DelimitedFlatFileDataFlowSource
            {
                Separator = ",",
                IgnoreBlankLines = true,
                MakeHeaderNamesSane = true,
                StronglyTypeInputBatchSize = -1,
                StronglyTypeInput = true
            };

            source.PreInitialize(new FlatFileToLoad(new FileInfo(file)),
<<<<<<< HEAD
                new ThrowImmediatelyDataLoadEventListener()); //this is the file we want to load
            source.Check(new ThrowImmediatelyCheckNotifier());
=======
                ThrowImmediatelyDataLoadEventListener.Quiet); //this is the file we want to load
            source.Check(ThrowImmediatelyCheckNotifier.Quiet);
>>>>>>> 9e847e4d

            var server = DiscoveredServerICanCreateRandomDatabasesAndTablesOn;
            var database = server.ExpectDatabase(databaseName);

            //recreate it
            database.Create(true);

            server.ChangeDatabase(databaseName);

            var dt = source.GetChunk(ThrowImmediatelyDataLoadEventListener.Quiet, new GracefulCancellationToken());

            var tbl = database.CreateTable(dt.TableName, dt);
            var tableName = tbl.GetRuntimeName();

            source.Dispose(ThrowImmediatelyDataLoadEventListener.Quiet, null);

            var tablesInDatabase = server.ExpectDatabase(databaseName).DiscoverTables(false);

            //there should be 1 table in this database
            Assert.AreEqual(1, tablesInDatabase.Length);

            //it should be called the same as the file loaded
            Assert.AreEqual(Path.GetFileNameWithoutExtension(file), tablesInDatabase[0].GetRuntimeName());

            Assert.AreEqual("varchar(7)", GetColumnType(database, tableName, "Name"));
            Assert.AreEqual("varchar(13)", GetColumnType(database, tableName, "Surname"));
            Assert.AreEqual("int", GetColumnType(database, tableName, "Age"));
            Assert.AreEqual("decimal(3,2)", GetColumnType(database, tableName, "Healthiness"));
            Assert.AreEqual("datetime2", GetColumnType(database, tableName, "DateOfImagining"));

            using (var con = (SqlConnection)server.GetConnection())
            {
                con.Open();

                var cmdReadData =
                    new SqlCommand(
                        $"Select * from {tablesInDatabase[0].GetRuntimeName()} WHERE Name='Frank'", con);
                var r = cmdReadData.ExecuteReader();

                //expected 1 record only
                Assert.IsTrue(r.Read());

                Assert.AreEqual("Frank", r["Name"]);
                Assert.AreEqual("Mortus,M", r["Surname"]);
                Assert.AreEqual(41, r["Age"]);
                Assert.AreEqual(0.0f, r["Healthiness"]);
                Assert.AreEqual(new DateTime(2005, 12, 1), r["DateOfImagining"]);

                //and no more records
                Assert.IsFalse(r.Read());

                con.Close();
            }

            server.ExpectDatabase(databaseName).Drop();
            Assert.IsFalse(server.ExpectDatabase(databaseName).Exists());
        }
        finally
        {
            try
            {
                File.Delete(file);
            }
            catch (IOException)
            {
                //Couldn't delete temporary file... oh well
            }
        }
    }

    private static string GetColumnType(DiscoveredDatabase database, string tableName, string colName) =>
        database.ExpectTable(tableName).DiscoverColumn(colName).DataType.SQLType;
}<|MERGE_RESOLUTION|>--- conflicted
+++ resolved
@@ -49,13 +49,8 @@
             };
 
             source.PreInitialize(new FlatFileToLoad(new FileInfo(file)),
-<<<<<<< HEAD
-                new ThrowImmediatelyDataLoadEventListener()); //this is the file we want to load
-            source.Check(new ThrowImmediatelyCheckNotifier());
-=======
                 ThrowImmediatelyDataLoadEventListener.Quiet); //this is the file we want to load
             source.Check(ThrowImmediatelyCheckNotifier.Quiet);
->>>>>>> 9e847e4d
 
             var server = DiscoveredServerICanCreateRandomDatabasesAndTablesOn;
             var database = server.ExpectDatabase(databaseName);
