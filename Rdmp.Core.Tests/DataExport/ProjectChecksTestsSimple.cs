--- conflicted
+++ resolved
@@ -28,13 +28,8 @@
         {
             var ex = Assert.Throws<Exception>(() =>
                 new ProjectChecker(new ThrowImmediatelyActivator(RepositoryLocator), p).Check(
-<<<<<<< HEAD
-                    new ThrowImmediatelyCheckNotifier()));
-            Assert.AreEqual("Project does not have any ExtractionConfigurations yet", ex.Message);
-=======
                     ThrowImmediatelyCheckNotifier.Quiet));
             Assert.AreEqual("Project does not have any ExtractionConfigurations yet", ex?.Message);
->>>>>>> 9e847e4d
         }
         finally
         {
@@ -47,11 +42,7 @@
     {
         var p = GetProjectWithConfig(out var config);
         var ex = Assert.Throws<Exception>(() => RunTestWithCleanup(p, config));
-<<<<<<< HEAD
-        Assert.AreEqual("Project does not have an ExtractionDirectory", ex.Message);
-=======
         Assert.AreEqual("Project does not have an ExtractionDirectory", ex?.Message);
->>>>>>> 9e847e4d
     }
 
     [Test]
@@ -147,11 +138,7 @@
     [Test]
     public void Configuration_NoDatasets()
     {
-<<<<<<< HEAD
-        var p = GetProjectWithConfigDirectory(out var config, out var dir);
-=======
         var p = GetProjectWithConfigDirectory(out var config, out _);
->>>>>>> 9e847e4d
         var ex = Assert.Throws<Exception>(() => RunTestWithCleanup(p, config));
         StringAssert.StartsWith("There are no datasets selected for open configuration 'New ExtractionConfiguration",
             ex.Message);
@@ -161,11 +148,7 @@
     [Test]
     public void Configuration_NoProjectNumber()
     {
-<<<<<<< HEAD
-        var p = GetProjectWithConfigDirectory(out var config, out var dir);
-=======
         var p = GetProjectWithConfigDirectory(out var config, out _);
->>>>>>> 9e847e4d
         p.ProjectNumber = null;
         var ex = Assert.Throws<Exception>(() => RunTestWithCleanup(p, config));
         StringAssert.Contains(
@@ -178,11 +161,7 @@
         try
         {
             new ProjectChecker(new ThrowImmediatelyActivator(RepositoryLocator), p).Check(notifier ??
-<<<<<<< HEAD
-                new ThrowImmediatelyCheckNotifier { ThrowOnWarning = true });
-=======
                 ThrowImmediatelyCheckNotifier.QuietPicky);
->>>>>>> 9e847e4d
         }
         finally
         {
