﻿// Copyright (c) The University of Dundee 2018-2019
// This file is part of the Research Data Management Platform (RDMP).
// RDMP is free software: you can redistribute it and/or modify it under the terms of the GNU General Public License as published by the Free Software Foundation, either version 3 of the License, or (at your option) any later version.
// RDMP is distributed in the hope that it will be useful, but WITHOUT ANY WARRANTY; without even the implied warranty of MERCHANTABILITY or FITNESS FOR A PARTICULAR PURPOSE. See the GNU General Public License for more details.
// You should have received a copy of the GNU General Public License along with RDMP. If not, see <https://www.gnu.org/licenses/>.

using NSubstitute;
using NUnit.Framework;
using Rdmp.Core.Curation.Data;
using Rdmp.Core.Curation.Data.Cohort;
using Rdmp.Core.DataExport.Data;
using System.IO;
using Tests.Common;

namespace Rdmp.Core.Tests.DataExport.Data;

internal class ExtractableCohortAuditLogBuilderTests : UnitTests
{
    [Test]
    public void AuditLogReFetch_FileInfo()
    {
        var builder = new ExtractableCohortAuditLogBuilder();

        var fi = new FileInfo("durdur.txt");
        var desc = ExtractableCohortAuditLogBuilder.GetDescription(fi);

<<<<<<< HEAD
        var moqCohort = Mock.Of<IExtractableCohort>(e => e.AuditLog == desc);
        var fi2 = ExtractableCohortAuditLogBuilder.GetObjectIfAny(moqCohort, RepositoryLocator);
=======
        var moqCohort = Substitute.For<IExtractableCohort>();
        moqCohort.AuditLog.Returns(desc);
        var fi2 = builder.GetObjectIfAny(moqCohort, RepositoryLocator);
>>>>>>> 54d77a6d

        Assert.IsNotNull(fi2);
        Assert.IsInstanceOf<FileInfo>(fi2);
        Assert.AreEqual(fi.FullName, ((FileInfo)fi2).FullName);
    }


    [Test]
    public void AuditLogReFetch_CohortIdentificationConfiguration()
    {
        var builder = new ExtractableCohortAuditLogBuilder();

        var cic = WhenIHaveA<CohortIdentificationConfiguration>();
        var desc = ExtractableCohortAuditLogBuilder.GetDescription(cic);

<<<<<<< HEAD
        var moqCohort = Mock.Of<IExtractableCohort>(e => e.AuditLog == desc);
        var cic2 = ExtractableCohortAuditLogBuilder.GetObjectIfAny(moqCohort, RepositoryLocator);
=======
        var moqCohort = Substitute.For<IExtractableCohort>();
        moqCohort.AuditLog.Returns(desc);
        var cic2 = builder.GetObjectIfAny(moqCohort, RepositoryLocator);
>>>>>>> 54d77a6d

        Assert.IsNotNull(cic2);
        Assert.IsInstanceOf<CohortIdentificationConfiguration>(cic2);
        Assert.AreEqual(cic, cic2);
    }

    [Test]
    public void AuditLogReFetch_ExtractionInformation()
    {
        var builder = new ExtractableCohortAuditLogBuilder();

        var ei = WhenIHaveA<ExtractionInformation>();
        var desc = ExtractableCohortAuditLogBuilder.GetDescription(ei);

<<<<<<< HEAD
        var moqCohort = Mock.Of<IExtractableCohort>(e => e.AuditLog == desc);
        var ei2 = ExtractableCohortAuditLogBuilder.GetObjectIfAny(moqCohort, RepositoryLocator);
=======
        var moqCohort = Substitute.For<IExtractableCohort>();
        moqCohort.AuditLog.Returns(desc);
        var ei2 = builder.GetObjectIfAny(moqCohort, RepositoryLocator);
>>>>>>> 54d77a6d

        Assert.IsNotNull(ei2);
        Assert.IsInstanceOf<ExtractionInformation>(ei2);
        Assert.AreEqual(ei, ei2);
    }

    [Test]
    public void AuditLogReFetch_WhenAuditLogIsNull()
    {
        var builder = new ExtractableCohortAuditLogBuilder();
<<<<<<< HEAD
        var moqCohort = Mock.Of<IExtractableCohort>(e => e.AuditLog == null);
        Assert.IsNull(ExtractableCohortAuditLogBuilder.GetObjectIfAny(moqCohort, RepositoryLocator));
=======
        var moqCohort = Substitute.For<IExtractableCohort>();
        moqCohort.AuditLog.Returns(x => null);
        Assert.IsNull(builder.GetObjectIfAny(moqCohort, RepositoryLocator));
>>>>>>> 54d77a6d
    }

    [Test]
    public void AuditLogReFetch_WhenAuditLogIsRubbish()
    {
        var builder = new ExtractableCohortAuditLogBuilder();
<<<<<<< HEAD
        var moqCohort = Mock.Of<IExtractableCohort>(e => e.AuditLog == "troll doll dur I invented this cohort myself");
        Assert.IsNull(ExtractableCohortAuditLogBuilder.GetObjectIfAny(moqCohort, RepositoryLocator));
=======
        var moqCohort = Substitute.For<IExtractableCohort>();
        moqCohort.AuditLog.Returns("troll doll dur I invented this cohort myself");
        Assert.IsNull(builder.GetObjectIfAny(moqCohort, RepositoryLocator));
>>>>>>> 54d77a6d
    }

    [Test]
    public void AuditLogReFetch_WhenSourceIsDeleted()
    {
        var builder = new ExtractableCohortAuditLogBuilder();

        var ei = WhenIHaveA<ExtractionInformation>();
        var desc = ExtractableCohortAuditLogBuilder.GetDescription(ei);

        var moqCohort = Substitute.For<IExtractableCohort>();
        moqCohort.AuditLog.Returns(desc);

        // delete the source
        ei.DeleteInDatabase();

        // should now return null
        Assert.IsNull(ExtractableCohortAuditLogBuilder.GetObjectIfAny(moqCohort, RepositoryLocator));
    }
}<|MERGE_RESOLUTION|>--- conflicted
+++ resolved
@@ -16,116 +16,89 @@
 
 internal class ExtractableCohortAuditLogBuilderTests : UnitTests
 {
-    [Test]
-    public void AuditLogReFetch_FileInfo()
-    {
-        var builder = new ExtractableCohortAuditLogBuilder();
+        [Test]
+        public void AuditLogReFetch_FileInfo()
+        {
+                var builder = new ExtractableCohortAuditLogBuilder();
 
-        var fi = new FileInfo("durdur.txt");
-        var desc = ExtractableCohortAuditLogBuilder.GetDescription(fi);
+                var fi = new FileInfo("durdur.txt");
+                var desc = ExtractableCohortAuditLogBuilder.GetDescription(fi);
 
-<<<<<<< HEAD
-        var moqCohort = Mock.Of<IExtractableCohort>(e => e.AuditLog == desc);
-        var fi2 = ExtractableCohortAuditLogBuilder.GetObjectIfAny(moqCohort, RepositoryLocator);
-=======
-        var moqCohort = Substitute.For<IExtractableCohort>();
-        moqCohort.AuditLog.Returns(desc);
-        var fi2 = builder.GetObjectIfAny(moqCohort, RepositoryLocator);
->>>>>>> 54d77a6d
+                var moqCohort = Substitute.For<IExtractableCohort>();
+                moqCohort.AuditLog.Returns(desc);
+                var fi2 = builder.GetObjectIfAny(moqCohort, RepositoryLocator);
 
-        Assert.IsNotNull(fi2);
-        Assert.IsInstanceOf<FileInfo>(fi2);
-        Assert.AreEqual(fi.FullName, ((FileInfo)fi2).FullName);
-    }
+                Assert.IsNotNull(fi2);
+                Assert.IsInstanceOf<FileInfo>(fi2);
+                Assert.AreEqual(fi.FullName, ((FileInfo)fi2).FullName);
+        }
 
 
-    [Test]
-    public void AuditLogReFetch_CohortIdentificationConfiguration()
-    {
-        var builder = new ExtractableCohortAuditLogBuilder();
+        [Test]
+        public void AuditLogReFetch_CohortIdentificationConfiguration()
+        {
+                var builder = new ExtractableCohortAuditLogBuilder();
 
-        var cic = WhenIHaveA<CohortIdentificationConfiguration>();
-        var desc = ExtractableCohortAuditLogBuilder.GetDescription(cic);
+                var cic = WhenIHaveA<CohortIdentificationConfiguration>();
+                var desc = ExtractableCohortAuditLogBuilder.GetDescription(cic);
 
-<<<<<<< HEAD
-        var moqCohort = Mock.Of<IExtractableCohort>(e => e.AuditLog == desc);
-        var cic2 = ExtractableCohortAuditLogBuilder.GetObjectIfAny(moqCohort, RepositoryLocator);
-=======
-        var moqCohort = Substitute.For<IExtractableCohort>();
-        moqCohort.AuditLog.Returns(desc);
-        var cic2 = builder.GetObjectIfAny(moqCohort, RepositoryLocator);
->>>>>>> 54d77a6d
+                var moqCohort = Substitute.For<IExtractableCohort>();
+                moqCohort.AuditLog.Returns(desc);
+                var cic2 = builder.GetObjectIfAny(moqCohort, RepositoryLocator);
+                Assert.IsNotNull(cic2);
+                Assert.IsInstanceOf<CohortIdentificationConfiguration>(cic2);
+                Assert.AreEqual(cic, cic2);
+        }
 
-        Assert.IsNotNull(cic2);
-        Assert.IsInstanceOf<CohortIdentificationConfiguration>(cic2);
-        Assert.AreEqual(cic, cic2);
-    }
+        [Test]
+        public void AuditLogReFetch_ExtractionInformation()
+        {
+                var builder = new ExtractableCohortAuditLogBuilder();
 
-    [Test]
-    public void AuditLogReFetch_ExtractionInformation()
-    {
-        var builder = new ExtractableCohortAuditLogBuilder();
+                var ei = WhenIHaveA<ExtractionInformation>();
+                var desc = ExtractableCohortAuditLogBuilder.GetDescription(ei);
 
-        var ei = WhenIHaveA<ExtractionInformation>();
-        var desc = ExtractableCohortAuditLogBuilder.GetDescription(ei);
+                var moqCohort = Substitute.For<IExtractableCohort>();
+                moqCohort.AuditLog.Returns(desc);
+                var ei2 = builder.GetObjectIfAny(moqCohort, RepositoryLocator);
+                Assert.IsNotNull(ei2);
+                Assert.IsInstanceOf<ExtractionInformation>(ei2);
+                Assert.AreEqual(ei, ei2);
+        }
 
-<<<<<<< HEAD
-        var moqCohort = Mock.Of<IExtractableCohort>(e => e.AuditLog == desc);
-        var ei2 = ExtractableCohortAuditLogBuilder.GetObjectIfAny(moqCohort, RepositoryLocator);
-=======
-        var moqCohort = Substitute.For<IExtractableCohort>();
-        moqCohort.AuditLog.Returns(desc);
-        var ei2 = builder.GetObjectIfAny(moqCohort, RepositoryLocator);
->>>>>>> 54d77a6d
+        [Test]
+        public void AuditLogReFetch_WhenAuditLogIsNull()
+        {
+                var builder = new ExtractableCohortAuditLogBuilder();
+                var moqCohort = Substitute.For<IExtractableCohort>();
+                moqCohort.AuditLog.Returns(x => null);
+                Assert.IsNull(builder.GetObjectIfAny(moqCohort, RepositoryLocator));
+        }
 
-        Assert.IsNotNull(ei2);
-        Assert.IsInstanceOf<ExtractionInformation>(ei2);
-        Assert.AreEqual(ei, ei2);
-    }
+        [Test]
+        public void AuditLogReFetch_WhenAuditLogIsRubbish()
+        {
+                var builder = new ExtractableCohortAuditLogBuilder();
+                var moqCohort = Substitute.For<IExtractableCohort>();
+                moqCohort.AuditLog.Returns("troll doll dur I invented this cohort myself");
+                Assert.IsNull(builder.GetObjectIfAny(moqCohort, RepositoryLocator));
+        }
 
-    [Test]
-    public void AuditLogReFetch_WhenAuditLogIsNull()
-    {
-        var builder = new ExtractableCohortAuditLogBuilder();
-<<<<<<< HEAD
-        var moqCohort = Mock.Of<IExtractableCohort>(e => e.AuditLog == null);
-        Assert.IsNull(ExtractableCohortAuditLogBuilder.GetObjectIfAny(moqCohort, RepositoryLocator));
-=======
-        var moqCohort = Substitute.For<IExtractableCohort>();
-        moqCohort.AuditLog.Returns(x => null);
-        Assert.IsNull(builder.GetObjectIfAny(moqCohort, RepositoryLocator));
->>>>>>> 54d77a6d
-    }
+        [Test]
+        public void AuditLogReFetch_WhenSourceIsDeleted()
+        {
+                var builder = new ExtractableCohortAuditLogBuilder();
 
-    [Test]
-    public void AuditLogReFetch_WhenAuditLogIsRubbish()
-    {
-        var builder = new ExtractableCohortAuditLogBuilder();
-<<<<<<< HEAD
-        var moqCohort = Mock.Of<IExtractableCohort>(e => e.AuditLog == "troll doll dur I invented this cohort myself");
-        Assert.IsNull(ExtractableCohortAuditLogBuilder.GetObjectIfAny(moqCohort, RepositoryLocator));
-=======
-        var moqCohort = Substitute.For<IExtractableCohort>();
-        moqCohort.AuditLog.Returns("troll doll dur I invented this cohort myself");
-        Assert.IsNull(builder.GetObjectIfAny(moqCohort, RepositoryLocator));
->>>>>>> 54d77a6d
-    }
+                var ei = WhenIHaveA<ExtractionInformation>();
+                var desc = ExtractableCohortAuditLogBuilder.GetDescription(ei);
 
-    [Test]
-    public void AuditLogReFetch_WhenSourceIsDeleted()
-    {
-        var builder = new ExtractableCohortAuditLogBuilder();
+                var moqCohort = Substitute.For<IExtractableCohort>();
+                moqCohort.AuditLog.Returns(desc);
 
-        var ei = WhenIHaveA<ExtractionInformation>();
-        var desc = ExtractableCohortAuditLogBuilder.GetDescription(ei);
+                // delete the source
+                ei.DeleteInDatabase();
 
-        var moqCohort = Substitute.For<IExtractableCohort>();
-        moqCohort.AuditLog.Returns(desc);
-
-        // delete the source
-        ei.DeleteInDatabase();
-
-        // should now return null
-        Assert.IsNull(ExtractableCohortAuditLogBuilder.GetObjectIfAny(moqCohort, RepositoryLocator));
-    }
+                // should now return null
+                Assert.IsNull(ExtractableCohortAuditLogBuilder.GetObjectIfAny(moqCohort, RepositoryLocator));
+        }
 }