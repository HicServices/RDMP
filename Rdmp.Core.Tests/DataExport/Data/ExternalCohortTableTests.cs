// Copyright (c) The University of Dundee 2018-2019
// This file is part of the Research Data Management Platform (RDMP).
// RDMP is free software: you can redistribute it and/or modify it under the terms of the GNU General Public License as published by the Free Software Foundation, either version 3 of the License, or (at your option) any later version.
// RDMP is distributed in the hope that it will be useful, but WITHOUT ANY WARRANTY; without even the implied warranty of MERCHANTABILITY or FITNESS FOR A PARTICULAR PURPOSE. See the GNU General Public License for more details.
// You should have received a copy of the GNU General Public License along with RDMP. If not, see <https://www.gnu.org/licenses/>.

using System;
using FAnsi;
using NUnit.Framework;
using Rdmp.Core.CohortCommitting;
using Rdmp.Core.DataExport.Data;
using Rdmp.Core.Repositories;
using Rdmp.Core.ReusableLibraryCode.Checks;
using Tests.Common;

namespace Rdmp.Core.Tests.DataExport.Data;

internal class ExternalCohortTableTests : UnitTests
{
    /// <summary>
    /// Demonstrates the minimum properties required to create a <see cref="ExternalCohortTable"/>.  See <see cref="CreateNewCohortDatabaseWizard"/>
    /// for how to create one of these based on the datasets currently held in rdmp.
    /// </summary>
    [Test]
    public void Create_ExternalCohortTable_Manually()
    {
        var repository = new MemoryDataExportRepository();
        var table = new ExternalCohortTable(repository, "My Cohort Database", DatabaseType.MicrosoftSQLServer)
        {
            Database = "mydb",
            PrivateIdentifierField = "chi",
            ReleaseIdentifierField = "release",
            DefinitionTableForeignKeyField = "c_id",
            TableName = "Cohorts",
            DefinitionTableName = "InventoryTable",
            Server = "superfastdatabaseserver\\sqlexpress"
        };
        table.SaveToDatabase();

<<<<<<< HEAD
        var ex = Assert.Throws<Exception>(() => table.Check(new ThrowImmediatelyCheckNotifier()));
=======
        var ex = Assert.Throws<Exception>(() => table.Check(ThrowImmediatelyCheckNotifier.Quiet));
>>>>>>> 9e847e4d
        Assert.AreEqual("Could not connect to Cohort database called 'My Cohort Database'", ex.Message);
    }

    /// <summary>
    /// Demonstrates how to get a hydrated instance during unit tests.  This will not map to an actually existing database
    /// </summary>
    [Test]
    public void Create_ExternalCohortTable_InTests()
    {
        var tbl = WhenIHaveA<ExternalCohortTable>();

        Assert.IsNotNull(tbl);
        Assert.IsNotNull(tbl.PrivateIdentifierField);
        Assert.IsNotNull(tbl.ReleaseIdentifierField);
    }

    [Test]
    public void TestExternalCohortTableProperties_BasicValues()
    {
        var table = new ExternalCohortTable(RepositoryLocator.DataExportRepository, "ffff",
            DatabaseType.MicrosoftSQLServer);

        Assert.IsNull(table.Database);
        Assert.IsNull(table.Server);
        Assert.IsNull(table.TableName);
        Assert.IsNull(table.PrivateIdentifierField);
        Assert.IsNull(table.ReleaseIdentifierField);
        Assert.IsNull(table.DefinitionTableForeignKeyField);

        table.Database = "mydb";
        table.Server = "myserver";
        table.TableName = "mytbl";
        table.PrivateIdentifierField = "priv";
        table.ReleaseIdentifierField = "rel";
        table.DefinitionTableForeignKeyField = "fk";

        Assert.AreEqual("mydb", table.Database);
        Assert.AreEqual("myserver", table.Server);
        Assert.AreEqual("[mydb]..[mytbl]", table.TableName);
        Assert.IsNull(table.DefinitionTableName);

        Assert.AreEqual("[mydb]..[mytbl].[priv]", table.PrivateIdentifierField);
        Assert.AreEqual("[mydb]..[mytbl].[rel]", table.ReleaseIdentifierField);
        Assert.AreEqual("[mydb]..[mytbl].[fk]", table.DefinitionTableForeignKeyField);
    }

    [Test]
    public void TestExternalCohortTableProperties_SetFullValues()
    {
        var table = new ExternalCohortTable(RepositoryLocator.DataExportRepository, "ffff",
            DatabaseType.MicrosoftSQLServer);

        Assert.IsNull(table.Database);
        Assert.IsNull(table.Server);
        Assert.IsNull(table.TableName);
        Assert.IsNull(table.PrivateIdentifierField);
        Assert.IsNull(table.ReleaseIdentifierField);
        Assert.IsNull(table.DefinitionTableForeignKeyField);

        table.PrivateIdentifierField = "[mydb]..[mytbl].[priv]";
        table.ReleaseIdentifierField = "[mydb]..[mytbl].[rel]";
        table.DefinitionTableForeignKeyField = "[mydb]..[mytbl].[fk]";
        table.Database = "mydb";
        table.Server = "myserver";
        table.TableName = "[mydb]..[mytbl]";

        Assert.AreEqual("mydb", table.Database);
        Assert.AreEqual("myserver", table.Server);
        Assert.AreEqual("[mydb]..[mytbl]", table.TableName);
        Assert.IsNull(table.DefinitionTableName);

        Assert.AreEqual("[mydb]..[mytbl].[priv]", table.PrivateIdentifierField);
        Assert.AreEqual("[mydb]..[mytbl].[rel]", table.ReleaseIdentifierField);
        Assert.AreEqual("[mydb]..[mytbl].[fk]", table.DefinitionTableForeignKeyField);
    }
}<|MERGE_RESOLUTION|>--- conflicted
+++ resolved
@@ -37,11 +37,7 @@
         };
         table.SaveToDatabase();
 
-<<<<<<< HEAD
-        var ex = Assert.Throws<Exception>(() => table.Check(new ThrowImmediatelyCheckNotifier()));
-=======
         var ex = Assert.Throws<Exception>(() => table.Check(ThrowImmediatelyCheckNotifier.Quiet));
->>>>>>> 9e847e4d
         Assert.AreEqual("Could not connect to Cohort database called 'My Cohort Database'", ex.Message);
     }
 
