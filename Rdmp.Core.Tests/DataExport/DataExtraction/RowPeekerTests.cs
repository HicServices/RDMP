﻿// Copyright (c) The University of Dundee 2018-2019
// This file is part of the Research Data Management Platform (RDMP).
// RDMP is free software: you can redistribute it and/or modify it under the terms of the GNU General Public License as published by the Free Software Foundation, either version 3 of the License, or (at your option) any later version.
// RDMP is distributed in the hope that it will be useful, but WITHOUT ANY WARRANTY; without even the implied warranty of MERCHANTABILITY or FITNESS FOR A PARTICULAR PURPOSE. See the GNU General Public License for more details.
// You should have received a copy of the GNU General Public License along with RDMP. If not, see <https://www.gnu.org/licenses/>.

using System;
using System.Data;
using NSubstitute;
using NUnit.Framework;
using Rdmp.Core.DataExport.DataExtraction.Pipeline.Sources;
using Rdmp.Core.DataLoad.Engine.Pipeline.Sources;

namespace Rdmp.Core.Tests.DataExport.DataExtraction;

[Category("Unit")]
internal class RowPeekerTests
{
    [Test]
    public void Peeker()
    {
        using var dt = new DataTable();
        dt.Columns.Add("MyCol");
        dt.Rows.Add("fish");
        dt.Rows.Add("dish");
        dt.Rows.Add("splish");

<<<<<<< HEAD
        var mock = new Mock<IDbDataCommandDataFlowSource>();
        mock.SetupSequence(m => m.ReadOneRow())
            .Returns(dt.Rows[0])
            .Returns(dt.Rows[1])
            .Returns(dt.Rows[2])
            .Returns(() => null);
=======
        var mock = Substitute.For<IDbDataCommandDataFlowSource>();
        mock.ReadOneRow()
            .Returns(dt.Rows[0],
            dt.Rows[1],
            dt.Rows[2],
            null);
>>>>>>> e5e8e757

        var p = new RowPeeker();
        using var dt2 = new DataTable();
        dt2.Columns.Add("MyCol");

        //Reads fish and peeks dish
<<<<<<< HEAD
        p.AddWhile(mock.Object, r => (string)r["MyCol"] == "fish", dt2);
=======
        p.AddWhile(mock, r => (string)r["MyCol"] == "fish", dt2);
>>>>>>> e5e8e757

        //read one row
        Assert.AreEqual(1, dt2.Rows.Count);
        Assert.AreEqual("fish", dt2.Rows[0]["MyCol"]);

        using var dt3 = new DataTable();
        dt3.Columns.Add("MyCol");

        //cannot add while there is a peek stored
<<<<<<< HEAD
        Assert.Throws<Exception>(() => p.AddWhile(mock.Object, r => (string)r["MyCol"] == "fish", dt2));
=======
        Assert.Throws<Exception>(() => p.AddWhile(mock, r => (string)r["MyCol"] == "fish", dt2));
>>>>>>> e5e8e757

        //clear the peek
        //unpeeks dish
        p.AddPeekedRowsIfAny(dt3);
        Assert.AreEqual(1, dt3.Rows.Count);
        Assert.AreEqual("dish", dt3.Rows[0]["MyCol"]);

        //now we can read into dt4 but the condition is false
        //Reads nothing but peeks splish
        using var dt4 = new DataTable();
        dt4.Columns.Add("MyCol");
<<<<<<< HEAD
        p.AddWhile(mock.Object, r => (string)r["MyCol"] == "fish", dt4);
=======
        p.AddWhile(mock, r => (string)r["MyCol"] == "fish", dt4);
>>>>>>> e5e8e757

        Assert.AreEqual(0, dt4.Rows.Count);

        //we passed a null chunk and that pulls back the legit data table
        var dt5 = p.AddPeekedRowsIfAny(null);

        Assert.IsNotNull(dt5);
        Assert.AreEqual("splish", dt5.Rows[0]["MyCol"]);

        using var dt6 = new DataTable();
        dt6.Columns.Add("MyCol");
<<<<<<< HEAD
        p.AddWhile(mock.Object, r => (string)r["MyCol"] == "fish", dt6);
=======
        p.AddWhile(mock, r => (string)r["MyCol"] == "fish", dt6);
>>>>>>> e5e8e757

        Assert.AreEqual(0, dt6.Rows.Count);
    }
}<|MERGE_RESOLUTION|>--- conflicted
+++ resolved
@@ -25,32 +25,19 @@
         dt.Rows.Add("dish");
         dt.Rows.Add("splish");
 
-<<<<<<< HEAD
         var mock = new Mock<IDbDataCommandDataFlowSource>();
         mock.SetupSequence(m => m.ReadOneRow())
             .Returns(dt.Rows[0])
             .Returns(dt.Rows[1])
             .Returns(dt.Rows[2])
             .Returns(() => null);
-=======
-        var mock = Substitute.For<IDbDataCommandDataFlowSource>();
-        mock.ReadOneRow()
-            .Returns(dt.Rows[0],
-            dt.Rows[1],
-            dt.Rows[2],
-            null);
->>>>>>> e5e8e757
 
         var p = new RowPeeker();
         using var dt2 = new DataTable();
         dt2.Columns.Add("MyCol");
 
         //Reads fish and peeks dish
-<<<<<<< HEAD
         p.AddWhile(mock.Object, r => (string)r["MyCol"] == "fish", dt2);
-=======
-        p.AddWhile(mock, r => (string)r["MyCol"] == "fish", dt2);
->>>>>>> e5e8e757
 
         //read one row
         Assert.AreEqual(1, dt2.Rows.Count);
@@ -60,11 +47,7 @@
         dt3.Columns.Add("MyCol");
 
         //cannot add while there is a peek stored
-<<<<<<< HEAD
         Assert.Throws<Exception>(() => p.AddWhile(mock.Object, r => (string)r["MyCol"] == "fish", dt2));
-=======
-        Assert.Throws<Exception>(() => p.AddWhile(mock, r => (string)r["MyCol"] == "fish", dt2));
->>>>>>> e5e8e757
 
         //clear the peek
         //unpeeks dish
@@ -76,11 +59,7 @@
         //Reads nothing but peeks splish
         using var dt4 = new DataTable();
         dt4.Columns.Add("MyCol");
-<<<<<<< HEAD
         p.AddWhile(mock.Object, r => (string)r["MyCol"] == "fish", dt4);
-=======
-        p.AddWhile(mock, r => (string)r["MyCol"] == "fish", dt4);
->>>>>>> e5e8e757
 
         Assert.AreEqual(0, dt4.Rows.Count);
 
@@ -92,11 +71,7 @@
 
         using var dt6 = new DataTable();
         dt6.Columns.Add("MyCol");
-<<<<<<< HEAD
         p.AddWhile(mock.Object, r => (string)r["MyCol"] == "fish", dt6);
-=======
-        p.AddWhile(mock, r => (string)r["MyCol"] == "fish", dt6);
->>>>>>> e5e8e757
 
         Assert.AreEqual(0, dt6.Rows.Count);
     }
