﻿// Copyright (c) The University of Dundee 2018-2019
// This file is part of the Research Data Management Platform (RDMP).
// RDMP is free software: you can redistribute it and/or modify it under the terms of the GNU General Public License as published by the Free Software Foundation, either version 3 of the License, or (at your option) any later version.
// RDMP is distributed in the hope that it will be useful, but WITHOUT ANY WARRANTY; without even the implied warranty of MERCHANTABILITY or FITNESS FOR A PARTICULAR PURPOSE. See the GNU General Public License for more details.
// You should have received a copy of the GNU General Public License along with RDMP. If not, see <https://www.gnu.org/licenses/>.

using System;
using System.Data;
using NSubstitute;
using NUnit.Framework;
using Rdmp.Core.DataExport.DataExtraction.Pipeline.Sources;
using Rdmp.Core.DataLoad.Engine.Pipeline.Sources;

namespace Rdmp.Core.Tests.DataExport.DataExtraction;

[Category("Unit")]
internal class RowPeekerTests
{
    [Test]
    public void Peeker()
    {
        using var dt = new DataTable();
        dt.Columns.Add("MyCol");
        dt.Rows.Add("fish");
        dt.Rows.Add("dish");
        dt.Rows.Add("splish");

<<<<<<< HEAD
        var mock = new Mock<IDbDataCommandDataFlowSource>();
        mock.SetupSequence(m => m.ReadOneRow())
            .Returns(dt.Rows[0])
            .Returns(dt.Rows[1])
            .Returns(dt.Rows[2])
            .Returns(() => null);
=======
        var mock = Substitute.For<IDbDataCommandDataFlowSource>();
        mock.ReadOneRow()
            .Returns(dt.Rows[0],
            dt.Rows[1],
            dt.Rows[2],
            null);
>>>>>>> 54d77a6d

        var p = new RowPeeker();
        using var dt2 = new DataTable();
        dt2.Columns.Add("MyCol");

        //Reads fish and peeks dish
        p.AddWhile(mock, r => (string)r["MyCol"] == "fish", dt2);

        //read one row
        Assert.AreEqual(1, dt2.Rows.Count);
        Assert.AreEqual("fish", dt2.Rows[0]["MyCol"]);

        using var dt3 = new DataTable();
        dt3.Columns.Add("MyCol");

        //cannot add while there is a peek stored
        Assert.Throws<Exception>(() => p.AddWhile(mock, r => (string)r["MyCol"] == "fish", dt2));

        //clear the peek
        //unpeeks dish
        p.AddPeekedRowsIfAny(dt3);
        Assert.AreEqual(1, dt3.Rows.Count);
        Assert.AreEqual("dish", dt3.Rows[0]["MyCol"]);

        //now we can read into dt4 but the condition is false
        //Reads nothing but peeks splish
        using var dt4 = new DataTable();
        dt4.Columns.Add("MyCol");
        p.AddWhile(mock, r => (string)r["MyCol"] == "fish", dt4);

        Assert.AreEqual(0, dt4.Rows.Count);

        //we passed a null chunk and that pulls back the legit data table
        var dt5 = p.AddPeekedRowsIfAny(null);

        Assert.IsNotNull(dt5);
        Assert.AreEqual("splish", dt5.Rows[0]["MyCol"]);

        using var dt6 = new DataTable();
        dt6.Columns.Add("MyCol");
        p.AddWhile(mock, r => (string)r["MyCol"] == "fish", dt6);

        Assert.AreEqual(0, dt6.Rows.Count);
    }
}<|MERGE_RESOLUTION|>--- conflicted
+++ resolved
@@ -25,21 +25,12 @@
         dt.Rows.Add("dish");
         dt.Rows.Add("splish");
 
-<<<<<<< HEAD
-        var mock = new Mock<IDbDataCommandDataFlowSource>();
-        mock.SetupSequence(m => m.ReadOneRow())
-            .Returns(dt.Rows[0])
-            .Returns(dt.Rows[1])
-            .Returns(dt.Rows[2])
-            .Returns(() => null);
-=======
         var mock = Substitute.For<IDbDataCommandDataFlowSource>();
         mock.ReadOneRow()
             .Returns(dt.Rows[0],
             dt.Rows[1],
             dt.Rows[2],
             null);
->>>>>>> 54d77a6d
 
         var p = new RowPeeker();
         using var dt2 = new DataTable();
