--- conflicted
+++ resolved
@@ -28,11 +28,7 @@
 
         Assert.AreEqual(1, _request.ColumnsToExtract.Count(c => c.IsExtractionIdentifier));
 
-<<<<<<< HEAD
-        Execute(out var execute, out var result);
-=======
         Execute(out _, out var result);
->>>>>>> 9e847e4d
 
         var r = (ExecuteDatasetExtractionFlatFileDestination)result;
 
