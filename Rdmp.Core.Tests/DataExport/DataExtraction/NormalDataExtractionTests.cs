--- conflicted
+++ resolved
@@ -22,21 +22,13 @@
     [Test]
     public void ExtractNormally()
     {
-<<<<<<< HEAD
-=======
-
->>>>>>> 5c0a3943
         _catalogue.Name = "TestTable";
         _catalogue.SaveToDatabase();
         _request.DatasetBundle.DataSet.RevertToDatabaseState();
 
         Assert.AreEqual(1, _request.ColumnsToExtract.Count(c => c.IsExtractionIdentifier));
             
-<<<<<<< HEAD
         Execute(out _,out var result);
-=======
-        Execute(out ExtractionPipelineUseCase execute,out var result);
->>>>>>> 5c0a3943
 
         var r = (ExecuteDatasetExtractionFlatFileDestination)result;
 
@@ -64,11 +56,7 @@
             var extractionDirectory = new ExtractionDirectory(TestContext.CurrentContext.WorkDirectory, _configuration);
 
 
-<<<<<<< HEAD
-            var ex = Assert.Throws<NotSupportedException>(() => {var dir = extractionDirectory.GetDirectoryForDataset(_extractableDataSet); });
-=======
             var ex = Assert.Throws<NotSupportedException>(() => { var dir = extractionDirectory.GetDirectoryForDataset(_extractableDataSet); });
->>>>>>> 5c0a3943
 
             Assert.AreEqual("Cannot extract dataset Fish;#:::FishFish because it points at Catalogue with an invalid name, name is invalid because:The following invalid characters were found:'#'", ex.Message);
         }
