--- conflicted
+++ resolved
@@ -24,11 +24,7 @@
     [Test]
     public void CrossServerExtraction()
     {
-<<<<<<< HEAD
-        Execute(out var execute, out var result);
-=======
         Execute(out _, out var result);
->>>>>>> 9e847e4d
 
         var r = (ExecuteDatasetExtractionFlatFileDestination)result;
 
@@ -122,15 +118,9 @@
             {
                 TemporaryDatabaseName = "tempdb"
             };
-<<<<<<< HEAD
-            s.PreInitialize(_request, new ThrowImmediatelyDataLoadEventListener());
-            var hacked = s.HackExtractionSQL(_request.QueryBuilder.SQL,
-                new ThrowImmediatelyDataLoadEventListener { ThrowOnWarning = true });
-=======
             s.PreInitialize(_request, ThrowImmediatelyDataLoadEventListener.Quiet);
             var hacked = s.HackExtractionSQL(_request.QueryBuilder.SQL,
                 ThrowImmediatelyDataLoadEventListener.QuietPicky);
->>>>>>> 9e847e4d
 
             Assert.AreEqual(expectedOutput.Trim(), hacked.Trim());
         }
