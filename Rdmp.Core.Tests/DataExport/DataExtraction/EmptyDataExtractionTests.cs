// Copyright (c) The University of Dundee 2018-2019
// This file is part of the Research Data Management Platform (RDMP).
// RDMP is free software: you can redistribute it and/or modify it under the terms of the GNU General Public License as published by the Free Software Foundation, either version 3 of the License, or (at your option) any later version.
// RDMP is distributed in the hope that it will be useful, but WITHOUT ANY WARRANTY; without even the implied warranty of MERCHANTABILITY or FITNESS FOR A PARTICULAR PURPOSE. See the GNU General Public License for more details.
// You should have received a copy of the GNU General Public License along with RDMP. If not, see <https://www.gnu.org/licenses/>.

using System;
using System.IO;
using System.Linq;
using NUnit.Framework;
using Rdmp.Core.CommandExecution;
using Rdmp.Core.DataExport.DataExtraction.Pipeline;
using Rdmp.Core.DataExport.DataExtraction.Pipeline.Destinations;
using Rdmp.Core.DataFlowPipeline;
using Rdmp.Core.Logging;
using Rdmp.Core.QueryBuilding;
using Rdmp.Core.ReusableLibraryCode.Progress;
using Tests.Common.Scenarios;

namespace Rdmp.Core.Tests.DataExport.DataExtraction;

public class EmptyDataExtractionTests:TestsRequiringAnExtractionConfiguration
{

    private void TruncateDataTable()
    {
        var server = Database.Server;
        using var con = server.GetConnection();
        con.Open();

        var cmdTruncate = server.GetCommand("TRUNCATE TABLE TestTable",con);
        cmdTruncate.ExecuteNonQuery();

        con.Close();
    }

    [Test]
    [TestCase(false)]
    [TestCase(true)]
    public void TestAllowingEmptyDatasets(bool allowEmptyDatasetExtractions)
    {
        var p = SetupPipeline();
            
        TruncateDataTable();

        var host = new ExtractionPipelineUseCase(new ThrowImmediatelyActivator(RepositoryLocator),_request.Configuration.Project, _request, p, DataLoadInfo.Empty);

        var engine = host.GetEngine(p, ThrowImmediatelyDataLoadEventListener.Quiet);
        host.Source.AllowEmptyExtractions = allowEmptyDatasetExtractions;

        var token = new GracefulCancellationToken();
            
        if(allowEmptyDatasetExtractions)
        {

            var dt = host.Source.GetChunk(ThrowImmediatelyDataLoadEventListener.Quiet, token);
            Assert.IsNull(host.Source.GetChunk(ThrowImmediatelyDataLoadEventListener.Quiet, token));

            Assert.AreEqual(0,dt.Rows.Count);
            Assert.AreEqual(3, dt.Columns.Count);
        }
        else
        {
            var exception = Assert.Throws<Exception>(() => host.Source.GetChunk(ThrowImmediatelyDataLoadEventListener.Quiet, token));

            Assert.IsTrue(exception.Message.StartsWith("There is no data to load, query returned no rows, query was"));
        }

        p.DeleteInDatabase();
    }

    [Test]
    public void ProducesEmptyCSV()
    {
        TruncateDataTable();
        AllowEmptyExtractions = true;

<<<<<<< HEAD
        Assert.AreEqual(1, _request.ColumnsToExtract.Count(c => c.IsExtractionIdentifier));

        Execute(out _, out var result);
=======

        Assert.AreEqual(1, _request.ColumnsToExtract.Count(c => c.IsExtractionIdentifier));

        Execute(out ExtractionPipelineUseCase execute, out var result);
>>>>>>> 5c0a3943

        var r = (ExecuteDatasetExtractionFlatFileDestination)result;

        //this should be what is in the file, the private identifier and the 1 that was put into the table in the first place (see parent class for the test data setup)
        Assert.AreEqual(@"ReleaseID,Name,DateOfBirth", File.ReadAllText(r.OutputFile).Trim());

        Assert.AreEqual(1, _request.QueryBuilder.SelectColumns.Count(c => c.IColumn is ReleaseIdentifierSubstitution));
        File.Delete(r.OutputFile);
    }
}<|MERGE_RESOLUTION|>--- conflicted
+++ resolved
@@ -75,16 +75,10 @@
         TruncateDataTable();
         AllowEmptyExtractions = true;
 
-<<<<<<< HEAD
+
         Assert.AreEqual(1, _request.ColumnsToExtract.Count(c => c.IsExtractionIdentifier));
 
         Execute(out _, out var result);
-=======
-
-        Assert.AreEqual(1, _request.ColumnsToExtract.Count(c => c.IsExtractionIdentifier));
-
-        Execute(out ExtractionPipelineUseCase execute, out var result);
->>>>>>> 5c0a3943
 
         var r = (ExecuteDatasetExtractionFlatFileDestination)result;
 
