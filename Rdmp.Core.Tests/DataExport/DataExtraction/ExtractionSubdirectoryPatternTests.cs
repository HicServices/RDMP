--- conflicted
+++ resolved
@@ -25,11 +25,7 @@
             ExtractionSubdirectoryPattern = "../../troll"
         };
 
-<<<<<<< HEAD
-        var ex = Assert.Throws<Exception>(() => dest.Check(new ThrowImmediatelyCheckNotifier()));
-=======
         var ex = Assert.Throws<Exception>(() => dest.Check(ThrowImmediatelyCheckNotifier.Quiet));
->>>>>>> 9e847e4d
         StringAssert.Contains("ExtractionSubdirectoryPattern cannot contain dots", ex.Message);
     }
 
@@ -45,11 +41,7 @@
             ExtractionSubdirectoryPattern = badString
         };
 
-<<<<<<< HEAD
-        var ex = Assert.Throws<Exception>(() => dest.Check(new ThrowImmediatelyCheckNotifier()));
-=======
         var ex = Assert.Throws<Exception>(() => dest.Check(ThrowImmediatelyCheckNotifier.Quiet));
->>>>>>> 9e847e4d
         StringAssert.Contains("ExtractionSubdirectoryPattern must contain a Configuration element", ex.Message);
     }
 
@@ -62,11 +54,7 @@
             ExtractionSubdirectoryPattern = badString
         };
 
-<<<<<<< HEAD
-        var ex = Assert.Throws<Exception>(() => dest.Check(new ThrowImmediatelyCheckNotifier()));
-=======
         var ex = Assert.Throws<Exception>(() => dest.Check(ThrowImmediatelyCheckNotifier.Quiet));
->>>>>>> 9e847e4d
         StringAssert.Contains("ExtractionSubdirectoryPattern must contain a Dataset element", ex.Message);
     }
 
@@ -103,11 +91,7 @@
             ExtractionSubdirectoryPattern = goodString
         };
 
-<<<<<<< HEAD
-        Assert.DoesNotThrow(() => dest.Check(new ThrowImmediatelyCheckNotifier()));
-=======
         Assert.DoesNotThrow(() => dest.Check(ThrowImmediatelyCheckNotifier.Quiet));
->>>>>>> 9e847e4d
 
         var answer = dest.GetDirectoryFor(cmd);
         StringAssert.IsMatch(pattern, answer.FullName.Replace('\\', '/'));
