--- conflicted
+++ resolved
@@ -33,13 +33,9 @@
         _projectStub = Substitute.For<IProject>();
         _projectStub.ProjectNumber = -123;
 
-<<<<<<< HEAD
         var cfg = Mock.Of<IExtractionConfiguration>();
 
         _commandStub = Mock.Of<IExtractCommand>(cmd => cmd.Configuration == cfg);
-=======
-        var cfg = Substitute.For<IExtractionConfiguration>();
->>>>>>> e5e8e757
 
         _commandStub = Substitute.For<IExtractCommand>();
         _commandStub.Configuration.Returns(cfg);
