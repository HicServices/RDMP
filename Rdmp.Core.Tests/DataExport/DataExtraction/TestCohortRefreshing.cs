// Copyright (c) The University of Dundee 2018-2019
// This file is part of the Research Data Management Platform (RDMP).
// RDMP is free software: you can redistribute it and/or modify it under the terms of the GNU General Public License as published by the Free Software Foundation, either version 3 of the License, or (at your option) any later version.
// RDMP is distributed in the hope that it will be useful, but WITHOUT ANY WARRANTY; without even the implied warranty of MERCHANTABILITY or FITNESS FOR A PARTICULAR PURPOSE. See the GNU General Public License for more details.
// You should have received a copy of the GNU General Public License along with RDMP. If not, see <https://www.gnu.org/licenses/>.

using System.Linq;
using NUnit.Framework;
using Rdmp.Core.CohortCommitting.Pipeline;
using Rdmp.Core.CohortCommitting.Pipeline.Destinations;
using Rdmp.Core.CohortCommitting.Pipeline.Sources;
using Rdmp.Core.Curation.Data;
using Rdmp.Core.Curation.Data.Cohort;
using Rdmp.Core.Curation.Data.Pipelines;
using Rdmp.Core.Databases;
using Rdmp.Core.DataExport.DataExtraction.Pipeline;
using Rdmp.Core.DataExport.DataExtraction.Pipeline.Destinations;
using Rdmp.Core.DataFlowPipeline;
using Rdmp.Core.MapsDirectlyToDatabaseTable.Versioning;
using Rdmp.Core.ReusableLibraryCode.Checks;
using Rdmp.Core.ReusableLibraryCode.DataAccess;
using Rdmp.Core.ReusableLibraryCode.Progress;
using Tests.Common.Scenarios;

namespace Rdmp.Core.Tests.DataExport.DataExtraction;

public class TestCohortRefreshing : TestsRequiringAnExtractionConfiguration
{
    [Test]
    public void RefreshCohort()
    {
        var pipe = SetupPipeline();
        pipe.Name = "RefreshPipe";
        pipe.SaveToDatabase();

<<<<<<< HEAD
        Execute(out var useCase, out var results);
=======
        Execute(out _, out _);
>>>>>>> 9e847e4d

        var oldcohort = _configuration.Cohort;


        _configuration.CohortIdentificationConfiguration_ID =
            new CohortIdentificationConfiguration(RepositoryLocator.CatalogueRepository, "RefreshCohort.cs").ID;
        _configuration.CohortRefreshPipeline_ID = pipe.ID;
        _configuration.SaveToDatabase();

<<<<<<< HEAD
        var engine = new CohortRefreshEngine(new ThrowImmediatelyDataLoadEventListener(), _configuration);
=======
        var engine = new CohortRefreshEngine(ThrowImmediatelyDataLoadEventListener.Quiet, _configuration);
>>>>>>> 9e847e4d

        Assert.NotNull(engine.Request.NewCohortDefinition);

        var oldData = oldcohort.GetExternalData();

        engine.Request.NewCohortDefinition.CohortReplacedIfAny = oldcohort;

        Assert.AreEqual(oldData.ExternalDescription, engine.Request.NewCohortDefinition.Description);
        Assert.AreEqual(oldData.ExternalVersion + 1, engine.Request.NewCohortDefinition.Version);
    }

    /// <summary>
    /// This is a giant scenario test in which we create a cohort of 5 people and a dataset with a single row with 1 person in it and a result field (the basic setup for
    /// TestsRequiringAnExtractionConfiguration).
    /// 
    /// <para>1.We run the extraction.
    /// 2.We create a cohort refresh query that pulls the 1 dude from the above single row table
    /// 3.We configure a query caching server which the cohort query is setup to use so that after executing the sql to identify the person it will cache the identifier list (of 1)
    /// 4.We then the ExtractionConfiguration that its refresh pipeline is a cohort query builder query and build a pipeline for executing the cic and using basic cohort destination
    /// 5.We then run the refresh pipeline which should execute the cic and cache the record and commit it as a new version of cohort for the ExtractionConfiguration
    /// 6.We then truncate the live table, this will result in the cic returning nobody
    /// 7.Without touching the cache we run the cohort refresh pipeline again</para>
    /// 
    /// <para>Thing being tested: After 7 we are confirming that the refresh failed because there was nobody identified by the query, furthermore we then test that the progress messages sent
    /// included an explicit message about clearing the cache</para>
    /// </summary>
    [Test]
    public void RefreshCohort_WithCaching()
    {
        var pipe = new Pipeline(CatalogueRepository, "RefreshPipeWithCaching");

        var source =
            new PipelineComponent(CatalogueRepository, pipe, typeof(CohortIdentificationConfigurationSource), 0);
        var args = source.CreateArgumentsForClassIfNotExists<CohortIdentificationConfigurationSource>();
        var freezeArg = args.Single(a => a.Name.Equals("FreezeAfterSuccessfulImport"));
        freezeArg.SetValue(false);
        freezeArg.SaveToDatabase();

        var dest = new PipelineComponent(CatalogueRepository, pipe, typeof(BasicCohortDestination), 0);
        var argsDest = dest.CreateArgumentsForClassIfNotExists<BasicCohortDestination>();
        var allocatorArg = argsDest.Single(a => a.Name.Equals("ReleaseIdentifierAllocator"));
        allocatorArg.SetValue(null);
        allocatorArg.SaveToDatabase();

        pipe.SourcePipelineComponent_ID = source.ID;
        pipe.DestinationPipelineComponent_ID = dest.ID;
        pipe.SaveToDatabase();

<<<<<<< HEAD
        Execute(out var useCase, out var results);
=======
        Execute(out _, out _);
>>>>>>> 9e847e4d

        var oldcohort = _configuration.Cohort;

        //Create a query cache
        var p = new QueryCachingPatcher();
        var queryCacheServer = new ExternalDatabaseServer(CatalogueRepository, "TestCohortRefreshing_CacheTest", p);

        var cachedb =
            DiscoveredServerICanCreateRandomDatabasesAndTablesOn.ExpectDatabase("TestCohortRefreshing_CacheTest");
        if (cachedb.Exists())
            cachedb.Drop();

        new MasterDatabaseScriptExecutor(cachedb).CreateAndPatchDatabase(p, ThrowImmediatelyCheckNotifier.Quiet);
        queryCacheServer.SetProperties(cachedb);

        //Create a Cohort Identification configuration (query) that will identify the cohort
        var cic = new CohortIdentificationConfiguration(RepositoryLocator.CatalogueRepository, "RefreshCohort.cs");

        try
        {
            //make it use the cache
            cic.QueryCachingServer_ID = queryCacheServer.ID;
            cic.SaveToDatabase();

            //give it a single table query to fetch distinct chi from test data
            var agg = cic.CreateNewEmptyConfigurationForCatalogue(_catalogue, null);

            //add the sub query as the only entry in the cic (in the root container)
            cic.CreateRootContainerIfNotExists();
            cic.RootCohortAggregateContainer.AddChild(agg, 1);

            //make the ExtractionConfiguration refresh cohort query be the cic
            _configuration.CohortIdentificationConfiguration_ID = cic.ID;
            _configuration.CohortRefreshPipeline_ID = pipe.ID;
            _configuration.SaveToDatabase();

            //get a refreshing engine
            var engine = new CohortRefreshEngine(ThrowImmediatelyDataLoadEventListener.Quiet, _configuration);
            engine.Execute();

            Assert.NotNull(engine.Request.NewCohortDefinition);

            var oldData = oldcohort.GetExternalData();

            Assert.AreEqual(oldData.ExternalDescription, engine.Request.NewCohortDefinition.Description);
            Assert.AreEqual(oldData.ExternalVersion + 1, engine.Request.NewCohortDefinition.Version);

            Assert.AreNotEqual(oldcohort.CountDistinct, engine.Request.CohortCreatedIfAny.CountDistinct);

            //now nuke all data in the catalogue so the cic returns nobody (except that the identifiers are cached eh?)
            DataAccessPortal.ExpectDatabase(_tableInfo, DataAccessContext.InternalDataProcessing)
                .ExpectTable(_tableInfo.GetRuntimeName()).Truncate();

            var toMem = new ToMemoryDataLoadEventListener(false);

            //get a new engine
            engine = new CohortRefreshEngine(toMem, _configuration);

            //execute it
            var ex = Assert.Throws<PipelineCrashedException>(() => engine.Execute());

            Assert.IsTrue(
                ex.InnerException.InnerException.Message.Contains(
                    "CohortIdentificationCriteria execution resulted in an empty dataset"));

            //expected this message to happen
            //that it did clear the cache
            Assert.AreEqual(1,
                toMem.EventsReceivedBySender.SelectMany(kvp => kvp.Value)
                    .Count(msg => msg.Message.Equals("Clearing Cohort Identifier Cache")));
        }
        finally
        {
            //make the ExtractionConfiguration not use the cic query
            _configuration.CohortRefreshPipeline_ID = null;
            _configuration.CohortIdentificationConfiguration_ID = null;
            _configuration.SaveToDatabase();

            //delete the cic query
            cic.QueryCachingServer_ID = null;
            cic.SaveToDatabase();
            cic.DeleteInDatabase();

            //delete the caching database
            queryCacheServer.DeleteInDatabase();
            cachedb.Drop();
        }
    }
}<|MERGE_RESOLUTION|>--- conflicted
+++ resolved
@@ -33,11 +33,7 @@
         pipe.Name = "RefreshPipe";
         pipe.SaveToDatabase();
 
-<<<<<<< HEAD
-        Execute(out var useCase, out var results);
-=======
         Execute(out _, out _);
->>>>>>> 9e847e4d
 
         var oldcohort = _configuration.Cohort;
 
@@ -47,11 +43,7 @@
         _configuration.CohortRefreshPipeline_ID = pipe.ID;
         _configuration.SaveToDatabase();
 
-<<<<<<< HEAD
-        var engine = new CohortRefreshEngine(new ThrowImmediatelyDataLoadEventListener(), _configuration);
-=======
         var engine = new CohortRefreshEngine(ThrowImmediatelyDataLoadEventListener.Quiet, _configuration);
->>>>>>> 9e847e4d
 
         Assert.NotNull(engine.Request.NewCohortDefinition);
 
@@ -100,11 +92,7 @@
         pipe.DestinationPipelineComponent_ID = dest.ID;
         pipe.SaveToDatabase();
 
-<<<<<<< HEAD
-        Execute(out var useCase, out var results);
-=======
         Execute(out _, out _);
->>>>>>> 9e847e4d
 
         var oldcohort = _configuration.Cohort;
 
