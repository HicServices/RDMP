// Copyright (c) The University of Dundee 2018-2019
// This file is part of the Research Data Management Platform (RDMP).
// RDMP is free software: you can redistribute it and/or modify it under the terms of the GNU General Public License as published by the Free Software Foundation, either version 3 of the License, or (at your option) any later version.
// RDMP is distributed in the hope that it will be useful, but WITHOUT ANY WARRANTY; without even the implied warranty of MERCHANTABILITY or FITNESS FOR A PARTICULAR PURPOSE. See the GNU General Public License for more details.
// You should have received a copy of the GNU General Public License along with RDMP. If not, see <https://www.gnu.org/licenses/>.

using System.Data;
using System.IO;
using System.Linq;
using NUnit.Framework;
using Rdmp.Core.Curation.Data;
using Rdmp.Core.DataExport.Data;
using Rdmp.Core.DataExport.DataExtraction.Commands;
using Rdmp.Core.DataExport.DataExtraction.Pipeline;
using Rdmp.Core.DataExport.DataExtraction.Pipeline.Destinations;
using Rdmp.Core.DataExport.DataExtraction.UserPicks;
using Tests.Common.Scenarios;

namespace Rdmp.Core.Tests.DataExport.CustomData;

public class CustomDataImportingTests : TestsRequiringAnExtractionConfiguration
{
    [Test]
    public void Extract_ProjectSpecificCatalogue_WholeDataset()
    {
        //make the catalogue a custom catalogue for this project
        CustomExtractableDataSet.Project_ID = _project.ID;
        CustomExtractableDataSet.SaveToDatabase();

        var pipe = SetupPipeline();
        pipe.Name = "Extract_ProjectSpecificCatalogue_WholeDataset Pipe";
        pipe.SaveToDatabase();

        _configuration.AddDatasetToConfiguration(CustomExtractableDataSet);

        try
        {
            _request = new ExtractDatasetCommand(_configuration,
                new ExtractableDatasetBundle(CustomExtractableDataSet));
<<<<<<< HEAD
            Execute(out var useCase, out var results);
=======
            Execute(out _, out var results);
>>>>>>> 9e847e4d

            var customDataCsv = results.DirectoryPopulated.GetFiles().Single(f => f.Name.Equals("custTable99.csv"));

            Assert.IsNotNull(customDataCsv);

            var lines = File.ReadAllLines(customDataCsv.FullName);

            Assert.AreEqual("SuperSecretThing,ReleaseID", lines[0]);
            Assert.AreEqual("monkeys can all secretly fly,Pub_54321", lines[1]);
            Assert.AreEqual("the wizard of OZ was a man behind a machine,Pub_11ftw", lines[2]);
        }
        finally
        {
            _configuration.RemoveDatasetFromConfiguration(CustomExtractableDataSet);
        }
    }


    /// <summary>
    /// Tests that you can add a custom cohort column on the end of an existing dataset as an append.  Requires you configure a JoinInfo
    /// </summary>
    [Test]
    public void Extract_ProjectSpecificCatalogue_AppendedColumn()
    {
        //make the catalogue a custom catalogue for this project
        CustomExtractableDataSet.Project_ID = _project.ID;
        CustomExtractableDataSet.SaveToDatabase();

        var pipe = SetupPipeline();
        pipe.Name = "Extract_ProjectSpecificCatalogue_AppendedColumn Pipe";
        pipe.SaveToDatabase();

        var extraColumn = CustomCatalogue.GetAllExtractionInformation(ExtractionCategory.ProjectSpecific)
            .Single(e => e.GetRuntimeName().Equals("SuperSecretThing"));
        var asExtractable = new ExtractableColumn(DataExportRepository, _extractableDataSet, _configuration,
            extraColumn, 10, extraColumn.SelectSQL);

        //get rid of any lingering joins
        foreach (var j in CatalogueRepository.GetAllObjects<JoinInfo>())
            j.DeleteInDatabase();

        //add the ability to join the two tables in the query
        var idCol = _extractableDataSet.Catalogue.GetAllExtractionInformation(ExtractionCategory.Core)
            .Single(c => c.IsExtractionIdentifier).ColumnInfo;
        var otherIdCol = CustomCatalogue.GetAllExtractionInformation(ExtractionCategory.ProjectSpecific)
            .Single(e => e.GetRuntimeName().Equals("PrivateID")).ColumnInfo;
        new JoinInfo(CatalogueRepository, idCol, otherIdCol, ExtractionJoinType.Left, null);

        //generate a new request (this will include the newly created column)
        _request = new ExtractDatasetCommand(_configuration, new ExtractableDatasetBundle(_extractableDataSet));

        var tbl = Database.ExpectTable("TestTable");
        tbl.Truncate();

        using (var blk = tbl.BeginBulkInsert())
        {
            var dt = new DataTable();
            dt.Columns.Add("PrivateID");
            dt.Columns.Add("Name");
            dt.Columns.Add("DateOfBirth");

            dt.Rows.Add(new object[] { "Priv_12345", "Bob", "2001-01-01" });
            dt.Rows.Add(new object[] { "Priv_wtf11", "Frank", "2001-10-29" });
            blk.Upload(dt);
        }

<<<<<<< HEAD
        Execute(out var useCase, out var results);
=======
        Execute(out _, out var results);
>>>>>>> 9e847e4d

        var mainDataTableCsv = results.DirectoryPopulated.GetFiles().Single(f => f.Name.Equals("TestTable.csv"));

        Assert.IsNotNull(mainDataTableCsv);
        Assert.AreEqual("TestTable.csv", mainDataTableCsv.Name);

        var lines = File.ReadAllLines(mainDataTableCsv.FullName);

        Assert.AreEqual("ReleaseID,Name,DateOfBirth,SuperSecretThing", lines[0]);

        var bobLine = lines.Single(l => l.StartsWith("Pub_54321,Bob"));
        var frankLine = lines.Single(l => l.StartsWith("Pub_11ftw,Frank"));

        Assert.AreEqual("Pub_54321,Bob,2001-01-01,monkeys can all secretly fly", bobLine);
        Assert.AreEqual("Pub_11ftw,Frank,2001-10-29,the wizard of OZ was a man behind a machine", frankLine);

        asExtractable.DeleteInDatabase();
    }

    /// <summary>
    /// Tests that you can reference a custom cohort column in the WHERE Sql of a core dataset in extraction.  Requires you configure a <see cref="JoinInfo"/> and specify a <see cref="SelectedDataSetsForcedJoin"/>
    /// </summary>
    [Test]
    public void Extract_ProjectSpecificCatalogue_FilterReference()
    {
        //make the catalogue a custom catalogue for this project
        CustomExtractableDataSet.Project_ID = _project.ID;
        CustomExtractableDataSet.SaveToDatabase();

        var pipe = SetupPipeline();
        pipe.Name = "Extract_ProjectSpecificCatalogue_FilterReference Pipe";
        pipe.SaveToDatabase();

        var rootContainer = new FilterContainer(DataExportRepository);
        _selectedDataSet.RootFilterContainer_ID = rootContainer.ID;
        _selectedDataSet.SaveToDatabase();

        var filter = new DeployedExtractionFilter(DataExportRepository, "monkeys only", rootContainer)
        {
            WhereSQL = "SuperSecretThing = 'monkeys can all secretly fly'"
        };
        filter.SaveToDatabase();
        rootContainer.AddChild(filter);

        //get rid of any lingering joins
        foreach (var j in CatalogueRepository.GetAllObjects<JoinInfo>())
            j.DeleteInDatabase();

        //add the ability to join the two tables in the query
        var idCol = _extractableDataSet.Catalogue.GetAllExtractionInformation(ExtractionCategory.Core)
            .Single(c => c.IsExtractionIdentifier).ColumnInfo;
        var otherIdCol = CustomCatalogue.GetAllExtractionInformation(ExtractionCategory.ProjectSpecific)
            .Single(e => e.GetRuntimeName().Equals("PrivateID")).ColumnInfo;
        new JoinInfo(CatalogueRepository, idCol, otherIdCol, ExtractionJoinType.Left, null);

        new SelectedDataSetsForcedJoin(DataExportRepository, _selectedDataSet, CustomTableInfo);

        //generate a new request (this will include the newly created column)
        _request = new ExtractDatasetCommand(_configuration, new ExtractableDatasetBundle(_extractableDataSet));

        var tbl = Database.ExpectTable("TestTable");
        tbl.Truncate();

        using (var blk = tbl.BeginBulkInsert())
        {
            var dt = new DataTable();
            dt.Columns.Add("PrivateID");
            dt.Columns.Add("Name");
            dt.Columns.Add("DateOfBirth");

            dt.Rows.Add(new object[] { "Priv_12345", "Bob", "2001-01-01" });
            dt.Rows.Add(new object[] { "Priv_wtf11", "Frank", "2001-10-29" });
            blk.Upload(dt);
        }

<<<<<<< HEAD
        Execute(out var useCase, out var results);
=======
        Execute(out _, out var results);
>>>>>>> 9e847e4d

        var mainDataTableCsv = results.DirectoryPopulated.GetFiles().Single(f => f.Name.Equals("TestTable.csv"));

        Assert.IsNotNull(mainDataTableCsv);

        var lines = File.ReadAllLines(mainDataTableCsv.FullName);

        Assert.AreEqual("ReleaseID,Name,DateOfBirth", lines[0]);
        Assert.AreEqual("Pub_54321,Bob,2001-01-01", lines[1]);
        Assert.AreEqual(2, lines.Length);
    }


    /*
    private List<string> _customTablesToCleanup = new List<string>();

    [Test]
    public void CSVImportPipeline()
    {
        var customData = GetCustomData();
        string filename = "CustomDataImportingTests.csv";
        File.WriteAllText(filename, customData);

        var engine = GetEnginePointedAtFile(filename);
        engine.ExecutePipeline(new GracefulCancellationToken());

        var customTableNames = _extractableCohort.GetCustomTableNames().ToArray();

        Console.WriteLine("Found the following custom tables:");
        foreach (string tableName in customTableNames)
            Console.WriteLine(tableName);

        var syntax = _extractableCohort.GetQuerySyntaxHelper();

        Assert.IsTrue(_extractableCohort.GetCustomTableNames().Count(t => syntax.GetRuntimeName(t).Equals(Path.GetFileNameWithoutExtension(filename))) == 1);
        _extractableCohort.DeleteCustomData(Path.GetFileNameWithoutExtension(filename));

        File.Delete(filename);
    }



    [Test]
    [TestCase(1)]
    [TestCase(10)]
    public void IterativeBatchLoadingTest(int numberOfBatches)
    {

        //will actually be ignored in place of us manually firing batches into the destination
        var customData = GetCustomData();
        string filename = "fish.txt";
        File.WriteAllText(filename, customData);

        var engine = GetEnginePointedAtFile("fish.txt");

        ToMemoryDataLoadEventListener listener = new ToMemoryDataLoadEventListener(true);

        Random r = new Random();
        var token = new GracefulCancellationTokenSource();

        for (int i = 0; i < numberOfBatches; i++)
        {
            DataTable dt = new DataTable();
            dt.TableName = "fish";
            dt.Columns.Add("PrivateID");
            dt.Columns.Add("Age");

            dt.Rows.Add(_cohortKeysGenerated.Keys.First(),r.Next(100));
            engine.Destination.ProcessPipelineData( dt,listener,token.Token);
        }

        //then give them the null
        engine.Destination.ProcessPipelineData( null,listener, token.Token);

        engine.Source.Dispose(ThrowImmediatelyDataLoadEventListener.Quiet,null );
        engine.Destination.Dispose(ThrowImmediatelyDataLoadEventListener.Quiet, null);

        //batches are 1 record each so
        Assert.AreEqual(numberOfBatches, listener.LastProgressRecieivedByTaskName["Comitting rows to cohort 99_unitTestDataForCohort_V1fish"].Progress.Value);

        var customTableNames = _extractableCohort.GetCustomTableNames().ToArray();
        Console.WriteLine("Found the following custom tables:");
        foreach (string tableName in customTableNames)
            Console.WriteLine(tableName);

        var syntax = _extractableCohort.GetQuerySyntaxHelper();

        Assert.IsTrue(_extractableCohort.GetCustomTableNames().Count(t => syntax.GetRuntimeName(t).Equals("fish")) == 1);
        _extractableCohort.DeleteCustomData("fish");

        File.Delete("fish.txt");
    }

    [Test]
    [ExpectedException(ExpectedMessage = "Cohort Private Identifier PrivateID not found in DataTable" )]
    public void CSVImportPipeline_MissingPrivateIdentifier()
    {
        Exception ex = null;
        string filename = "CSVImportPipeline_MissingPrivateIdentifier.csv";

        File.WriteAllText(filename, GetCustomData().Replace("PrivateID", "NHSNumber"));

        var engine = GetEnginePointedAtFile(filename);

        try
        {
            try
            {
                engine.ExecutePipeline(new GracefulCancellationToken());
            }
            catch (Exception e)
            {
                ex = e;
                Console.WriteLine(e.ToString());
                Assert.IsTrue(e.InnerException.Message.StartsWith("Last minute checks (just before committing to the database) f"));
                Assert.NotNull(e.InnerException);
                throw e.InnerException.InnerException;
            }
        }
        finally
        {
            engine.Source.Dispose(ThrowImmediatelyDataLoadEventListener.Quiet, ex);
            File.Delete(filename);
        }
    }
    [Test]
    public void CSVImportPipeline_ReleaseIdentifiersButNoPrivateIdentifier()
    {
        Exception ex = null;
        string filename = "CSVImportPipeline_MissingPrivateIdentifier.csv";

        File.WriteAllText(filename, GetCustomData_ButWithReleaseIdentifiers());

        var engine = GetEnginePointedAtFile(filename);

        try
        {
            engine.ExecutePipeline(new GracefulCancellationToken());
        }
        catch (Exception e)
        {
            ex = e;
        }
        finally
        {
            engine.Source.Dispose(ThrowImmediatelyDataLoadEventListener.Quiet, ex);
            File.Delete(filename);
        }
    }

    #region Helper methods
    private DataFlowPipelineEngine<DataTable> GetEnginePointedAtFile(string filename)
    {
        var source = new DelimitedFlatFileDataFlowSource
        {
            Separator = ",",
            IgnoreBlankLines = true,
            UnderReadBehaviour = BehaviourOnUnderReadType.AppendNextLineToCurrentRow,
            MakeHeaderNamesSane = true,
            StronglyTypeInputBatchSize = -1,
            StronglyTypeInput = true
        };

        CustomCohortDataDestination destination = new CustomCohortDataDestination();

        var context = new DataFlowPipelineContextFactory<DataTable>().Create(
            PipelineUsage.FixedDestination |
            PipelineUsage.LogsToTableLoadInfo |
            PipelineUsage.LoadsSingleTableInfo |
            PipelineUsage.LoadsSingleFlatFile);

        DataFlowPipelineEngine<DataTable> engine = new DataFlowPipelineEngine<DataTable>(context, source, destination, ThrowImmediatelyDataLoadEventListener.Quiet);

        engine.Initialize(_extractableCohort,new FlatFileToLoad(new FileInfo(filename)));
        source.Check(ThrowImmediatelyCheckNotifier.Quiet);

        return engine;
    }

    private string GetCustomData()
    {
        string customData = "PrivateID,Age" + Environment.NewLine;

        int[] ages = {30, 35, 40};

        var privateIdentifiers = _cohortKeysGenerated.Keys.Take(3).ToArray();//keys = privateIDs

        for (int i = 0; i < privateIdentifiers.Length; i++)
            customData += privateIdentifiers[i] + "," + ages[i] + Environment.NewLine;

        return customData;
    }
    private string GetCustomData_ButWithReleaseIdentifiers()
    {
        string customData = "ReleaseID,Age" + Environment.NewLine;

        int[] ages = { 30, 35, 40 };

        var privateIdentifiers = _cohortKeysGenerated.Values.Take(3).ToArray();//note that in this like we take values not keys because values of this dictionary are ReleaseIDs while keys are PrivateIDs

        for (int i = 0; i < privateIdentifiers.Length; i++)
            customData += privateIdentifiers[i] + "," + ages[i] + Environment.NewLine;

        return customData;
    }

    #endregion*/
}<|MERGE_RESOLUTION|>--- conflicted
+++ resolved
@@ -37,11 +37,7 @@
         {
             _request = new ExtractDatasetCommand(_configuration,
                 new ExtractableDatasetBundle(CustomExtractableDataSet));
-<<<<<<< HEAD
-            Execute(out var useCase, out var results);
-=======
             Execute(out _, out var results);
->>>>>>> 9e847e4d
 
             var customDataCsv = results.DirectoryPopulated.GetFiles().Single(f => f.Name.Equals("custTable99.csv"));
 
@@ -108,11 +104,7 @@
             blk.Upload(dt);
         }
 
-<<<<<<< HEAD
-        Execute(out var useCase, out var results);
-=======
         Execute(out _, out var results);
->>>>>>> 9e847e4d
 
         var mainDataTableCsv = results.DirectoryPopulated.GetFiles().Single(f => f.Name.Equals("TestTable.csv"));
 
@@ -188,11 +180,7 @@
             blk.Upload(dt);
         }
 
-<<<<<<< HEAD
-        Execute(out var useCase, out var results);
-=======
         Execute(out _, out var results);
->>>>>>> 9e847e4d
 
         var mainDataTableCsv = results.DirectoryPopulated.GetFiles().Single(f => f.Name.Equals("TestTable.csv"));
 
