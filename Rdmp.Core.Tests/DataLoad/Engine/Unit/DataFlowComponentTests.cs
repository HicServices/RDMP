// Copyright (c) The University of Dundee 2018-2019
// This file is part of the Research Data Management Platform (RDMP).
// RDMP is free software: you can redistribute it and/or modify it under the terms of the GNU General Public License as published by the Free Software Foundation, either version 3 of the License, or (at your option) any later version.
// RDMP is distributed in the hope that it will be useful, but WITHOUT ANY WARRANTY; without even the implied warranty of MERCHANTABILITY or FITNESS FOR A PARTICULAR PURPOSE. See the GNU General Public License for more details.
// You should have received a copy of the GNU General Public License along with RDMP. If not, see <https://www.gnu.org/licenses/>.

using System;
using System.Data;
using System.Text.RegularExpressions;
using NUnit.Framework;
using Rdmp.Core.DataFlowPipeline;
using Rdmp.Core.DataLoad.Engine.Job;
using Rdmp.Core.DataLoad.Modules.DataFlowOperations;
using Rdmp.Core.ReusableLibraryCode.Progress;

namespace Rdmp.Core.Tests.DataLoad.Engine.Unit;

[Category("Unit")]
internal class DataFlowComponentTests
{
    [Test]
    public void ColumnRenamer_NoMatchingColumnAtRuntime()
    {
        var renamer = new ColumnRenamer
        {
            ColumnNameToFind = "DoesNotExist",
            ReplacementName = "ReplacementName"
        };

        var cts = new GracefulCancellationTokenSource();
        var toProcess = new DataTable();
        toProcess.Columns.Add("Column1");

        var ex = Assert.Throws<InvalidOperationException>(() =>
<<<<<<< HEAD
            renamer.ProcessPipelineData(toProcess, new ThrowImmediatelyDataLoadEventListener(), cts.Token));
=======
            renamer.ProcessPipelineData(toProcess, ThrowImmediatelyDataLoadEventListener.Quiet, cts.Token));
>>>>>>> 9e847e4d
        Assert.IsTrue(ex.Message.Contains("does not exist in the supplied data table"));
    }

    [Test]
    public void ColumnRenamer_Successful()
    {
        var renamer = new ColumnRenamer
        {
            ColumnNameToFind = "ToFind",
            ReplacementName = "ReplacementName"
        };

        var cts = new GracefulCancellationTokenSource();
        var toProcess = new DataTable();
        toProcess.Columns.Add("ToFind");

<<<<<<< HEAD
        var processed = renamer.ProcessPipelineData(toProcess, new ThrowImmediatelyDataLoadEventListener(), cts.Token);
=======
        var processed = renamer.ProcessPipelineData(toProcess, ThrowImmediatelyDataLoadEventListener.Quiet, cts.Token);
>>>>>>> 9e847e4d

        Assert.AreEqual(1, processed.Columns.Count);
        Assert.AreEqual("ReplacementName", processed.Columns[0].ColumnName);
    }

    [Test]
    public void ColumnDropper_NoMatchingColumnAtRuntime()
    {
        var dropper = new ColumnDropper
        {
            ColumnNameToDrop = "DoesNotExist"
        };

        var cts = new GracefulCancellationTokenSource();
        var toProcess = new DataTable();
        toProcess.Columns.Add("Column1");

        var ex = Assert.Throws<InvalidOperationException>(() =>
<<<<<<< HEAD
            dropper.ProcessPipelineData(toProcess, new ThrowImmediatelyDataLoadEventListener(), cts.Token));
=======
            dropper.ProcessPipelineData(toProcess, ThrowImmediatelyDataLoadEventListener.Quiet, cts.Token));
>>>>>>> 9e847e4d
        Assert.IsTrue(ex.Message.Contains("does not exist in the supplied data table"));
    }

    [Test]
    public void ColumnDropper_Successful()
    {
        var dropper = new ColumnDropper
        {
            ColumnNameToDrop = "ToDrop"
        };

        var cts = new GracefulCancellationTokenSource();
        var toProcess = new DataTable();
        toProcess.Columns.Add("ToDrop");

<<<<<<< HEAD
        var processed = dropper.ProcessPipelineData(toProcess, new ThrowImmediatelyDataLoadEventListener(), cts.Token);
=======
        var processed = dropper.ProcessPipelineData(toProcess, ThrowImmediatelyDataLoadEventListener.Quiet, cts.Token);
>>>>>>> 9e847e4d

        Assert.AreEqual(0, processed.Columns.Count);
        Assert.AreEqual(false, processed.Columns.Contains("ToDrop"));
    }
}

[Category("Unit")]
internal class ColumnforbidlistTests
{
    [Test]
    public void ColumnForbidderTest_MatchingColumn()
    {
        var forbidlister = new ColumnForbidder
        {
            CrashIfAnyColumnMatches = new Regex("^fish$")
        };

        var toProcess = new DataTable();
        toProcess.Columns.Add("ToFind");

        Assert.DoesNotThrow(() => forbidlister.ProcessPipelineData(toProcess, new ThrowImmediatelyDataLoadJob(), null));
        toProcess.Columns.Add("fish");

        Assert.Throws<Exception>(() =>
            forbidlister.ProcessPipelineData(toProcess, new ThrowImmediatelyDataLoadJob(), null));

        forbidlister.Rationale = "kaleidoscope engage";
        var ex = Assert.Throws<Exception>(() =>
            forbidlister.ProcessPipelineData(toProcess, new ThrowImmediatelyDataLoadJob(), null));
        Assert.IsTrue(ex.Message.Contains("kaleidoscope engage"));
    }
}<|MERGE_RESOLUTION|>--- conflicted
+++ resolved
@@ -32,11 +32,7 @@
         toProcess.Columns.Add("Column1");
 
         var ex = Assert.Throws<InvalidOperationException>(() =>
-<<<<<<< HEAD
-            renamer.ProcessPipelineData(toProcess, new ThrowImmediatelyDataLoadEventListener(), cts.Token));
-=======
             renamer.ProcessPipelineData(toProcess, ThrowImmediatelyDataLoadEventListener.Quiet, cts.Token));
->>>>>>> 9e847e4d
         Assert.IsTrue(ex.Message.Contains("does not exist in the supplied data table"));
     }
 
@@ -53,11 +49,7 @@
         var toProcess = new DataTable();
         toProcess.Columns.Add("ToFind");
 
-<<<<<<< HEAD
-        var processed = renamer.ProcessPipelineData(toProcess, new ThrowImmediatelyDataLoadEventListener(), cts.Token);
-=======
         var processed = renamer.ProcessPipelineData(toProcess, ThrowImmediatelyDataLoadEventListener.Quiet, cts.Token);
->>>>>>> 9e847e4d
 
         Assert.AreEqual(1, processed.Columns.Count);
         Assert.AreEqual("ReplacementName", processed.Columns[0].ColumnName);
@@ -76,11 +68,7 @@
         toProcess.Columns.Add("Column1");
 
         var ex = Assert.Throws<InvalidOperationException>(() =>
-<<<<<<< HEAD
-            dropper.ProcessPipelineData(toProcess, new ThrowImmediatelyDataLoadEventListener(), cts.Token));
-=======
             dropper.ProcessPipelineData(toProcess, ThrowImmediatelyDataLoadEventListener.Quiet, cts.Token));
->>>>>>> 9e847e4d
         Assert.IsTrue(ex.Message.Contains("does not exist in the supplied data table"));
     }
 
@@ -96,11 +84,7 @@
         var toProcess = new DataTable();
         toProcess.Columns.Add("ToDrop");
 
-<<<<<<< HEAD
-        var processed = dropper.ProcessPipelineData(toProcess, new ThrowImmediatelyDataLoadEventListener(), cts.Token);
-=======
         var processed = dropper.ProcessPipelineData(toProcess, ThrowImmediatelyDataLoadEventListener.Quiet, cts.Token);
->>>>>>> 9e847e4d
 
         Assert.AreEqual(0, processed.Columns.Count);
         Assert.AreEqual(false, processed.Columns.Contains("ToDrop"));
