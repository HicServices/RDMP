--- conflicted
+++ resolved
@@ -30,11 +30,7 @@
         dt.Rows.Add("1");
 
         var ex = Assert.Throws<Exception>(() =>
-<<<<<<< HEAD
-            sampler.ProcessPipelineData(dt, new ThrowImmediatelyDataLoadEventListener(),
-=======
             sampler.ProcessPipelineData(dt, ThrowImmediatelyDataLoadEventListener.Quiet,
->>>>>>> 9e847e4d
                 new GracefulCancellationToken()));
         Assert.AreEqual(
             "CohortSampler was unable to find a column called 'priv' in the data passed in.  This is the expected private identifier column name of the cohort you are committing.",
@@ -52,11 +48,7 @@
         dt.Rows.Add("1");
 
         var ex = Assert.Throws<Exception>(() =>
-<<<<<<< HEAD
-            sampler.ProcessPipelineData(dt, new ThrowImmediatelyDataLoadEventListener(),
-=======
             sampler.ProcessPipelineData(dt, ThrowImmediatelyDataLoadEventListener.Quiet,
->>>>>>> 9e847e4d
                 new GracefulCancellationToken()));
         Assert.AreEqual(
             "CohortSampler was unable to find a column called 'ddd' in the data passed in.  This is the expected private identifier column name of the cohort you are committing.",
@@ -74,11 +66,7 @@
         dt.Rows.Add("1");
 
         var ex = Assert.Throws<Exception>(() =>
-<<<<<<< HEAD
-            sampler.ProcessPipelineData(dt, new ThrowImmediatelyDataLoadEventListener(),
-=======
             sampler.ProcessPipelineData(dt, ThrowImmediatelyDataLoadEventListener.Quiet,
->>>>>>> 9e847e4d
                 new GracefulCancellationToken()));
         Assert.AreEqual(
             "Cohort only contains 1 unique identifiers.  This is less than the requested sample size of 100 and FailIfNotEnoughIdentifiers is true",
@@ -97,11 +85,7 @@
         dt.Columns.Add("priv");
         dt.Rows.Add("1");
 
-<<<<<<< HEAD
-        var result = sampler.ProcessPipelineData(dt, new ThrowImmediatelyDataLoadEventListener(),
-=======
         var result = sampler.ProcessPipelineData(dt, ThrowImmediatelyDataLoadEventListener.Quiet,
->>>>>>> 9e847e4d
             new GracefulCancellationToken());
         Assert.AreEqual(1, result.Rows.Count);
     }
@@ -132,21 +116,13 @@
         dt.Rows.Add("62323616");
         dt.Rows.Add("2362361");
 
-<<<<<<< HEAD
-        var result1 = sampler1.ProcessPipelineData(dt, new ThrowImmediatelyDataLoadEventListener(),
-=======
         var result1 = sampler1.ProcessPipelineData(dt, ThrowImmediatelyDataLoadEventListener.Quiet,
->>>>>>> 9e847e4d
             new GracefulCancellationToken());
 
         // just to be sure
         Thread.Sleep(100);
 
-<<<<<<< HEAD
-        var result2 = sampler2.ProcessPipelineData(dt, new ThrowImmediatelyDataLoadEventListener(),
-=======
         var result2 = sampler2.ProcessPipelineData(dt, ThrowImmediatelyDataLoadEventListener.Quiet,
->>>>>>> 9e847e4d
             new GracefulCancellationToken());
 
         Assert.AreEqual(5, result1.Rows.Count);
@@ -184,21 +160,13 @@
         dt2.Rows.Add("32213");
         dt2.Rows.Add("2123");
 
-<<<<<<< HEAD
-        var result1 = sampler1.ProcessPipelineData(dt1, new ThrowImmediatelyDataLoadEventListener(),
-=======
         var result1 = sampler1.ProcessPipelineData(dt1, ThrowImmediatelyDataLoadEventListener.Quiet,
->>>>>>> 9e847e4d
             new GracefulCancellationToken());
 
         // just to be sure
         Thread.Sleep(100);
 
-<<<<<<< HEAD
-        var result2 = sampler2.ProcessPipelineData(dt2, new ThrowImmediatelyDataLoadEventListener(),
-=======
         var result2 = sampler2.ProcessPipelineData(dt2, ThrowImmediatelyDataLoadEventListener.Quiet,
->>>>>>> 9e847e4d
             new GracefulCancellationToken());
 
         Assert.AreEqual(2, result1.Rows.Count);
