--- conflicted
+++ resolved
@@ -38,11 +38,7 @@
     {
         //we have loaded SetUp to day before yesterday
         var schedule = Mock.Of<ILoadProgress>(loadProgress => loadProgress.DataLoadProgress == DateTime.Now.Date.AddDays(-2));
-<<<<<<< HEAD
-                                    
-=======
 
->>>>>>> 5c0a3943
         var strategy = new SingleScheduleConsecutiveDateStrategy(schedule);
 
         var dates = strategy.GetDates(100, false);
