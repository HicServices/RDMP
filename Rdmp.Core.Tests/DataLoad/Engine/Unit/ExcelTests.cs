// Copyright (c) The University of Dundee 2018-2019
// This file is part of the Research Data Management Platform (RDMP).
// RDMP is free software: you can redistribute it and/or modify it under the terms of the GNU General Public License as published by the Free Software Foundation, either version 3 of the License, or (at your option) any later version.
// RDMP is distributed in the hope that it will be useful, but WITHOUT ANY WARRANTY; without even the implied warranty of MERCHANTABILITY or FITNESS FOR A PARTICULAR PURPOSE. See the GNU General Public License for more details.
// You should have received a copy of the GNU General Public License along with RDMP. If not, see <https://www.gnu.org/licenses/>.

using System;
using System.Collections.Generic;
using System.IO;
using System.Linq;
using Moq;
using NUnit.Framework;
using Rdmp.Core.Curation;
using Rdmp.Core.DataFlowPipeline;
using Rdmp.Core.DataFlowPipeline.Requirements;
using Rdmp.Core.DataLoad.Engine.Job;
using Rdmp.Core.DataLoad.Modules.DataFlowSources;
using Rdmp.Core.DataLoad.Modules.DataProvider.FlatFileManipulation;
using Rdmp.Core.DataLoad.Modules.Exceptions;
using Rdmp.Core.ReusableLibraryCode;
using Rdmp.Core.ReusableLibraryCode.Checks;
using Rdmp.Core.ReusableLibraryCode.Progress;

namespace Rdmp.Core.Tests.DataLoad.Engine.Unit;

[TestFixture]
[Category("Unit")]
public class ExcelTests
{
    public const string TestFile = "Book1.xlsx";
    public const string FreakyTestFile = "FreakyBook1.xlsx";
    public const string OddFormatsFile = "OddFormats.xls";

    private Dictionary<string, FileInfo> _fileLocations = new();
    public static FileInfo TestFileInfo;
    public static FileInfo FreakyTestFileInfo;
    public static FileInfo OddFormatsFileInfo;

    [OneTimeSetUp]
    public void SprayToDisk()
    {
        _fileLocations.Add(TestFile, UsefulStuff.SprayFile(typeof(ExcelTests).Assembly,
            $"{typeof(ExcelTests).Namespace}.TestFile.{TestFile}",TestFile,TestContext.CurrentContext.TestDirectory));
        _fileLocations.Add(FreakyTestFile, UsefulStuff.SprayFile(typeof(ExcelTests).Assembly,
            $"{typeof(ExcelTests).Namespace}.TestFile.{FreakyTestFile}", FreakyTestFile, TestContext.CurrentContext.TestDirectory));

        _fileLocations.Add(OddFormatsFile, UsefulStuff.SprayFile(typeof(ExcelTests).Assembly,
            $"{typeof(ExcelTests).Namespace}.TestFile.{OddFormatsFile}", OddFormatsFile, TestContext.CurrentContext.TestDirectory));
    }


    [Test]
    public void TestFilesExists()
    {
        Assert.IsTrue(_fileLocations[TestFile].Exists);
        Assert.IsTrue(_fileLocations[FreakyTestFile].Exists);
    }

    [Test]
    public void DontTryToOpenWithDelimited_ThrowsInvalidFileExtension()
    {
        var invalid = new DelimitedFlatFileDataFlowSource
        {
            Separator = ","
        };
<<<<<<< HEAD
        invalid.PreInitialize(new FlatFileToLoad(new FileInfo(TestFile)), ThrowImmediatelyDataLoadEventListener.Quiet);
        var ex = Assert.Throws<Exception>(()=>invalid.Check(ThrowImmediatelyCheckNotifier.Quiet));
        StringAssert.Contains("File Book1.xlsx has a prohibited file extension .xlsx",ex?.Message);
=======
        invalid.PreInitialize(new FlatFileToLoad(new FileInfo(TestFile)), new ThrowImmediatelyDataLoadEventListener());
        var ex = Assert.Throws<Exception>(()=>invalid.Check(new ThrowImmediatelyCheckNotifier()));
        StringAssert.Contains("File Book1.xlsx has a prohibitted file extension .xlsx",ex.Message);
>>>>>>> 5c0a3943
    }

    [Test]
    [TestCase(TestFile)]
    [TestCase(FreakyTestFile)]
    public void NormalBook_FirstRowCorrect(string versionOfTestFile)
    {
        var source = new ExcelDataFlowSource();

        source.PreInitialize(new FlatFileToLoad(_fileLocations[versionOfTestFile]), ThrowImmediatelyDataLoadEventListener.Quiet);
        var dt = source.GetChunk(ThrowImmediatelyDataLoadEventListener.Quiet, new GracefulCancellationToken());

        Assert.AreEqual(6,dt.Columns.Count);
        Assert.AreEqual("Participant", dt.Columns[0].ColumnName);
        Assert.AreEqual("Score", dt.Columns[1].ColumnName);
        Assert.AreEqual("IsEvil", dt.Columns[2].ColumnName);

        Assert.AreEqual("DateField", dt.Columns[3].ColumnName);
        Assert.AreEqual("DoubleField", dt.Columns[4].ColumnName);
        Assert.AreEqual("MixedField", dt.Columns[5].ColumnName);

        Assert.AreEqual("Bob",dt.Rows[0][0]);
        Assert.AreEqual("3", dt.Rows[0][1]);
        Assert.AreEqual("yes", dt.Rows[0][2]);
    }


    [Test]
    [TestCase(TestFile)]
    [TestCase(FreakyTestFile)]
    public void NormalBook_FirstRowCorrect_AddFilenameColumnNamed(string versionOfTestFile)
    {
        var source = new ExcelDataFlowSource
        {
            AddFilenameColumnNamed = "Path"
        };

        source.PreInitialize(new FlatFileToLoad(_fileLocations[versionOfTestFile]), ThrowImmediatelyDataLoadEventListener.Quiet);
        var dt = source.GetChunk(ThrowImmediatelyDataLoadEventListener.Quiet, new GracefulCancellationToken());

        Assert.AreEqual(7, dt.Columns.Count);
        Assert.AreEqual("Participant", dt.Columns[0].ColumnName);
        Assert.AreEqual("Score", dt.Columns[1].ColumnName);
        Assert.AreEqual("IsEvil", dt.Columns[2].ColumnName);

        Assert.AreEqual("DateField", dt.Columns[3].ColumnName);
        Assert.AreEqual("DoubleField", dt.Columns[4].ColumnName);
        Assert.AreEqual("MixedField", dt.Columns[5].ColumnName);
        Assert.AreEqual("Path", dt.Columns[6].ColumnName);

        Assert.AreEqual("Bob", dt.Rows[0][0]);
        Assert.AreEqual("3", dt.Rows[0][1]);
        Assert.AreEqual("yes", dt.Rows[0][2]);

        Assert.AreEqual(_fileLocations[versionOfTestFile].FullName, dt.Rows[0][6]);
    }


    [Test]
    [TestCase(TestFile)]
    [TestCase(FreakyTestFile)]
    public void ExcelDateTimeDeciphering(string versionOfTestFile)
    {
        /*
        01/01/2001	0.1	01/01/2001
        01/01/2001 10:30	0.51	01/01/2001 10:30
        01/01/2002 11:30	0.22	0.1
        01/01/2003 01:30	0.10	0.51
        */
        var listener = new ToMemoryDataLoadEventListener(true);

        var source = new ExcelDataFlowSource();

        source.PreInitialize(new FlatFileToLoad(_fileLocations[versionOfTestFile]), listener);
        var dt = source.GetChunk(listener, new GracefulCancellationToken());

        Assert.AreEqual(5,dt.Rows.Count);

        Assert.AreEqual("2001-01-01", dt.Rows[0][3]);
        Assert.AreEqual("0.1", dt.Rows[0][4]);
        Assert.AreEqual("10:30:00", dt.Rows[0][5]);

        Assert.AreEqual("2001-01-01 10:30:00", dt.Rows[1][3]);
        Assert.AreEqual("0.51", dt.Rows[1][4]);
        Assert.AreEqual("11:30:00", dt.Rows[1][5]);

        Assert.AreEqual("2002-01-01 11:30:00", dt.Rows[2][3]);
        Assert.AreEqual("0.22", dt.Rows[2][4]);
        Assert.AreEqual("0.1", dt.Rows[2][5]);

        Assert.AreEqual("2003-01-01 01:30:00", dt.Rows[3][3]);
        Assert.AreEqual("0.10", dt.Rows[3][4]);
        Assert.AreEqual("0.51", dt.Rows[3][5]);

        Assert.AreEqual("2015-09-18", dt.Rows[4][3]);
        Assert.AreEqual("15:09:00", dt.Rows[4][4]);
        Assert.AreEqual("00:03:56", dt.Rows[4][5]);
    }

    [Test]
    public void TestOddFormats()
    {
        var listener = new ToMemoryDataLoadEventListener(true);

        var source = new ExcelDataFlowSource
        {
            WorkSheetName = "MySheet"
        };

        source.PreInitialize(new FlatFileToLoad(_fileLocations[OddFormatsFile]), listener);
        var dt = source.GetChunk(listener, new GracefulCancellationToken());

        Assert.AreEqual(2,dt.Rows.Count);
        Assert.AreEqual(5, dt.Columns.Count);
            
        Assert.AreEqual("Name", dt.Columns[0].ColumnName);
        Assert.AreEqual("Category", dt.Columns[1].ColumnName);
        Assert.AreEqual("Age", dt.Columns[2].ColumnName);
        Assert.AreEqual("Wage", dt.Columns[3].ColumnName);
        Assert.AreEqual("Invisibre", dt.Columns[4].ColumnName); //this column is hidden in the spreadsheet but we still load it

        Assert.AreEqual("Frank", dt.Rows[0][0]);
        Assert.AreEqual("Upper, Left", dt.Rows[0][1]);
        Assert.AreEqual("30", dt.Rows[0][2]);
            
        //its a pound symbol alright! but since there is 2 encodings for pound symbol let's just make everyones life easier
        StringAssert.IsMatch(@"^\W11.00$", dt.Rows[0][3].ToString());
            
        Assert.AreEqual("0.1", dt.Rows[0][4]);

        Assert.AreEqual("Castello", dt.Rows[1][0]);
        Assert.AreEqual("Lower, Back", dt.Rows[1][1]);
        Assert.AreEqual("31", dt.Rows[1][2]);
        Assert.AreEqual("50.00%", dt.Rows[1][3]);
        Assert.AreEqual("0.2", dt.Rows[1][4]);
    }


    [Test]
    public void NormalBook_NoEmptyRowsRead()
    {
        var source = new ExcelDataFlowSource();

        var listener = new ToMemoryDataLoadEventListener(true);

        source.PreInitialize(new FlatFileToLoad(_fileLocations[TestFile]), listener);
        var dt = source.GetChunk(listener, new GracefulCancellationToken());
            
        Assert.AreEqual(5, dt.Rows.Count);
    }

    [Test]
    public void FreakyTestFile_WarningsCorrect()
    {
        var messages = new ToMemoryDataLoadEventListener(true);

        var source = new ExcelDataFlowSource();

        source.PreInitialize(new FlatFileToLoad(_fileLocations[FreakyTestFile]), ThrowImmediatelyDataLoadEventListener.Quiet);
        var dt = source.GetChunk(messages, new GracefulCancellationToken());

        var args = messages.EventsReceivedBySender[source];

        Console.Write(messages.ToString());

        Assert.IsTrue(args.Any(a => a.Message.Contains("Discarded the following data (that was found in unnamed columns):RowCount:5") && a.ProgressEventType == ProgressEventType.Warning));
    }

    [Test]
    public void BlankFirstLineFile()
    {
        var source = new ExcelDataFlowSource();

        var fi = new FileInfo(Path.Combine(TestContext.CurrentContext.TestDirectory,
            "DataLoad","Engine","Resources","BlankLineBook.xlsx"));
        Assert.IsTrue(fi.Exists);

<<<<<<< HEAD
        source.PreInitialize(new FlatFileToLoad(fi), ThrowImmediatelyDataLoadEventListener.Quiet);
            
            
        var dt = source.GetChunk(ThrowImmediatelyDataLoadEventListener.Quiet, new GracefulCancellationToken());
=======
        source.PreInitialize(new FlatFileToLoad(fi), new ThrowImmediatelyDataLoadEventListener());


        var dt = source.GetChunk(new ThrowImmediatelyDataLoadEventListener(), new GracefulCancellationToken());
>>>>>>> 5c0a3943

            
        Assert.AreEqual(3,dt.Rows.Count);
        Assert.AreEqual(2, dt.Columns.Count);
        Assert.AreEqual("Name", dt.Columns[0].ColumnName);
        Assert.AreEqual("Age", dt.Columns[1].ColumnName);
    }


    [Test]
    public void BlankWorkbook()
    {
        var source = new ExcelDataFlowSource();


        var fi = new FileInfo(Path.Combine(TestContext.CurrentContext.TestDirectory,"DataLoad","Engine","Resources","BlankBook.xlsx"));
        Assert.IsTrue(fi.Exists);

        source.PreInitialize(new FlatFileToLoad(fi), ThrowImmediatelyDataLoadEventListener.Quiet);


        var ex = Assert.Throws<FlatFileLoadException>(()=>source.GetChunk(ThrowImmediatelyDataLoadEventListener.Quiet, new GracefulCancellationToken()));
        Assert.AreEqual("The Excel sheet 'Sheet1' in workbook 'BlankBook.xlsx' is empty", ex?.Message);

    }
    [Test]
    public void Checks_ValidFileExtension_Pass()
    {
        var source = new ExcelDataFlowSource();
<<<<<<< HEAD
        source.PreInitialize(new FlatFileToLoad(new FileInfo("bob.xlsx")),ThrowImmediatelyDataLoadEventListener.Quiet );
        source.Check(ThrowImmediatelyCheckNotifier.QuietPicky);
=======
        source.PreInitialize(new FlatFileToLoad(new FileInfo("bob.xlsx")),new ThrowImmediatelyDataLoadEventListener() );
        source.Check(new ThrowImmediatelyCheckNotifier {ThrowOnWarning = true});
>>>>>>> 5c0a3943
    }
    [Test]
    public void Checks_ValidFileExtension_InvalidExtensionPass()
    {
        var source = new ExcelDataFlowSource();
<<<<<<< HEAD
        source.PreInitialize(new FlatFileToLoad(new FileInfo("bob.csv")), ThrowImmediatelyDataLoadEventListener.Quiet);
        var ex = Assert.Throws<Exception>(()=>source.Check(ThrowImmediatelyCheckNotifier.QuietPicky));
        Assert.AreEqual("File extension bob.csv has an invalid extension:.csv (this class only accepts:.xlsx,.xls)",ex?.Message);
=======
        source.PreInitialize(new FlatFileToLoad(new FileInfo("bob.csv")), new ThrowImmediatelyDataLoadEventListener());
        var ex = Assert.Throws<Exception>(()=>source.Check(new ThrowImmediatelyCheckNotifier { ThrowOnWarning = true }));
        Assert.AreEqual("File extension bob.csv has an invalid extension:.csv (this class only accepts:.xlsx,.xls)",ex.Message);
>>>>>>> 5c0a3943
    }

    [TestCase(true)]
    [TestCase(false)]
    public void TestToCSVConverter(bool prefixWithWorkbookName)
    {
        var loc = _fileLocations[TestFile];

        var converter = new ExcelToCSVFilesConverter
        {
            ExcelFilePattern = loc.Name,
            PrefixWithWorkbookName = prefixWithWorkbookName
        };

        var mockProjDir = Mock.Of<ILoadDirectory>(p => p.ForLoading==loc.Directory);
<<<<<<< HEAD
          
        var j= new ThrowImmediatelyDataLoadJob
=======

        var j = new ThrowImmediatelyDataLoadJob
>>>>>>> 5c0a3943
        {
            LoadDirectory = mockProjDir
        };

        converter.Fetch(j, new GracefulCancellationToken());

        var file = prefixWithWorkbookName ?  loc.Directory.GetFiles("Book1_Sheet1.csv").Single(): loc.Directory.GetFiles("Sheet1.csv").Single();

        Assert.IsTrue(file.Exists);

        var contents = File.ReadAllText(file.FullName);

        Assert.AreEqual(
            @"Participant,Score,IsEvil,DateField,DoubleField,MixedField
Bob,3,yes,2001-01-01,0.1,10:30:00
Frank,1.1,no,2001-01-01 10:30:00,0.51,11:30:00
Hank,2.1,no,2002-01-01 11:30:00,0.22,0.1
Shanker,2,yes,2003-01-01 01:30:00,0.10,0.51
Bobboy,2,maybe,2015-09-18,15:09:00,00:03:56", contents.Trim(new[] { ',', '\r', '\n', ' ', '\t' }));

        file.Delete();

    }
}<|MERGE_RESOLUTION|>--- conflicted
+++ resolved
@@ -63,15 +63,9 @@
         {
             Separator = ","
         };
-<<<<<<< HEAD
         invalid.PreInitialize(new FlatFileToLoad(new FileInfo(TestFile)), ThrowImmediatelyDataLoadEventListener.Quiet);
         var ex = Assert.Throws<Exception>(()=>invalid.Check(ThrowImmediatelyCheckNotifier.Quiet));
         StringAssert.Contains("File Book1.xlsx has a prohibited file extension .xlsx",ex?.Message);
-=======
-        invalid.PreInitialize(new FlatFileToLoad(new FileInfo(TestFile)), new ThrowImmediatelyDataLoadEventListener());
-        var ex = Assert.Throws<Exception>(()=>invalid.Check(new ThrowImmediatelyCheckNotifier()));
-        StringAssert.Contains("File Book1.xlsx has a prohibitted file extension .xlsx",ex.Message);
->>>>>>> 5c0a3943
     }
 
     [Test]
@@ -249,17 +243,10 @@
             "DataLoad","Engine","Resources","BlankLineBook.xlsx"));
         Assert.IsTrue(fi.Exists);
 
-<<<<<<< HEAD
         source.PreInitialize(new FlatFileToLoad(fi), ThrowImmediatelyDataLoadEventListener.Quiet);
             
             
         var dt = source.GetChunk(ThrowImmediatelyDataLoadEventListener.Quiet, new GracefulCancellationToken());
-=======
-        source.PreInitialize(new FlatFileToLoad(fi), new ThrowImmediatelyDataLoadEventListener());
-
-
-        var dt = source.GetChunk(new ThrowImmediatelyDataLoadEventListener(), new GracefulCancellationToken());
->>>>>>> 5c0a3943
 
             
         Assert.AreEqual(3,dt.Rows.Count);
@@ -289,27 +276,16 @@
     public void Checks_ValidFileExtension_Pass()
     {
         var source = new ExcelDataFlowSource();
-<<<<<<< HEAD
         source.PreInitialize(new FlatFileToLoad(new FileInfo("bob.xlsx")),ThrowImmediatelyDataLoadEventListener.Quiet );
         source.Check(ThrowImmediatelyCheckNotifier.QuietPicky);
-=======
-        source.PreInitialize(new FlatFileToLoad(new FileInfo("bob.xlsx")),new ThrowImmediatelyDataLoadEventListener() );
-        source.Check(new ThrowImmediatelyCheckNotifier {ThrowOnWarning = true});
->>>>>>> 5c0a3943
     }
     [Test]
     public void Checks_ValidFileExtension_InvalidExtensionPass()
     {
         var source = new ExcelDataFlowSource();
-<<<<<<< HEAD
         source.PreInitialize(new FlatFileToLoad(new FileInfo("bob.csv")), ThrowImmediatelyDataLoadEventListener.Quiet);
         var ex = Assert.Throws<Exception>(()=>source.Check(ThrowImmediatelyCheckNotifier.QuietPicky));
         Assert.AreEqual("File extension bob.csv has an invalid extension:.csv (this class only accepts:.xlsx,.xls)",ex?.Message);
-=======
-        source.PreInitialize(new FlatFileToLoad(new FileInfo("bob.csv")), new ThrowImmediatelyDataLoadEventListener());
-        var ex = Assert.Throws<Exception>(()=>source.Check(new ThrowImmediatelyCheckNotifier { ThrowOnWarning = true }));
-        Assert.AreEqual("File extension bob.csv has an invalid extension:.csv (this class only accepts:.xlsx,.xls)",ex.Message);
->>>>>>> 5c0a3943
     }
 
     [TestCase(true)]
@@ -325,13 +301,8 @@
         };
 
         var mockProjDir = Mock.Of<ILoadDirectory>(p => p.ForLoading==loc.Directory);
-<<<<<<< HEAD
           
         var j= new ThrowImmediatelyDataLoadJob
-=======
-
-        var j = new ThrowImmediatelyDataLoadJob
->>>>>>> 5c0a3943
         {
             LoadDirectory = mockProjDir
         };
