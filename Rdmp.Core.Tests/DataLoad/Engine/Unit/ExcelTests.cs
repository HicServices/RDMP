--- conflicted
+++ resolved
@@ -65,15 +65,9 @@
         {
             Separator = ","
         };
-<<<<<<< HEAD
         invalid.PreInitialize(new FlatFileToLoad(new FileInfo(TestFile)), ThrowImmediatelyDataLoadEventListener.Quiet);
         var ex = Assert.Throws<Exception>(() => invalid.Check(ThrowImmediatelyCheckNotifier.Quiet));
         StringAssert.Contains("File Book1.xlsx has a prohibited file extension .xlsx", ex?.Message);
-=======
-        invalid.PreInitialize(new FlatFileToLoad(new FileInfo(TestFile)), new ThrowImmediatelyDataLoadEventListener());
-        var ex = Assert.Throws<Exception>(() => invalid.Check(new ThrowImmediatelyCheckNotifier()));
-        StringAssert.Contains("File Book1.xlsx has a prohibitted file extension .xlsx", ex.Message);
->>>>>>> e5e8e757
     }
 
     [Test]
@@ -84,13 +78,8 @@
         var source = new ExcelDataFlowSource();
 
         source.PreInitialize(new FlatFileToLoad(_fileLocations[versionOfTestFile]),
-<<<<<<< HEAD
             ThrowImmediatelyDataLoadEventListener.Quiet);
         var dt = source.GetChunk(ThrowImmediatelyDataLoadEventListener.Quiet, new GracefulCancellationToken());
-=======
-            new ThrowImmediatelyDataLoadEventListener());
-        var dt = source.GetChunk(new ThrowImmediatelyDataLoadEventListener(), new GracefulCancellationToken());
->>>>>>> e5e8e757
 
         Assert.AreEqual(6, dt.Columns.Count);
         Assert.AreEqual("Participant", dt.Columns[0].ColumnName);
@@ -118,13 +107,8 @@
         };
 
         source.PreInitialize(new FlatFileToLoad(_fileLocations[versionOfTestFile]),
-<<<<<<< HEAD
             ThrowImmediatelyDataLoadEventListener.Quiet);
         var dt = source.GetChunk(ThrowImmediatelyDataLoadEventListener.Quiet, new GracefulCancellationToken());
-=======
-            new ThrowImmediatelyDataLoadEventListener());
-        var dt = source.GetChunk(new ThrowImmediatelyDataLoadEventListener(), new GracefulCancellationToken());
->>>>>>> e5e8e757
 
         Assert.AreEqual(7, dt.Columns.Count);
         Assert.AreEqual("Participant", dt.Columns[0].ColumnName);
@@ -246,11 +230,7 @@
         var source = new ExcelDataFlowSource();
 
         source.PreInitialize(new FlatFileToLoad(_fileLocations[FreakyTestFile]),
-<<<<<<< HEAD
             ThrowImmediatelyDataLoadEventListener.Quiet);
-=======
-            new ThrowImmediatelyDataLoadEventListener());
->>>>>>> e5e8e757
         var dt = source.GetChunk(messages, new GracefulCancellationToken());
 
         var args = messages.EventsReceivedBySender[source];
@@ -258,11 +238,7 @@
         Console.Write(messages.ToString());
 
         Assert.IsTrue(args.Any(a =>
-<<<<<<< HEAD
             a.Message.Contains("Discarded the following data (that was found in unnamed columns):RowCount:5") &&
-=======
-            a.Message.Contains("Discarded the following data (that was found in unamed columns):RowCount:5") &&
->>>>>>> e5e8e757
             a.ProgressEventType == ProgressEventType.Warning));
     }
 
@@ -300,47 +276,28 @@
 
         source.PreInitialize(new FlatFileToLoad(fi), ThrowImmediatelyDataLoadEventListener.Quiet);
 
-<<<<<<< HEAD
 
         var ex = Assert.Throws<FlatFileLoadException>(() =>
             source.GetChunk(ThrowImmediatelyDataLoadEventListener.Quiet, new GracefulCancellationToken()));
         Assert.AreEqual("The Excel sheet 'Sheet1' in workbook 'BlankBook.xlsx' is empty", ex?.Message);
-=======
-        var ex = Assert.Throws<FlatFileLoadException>(() =>
-            source.GetChunk(new ThrowImmediatelyDataLoadEventListener(), new GracefulCancellationToken()));
-        Assert.AreEqual("The Excel sheet 'Sheet1' in workbook 'BlankBook.xlsx' is empty", ex.Message);
->>>>>>> e5e8e757
     }
 
     [Test]
     public void Checks_ValidFileExtension_Pass()
     {
         var source = new ExcelDataFlowSource();
-<<<<<<< HEAD
         source.PreInitialize(new FlatFileToLoad(new FileInfo("bob.xlsx")), ThrowImmediatelyDataLoadEventListener.Quiet);
         source.Check(ThrowImmediatelyCheckNotifier.QuietPicky);
-=======
-        source.PreInitialize(new FlatFileToLoad(new FileInfo("bob.xlsx")), new ThrowImmediatelyDataLoadEventListener());
-        source.Check(new ThrowImmediatelyCheckNotifier { ThrowOnWarning = true });
->>>>>>> e5e8e757
     }
 
     [Test]
     public void Checks_ValidFileExtension_InvalidExtensionPass()
     {
         var source = new ExcelDataFlowSource();
-<<<<<<< HEAD
         source.PreInitialize(new FlatFileToLoad(new FileInfo("bob.csv")), ThrowImmediatelyDataLoadEventListener.Quiet);
         var ex = Assert.Throws<Exception>(() => source.Check(ThrowImmediatelyCheckNotifier.QuietPicky));
         Assert.AreEqual("File extension bob.csv has an invalid extension:.csv (this class only accepts:.xlsx,.xls)",
             ex?.Message);
-=======
-        source.PreInitialize(new FlatFileToLoad(new FileInfo("bob.csv")), new ThrowImmediatelyDataLoadEventListener());
-        var ex = Assert.Throws<Exception>(() =>
-            source.Check(new ThrowImmediatelyCheckNotifier { ThrowOnWarning = true }));
-        Assert.AreEqual("File extension bob.csv has an invalid extension:.csv (this class only accepts:.xlsx,.xls)",
-            ex.Message);
->>>>>>> e5e8e757
     }
 
     [TestCase(true)]
@@ -355,12 +312,7 @@
             PrefixWithWorkbookName = prefixWithWorkbookName
         };
 
-<<<<<<< HEAD
         var mockProjDir = Mock.Of<ILoadDirectory>(p => p.ForLoading == loc.Directory);
-=======
-        var mockProjDir = Substitute.For<ILoadDirectory>();
-        mockProjDir.ForLoading.Returns(loc.Directory);
->>>>>>> e5e8e757
 
         var j = new ThrowImmediatelyDataLoadJob
         {
