// Copyright (c) The University of Dundee 2018-2019
// This file is part of the Research Data Management Platform (RDMP).
// RDMP is free software: you can redistribute it and/or modify it under the terms of the GNU General Public License as published by the Free Software Foundation, either version 3 of the License, or (at your option) any later version.
// RDMP is distributed in the hope that it will be useful, but WITHOUT ANY WARRANTY; without even the implied warranty of MERCHANTABILITY or FITNESS FOR A PARTICULAR PURPOSE. See the GNU General Public License for more details.
// You should have received a copy of the GNU General Public License along with RDMP. If not, see <https://www.gnu.org/licenses/>.

using System;
using System.IO;
using System.Linq;
using System.Text.RegularExpressions;
using FAnsi.Discovery;
using NUnit.Framework;
using Rdmp.Core.Curation;
using Rdmp.Core.DataFlowPipeline;
using Rdmp.Core.DataLoad;
using Rdmp.Core.DataLoad.Engine.Attachers;
using Rdmp.Core.DataLoad.Engine.Job;
using Rdmp.Core.DataLoad.Modules.Attachers;
using Rdmp.Core.DataLoad.Modules.Exceptions;
using Rdmp.Core.Repositories;
using Rdmp.Core.ReusableLibraryCode.Checks;
using Rdmp.Core.ReusableLibraryCode.Progress;
using Tests.Common;

namespace Rdmp.Core.Tests.DataLoad.Engine.Unit;

public class MDFAttacherTests : DatabaseTests
{
    [Test]
    public void TestNoMDFFileFoundException()
    {
        var workingDir = new DirectoryInfo(TestContext.CurrentContext.TestDirectory);
        var testDir = workingDir.CreateSubdirectory("MDFAttacherTests");
        var loadDirectory = LoadDirectory.CreateDirectoryStructure(testDir, "TestNoMDFFileFoundException", true);

        try
        {
            var attacher = new MDFAttacher();
            attacher.Initialize(loadDirectory, GetCleanedServer(FAnsi.DatabaseType.MicrosoftSQLServer));
            Assert.Throws<FileNotFoundException>(() =>
                attacher.Attach(new ThrowImmediatelyDataLoadJob(), new GracefulCancellationToken()));
        }
        finally
        {
            try
            {
                testDir.Delete(true);
            }
            catch (IOException e)
            {
                Console.WriteLine(e);
            }
        }
    }

    /// <summary>
    /// RDMPDEV-1550 tests system behaviour of <see cref="MDFAttacher"/> when the MDF file in ForLoading already exists
    /// in the data path of the server to be loaded
    /// </summary>
    [Test]
    public void Test_MDFFile_AlreadyExists()
    {
        var workingDir = new DirectoryInfo(TestContext.CurrentContext.TestDirectory);

        var data = workingDir.CreateSubdirectory("data");

        var testDir = workingDir.CreateSubdirectory("MDFAttacherTests");
        var loadDirectory = LoadDirectory.CreateDirectoryStructure(testDir, "TestNoMDFFileFoundException", true);

        try
        {
            // create mdf and ldf files (in ForLoading
            File.WriteAllText(Path.Combine(loadDirectory.ForLoading.FullName, "MyFile.mdf"), "fish");
            File.WriteAllText(Path.Combine(loadDirectory.ForLoading.FullName, "MyFile_log.ldf"), "fish");

            //create an already existing file in the 'data' directory (imitates the copy to location)
            File.WriteAllText(Path.Combine(data.FullName, "MyFile.mdf"), "fish");


            var attacher = new MDFAttacher
            {
                OverrideMDFFileCopyDestination = data.FullName
            };

            attacher.Initialize(loadDirectory, GetCleanedServer(FAnsi.DatabaseType.MicrosoftSQLServer));

            //should be a warning since overwriting is default behaviour
            var ex = Assert.Throws<Exception>(() =>
                attacher.Attach(
<<<<<<< HEAD
                    new ThrowImmediatelyDataLoadJob(new ThrowImmediatelyDataLoadEventListener { ThrowOnWarning = true })
=======
                    new ThrowImmediatelyDataLoadJob(ThrowImmediatelyDataLoadEventListener.QuietPicky)
>>>>>>> 9e847e4d
                    , new GracefulCancellationToken())
            );

            StringAssert.Contains("Overwriting", ex?.Message);
        }
        finally
        {
            try
            {
                data.Delete(true);
                testDir.Delete(true);
            }
            catch (IOException e)
            {
                Console.WriteLine(e);
            }
        }
    }

    [Test]
    public void TestLocations_NoNetworkPath()
    {
        foreach (var remnant in Directory.EnumerateFiles(TestContext.CurrentContext.TestDirectory, "MyFile*.mdf"))
            File.Delete(remnant);

        foreach (var remnant in Directory.EnumerateFiles(TestContext.CurrentContext.TestDirectory, "MyFile*.ldf"))
            File.Delete(remnant);

        var mdf = Path.Combine(TestContext.CurrentContext.TestDirectory, "MyFile.mdf");
        var ldf = Path.Combine(TestContext.CurrentContext.TestDirectory, "MyFile_log.ldf");

        try
        {
            File.WriteAllText(mdf, "fish");
            File.WriteAllText(ldf, "fish");

            var serverDatabasePath = @"H:/Program Files/Microsoft SQL Server/MSSQL13.SQLEXPRESS/MSSQL/DATA/";
            var locations = new MdfFileAttachLocations(new DirectoryInfo(TestContext.CurrentContext.TestDirectory),
                serverDatabasePath, null);


            Assert.AreEqual(new FileInfo(mdf).FullName, locations.OriginLocationMdf);
            Assert.AreEqual(new FileInfo(ldf).FullName, locations.OriginLocationLdf);

            Assert.AreEqual(@"H:/Program Files/Microsoft SQL Server/MSSQL13.SQLEXPRESS/MSSQL/DATA/MyFile_log.ldf",
                locations.CopyToLdf);
            Assert.AreEqual(@"H:/Program Files/Microsoft SQL Server/MSSQL13.SQLEXPRESS/MSSQL/DATA/MyFile.mdf",
                locations.CopyToMdf);

            Assert.AreEqual(@"H:/Program Files/Microsoft SQL Server/MSSQL13.SQLEXPRESS/MSSQL/DATA/MyFile.mdf",
                locations.AttachMdfPath);
        }
        finally
        {
            File.Delete(mdf);
            File.Delete(ldf);
        }
    }

    [Test]
    public void TestTwoFiles()
    {
        foreach (var remnant in Directory.EnumerateFiles(TestContext.CurrentContext.TestDirectory, "MyFile*.mdf"))
            File.Delete(remnant);

        foreach (var remnant in Directory.EnumerateFiles(TestContext.CurrentContext.TestDirectory, "MyFile*.ldf"))
            File.Delete(remnant);

        var mdf1 = Path.Combine(TestContext.CurrentContext.TestDirectory, "MyFile1.mdf");
        var mdf2 = Path.Combine(TestContext.CurrentContext.TestDirectory, "MyFile2.mdf");

        var ldf1 = Path.Combine(TestContext.CurrentContext.TestDirectory, "MyFile1_log.ldf");
        var ldf2 = Path.Combine(TestContext.CurrentContext.TestDirectory, "MyFile2_log.ldf");
        try
        {
            File.WriteAllText(mdf1, "fish");
            File.WriteAllText(mdf2, "fish");
            File.WriteAllText(ldf1, "fish");
            File.WriteAllText(ldf2, "fish");

            var serverDatabasePath = TestContext.CurrentContext.WorkDirectory;
            Assert.Throws<MultipleMatchingFilesException>(() =>
                new MdfFileAttachLocations(new DirectoryInfo(TestContext.CurrentContext.TestDirectory),
                    serverDatabasePath, null));
        }
        finally
        {
            File.Delete(mdf1);
            File.Delete(mdf2);
            File.Delete(ldf1);
            File.Delete(ldf2);
        }
    }

    [Test]
    public void ConnectToServer()
    {
        var hicProjDir =
            LoadDirectory.CreateDirectoryStructure(new DirectoryInfo(TestContext.CurrentContext.TestDirectory),
                "MDFAttacherTest", true);

        var db = DiscoveredServerICanCreateRandomDatabasesAndTablesOn.ExpectDatabase("MyImaginaryDB_RAW");
        Assert.IsFalse(db.Exists());

        var mdf = new MDFAttacher();
        mdf.Initialize(hicProjDir, db);
        try
        {
            var memory = new ToMemoryCheckNotifier(ThrowImmediatelyCheckNotifier.Quiet);
            mdf.Check(memory);
            Assert.IsTrue(memory.Messages.Any(m =>
                m.Message.Contains("Found server DATA folder") && m.Result == CheckResult.Success));
        }
        catch (Exception e)
        {
            if (!e.Message.Contains(
                    "Proposed server DATA folder (that we will copy mdf/ldf files to) was not found")) //this message is allowed too if the SQL server is remote and not localhost then it is quite likely that the DATA path is inaccessible from the unit test server
                throw;
        }

        var memory2 = new ToMemoryCheckNotifier(ThrowImmediatelyCheckNotifier.Quiet);
        mdf.OverrideMDFFileCopyDestination = TestContext.CurrentContext.WorkDirectory;
        mdf.Check(memory2);
        Assert.IsTrue(memory2.Messages.Any(m => Regex.IsMatch(m.Message,
                                                    $@"Found server DATA folder .*{Regex.Escape(TestContext.CurrentContext.WorkDirectory)}") &&
                                                m.Result == CheckResult.Success));

        hicProjDir.RootPath.Delete(true);
    }

    [Test]
    public void TestLocations_NetworkPath()
    {
        foreach (var remnant in Directory.EnumerateFiles(TestContext.CurrentContext.TestDirectory, "MyFile*.mdf"))
            File.Delete(remnant);

        foreach (var remnant in Directory.EnumerateFiles(TestContext.CurrentContext.TestDirectory, "MyFile*.ldf"))
            File.Delete(remnant);

        var mdf = Path.Combine(TestContext.CurrentContext.TestDirectory, "MyFile.mdf");
        var ldf = Path.Combine(TestContext.CurrentContext.TestDirectory, "MyFile_log.ldf");

        try
        {
            File.WriteAllText(mdf, "fish");
            File.WriteAllText(ldf, "fish");

            var serverDatabasePath = @"H:/Program Files/Microsoft SQL Server/MSSQL13.SQLEXPRESS/MSSQL/DATA/";
            var locations = new MdfFileAttachLocations(new DirectoryInfo(TestContext.CurrentContext.TestDirectory),
                serverDatabasePath, @"//MyDbServer1/Share/Database");


            Assert.AreEqual(new FileInfo(mdf).FullName, locations.OriginLocationMdf);
            Assert.AreEqual(new FileInfo(ldf).FullName, locations.OriginLocationLdf);

            StringAssert.IsMatch(@"//MyDbServer1/Share/Database[/\\]MyFile_log.ldf", locations.CopyToLdf);
            StringAssert.IsMatch(@"//MyDbServer1/Share/Database[/\\]MyFile.mdf", locations.CopyToMdf);

            Assert.AreEqual(@"H:/Program Files/Microsoft SQL Server/MSSQL13.SQLEXPRESS/MSSQL/DATA/MyFile.mdf",
                locations.AttachMdfPath);
        }
        finally
        {
            File.Delete(mdf);
            File.Delete(ldf);
        }
    }

    public class MyClass : IAttacher, ICheckable
    {
        public ExitCodeType Attach(IDataLoadJob job, GracefulCancellationToken cancellationToken) =>
            throw new NotImplementedException();


        public void Check(ICheckNotifier notifier)
        {
            throw new NotImplementedException();
        }

        public ILoadDirectory LoadDirectory { get; set; }

        public string DatabaseServer { get; private set; }
        public string DatabaseName { get; private set; }
        public bool RequestsExternalDatabaseCreation { get; private set; }

        public void Initialize(ILoadDirectory directory, DiscoveredDatabase dbInfo)
        {
        }

        public static string GetDescription() => "Test class that does nothing";


        public void LoadCompletedSoDispose(ExitCodeType exitCode, IDataLoadEventListener postLoadEventListener)
        {
        }
    }

    [Test]
    public void TestConstructors()
    {
        var actualName = typeof(MyClass).ToString();

        Console.WriteLine($"About to instantiate a :{actualName}");

        //convert type name as a string into a legit Type
        var type = Type.GetType(actualName, true, false);

        //ensure that the Type implements IAttacher
        if (!typeof(IAttacher).IsAssignableFrom(type))
            throw new TypeLoadException($"Type {type} does not implement IAttacher");

        //find the blank constructor
        var constructorInfo = type.GetConstructor(Array.Empty<Type>()) ??
                              throw new TypeLoadException($"Type {type} does not have a blank constructor");
<<<<<<< HEAD

        //call the blank constructor and return the reuslts
=======

        //call the blank constructor and return the results
        _ = (IAttacher)constructorInfo.Invoke(Array.Empty<object>());


        //call the blank constructor and return the results
>>>>>>> 9e847e4d
        var bob = (IAttacher)constructorInfo.Invoke(Array.Empty<Type>());
    }

    [Test]
    public void TestFactory()
    {
        var workingDir = new DirectoryInfo(TestContext.CurrentContext.TestDirectory);
        var testDir = workingDir.CreateSubdirectory("MDFAttacherTests_TestFactory");
        var loadDirectory = LoadDirectory.CreateDirectoryStructure(testDir, "TestFactory", true);

        var attacher = MEF.CreateA<IAttacher>(typeof(MDFAttacher).FullName);
        try
        {
<<<<<<< HEAD
            var attacher = CatalogueRepository.MEF.CreateA<IAttacher>(typeof(MDFAttacher).FullName);
=======
>>>>>>> 9e847e4d
            attacher.Initialize(loadDirectory, GetCleanedServer(FAnsi.DatabaseType.MicrosoftSQLServer));

            Assert.IsNotNull(attacher);
            Assert.IsInstanceOf<MDFAttacher>(attacher);
        }
        finally
        {
            try
            {
                testDir.Delete(true);
            }
            catch (IOException e)
            {
                Console.WriteLine(e);
            }
        }
    }
}<|MERGE_RESOLUTION|>--- conflicted
+++ resolved
@@ -87,11 +87,7 @@
             //should be a warning since overwriting is default behaviour
             var ex = Assert.Throws<Exception>(() =>
                 attacher.Attach(
-<<<<<<< HEAD
-                    new ThrowImmediatelyDataLoadJob(new ThrowImmediatelyDataLoadEventListener { ThrowOnWarning = true })
-=======
                     new ThrowImmediatelyDataLoadJob(ThrowImmediatelyDataLoadEventListener.QuietPicky)
->>>>>>> 9e847e4d
                     , new GracefulCancellationToken())
             );
 
@@ -306,17 +302,12 @@
         //find the blank constructor
         var constructorInfo = type.GetConstructor(Array.Empty<Type>()) ??
                               throw new TypeLoadException($"Type {type} does not have a blank constructor");
-<<<<<<< HEAD
-
-        //call the blank constructor and return the reuslts
-=======
 
         //call the blank constructor and return the results
         _ = (IAttacher)constructorInfo.Invoke(Array.Empty<object>());
 
 
         //call the blank constructor and return the results
->>>>>>> 9e847e4d
         var bob = (IAttacher)constructorInfo.Invoke(Array.Empty<Type>());
     }
 
@@ -330,10 +321,6 @@
         var attacher = MEF.CreateA<IAttacher>(typeof(MDFAttacher).FullName);
         try
         {
-<<<<<<< HEAD
-            var attacher = CatalogueRepository.MEF.CreateA<IAttacher>(typeof(MDFAttacher).FullName);
-=======
->>>>>>> 9e847e4d
             attacher.Initialize(loadDirectory, GetCleanedServer(FAnsi.DatabaseType.MicrosoftSQLServer));
 
             Assert.IsNotNull(attacher);
