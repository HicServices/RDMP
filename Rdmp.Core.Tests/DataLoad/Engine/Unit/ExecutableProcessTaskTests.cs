--- conflicted
+++ resolved
@@ -23,14 +23,10 @@
     {
         const string db = "my-db";
 
-<<<<<<< HEAD
-        var customArgs = new List<SpontaneouslyInventedArgument> { new(new MemoryRepository(), "DatabaseName", db) };
-=======
         var customArgs = new List<SpontaneouslyInventedArgument>
         {
             new SpontaneouslyInventedArgument(new MemoryRepository(), "DatabaseName", db)
         };
->>>>>>> 5c0a3943
 
         var processTask = Mock.Of<IProcessTask>();
         var task = new ExecutableRuntimeTask(processTask, new RuntimeArgumentCollection(customArgs.ToArray(), null));
