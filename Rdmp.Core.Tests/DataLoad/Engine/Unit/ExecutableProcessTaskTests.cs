// Copyright (c) The University of Dundee 2018-2019
// This file is part of the Research Data Management Platform (RDMP).
// RDMP is free software: you can redistribute it and/or modify it under the terms of the GNU General Public License as published by the Free Software Foundation, either version 3 of the License, or (at your option) any later version.
// RDMP is distributed in the hope that it will be useful, but WITHOUT ANY WARRANTY; without even the implied warranty of MERCHANTABILITY or FITNESS FOR A PARTICULAR PURPOSE. See the GNU General Public License for more details.
// You should have received a copy of the GNU General Public License along with RDMP. If not, see <https://www.gnu.org/licenses/>.

using System.Collections.Generic;
using NSubstitute;
using NUnit.Framework;
using Rdmp.Core.Curation.Data.DataLoad;
using Rdmp.Core.Curation.Data.Spontaneous;
using Rdmp.Core.DataLoad.Engine.LoadExecution.Components.Arguments;
using Rdmp.Core.DataLoad.Engine.LoadExecution.Components.Runtime;
using Rdmp.Core.MapsDirectlyToDatabaseTable;

namespace Rdmp.Core.Tests.DataLoad.Engine.Unit;

[Category("Unit")]
internal class ExecutableProcessTaskTests
{
    [Test]
    public void TestCreateArgString()
    {
        const string db = "my-db";

        var customArgs = new List<SpontaneouslyInventedArgument>
        {
            new(new MemoryRepository(), "DatabaseName", db)
        };

        var processTask = Substitute.For<IProcessTask>();
        var task = new ExecutableRuntimeTask(processTask, new RuntimeArgumentCollection(customArgs.ToArray(), null));

        var argString = task.CreateArgString();
        const string expectedArgString = $"--database-name={db}";

        Assert.AreEqual(expectedArgString, argString);
    }

    [Test]
    public void TestConstructionFromProcessTask()
    {
<<<<<<< HEAD
        var processTask = Mock.Of<IProcessTask>(pt => pt.Path == "path");
=======
        var processTask = Substitute.For<IProcessTask>();
        processTask.Path.Returns("path");
>>>>>>> e5e8e757

        var runtimeTask = new ExecutableRuntimeTask(processTask, null);
        Assert.AreEqual("path", runtimeTask.ExeFilepath);
    }
}<|MERGE_RESOLUTION|>--- conflicted
+++ resolved
@@ -40,12 +40,7 @@
     [Test]
     public void TestConstructionFromProcessTask()
     {
-<<<<<<< HEAD
         var processTask = Mock.Of<IProcessTask>(pt => pt.Path == "path");
-=======
-        var processTask = Substitute.For<IProcessTask>();
-        processTask.Path.Returns("path");
->>>>>>> e5e8e757
 
         var runtimeTask = new ExecutableRuntimeTask(processTask, null);
         Assert.AreEqual("path", runtimeTask.ExeFilepath);
