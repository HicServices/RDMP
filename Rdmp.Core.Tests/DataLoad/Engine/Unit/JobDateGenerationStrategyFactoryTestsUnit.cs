// Copyright (c) The University of Dundee 2018-2019
// This file is part of the Research Data Management Platform (RDMP).
// RDMP is free software: you can redistribute it and/or modify it under the terms of the GNU General Public License as published by the Free Software Foundation, either version 3 of the License, or (at your option) any later version.
// RDMP is distributed in the hope that it will be useful, but WITHOUT ANY WARRANTY; without even the implied warranty of MERCHANTABILITY or FITNESS FOR A PARTICULAR PURPOSE. See the GNU General Public License for more details.
// You should have received a copy of the GNU General Public License along with RDMP. If not, see <https://www.gnu.org/licenses/>.
using System;
using NUnit.Framework;
using Rdmp.Core.Curation.Data;
using Rdmp.Core.DataLoad.Engine.Job.Scheduling;
using Rdmp.Core.DataLoad.Engine.Job.Scheduling.Exceptions;
using Rdmp.Core.DataLoad.Engine.LoadProcess.Scheduling.Strategy;
using Rdmp.Core.ReusableLibraryCode.Progress;
using Tests.Common;
namespace Rdmp.Core.Tests.DataLoad.Engine.Unit;

[Category("Unit")]
public class JobDateGenerationStrategyFactoryTestsUnit : UnitTests
{
    [Test]
    public void NoDates()
    {
        var lp = WhenIHaveA<LoadProgress>();
        var factory = new JobDateGenerationStrategyFactory(new SingleLoadProgressSelectionStrategy(lp));
        var ex = Assert.Throws<LoadOrCacheProgressUnclearException>(() =>
                   factory.Create(lp, new ThrowImmediatelyDataLoadEventListener()));

<<<<<<< HEAD
        var ex = Assert.Throws<LoadOrCacheProgressUnclearException>(() =>
            factory.Create(lp, ThrowImmediatelyDataLoadEventListener.Quiet));

=======
>>>>>>> e5e8e757
        Assert.AreEqual("Don't know when to start the data load, both DataLoadProgress and OriginDate are null",
            ex.Message);
    }

    [Test]
    public void DateKnown_NoCache_SuggestSingleScheduleConsecutiveDateStrategy()
    {
<<<<<<< HEAD
        var lp = Mock.Of<ILoadProgress>(p => p.DataLoadProgress == new DateTime(2001, 01, 01));
=======
        var lp = WhenIHaveA<LoadProgress>();
        lp.DataLoadProgress = new DateTime(2001, 01, 01);
>>>>>>> e5e8e757

        var factory = new JobDateGenerationStrategyFactory(new SingleLoadProgressSelectionStrategy(lp));

        Assert.AreEqual(typeof(SingleScheduleConsecutiveDateStrategy),
<<<<<<< HEAD
            factory.Create(lp, ThrowImmediatelyDataLoadEventListener.Quiet).GetType());
=======
            factory.Create(lp, new ThrowImmediatelyDataLoadEventListener()).GetType());
>>>>>>> e5e8e757
    }
}<|MERGE_RESOLUTION|>--- conflicted
+++ resolved
@@ -24,12 +24,9 @@
         var ex = Assert.Throws<LoadOrCacheProgressUnclearException>(() =>
                    factory.Create(lp, new ThrowImmediatelyDataLoadEventListener()));
 
-<<<<<<< HEAD
         var ex = Assert.Throws<LoadOrCacheProgressUnclearException>(() =>
             factory.Create(lp, ThrowImmediatelyDataLoadEventListener.Quiet));
 
-=======
->>>>>>> e5e8e757
         Assert.AreEqual("Don't know when to start the data load, both DataLoadProgress and OriginDate are null",
             ex.Message);
     }
@@ -37,20 +34,11 @@
     [Test]
     public void DateKnown_NoCache_SuggestSingleScheduleConsecutiveDateStrategy()
     {
-<<<<<<< HEAD
         var lp = Mock.Of<ILoadProgress>(p => p.DataLoadProgress == new DateTime(2001, 01, 01));
-=======
-        var lp = WhenIHaveA<LoadProgress>();
-        lp.DataLoadProgress = new DateTime(2001, 01, 01);
->>>>>>> e5e8e757
 
         var factory = new JobDateGenerationStrategyFactory(new SingleLoadProgressSelectionStrategy(lp));
 
         Assert.AreEqual(typeof(SingleScheduleConsecutiveDateStrategy),
-<<<<<<< HEAD
             factory.Create(lp, ThrowImmediatelyDataLoadEventListener.Quiet).GetType());
-=======
-            factory.Create(lp, new ThrowImmediatelyDataLoadEventListener()).GetType());
->>>>>>> e5e8e757
     }
 }