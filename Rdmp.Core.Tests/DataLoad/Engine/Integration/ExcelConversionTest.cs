--- conflicted
+++ resolved
@@ -91,13 +91,8 @@
 
         Assert.IsTrue(ex.Message.StartsWith("Did not find any files matching Pattern '*.fish' in directory"));
     }
-<<<<<<< HEAD
-
-    private void TestConversionFor(string targetFile, string fileExtensionToConvert, int expectedNumberOfSheets, LoadDirectory directory)
-=======
         
     private static void TestConversionFor(string targetFile, string fileExtensionToConvert, int expectedNumberOfSheets, LoadDirectory directory)
->>>>>>> 5c0a3943
     {
         var f = new FileInfo(targetFile);
 
@@ -108,11 +103,7 @@
 
             var converter = new ExcelToCSVFilesConverter();
 
-<<<<<<< HEAD
             var job = new ThrowImmediatelyDataLoadJob(ThrowImmediatelyDataLoadEventListener.QuietPicky)
-=======
-            var job = new ThrowImmediatelyDataLoadJob(new ThrowImmediatelyDataLoadEventListener {ThrowOnWarning =  true, WriteToConsole =  true})
->>>>>>> 5c0a3943
                 {
                     LoadDirectory = directory
                 };
