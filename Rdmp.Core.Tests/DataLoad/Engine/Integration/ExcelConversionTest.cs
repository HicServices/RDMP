--- conflicted
+++ resolved
@@ -104,12 +104,7 @@
 
             var converter = new ExcelToCSVFilesConverter();
 
-<<<<<<< HEAD
-            var job = new ThrowImmediatelyDataLoadJob(new ThrowImmediatelyDataLoadEventListener
-                { ThrowOnWarning = true, WriteToConsole = true })
-=======
             var job = new ThrowImmediatelyDataLoadJob(ThrowImmediatelyDataLoadEventListener.QuietPicky)
->>>>>>> 9e847e4d
             {
                 LoadDirectory = directory
             };
