--- conflicted
+++ resolved
@@ -116,11 +116,7 @@
         foreach (var col in columnInfos)
         {
             //create it with the same name
-<<<<<<< HEAD
             var cataItem = new CatalogueItem(CatalogueRepository, cat, col.Name[(col.Name.LastIndexOf(".", StringComparison.Ordinal) + 1)..].Trim('[', ']', '`'));
-=======
-            var cataItem = new CatalogueItem(CatalogueRepository, cat, col.Name[(col.Name.LastIndexOf(".") + 1)..].Trim('[', ']', '`'));
->>>>>>> 5c0a3943
             toCleanUp.Push(cataItem);
 
             cataItem.SetColumnInfo(col);
