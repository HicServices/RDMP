// Copyright (c) The University of Dundee 2018-2019
// This file is part of the Research Data Management Platform (RDMP).
// RDMP is free software: you can redistribute it and/or modify it under the terms of the GNU General Public License as published by the Free Software Foundation, either version 3 of the License, or (at your option) any later version.
// RDMP is distributed in the hope that it will be useful, but WITHOUT ANY WARRANTY; without even the implied warranty of MERCHANTABILITY or FITNESS FOR A PARTICULAR PURPOSE. See the GNU General Public License for more details.
// You should have received a copy of the GNU General Public License along with RDMP. If not, see <https://www.gnu.org/licenses/>.

using System;
using System.Collections.Generic;
using Microsoft.Data.SqlClient;
using FAnsi;
using FAnsi.Discovery;
using NUnit.Framework;
using Rdmp.Core.Curation;
using Rdmp.Core.Curation.Data;
using Rdmp.Core.DataLoad;
using Rdmp.Core.DataLoad.Engine.DatabaseManagement.EntityNaming;
using Rdmp.Core.DataLoad.Engine.DatabaseManagement.Operations;
using Rdmp.Core.MapsDirectlyToDatabaseTable;
using Rdmp.Core.ReusableLibraryCode.DataAccess;
using Rdmp.Core.ReusableLibraryCode.Progress;
using Tests.Common;

namespace Rdmp.Core.Tests.DataLoad.Engine.Integration;

internal class DatabaseOperationTests : DatabaseTests
{
    private Stack<IDeleteable> toCleanUp = new();

    [Test]
    // This no longer copies between servers, but the original test didn't guarantee that would happen anyway
    public void CloneDatabaseAndTable()
    {
        var testLiveDatabaseName = TestDatabaseNames.GetConsistentName("TEST");

        var testDb = DiscoveredServerICanCreateRandomDatabasesAndTablesOn.ExpectDatabase(testLiveDatabaseName);
        var raw = DiscoveredServerICanCreateRandomDatabasesAndTablesOn.ExpectDatabase($"{testLiveDatabaseName}_RAW");

        foreach (var db in new[] { raw, testDb })
            if (db.Exists())
            {
                foreach (var table in db.DiscoverTables(true))
                    table.Drop();

                db.Drop();
            }

        DiscoveredServerICanCreateRandomDatabasesAndTablesOn.CreateDatabase(testLiveDatabaseName);
        Assert.IsTrue(testDb.Exists());

        testDb.CreateTable("Table_1", new[] { new DatabaseColumnRequest("Id", "int") });


        //clone the builder
        var builder =
            new SqlConnectionStringBuilder(
                DiscoveredServerICanCreateRandomDatabasesAndTablesOn.Builder.ConnectionString)
            {
                InitialCatalog = testLiveDatabaseName
            };

        var dbConfiguration = new HICDatabaseConfiguration(new DiscoveredServer(builder), null, CatalogueRepository);

        var cloner = new DatabaseCloner(dbConfiguration);
        try
        {
            var cloneDb = cloner.CreateDatabaseForStage(LoadBubble.Raw);

            //confirm database appeared
            Assert.IsTrue(DiscoveredServerICanCreateRandomDatabasesAndTablesOn.ExpectDatabase(
                $"{testLiveDatabaseName}_RAW").Exists());

<<<<<<< HEAD
            //now create a catalogue and wire it SetUp to the table TEST on the test database server 
=======
            //now create a catalogue and wire it SetUp to the table TEST on the test database server
>>>>>>> 9e847e4d
            var cata = SetupATestCatalogue(builder, testLiveDatabaseName, "Table_1");

            //now clone the catalogue data structures to MachineName
            foreach (TableInfo tableInfo in cata.GetTableInfoList(false))
<<<<<<< HEAD
                cloner.CreateTablesInDatabaseFromCatalogueInfo(new ThrowImmediatelyDataLoadEventListener(), tableInfo,
=======
                cloner.CreateTablesInDatabaseFromCatalogueInfo(ThrowImmediatelyDataLoadEventListener.Quiet, tableInfo,
>>>>>>> 9e847e4d
                    LoadBubble.Raw);

            Assert.IsTrue(raw.Exists());
            Assert.IsTrue(raw.ExpectTable("Table_1").Exists());
        }
        finally
        {
            cloner.LoadCompletedSoDispose(ExitCodeType.Success, ThrowImmediatelyDataLoadEventListener.Quiet);

            while (toCleanUp.Count > 0)
                try
                {
                    toCleanUp.Pop().DeleteInDatabase();
                }
                catch (Exception e)
                {
                    //always clean SetUp everything
                    Console.WriteLine(e);
                }
        }
    }

    private Catalogue SetupATestCatalogue(SqlConnectionStringBuilder builder, string database, string table)
    {
        //create a new catalogue for test data (in the test data catalogue)
        var cat = new Catalogue(CatalogueRepository, "DeleteMe");
        var importer = new TableInfoImporter(CatalogueRepository, builder.DataSource, database, table,
            DatabaseType.MicrosoftSQLServer, builder.UserID, builder.Password);
        importer.DoImport(out var tableInfo, out var columnInfos);

        toCleanUp.Push(cat);

        //push the credentials if there are any
        var creds = (DataAccessCredentials)tableInfo.GetCredentialsIfExists(DataAccessContext.InternalDataProcessing);
        if (creds != null)
            toCleanUp.Push(creds);

        //and the TableInfo
        toCleanUp.Push(tableInfo);

<<<<<<< HEAD
        //for each column we will add a new one to the 
=======
        //for each column we will add a new one to the
>>>>>>> 9e847e4d
        foreach (var col in columnInfos)
        {
            //create it with the same name
            var cataItem = new CatalogueItem(CatalogueRepository, cat,
<<<<<<< HEAD
                col.Name[(col.Name.LastIndexOf(".") + 1)..].Trim('[', ']', '`'));
=======
                col.Name[(col.Name.LastIndexOf(".", StringComparison.Ordinal) + 1)..].Trim('[', ']', '`'));
>>>>>>> 9e847e4d
            toCleanUp.Push(cataItem);

            cataItem.SetColumnInfo(col);

            toCleanUp.Push(col);
        }


        return cat;
    }
}<|MERGE_RESOLUTION|>--- conflicted
+++ resolved
@@ -69,20 +69,12 @@
             Assert.IsTrue(DiscoveredServerICanCreateRandomDatabasesAndTablesOn.ExpectDatabase(
                 $"{testLiveDatabaseName}_RAW").Exists());
 
-<<<<<<< HEAD
-            //now create a catalogue and wire it SetUp to the table TEST on the test database server 
-=======
             //now create a catalogue and wire it SetUp to the table TEST on the test database server
->>>>>>> 9e847e4d
             var cata = SetupATestCatalogue(builder, testLiveDatabaseName, "Table_1");
 
             //now clone the catalogue data structures to MachineName
             foreach (TableInfo tableInfo in cata.GetTableInfoList(false))
-<<<<<<< HEAD
-                cloner.CreateTablesInDatabaseFromCatalogueInfo(new ThrowImmediatelyDataLoadEventListener(), tableInfo,
-=======
                 cloner.CreateTablesInDatabaseFromCatalogueInfo(ThrowImmediatelyDataLoadEventListener.Quiet, tableInfo,
->>>>>>> 9e847e4d
                     LoadBubble.Raw);
 
             Assert.IsTrue(raw.Exists());
@@ -123,20 +115,12 @@
         //and the TableInfo
         toCleanUp.Push(tableInfo);
 
-<<<<<<< HEAD
-        //for each column we will add a new one to the 
-=======
         //for each column we will add a new one to the
->>>>>>> 9e847e4d
         foreach (var col in columnInfos)
         {
             //create it with the same name
             var cataItem = new CatalogueItem(CatalogueRepository, cat,
-<<<<<<< HEAD
-                col.Name[(col.Name.LastIndexOf(".") + 1)..].Trim('[', ']', '`'));
-=======
                 col.Name[(col.Name.LastIndexOf(".", StringComparison.Ordinal) + 1)..].Trim('[', ']', '`'));
->>>>>>> 9e847e4d
             toCleanUp.Push(cataItem);
 
             cataItem.SetColumnInfo(col);
