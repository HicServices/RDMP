--- conflicted
+++ resolved
@@ -264,15 +264,9 @@
 
             //run checks (with ignore errors if we are sending dodgy credentials)
             RunnerFactory.CreateRunner(new ThrowImmediatelyActivator(RepositoryLocator), options).Run(RepositoryLocator,
-<<<<<<< HEAD
-                new ThrowImmediatelyDataLoadEventListener(),
-                sendDodgyCredentials
-                    ? (ICheckNotifier)new IgnoreAllErrorsCheckNotifier()
-=======
                 ThrowImmediatelyDataLoadEventListener.Quiet,
                 sendDodgyCredentials
                     ? (ICheckNotifier)IgnoreAllErrorsCheckNotifier.Instance
->>>>>>> 9e847e4d
                     : new AcceptAllCheckNotifier(), new GracefulCancellationToken());
 
             //run load
@@ -283,11 +277,7 @@
             if (sendDodgyCredentials)
             {
                 var ex = Assert.Throws<Exception>(() => runner.Run(RepositoryLocator,
-<<<<<<< HEAD
-                    new ThrowImmediatelyDataLoadEventListener(), new AcceptAllCheckNotifier(),
-=======
                     ThrowImmediatelyDataLoadEventListener.Quiet, new AcceptAllCheckNotifier(),
->>>>>>> 9e847e4d
                     new GracefulCancellationToken()));
                 Assert.IsTrue(ex.InnerException.Message.Contains("Login failed for user 'IveGotaLovely'"),
                     "Error message did not contain expected text");
@@ -295,11 +285,7 @@
             }
             else
             {
-<<<<<<< HEAD
-                runner.Run(RepositoryLocator, new ThrowImmediatelyDataLoadEventListener(), new AcceptAllCheckNotifier(),
-=======
                 runner.Run(RepositoryLocator, ThrowImmediatelyDataLoadEventListener.Quiet, new AcceptAllCheckNotifier(),
->>>>>>> 9e847e4d
                     new GracefulCancellationToken());
             }
 
