// Copyright (c) The University of Dundee 2018-2019
// This file is part of the Research Data Management Platform (RDMP).
// RDMP is free software: you can redistribute it and/or modify it under the terms of the GNU General Public License as published by the Free Software Foundation, either version 3 of the License, or (at your option) any later version.
// RDMP is distributed in the hope that it will be useful, but WITHOUT ANY WARRANTY; without even the implied warranty of MERCHANTABILITY or FITNESS FOR A PARTICULAR PURPOSE. See the GNU General Public License for more details.
// You should have received a copy of the GNU General Public License along with RDMP. If not, see <https://www.gnu.org/licenses/>.

using System;
using NSubstitute;
using NUnit.Framework;
using Rdmp.Core.Curation.Data.DataLoad;
using Rdmp.Core.DataLoad.Modules.Mutilators.Dilution.Exceptions;
using Rdmp.Core.DataLoad.Modules.Mutilators.Dilution.Operations;
using Rdmp.Core.ReusableLibraryCode.Checks;

namespace Rdmp.Core.Tests.DataLoad.Engine.Integration.DilutionTests;

[Category("Unit")]
public class DilutionCheckTests
{
    [Test]
    public void TestChecking_RoundDateToMiddleOfQuarter_NoColumnSet()
    {
        var dil = new RoundDateToMiddleOfQuarter();
        Assert.Throws<DilutionColumnNotSetException>(() => dil.Check(ThrowImmediatelyCheckNotifier.Quiet));
    }

    [TestCase("varchar(10)")]
    [TestCase("bit")]
    [TestCase("binary(50)")]
    public void TestChecking_RoundDateToMiddleOfQuarter_WrongDataType(string incompatibleType)
    {
        var col = Substitute.For<IPreLoadDiscardedColumn>();
        col.SqlDataType.Returns(incompatibleType);

        var dil = new RoundDateToMiddleOfQuarter
        {
            ColumnToDilute = col
        };

        Assert.Throws<Exception>(() => dil.Check(ThrowImmediatelyCheckNotifier.Quiet));
    }

    [TestCase("date")]
    [TestCase("datetime")]
    public void TestChecking_RoundDateToMiddleOfQuarter_CompatibleDataType(string incompatibleType)
    {
<<<<<<< HEAD
        var col = Mock.Of<IPreLoadDiscardedColumn>(p => p.SqlDataType == incompatibleType);
=======
        var col = Substitute.For<IPreLoadDiscardedColumn>();
        col.SqlDataType.Returns(incompatibleType);
>>>>>>> e5e8e757

        var dil = new RoundDateToMiddleOfQuarter
        {
            ColumnToDilute = col
        };

        dil.Check(ThrowImmediatelyCheckNotifier.Quiet);
    }
}<|MERGE_RESOLUTION|>--- conflicted
+++ resolved
@@ -44,12 +44,7 @@
     [TestCase("datetime")]
     public void TestChecking_RoundDateToMiddleOfQuarter_CompatibleDataType(string incompatibleType)
     {
-<<<<<<< HEAD
         var col = Mock.Of<IPreLoadDiscardedColumn>(p => p.SqlDataType == incompatibleType);
-=======
-        var col = Substitute.For<IPreLoadDiscardedColumn>();
-        col.SqlDataType.Returns(incompatibleType);
->>>>>>> e5e8e757
 
         var dil = new RoundDateToMiddleOfQuarter
         {
