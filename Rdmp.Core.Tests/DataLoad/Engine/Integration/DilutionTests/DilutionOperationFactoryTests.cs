// Copyright (c) The University of Dundee 2018-2019
// This file is part of the Research Data Management Platform (RDMP).
// RDMP is free software: you can redistribute it and/or modify it under the terms of the GNU General Public License as published by the Free Software Foundation, either version 3 of the License, or (at your option) any later version.
// RDMP is distributed in the hope that it will be useful, but WITHOUT ANY WARRANTY; without even the implied warranty of MERCHANTABILITY or FITNESS FOR A PARTICULAR PURPOSE. See the GNU General Public License for more details.
// You should have received a copy of the GNU General Public License along with RDMP. If not, see <https://www.gnu.org/licenses/>.

using System;
using NSubstitute;
using NUnit.Framework;
using Rdmp.Core.Curation.ANOEngineering;
using Rdmp.Core.Curation.Data;
using Rdmp.Core.Curation.Data.DataLoad;
using Rdmp.Core.DataLoad.Modules.Mutilators.Dilution;
using Rdmp.Core.DataLoad.Modules.Mutilators.Dilution.Operations;
using Tests.Common;

namespace Rdmp.Core.Tests.DataLoad.Engine.Integration.DilutionTests;

public class DilutionOperationFactoryTests : DatabaseTests
{
    [Test]
    public void NullColumn_Throws()
    {
        Assert.Throws<ArgumentNullException>(() => new DilutionOperationFactory(null));
    }

    [Test]
    public void NullOperation_Throws()
    {
<<<<<<< HEAD
        var col = Mock.Of<IPreLoadDiscardedColumn>(p => p.Repository == CatalogueRepository);
=======
        var col = Substitute.For<IPreLoadDiscardedColumn>();
        col.Repository.Returns(CatalogueRepository);
>>>>>>> e5e8e757

        var factory = new DilutionOperationFactory(col);
        Assert.Throws<ArgumentNullException>(() => factory.Create(null));
    }

    [Test]
    public void UnexpectedType_Throws()
    {
<<<<<<< HEAD
        var col = Mock.Of<IPreLoadDiscardedColumn>(p => p.Repository == CatalogueRepository);
=======
        var col = Substitute.For<IPreLoadDiscardedColumn>();
        col.Repository.Returns(CatalogueRepository);
>>>>>>> e5e8e757

        var factory = new DilutionOperationFactory(col);
        Assert.Throws<ArgumentException>(() => factory.Create(typeof(Catalogue)));
    }

    [Test]
    public void ExpectedType_Created()
    {
<<<<<<< HEAD
        var col = Mock.Of<IPreLoadDiscardedColumn>(p => p.Repository == CatalogueRepository);

=======
        var col = Substitute.For<IPreLoadDiscardedColumn>();
        col.Repository.Returns(CatalogueRepository);
>>>>>>> e5e8e757
        var factory = new DilutionOperationFactory(col);
        var i = factory.Create(typeof(ExcludeRight3OfUKPostcodes));
        Assert.IsNotNull(i);
        Assert.IsInstanceOf<IDilutionOperation>(i);
    }
}<|MERGE_RESOLUTION|>--- conflicted
+++ resolved
@@ -27,12 +27,7 @@
     [Test]
     public void NullOperation_Throws()
     {
-<<<<<<< HEAD
         var col = Mock.Of<IPreLoadDiscardedColumn>(p => p.Repository == CatalogueRepository);
-=======
-        var col = Substitute.For<IPreLoadDiscardedColumn>();
-        col.Repository.Returns(CatalogueRepository);
->>>>>>> e5e8e757
 
         var factory = new DilutionOperationFactory(col);
         Assert.Throws<ArgumentNullException>(() => factory.Create(null));
@@ -41,12 +36,7 @@
     [Test]
     public void UnexpectedType_Throws()
     {
-<<<<<<< HEAD
         var col = Mock.Of<IPreLoadDiscardedColumn>(p => p.Repository == CatalogueRepository);
-=======
-        var col = Substitute.For<IPreLoadDiscardedColumn>();
-        col.Repository.Returns(CatalogueRepository);
->>>>>>> e5e8e757
 
         var factory = new DilutionOperationFactory(col);
         Assert.Throws<ArgumentException>(() => factory.Create(typeof(Catalogue)));
@@ -55,13 +45,8 @@
     [Test]
     public void ExpectedType_Created()
     {
-<<<<<<< HEAD
         var col = Mock.Of<IPreLoadDiscardedColumn>(p => p.Repository == CatalogueRepository);
 
-=======
-        var col = Substitute.For<IPreLoadDiscardedColumn>();
-        col.Repository.Returns(CatalogueRepository);
->>>>>>> e5e8e757
         var factory = new DilutionOperationFactory(col);
         var i = factory.Create(typeof(ExcludeRight3OfUKPostcodes));
         Assert.IsNotNull(i);
