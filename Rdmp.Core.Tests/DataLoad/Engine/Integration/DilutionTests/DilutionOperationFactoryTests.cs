// Copyright (c) The University of Dundee 2018-2019
// This file is part of the Research Data Management Platform (RDMP).
// RDMP is free software: you can redistribute it and/or modify it under the terms of the GNU General Public License as published by the Free Software Foundation, either version 3 of the License, or (at your option) any later version.
// RDMP is distributed in the hope that it will be useful, but WITHOUT ANY WARRANTY; without even the implied warranty of MERCHANTABILITY or FITNESS FOR A PARTICULAR PURPOSE. See the GNU General Public License for more details.
// You should have received a copy of the GNU General Public License along with RDMP. If not, see <https://www.gnu.org/licenses/>.

using System;
using NSubstitute;
using NUnit.Framework;
using Rdmp.Core.Curation.ANOEngineering;
using Rdmp.Core.Curation.Data;
using Rdmp.Core.Curation.Data.DataLoad;
using Rdmp.Core.DataLoad.Modules.Mutilators.Dilution;
using Rdmp.Core.DataLoad.Modules.Mutilators.Dilution.Operations;
using Tests.Common;

namespace Rdmp.Core.Tests.DataLoad.Engine.Integration.DilutionTests;

public class DilutionOperationFactoryTests : DatabaseTests
{
    [Test]
    public void NullColumn_Throws()
    {
        Assert.Throws<ArgumentNullException>(() => new DilutionOperationFactory(null));
    }

    [Test]
    public void NullOperation_Throws()
    {
<<<<<<< HEAD
        var col = Substitute.For<IPreLoadDiscardedColumn>();
        col.Repository.Returns(CatalogueRepository);
=======
        var col = Mock.Of<IPreLoadDiscardedColumn>(p => p.Repository == CatalogueRepository);
>>>>>>> a18976dc

        var factory = new DilutionOperationFactory(col);
        Assert.Throws<ArgumentNullException>(() => factory.Create(null));
    }

    [Test]
    public void UnexpectedType_Throws()
    {
<<<<<<< HEAD
        var col = Substitute.For<IPreLoadDiscardedColumn>();
        col.Repository.Returns(CatalogueRepository);
=======
        var col = Mock.Of<IPreLoadDiscardedColumn>(p => p.Repository == CatalogueRepository);
>>>>>>> a18976dc

        var factory = new DilutionOperationFactory(col);
        Assert.Throws<ArgumentException>(() => factory.Create(typeof(Catalogue)));
    }

    [Test]
    public void ExpectedType_Created()
    {
<<<<<<< HEAD
        var col = Substitute.For<IPreLoadDiscardedColumn>();
        col.Repository.Returns(CatalogueRepository);
=======
        var col = Mock.Of<IPreLoadDiscardedColumn>(p => p.Repository == CatalogueRepository);

>>>>>>> a18976dc
        var factory = new DilutionOperationFactory(col);
        var i = factory.Create(typeof(ExcludeRight3OfUKPostcodes));
        Assert.IsNotNull(i);
        Assert.IsInstanceOf<IDilutionOperation>(i);
    }
}<|MERGE_RESOLUTION|>--- conflicted
+++ resolved
@@ -18,53 +18,40 @@
 
 public class DilutionOperationFactoryTests : DatabaseTests
 {
-    [Test]
-    public void NullColumn_Throws()
-    {
-        Assert.Throws<ArgumentNullException>(() => new DilutionOperationFactory(null));
-    }
+        [Test]
+        public void NullColumn_Throws()
+        {
+                Assert.Throws<ArgumentNullException>(() => new DilutionOperationFactory(null));
+        }
 
-    [Test]
-    public void NullOperation_Throws()
-    {
-<<<<<<< HEAD
-        var col = Substitute.For<IPreLoadDiscardedColumn>();
-        col.Repository.Returns(CatalogueRepository);
-=======
-        var col = Mock.Of<IPreLoadDiscardedColumn>(p => p.Repository == CatalogueRepository);
->>>>>>> a18976dc
+        [Test]
+        public void NullOperation_Throws()
+        {
+                var col = Substitute.For<IPreLoadDiscardedColumn>();
+                col.Repository.Returns(CatalogueRepository);
 
-        var factory = new DilutionOperationFactory(col);
-        Assert.Throws<ArgumentNullException>(() => factory.Create(null));
-    }
+                var factory = new DilutionOperationFactory(col);
+                Assert.Throws<ArgumentNullException>(() => factory.Create(null));
+        }
 
-    [Test]
-    public void UnexpectedType_Throws()
-    {
-<<<<<<< HEAD
-        var col = Substitute.For<IPreLoadDiscardedColumn>();
-        col.Repository.Returns(CatalogueRepository);
-=======
-        var col = Mock.Of<IPreLoadDiscardedColumn>(p => p.Repository == CatalogueRepository);
->>>>>>> a18976dc
+        [Test]
+        public void UnexpectedType_Throws()
+        {
+                var col = Substitute.For<IPreLoadDiscardedColumn>();
+                col.Repository.Returns(CatalogueRepository);
 
-        var factory = new DilutionOperationFactory(col);
-        Assert.Throws<ArgumentException>(() => factory.Create(typeof(Catalogue)));
-    }
+                var factory = new DilutionOperationFactory(col);
+                Assert.Throws<ArgumentException>(() => factory.Create(typeof(Catalogue)));
+        }
 
-    [Test]
-    public void ExpectedType_Created()
-    {
-<<<<<<< HEAD
-        var col = Substitute.For<IPreLoadDiscardedColumn>();
-        col.Repository.Returns(CatalogueRepository);
-=======
-        var col = Mock.Of<IPreLoadDiscardedColumn>(p => p.Repository == CatalogueRepository);
-
->>>>>>> a18976dc
-        var factory = new DilutionOperationFactory(col);
-        var i = factory.Create(typeof(ExcludeRight3OfUKPostcodes));
-        Assert.IsNotNull(i);
-        Assert.IsInstanceOf<IDilutionOperation>(i);
-    }
+        [Test]
+        public void ExpectedType_Created()
+        {
+                var col = Substitute.For<IPreLoadDiscardedColumn>();
+                col.Repository.Returns(CatalogueRepository);
+                var factory = new DilutionOperationFactory(col);
+                var i = factory.Create(typeof(ExcludeRight3OfUKPostcodes));
+                Assert.IsNotNull(i);
+                Assert.IsInstanceOf<IDilutionOperation>(i);
+        }
 }