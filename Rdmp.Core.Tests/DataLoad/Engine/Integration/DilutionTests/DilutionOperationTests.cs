// Copyright (c) The University of Dundee 2018-2019
// This file is part of the Research Data Management Platform (RDMP).
// RDMP is free software: you can redistribute it and/or modify it under the terms of the GNU General Public License as published by the Free Software Foundation, either version 3 of the License, or (at your option) any later version.
// RDMP is distributed in the hope that it will be useful, but WITHOUT ANY WARRANTY; without even the implied warranty of MERCHANTABILITY or FITNESS FOR A PARTICULAR PURPOSE. See the GNU General Public License for more details.
// You should have received a copy of the GNU General Public License along with RDMP. If not, see <https://www.gnu.org/licenses/>.

using System;
using System.Data;
using FAnsi;
using Moq;
using NUnit.Framework;
using Rdmp.Core.Curation.Data;
using Rdmp.Core.Curation.Data.DataLoad;
using Rdmp.Core.DataLoad.Engine.DatabaseManagement.EntityNaming;
using Rdmp.Core.DataLoad.Engine.Job;
using Rdmp.Core.DataLoad.Modules.Mutilators.Dilution;
using Rdmp.Core.DataLoad.Modules.Mutilators.Dilution.Operations;
using Rdmp.Core.ReusableLibraryCode;
using Rdmp.Core.ReusableLibraryCode.Checks;
using Tests.Common;

namespace Rdmp.Core.Tests.DataLoad.Engine.Integration.DilutionTests;

public class DilutionOperationTests : DatabaseTests
{
    [TestCase("2001-01-03", "2001-02-15")]
    [TestCase("2001-03-31", "2001-02-15")]
    [TestCase("2001-04-01", "2001-05-15")]
    [TestCase("2001-03-31 23:59:59", "2001-02-15")]
    [TestCase("2001-04-01 01:15:00", "2001-05-15")]
    [TestCase(null, null)]
    public void TestRoundDateToMiddleOfQuarter(string input, string expectedDilute)
    {
        var tbl = Mock.Of<ITableInfo>(m => m.GetRuntimeName(LoadStage.AdjustStaging, null) == "DateRoundingTests");
        var col = Mock.Of<IPreLoadDiscardedColumn>(c =>
            c.TableInfo == tbl &&
            c.GetRuntimeName() == "TestField");

        var o = new RoundDateToMiddleOfQuarter
        {
            ColumnToDilute = col
        };
        var sql = o.GetMutilationSql(null);

        var server = GetCleanedServer(DatabaseType.MicrosoftSQLServer).Server;
        using var con = server.BeginNewTransactedConnection();
        try
        {
            var insert = input != null ? $"'{input}'" : "NULL";

            server.GetCommand($@"CREATE TABLE DateRoundingTests(TestField datetime)
INSERT INTO DateRoundingTests VALUES ({insert})", con).ExecuteNonQuery();

            UsefulStuff.ExecuteBatchNonQuery(sql, con.Connection, con.Transaction);

            var result = server.GetCommand("SELECT * from DateRoundingTests", con).ExecuteScalar();

<<<<<<< HEAD
                if (expectedDilute == null)
                    Assert.AreEqual(DBNull.Value, result);
                else
                    Assert.AreEqual(DateTime.Parse(expectedDilute), result);
            }
            finally
            {
                con.ManagedTransaction.AbandonAndCloseConnection();
            }
=======
            if (expectedDilute == null)
                Assert.AreEqual(DBNull.Value, result);
            else
                Assert.AreEqual(DateTime.Parse(expectedDilute), result);
        }
        finally
        {
            con.ManagedTransaction.AbandonAndCloseConnection();
>>>>>>> 9e847e4d
        }
    }


    [TestCase("DD3 9TA", "DD3")]
    [TestCase("DD03 9TA", "DD03")]
    [TestCase("EC4V 2AU", "EC4V")] //London postcodes have extra digits
    [TestCase("EC4V", "EC4V")] //Already is a prefix
    [TestCase("DD3", "DD3")] //Already is a prefix
    [TestCase("DD3_5L1", "DD3")] //Makey upey suffix
    [TestCase("DD3_XXX", "DD3")] //Makey upey suffix
    [TestCase("!D!D!3!9TA!", "DD3")] //Random garbage
    [TestCase("EC4V_2AU", "EC4V")] //underscore instead of space
    [TestCase("EC4V2AU   ", "EC4V")] //Trailing whitespace
    [TestCase("??",
        "??")] //It's short and it's complete garbage but this is the kind of thing research datasets have :)
    [TestCase("???????",
        "????")] //Return type is varchar(4) so while we reject the original value we still end SetUp truncating it
    [TestCase("I<3Coffee Yay", "I3Co")] //What can you do?!, got to return varchar(4)
    [TestCase("D3 9T",
        "D39T")] //39T isn't a valid suffix and the remainder (D) wouldn't be enough for a postcode prefix anyway so just return the original input minus dodgy characters
    [TestCase("G    9TA",
        "G")] //9TA is the correct suffix pattern (Numeric Alpha Alpha) so can be chopped off and the remainder returned (G)
    [TestCase("DD3 9T",
        "DD")] //Expected to get it wrong because the suffix check sees 39T but the remainder is long enough to make a legit postcode (2).  We are currently deciding not to evaluate spaces/other dodgy characters when attempting to resolve postcodes
    [TestCase(null, null)]
    public void TestExcludeRight3OfUKPostcodes(string input, string expectedDilute)
    {
        var tbl = Mock.Of<ITableInfo>(
            t => t.GetRuntimeName(LoadStage.AdjustStaging, null) == "ExcludeRight3OfPostcodes");
        var col = Mock.Of<IPreLoadDiscardedColumn>(c => c.TableInfo == tbl && c.GetRuntimeName() == "TestField");

        var o = new ExcludeRight3OfUKPostcodes
        {
            ColumnToDilute = col
        };
        var sql = o.GetMutilationSql(null);

        var server = GetCleanedServer(DatabaseType.MicrosoftSQLServer).Server;
        using var con = server.BeginNewTransactedConnection();
        try
        {
            var insert = input != null ? $"'{input}'" : "NULL";

            server.GetCommand($@"CREATE TABLE ExcludeRight3OfPostcodes(TestField varchar(15))
    INSERT INTO ExcludeRight3OfPostcodes VALUES ({insert})", con).ExecuteNonQuery();

<<<<<<< HEAD
                UsefulStuff.ExecuteBatchNonQuery(sql, con.Connection, con.Transaction);

                var result = server.GetCommand("SELECT * from ExcludeRight3OfPostcodes", con).ExecuteScalar();

                if (expectedDilute == null)
                    Assert.AreEqual(DBNull.Value, result);
                else
                    Assert.AreEqual(expectedDilute, result);
            }
            finally
            {
                con.ManagedTransaction.AbandonAndCloseConnection();
            }
=======
            UsefulStuff.ExecuteBatchNonQuery(sql, con.Connection, con.Transaction);

            var result = server.GetCommand("SELECT * from ExcludeRight3OfPostcodes", con).ExecuteScalar();

            if (expectedDilute == null)
                Assert.AreEqual(DBNull.Value, result);
            else
                Assert.AreEqual(expectedDilute, result);
        }
        finally
        {
            con.ManagedTransaction.AbandonAndCloseConnection();
>>>>>>> 9e847e4d
        }
    }

    [TestCase("2001-01-03", "datetime", true)]
    [TestCase("2001-01-03", "varchar(50)", true)]
    [TestCase(null, "varchar(50)", false)]
    [TestCase(null, "bit", false)]
    [TestCase("1", "bit", true)]
    [TestCase("0", "bit", true)]
    [TestCase("", "varchar(1)", true)] //This data exists regardless of if it is blank so it still gets the 1
    public void DiluteToBitFlag(string input, string inputDataType, bool expectedDilute)
    {
        var tbl = Mock.Of<ITableInfo>(m => m.GetRuntimeName(LoadStage.AdjustStaging, null) == "DiluteToBitFlagTests");
        var col = Mock.Of<IPreLoadDiscardedColumn>(c =>
            c.TableInfo == tbl &&
            c.GetRuntimeName() == "TestField");

        var o = new CrushToBitFlag
        {
            ColumnToDilute = col
        };
        var sql = o.GetMutilationSql(null);

        var server = GetCleanedServer(DatabaseType.MicrosoftSQLServer).Server;
        using var con = server.BeginNewTransactedConnection();
        try
        {
            var insert = input != null ? $"'{input}'" : "NULL";

            server.GetCommand($@"CREATE TABLE DiluteToBitFlagTests(TestField {inputDataType})
INSERT INTO DiluteToBitFlagTests VALUES ({insert})", con).ExecuteNonQuery();

            UsefulStuff.ExecuteBatchNonQuery(sql, con.Connection, con.Transaction);

            var result = server.GetCommand("SELECT * from DiluteToBitFlagTests", con).ExecuteScalar();

<<<<<<< HEAD
                var result = server.GetCommand("SELECT * from DiluteToBitFlagTests", con).ExecuteScalar();

                Assert.AreEqual(expectedDilute, Convert.ToBoolean(result));
            }
            finally
            {
                con.ManagedTransaction.AbandonAndCloseConnection();
            }
=======
            Assert.AreEqual(expectedDilute, Convert.ToBoolean(result));
        }
        finally
        {
            con.ManagedTransaction.AbandonAndCloseConnection();
>>>>>>> 9e847e4d
        }
    }

    [Test]
    public void Dilution_WithNamer_Test()
    {
        var db = GetCleanedServer(DatabaseType.MicrosoftSQLServer);

        var dt = new DataTable();
        dt.Columns.Add("Bob");
        dt.Rows.Add(new[] { "Fish" });

        var tbl = db.CreateTable("DilutionNamerTest", dt);
        Import(tbl, out var ti, out var cols);

        tbl.Rename("AAAA");
        var namer = RdmpMockFactory.Mock_INameDatabasesAndTablesDuringLoads(db, "AAAA");

        var discarded = new PreLoadDiscardedColumn(CatalogueRepository, ti, "Bob")
        {
            SqlDataType = "varchar(10)",
            Destination = DiscardedColumnDestination.Dilute
        };
        discarded.SaveToDatabase();


        var dilution = new Dilution
        {
            ColumnToDilute = discarded,
            Operation = typeof(CrushToBitFlag)
        };

        dilution.Initialize(db, LoadStage.AdjustStaging);
<<<<<<< HEAD
        dilution.Check(new ThrowImmediatelyCheckNotifier());

        var job = new ThrowImmediatelyDataLoadJob(new HICDatabaseConfiguration(db.Server, namer), ti);

=======
        dilution.Check(ThrowImmediatelyCheckNotifier.Quiet);

        var job = new ThrowImmediatelyDataLoadJob(new HICDatabaseConfiguration(db.Server, namer), ti);

>>>>>>> 9e847e4d
        dilution.Mutilate(job);
    }
}<|MERGE_RESOLUTION|>--- conflicted
+++ resolved
@@ -55,17 +55,6 @@
 
             var result = server.GetCommand("SELECT * from DateRoundingTests", con).ExecuteScalar();
 
-<<<<<<< HEAD
-                if (expectedDilute == null)
-                    Assert.AreEqual(DBNull.Value, result);
-                else
-                    Assert.AreEqual(DateTime.Parse(expectedDilute), result);
-            }
-            finally
-            {
-                con.ManagedTransaction.AbandonAndCloseConnection();
-            }
-=======
             if (expectedDilute == null)
                 Assert.AreEqual(DBNull.Value, result);
             else
@@ -74,7 +63,6 @@
         finally
         {
             con.ManagedTransaction.AbandonAndCloseConnection();
->>>>>>> 9e847e4d
         }
     }
 
@@ -122,21 +110,6 @@
             server.GetCommand($@"CREATE TABLE ExcludeRight3OfPostcodes(TestField varchar(15))
     INSERT INTO ExcludeRight3OfPostcodes VALUES ({insert})", con).ExecuteNonQuery();
 
-<<<<<<< HEAD
-                UsefulStuff.ExecuteBatchNonQuery(sql, con.Connection, con.Transaction);
-
-                var result = server.GetCommand("SELECT * from ExcludeRight3OfPostcodes", con).ExecuteScalar();
-
-                if (expectedDilute == null)
-                    Assert.AreEqual(DBNull.Value, result);
-                else
-                    Assert.AreEqual(expectedDilute, result);
-            }
-            finally
-            {
-                con.ManagedTransaction.AbandonAndCloseConnection();
-            }
-=======
             UsefulStuff.ExecuteBatchNonQuery(sql, con.Connection, con.Transaction);
 
             var result = server.GetCommand("SELECT * from ExcludeRight3OfPostcodes", con).ExecuteScalar();
@@ -149,7 +122,6 @@
         finally
         {
             con.ManagedTransaction.AbandonAndCloseConnection();
->>>>>>> 9e847e4d
         }
     }
 
@@ -186,22 +158,11 @@
 
             var result = server.GetCommand("SELECT * from DiluteToBitFlagTests", con).ExecuteScalar();
 
-<<<<<<< HEAD
-                var result = server.GetCommand("SELECT * from DiluteToBitFlagTests", con).ExecuteScalar();
-
-                Assert.AreEqual(expectedDilute, Convert.ToBoolean(result));
-            }
-            finally
-            {
-                con.ManagedTransaction.AbandonAndCloseConnection();
-            }
-=======
             Assert.AreEqual(expectedDilute, Convert.ToBoolean(result));
         }
         finally
         {
             con.ManagedTransaction.AbandonAndCloseConnection();
->>>>>>> 9e847e4d
         }
     }
 
@@ -235,17 +196,10 @@
         };
 
         dilution.Initialize(db, LoadStage.AdjustStaging);
-<<<<<<< HEAD
-        dilution.Check(new ThrowImmediatelyCheckNotifier());
+        dilution.Check(ThrowImmediatelyCheckNotifier.Quiet);
 
         var job = new ThrowImmediatelyDataLoadJob(new HICDatabaseConfiguration(db.Server, namer), ti);
 
-=======
-        dilution.Check(ThrowImmediatelyCheckNotifier.Quiet);
-
-        var job = new ThrowImmediatelyDataLoadJob(new HICDatabaseConfiguration(db.Server, namer), ti);
-
->>>>>>> 9e847e4d
         dilution.Mutilate(job);
     }
 }