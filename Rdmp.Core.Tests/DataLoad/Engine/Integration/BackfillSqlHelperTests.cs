// Copyright (c) The University of Dundee 2018-2019
// This file is part of the Research Data Management Platform (RDMP).
// RDMP is free software: you can redistribute it and/or modify it under the terms of the GNU General Public License as published by the Free Software Foundation, either version 3 of the License, or (at your option) any later version.
// RDMP is distributed in the hope that it will be useful, but WITHOUT ANY WARRANTY; without even the implied warranty of MERCHANTABILITY or FITNESS FOR A PARTICULAR PURPOSE. See the GNU General Public License for more details.
// You should have received a copy of the GNU General Public License along with RDMP. If not, see <https://www.gnu.org/licenses/>.

using System;
using System.Collections.Generic;
using System.Data.Common;
using System.Linq;
using FAnsi.Discovery;
using NUnit.Framework;
using Rdmp.Core.Curation;
using Rdmp.Core.Curation.Data;
using Rdmp.Core.DataLoad.Modules.Mutilators.QueryBuilders;
using Rdmp.Core.DataLoad.Triggers;
using Tests.Common.Scenarios;

namespace Rdmp.Core.Tests.DataLoad.Engine.Integration;

public class BackfillSqlHelperTests : FromToDatabaseTests
{
    private ICatalogue _catalogue;

    #region Housekeeping

    [SetUp]
    protected override void SetUp()
    {
        base.SetUp();

        DeleteTables(From);
        DeleteTables(To);
    }

    #endregion

    [Test]
    public void TestGenerateSqlForThreeLevelJoinPath_TimePeriodIsGrandparent()
    {
        ThreeTableSetupWhereTimePeriodIsGrandparent();

<<<<<<< HEAD
        var ciTimePeriodicity =
            CatalogueRepository.GetAllObjects<ColumnInfo>()
                .SingleOrDefault(c => c.GetRuntimeName().Equals("HeaderDate")) ??
            throw new InvalidOperationException("Could not find TimePeriodicity column");
=======
        var ciTimePeriodicity = CatalogueRepository.GetAllObjects<ColumnInfo>().SingleOrDefault(c => c.GetRuntimeName().Equals("HeaderDate")) ?? throw new InvalidOperationException("Could not find TimePeriodicity column");
>>>>>>> 5c0a3943
        var sqlHelper = new BackfillSqlHelper(ciTimePeriodicity, From, To);

        var tiHeader = CatalogueRepository.GetAllObjects<TableInfo>().Single(t=>t.GetRuntimeName().Equals("Headers"));
        var tiSamples = CatalogueRepository.GetAllObjects<TableInfo>().Single(t => t.GetRuntimeName().Equals("Samples"));
        var tiResults = CatalogueRepository.GetAllObjects<TableInfo>().Single(t => t.GetRuntimeName().Equals("Results"));

        var joinInfos = CatalogueRepository.GetAllObjects<JoinInfo>();
        var joinPath = new List<JoinInfo>
        {
            joinInfos.Single(info => info.PrimaryKey.TableInfo_ID == tiHeader.ID),
            joinInfos.Single(info => info.PrimaryKey.TableInfo_ID == tiSamples.ID)
        };

        var sql = sqlHelper.CreateSqlForJoinToTimePeriodicityTable("CurrentTable", tiResults, "TimePeriodicityTable", From, joinPath);



        Assert.AreEqual(string.Format(@"SELECT CurrentTable.*, TimePeriodicityTable.HeaderDate AS TimePeriodicityField 
FROM [{0}]..[Results] CurrentTable
LEFT JOIN [{0}]..[Samples] j1 ON j1.ID = CurrentTable.SampleID
LEFT JOIN [{0}]..[Headers] TimePeriodicityTable ON TimePeriodicityTable.ID = j1.HeaderID",
            From.GetRuntimeName()), sql);
    }

    private void ThreeTableSetupWhereTimePeriodIsGrandparent()
    {
        CreateTables("Headers", "ID int NOT NULL, HeaderDate DATETIME, Discipline varchar(32)", "ID");
        CreateTables("Samples", "ID int NOT NULL, HeaderID int NOT NULL, SampleType varchar(32)", "ID", "CONSTRAINT [FK_Headers_Samples] FOREIGN KEY (HeaderID) REFERENCES Headers (ID)");
        CreateTables("Results", "ID int NOT NULL, SampleID int NOT NULL, Result int", "ID", "CONSTRAINT [FK_Samples_Results] FOREIGN KEY (SampleID) REFERENCES Samples (ID)");

        // Set SetUp catalogue entities

        var tiHeaders = AddTableToCatalogue(DatabaseName, "Headers", "ID", out var ciHeaders, true);
        AddTableToCatalogue(DatabaseName, "Samples", "ID", out var ciSamples);
        AddTableToCatalogue(DatabaseName, "Results", "ID", out var ciResults);

        _catalogue.Time_coverage = "[Headers].[HeaderDate]";
        _catalogue.SaveToDatabase();

        tiHeaders.IsPrimaryExtractionTable = true;
        tiHeaders.SaveToDatabase();

        Assert.AreEqual(15, _catalogue.CatalogueItems.Length, "Unexpected number of items in catalogue");

        // Headers (1:M) Samples join
        new JoinInfo(CatalogueRepository,ciSamples.Single(ci => ci.GetRuntimeName().Equals("HeaderID")),
            ciHeaders.Single(ci => ci.GetRuntimeName().Equals("ID")),
            ExtractionJoinType.Left, "");

        // Samples (1:M) Results join
        new JoinInfo(CatalogueRepository,ciResults.Single(info => info.GetRuntimeName().Equals("SampleID")),
            ciSamples.Single(info => info.GetRuntimeName().Equals("ID")),
            ExtractionJoinType.Left, "");
    }

    private void CreateTables(string tableName, string columnDefinitions, string pkColumn, string fkConstraintString = null)
    {
        // todo: doesn't do combo primary keys yet

        if (pkColumn == null || string.IsNullOrWhiteSpace(pkColumn))
            throw new InvalidOperationException("Primary Key column is required.");

        var pkConstraint = $"CONSTRAINT PK_{tableName} PRIMARY KEY ({pkColumn})";
        var stagingTableDefinition = $"{columnDefinitions}, {pkConstraint}";
<<<<<<< HEAD
        var liveTableDefinition =
            $"{columnDefinitions}, {SpecialFieldNames.ValidFrom} DATETIME, {SpecialFieldNames.DataLoadRunID} int, {pkConstraint}";
=======
        var liveTableDefinition = columnDefinitions + string.Format(", "+SpecialFieldNames.ValidFrom+" DATETIME, "+SpecialFieldNames.DataLoadRunID+" int, " + pkConstraint);
>>>>>>> 5c0a3943

        if (fkConstraintString != null)
        {
            stagingTableDefinition += $", {fkConstraintString}";
            liveTableDefinition += $", {fkConstraintString}";
        }

        CreateTableWithColumnDefinitions(From,tableName, stagingTableDefinition);
        CreateTableWithColumnDefinitions(To,tableName, liveTableDefinition);
    }

    private ITableInfo AddTableToCatalogue(string databaseName, string tableName, string pkName, out ColumnInfo[] ciList, bool createCatalogue = false)
    {
        var expectedTable = DiscoveredServerICanCreateRandomDatabasesAndTablesOn.ExpectDatabase(databaseName).ExpectTable(tableName);

        var resultsImporter = new TableInfoImporter(CatalogueRepository, expectedTable);

        resultsImporter.DoImport(out var ti, out ciList);

        var pkResult = ciList.Single(info => info.GetRuntimeName().Equals(pkName));
        pkResult.IsPrimaryKey = true;
        pkResult.SaveToDatabase();

        var forwardEngineer = new ForwardEngineerCatalogue(ti, ciList);
        if (createCatalogue)
        {
<<<<<<< HEAD
            forwardEngineer.ExecuteForwardEngineering(out _catalogue, out _, out _);
=======

            forwardEngineer.ExecuteForwardEngineering(out _catalogue, out CatalogueItem[] cataItems, out ExtractionInformation[] extractionInformations);
>>>>>>> 5c0a3943
        }
        else
            forwardEngineer.ExecuteForwardEngineering(_catalogue);

        return ti;
    }

    public static void CreateTableWithColumnDefinitions(DiscoveredDatabase db, string tableName, string columnDefinitions)
    {
        using var conn = db.Server.GetConnection();
        conn.Open();
        CreateTableWithColumnDefinitions(db,tableName, columnDefinitions, conn);
    }

    public static void CreateTableWithColumnDefinitions(DiscoveredDatabase db, string tableName, string columnDefinitions, DbConnection conn)
    {
        var sql = $"CREATE TABLE {tableName} ({columnDefinitions})";
        db.Server.GetCommand(sql, conn).ExecuteNonQuery();
    }
}<|MERGE_RESOLUTION|>--- conflicted
+++ resolved
@@ -40,14 +40,10 @@
     {
         ThreeTableSetupWhereTimePeriodIsGrandparent();
 
-<<<<<<< HEAD
         var ciTimePeriodicity =
             CatalogueRepository.GetAllObjects<ColumnInfo>()
                 .SingleOrDefault(c => c.GetRuntimeName().Equals("HeaderDate")) ??
             throw new InvalidOperationException("Could not find TimePeriodicity column");
-=======
-        var ciTimePeriodicity = CatalogueRepository.GetAllObjects<ColumnInfo>().SingleOrDefault(c => c.GetRuntimeName().Equals("HeaderDate")) ?? throw new InvalidOperationException("Could not find TimePeriodicity column");
->>>>>>> 5c0a3943
         var sqlHelper = new BackfillSqlHelper(ciTimePeriodicity, From, To);
 
         var tiHeader = CatalogueRepository.GetAllObjects<TableInfo>().Single(t=>t.GetRuntimeName().Equals("Headers"));
@@ -112,12 +108,8 @@
 
         var pkConstraint = $"CONSTRAINT PK_{tableName} PRIMARY KEY ({pkColumn})";
         var stagingTableDefinition = $"{columnDefinitions}, {pkConstraint}";
-<<<<<<< HEAD
         var liveTableDefinition =
             $"{columnDefinitions}, {SpecialFieldNames.ValidFrom} DATETIME, {SpecialFieldNames.DataLoadRunID} int, {pkConstraint}";
-=======
-        var liveTableDefinition = columnDefinitions + string.Format(", "+SpecialFieldNames.ValidFrom+" DATETIME, "+SpecialFieldNames.DataLoadRunID+" int, " + pkConstraint);
->>>>>>> 5c0a3943
 
         if (fkConstraintString != null)
         {
@@ -144,12 +136,7 @@
         var forwardEngineer = new ForwardEngineerCatalogue(ti, ciList);
         if (createCatalogue)
         {
-<<<<<<< HEAD
             forwardEngineer.ExecuteForwardEngineering(out _catalogue, out _, out _);
-=======
-
-            forwardEngineer.ExecuteForwardEngineering(out _catalogue, out CatalogueItem[] cataItems, out ExtractionInformation[] extractionInformations);
->>>>>>> 5c0a3943
         }
         else
             forwardEngineer.ExecuteForwardEngineering(_catalogue);
