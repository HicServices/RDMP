// Copyright (c) The University of Dundee 2018-2019
// This file is part of the Research Data Management Platform (RDMP).
// RDMP is free software: you can redistribute it and/or modify it under the terms of the GNU General Public License as published by the Free Software Foundation, either version 3 of the License, or (at your option) any later version.
// RDMP is distributed in the hope that it will be useful, but WITHOUT ANY WARRANTY; without even the implied warranty of MERCHANTABILITY or FITNESS FOR A PARTICULAR PURPOSE. See the GNU General Public License for more details.
// You should have received a copy of the GNU General Public License along with RDMP. If not, see <https://www.gnu.org/licenses/>.

using System;
using System.Globalization;
using System.IO;
using System.Linq;
using System.Threading;
using FAnsi;
using FAnsi.Discovery;
using NUnit.Framework;
using Rdmp.Core.Curation;
using Rdmp.Core.Curation.Data;
using Rdmp.Core.Curation.Data.EntityNaming;
using Rdmp.Core.DataFlowPipeline;
using Rdmp.Core.DataLoad;
using Rdmp.Core.DataLoad.Engine.DatabaseManagement.EntityNaming;
using Rdmp.Core.DataLoad.Engine.Job;
using Rdmp.Core.DataLoad.Modules.Attachers;
using Rdmp.Core.DataLoad.Modules.Exceptions;
using Rdmp.Core.ReusableLibraryCode.Progress;
using Tests.Common;
using TypeGuesser;

namespace Rdmp.Core.Tests.DataLoad.Engine.Integration;

public class FlatFileAttacherTests : DatabaseTests
{
<<<<<<< HEAD
    private LoadDirectory _loadDirectory;
    private DirectoryInfo _parentDir;
=======
    private LoadDirectory LoadDirectory;
    private DirectoryInfo parentDir;
>>>>>>> 5c0a3943
    private DiscoveredDatabase _database;
    private DiscoveredTable _table;

    [SetUp]
    protected override void SetUp()
    {
        base.SetUp();

        var workingDir = new DirectoryInfo(TestContext.CurrentContext.TestDirectory);
        _parentDir = workingDir.CreateSubdirectory("FlatFileAttacherTests");

<<<<<<< HEAD
        var toCleanup = _parentDir.GetDirectories().SingleOrDefault(d => d.Name.Equals("Test_CSV_Attachment"));
=======
        var toCleanup = parentDir.GetDirectories().SingleOrDefault(d => d.Name.Equals("Test_CSV_Attachment"));
>>>>>>> 5c0a3943
        toCleanup?.Delete(true);

        _loadDirectory = LoadDirectory.CreateDirectoryStructure(_parentDir, "Test_CSV_Attachment");
            
        // create a separate builder for setting an initial catalogue on (need to figure out how best to stop child classes changing ServerICan... as this then causes TearDown to fail)
        _database = GetCleanedServer(DatabaseType.MicrosoftSQLServer);
            
        using (var con = _database.Server.GetConnection())
        {
            con.Open();

            var cmdCreateTable = _database.Server.GetCommand(
                $"CREATE Table {_database.GetRuntimeName()}..Bob([name] [varchar](500),[name2] [varchar](500))",con);
            cmdCreateTable.ExecuteNonQuery();
        }

        _table = _database.ExpectTable("Bob");

    }

    [Test]
    [TestCase(",",false)]
    [TestCase("|",false)]//wrong separator
    [TestCase(",",true)]
    public void Test_CSV_Attachment(string separator, bool overrideHeaders)
    {
<<<<<<< HEAD
            
        var filename = Path.Combine(_loadDirectory.ForLoading.FullName, "bob.csv");
=======

        var filename = Path.Combine(LoadDirectory.ForLoading.FullName, "bob.csv");
>>>>>>> 5c0a3943
        var sw = new StreamWriter(filename);

        sw.WriteLine("name,name2");
        sw.WriteLine("Bob,Munchousain");
        sw.WriteLine("Franky,Hollyw9ood");

        sw.Flush();
        sw.Close();
        sw.Dispose();


        var filename2 = Path.Combine(_loadDirectory.ForLoading.FullName, "bob2.csv");
        var sw2 = new StreamWriter(filename2);

        sw2.WriteLine("name,name2");
        sw2.WriteLine("Manny2,Ok");

        sw2.Flush();
        sw2.Close();
        sw2.Dispose();

        var attacher = new AnySeparatorFileAttacher();
        attacher.Initialize(_loadDirectory, _database);
        attacher.Separator = separator;
        attacher.FilePattern = "bob*";
        attacher.TableName = "Bob";

        if (overrideHeaders)
        {
            attacher.ForceHeaders = "name,name2";
            attacher.ForceHeadersReplacesFirstLineInFile = true;
        }

        //Case when you are using the wrong separator
        if(separator == "|")
        {

            var ex = Assert.Throws<FlatFileLoadException>(()=>attacher.Attach(new ThrowImmediatelyDataLoadJob(), new GracefulCancellationToken()));

            Assert.IsNotNull(ex.InnerException);
            StringAssert.StartsWith("Your separator does not appear in the headers line of your file (bob.csv) but the separator ',' does", ex.InnerException.Message);
            return;
        }

        //other cases (i.e. correct separator)
        attacher.Attach(new ThrowImmediatelyDataLoadJob(), new GracefulCancellationToken());

        var table = _database.ExpectTable("Bob");
        Assert.IsTrue(table.Exists());

        table.DiscoverColumn("name");
        table.DiscoverColumn("name2");

        using (var con = _database.Server.GetConnection())
        {

            con.Open();
            var r = _database.Server.GetCommand("Select * from Bob", con).ExecuteReader();
            Assert.IsTrue(r.Read());
            Assert.AreEqual("Bob",r["name"]);
            Assert.AreEqual("Munchousain", r["name2"]);

            Assert.IsTrue(r.Read());
            Assert.AreEqual("Franky", r["name"]);
            Assert.AreEqual("Hollyw9ood", r["name2"]);

            Assert.IsTrue(r.Read());
            Assert.AreEqual("Manny2", r["name"]);
            Assert.AreEqual("Ok", r["name2"]);
        }
            
        attacher.LoadCompletedSoDispose(ExitCodeType.Success,ThrowImmediatelyDataLoadEventListener.Quiet);

        File.Delete(filename);
    }



    [Test]
    public void Test_ExplicitDateTimeFormat_Attachment()
    {
        var filename = Path.Combine(_loadDirectory.ForLoading.FullName, "bob.csv");
        var sw = new StreamWriter(filename);

        sw.WriteLine("name,name2");
        sw.WriteLine("Bob,20011301");
        sw.WriteLine("Franky,20021301");

        sw.Flush();
        sw.Close();
        sw.Dispose();

        var attacher = new AnySeparatorFileAttacher();
        attacher.Initialize(_loadDirectory, _database);
        attacher.Separator = ",";
        attacher.FilePattern = "bob*";
        attacher.TableName = "Bob";
        attacher.ExplicitDateTimeFormat = "yyyyddMM";


        var table = _database.ExpectTable("Bob");
        table.Truncate();

        Assert.IsTrue(table.Exists());
        table.DiscoverColumn("name");
        var name2 = table.DiscoverColumn("name2");
        name2.DataType.AlterTypeTo("datetime2");

        //other cases (i.e. correct separator)
        attacher.Attach(new ThrowImmediatelyDataLoadJob(), new GracefulCancellationToken());

        using (var con = _database.Server.GetConnection())
        {

            con.Open();
            var r = _database.Server.GetCommand("Select * from Bob", con).ExecuteReader();
            Assert.IsTrue(r.Read());
            Assert.AreEqual("Bob",r["name"]);
            Assert.AreEqual(new DateTime(2001,01,13), r["name2"]);

            Assert.IsTrue(r.Read());
            Assert.AreEqual("Franky", r["name"]);
            Assert.AreEqual(new DateTime(2002,01,13), r["name2"]);
        }
            
        attacher.LoadCompletedSoDispose(ExitCodeType.Success,ThrowImmediatelyDataLoadEventListener.Quiet);

        File.Delete(filename);
    }

    [Test]
    public void TabTestWithOverrideHeaders()
    {
        var filename = Path.Combine(_loadDirectory.ForLoading.FullName, "bob.csv");
        var sw = new StreamWriter(filename);

        sw.WriteLine("Face\tBasher");
        sw.WriteLine("Candy\tCrusher");

        sw.Flush();
        sw.Close();
        sw.Dispose();

        var attacher = new AnySeparatorFileAttacher();
        attacher.Initialize(_loadDirectory, _database);
        attacher.Separator = "\\t";
        attacher.FilePattern = "bob*";
        attacher.TableName = "Bob";
        attacher.ForceHeaders = "name\tname2";

        var exitCode = attacher.Attach(new ThrowImmediatelyDataLoadJob(), new GracefulCancellationToken());
        Assert.AreEqual(ExitCodeType.Success,exitCode);

        using (var con = _database.Server.GetConnection())
        {

            con.Open();
            var r = _database.Server.GetCommand("Select name,name2 from Bob", con).ExecuteReader();
            Assert.IsTrue(r.Read());
            Assert.AreEqual("Face", r["name"]);
            Assert.AreEqual("Basher", r["name2"]);

            Assert.IsTrue(r.Read());
            Assert.AreEqual("Candy", r["name"]);
            Assert.AreEqual("Crusher", r["name2"]);
        }

        attacher.LoadCompletedSoDispose(ExitCodeType.Success, ThrowImmediatelyDataLoadEventListener.Quiet);

        File.Delete(filename);


    }

    [TestCase(true)]
    [TestCase(false)]
    public void TabTestWithOverrideHeaders_IncludePath(bool columnExistsInRaw)
    {
        var filename = Path.Combine(_loadDirectory.ForLoading.FullName, "bob.csv");
        var sw = new StreamWriter(filename);

        sw.WriteLine("Face\tBasher");
        sw.WriteLine("Candy\tCrusher");

        sw.Flush();
        sw.Close();
        sw.Dispose();

        if (columnExistsInRaw)
            _table.AddColumn("FilePath",new DatabaseTypeRequest(typeof(string),500),true,30);

        var attacher = new AnySeparatorFileAttacher();
        attacher.Initialize(_loadDirectory, _database);
        attacher.Separator = "\\t";
        attacher.FilePattern = "bob*";
        attacher.TableName = "Bob";
        attacher.ForceHeaders = "name\tname2";
        attacher.AddFilenameColumnNamed = "FilePath";

        if (!columnExistsInRaw)
        {
            var ex = Assert.Throws<FlatFileLoadException>(()=>attacher.Attach(new ThrowImmediatelyDataLoadJob(), new GracefulCancellationToken()));
            Assert.AreEqual("AddFilenameColumnNamed is set to 'FilePath' but the column did not exist in RAW",ex.InnerException.Message);
            return;
        }


        var exitCode = attacher.Attach(new ThrowImmediatelyDataLoadJob(), new GracefulCancellationToken());
        Assert.AreEqual(ExitCodeType.Success, exitCode);

        using (var con = _database.Server.GetConnection())
        {

            con.Open();
            var r = _database.Server.GetCommand("Select name,name2,FilePath from Bob", con).ExecuteReader();
            Assert.IsTrue(r.Read());
            Assert.AreEqual("Face", r["name"]);
            Assert.AreEqual("Basher", r["name2"]);
            Assert.AreEqual(filename, r["FilePath"]);

            Assert.IsTrue(r.Read());
            Assert.AreEqual("Candy", r["name"]);
            Assert.AreEqual("Crusher", r["name2"]);
        }

        attacher.LoadCompletedSoDispose(ExitCodeType.Success, ThrowImmediatelyDataLoadEventListener.Quiet);

        File.Delete(filename);


    }


    [TestCase(true)]
    [TestCase(false)]
    public void TestTableInfo(bool usenamer)
    {
        var filename = Path.Combine(_loadDirectory.ForLoading.FullName, "bob.csv");
        var sw = new StreamWriter(filename);

        sw.WriteLine("name,name2");
        sw.WriteLine("Bob,Munchousain");
        sw.WriteLine("Franky,Hollyw9ood");

        sw.Flush();
        sw.Close();
        sw.Dispose();

        Import(_table, out var ti, out _);

        var attacher = new AnySeparatorFileAttacher();
        attacher.Initialize(_loadDirectory, _database);
        attacher.Separator = ",";
        attacher.FilePattern = "bob*";
        attacher.TableToLoad = ti;

        INameDatabasesAndTablesDuringLoads namer = null;

        if (usenamer)
        {
            _table.Rename("AAA");
            namer = RdmpMockFactory.Mock_INameDatabasesAndTablesDuringLoads(_database, "AAA");
        }

        var job = new ThrowImmediatelyDataLoadJob(new HICDatabaseConfiguration(_database.Server, namer), ti);

        var exitCode = attacher.Attach(job, new GracefulCancellationToken());
        Assert.AreEqual(ExitCodeType.Success, exitCode);
            
        using (var con = _database.Server.GetConnection())
        {

            con.Open();
            var r = _database.Server.GetCommand($"Select name,name2 from {_table.GetRuntimeName()}", con).ExecuteReader();
            Assert.IsTrue(r.Read());
            Assert.AreEqual("Bob", r["name"]);
            Assert.AreEqual("Munchousain", r["name2"]);

            Assert.IsTrue(r.Read());
            Assert.AreEqual("Franky", r["name"]);
            Assert.AreEqual("Hollyw9ood", r["name2"]);
        }

        attacher.LoadCompletedSoDispose(ExitCodeType.Success, ThrowImmediatelyDataLoadEventListener.Quiet);

        File.Delete(filename);

    }


    [Test]
    public void Test_FlatFileAttacher_IgnoreColumns()
    {
        var filename = Path.Combine(_loadDirectory.ForLoading.FullName, "bob.csv");
        var sw = new StreamWriter(filename);

        sw.WriteLine("name,name2,address");
        sw.WriteLine("Bob,Munchousain,\"67, franklin\"");
        sw.WriteLine("Franky,Hollyw9ood,32 dodgery");

        sw.Flush();
        sw.Close();
        sw.Dispose();
        Import(_table, out var ti, out _);

        var attacher = new AnySeparatorFileAttacher
        {
            Separator = ",",
            FilePattern = "bob*",
            TableToLoad = ti,
            IgnoreColumns = "address"
        };
        attacher.Initialize(_loadDirectory, _database);

<<<<<<< HEAD
=======
        var attacher = new AnySeparatorFileAttacher();
        attacher.Initialize(LoadDirectory, _database);
        attacher.Separator = ",";
        attacher.FilePattern = "bob*";
        attacher.TableToLoad = ti;
        attacher.IgnoreColumns = "address";

>>>>>>> 5c0a3943
        var job = new ThrowImmediatelyDataLoadJob(new HICDatabaseConfiguration(_database.Server, null), ti);

        var exitCode = attacher.Attach(job, new GracefulCancellationToken());
        Assert.AreEqual(ExitCodeType.Success, exitCode);

        using (var con = _database.Server.GetConnection())
        {

            con.Open();
            var r = _database.Server.GetCommand($"Select name,name2 from {_table.GetRuntimeName()}", con).ExecuteReader();
            Assert.IsTrue(r.Read());
            Assert.AreEqual("Bob", r["name"]);
            Assert.AreEqual("Munchousain", r["name2"]);

            Assert.IsTrue(r.Read());
            Assert.AreEqual("Franky", r["name"]);
            Assert.AreEqual("Hollyw9ood", r["name2"]);
        }

        attacher.LoadCompletedSoDispose(ExitCodeType.Success, ThrowImmediatelyDataLoadEventListener.Quiet);

        File.Delete(filename);

    }

    [TestCase(DatabaseType.MySql,"27/01/2001","en-GB","en-GB")]
    [TestCase(DatabaseType.MySql,"27/01/2001","en-GB","en-us")]
    [TestCase(DatabaseType.MySql,"01/27/2001","en-us", "en-us")]
    [TestCase(DatabaseType.MySql,"01/27/2001","en-us", "en-GB")]

    [TestCase(DatabaseType.MicrosoftSQLServer,"27/01/2001","en-GB","en-GB")]
    [TestCase(DatabaseType.MicrosoftSQLServer,"27/01/2001","en-GB","en-us")]
    [TestCase(DatabaseType.MicrosoftSQLServer,"01/27/2001","en-us","en-us")]
    [TestCase(DatabaseType.MicrosoftSQLServer,"01/27/2001","en-us","en-GB")]

    [TestCase(DatabaseType.Oracle,"27/01/2001","en-GB","en-GB")]
    [TestCase(DatabaseType.Oracle,"27/01/2001","en-GB","en-us")]
    [TestCase(DatabaseType.Oracle,"01/27/2001","en-us","en-us")]
    [TestCase(DatabaseType.Oracle,"01/27/2001","en-us","en-GB")]

    public void Test_FlatFileAttacher_AmbiguousDates(DatabaseType type,string val,string attacherCulture, string threadCulture)
    { 
        Thread.CurrentThread.CurrentCulture = new CultureInfo(threadCulture);

        var filename = Path.Combine(_loadDirectory.ForLoading.FullName, "bob.csv");
        var sw = new StreamWriter(filename);

        sw.WriteLine("dob");
        sw.WriteLine(val);

        sw.Flush();
        sw.Close();
        sw.Dispose();

        var db = GetCleanedServer(type);

        var tbl =
            db.CreateTable("AmbiguousDatesTestTable",
                new []{new DatabaseColumnRequest("dob",new DatabaseTypeRequest(typeof(DateTime)))}
            );


        Import(tbl,out var ti,out _);
        var attacher = new AnySeparatorFileAttacher
        {
            Separator = ",",
            FilePattern = "bob*",
            TableName = tbl.GetRuntimeName(),
            Culture = new CultureInfo(attacherCulture)
        };
<<<<<<< HEAD
        attacher.Initialize(_loadDirectory, db);
            
=======
        attacher.Initialize(LoadDirectory, db);

>>>>>>> 5c0a3943
        var job = new ThrowImmediatelyDataLoadJob(new HICDatabaseConfiguration(_database.Server, null),ti);

        var exitCode = attacher.Attach(job, new GracefulCancellationToken());
        Assert.AreEqual(ExitCodeType.Success, exitCode);
            
        attacher.LoadCompletedSoDispose(ExitCodeType.Success, ThrowImmediatelyDataLoadEventListener.Quiet);

        Assert.AreEqual(new DateTime(2001,1,27),tbl.GetDataTable().Rows[0][0]);

        File.Delete(filename);
        tbl.Drop();
    }

    [Test]
    public void Test_TableToLoad_IDNotInLoadMetadata()
    {
        var source = new AnySeparatorFileAttacher();

        var tiInLoad = new TableInfo(CatalogueRepository,"TableInLoad");
        var tiNotInLoad = new TableInfo(CatalogueRepository, "TableNotInLoad");

        source.TableToLoad = tiNotInLoad;

<<<<<<< HEAD
        var job = new ThrowImmediatelyDataLoadJob(ThrowImmediatelyDataLoadEventListener.QuietPicky)
=======
        var job = new ThrowImmediatelyDataLoadJob(new ThrowImmediatelyDataLoadEventListener { ThrowOnWarning = true})
>>>>>>> 5c0a3943
            {
                RegularTablesToLoad = new System.Collections.Generic.List<ITableInfo>(new []{tiInLoad })
            };


        var ex = Assert.Throws<Exception>(()=>source.Attach(job,new GracefulCancellationToken()));

        StringAssert.IsMatch("FlatFileAttacher TableToLoad was 'TableNotInLoad' \\(ID=\\d+\\) but that table was not one of the tables in the load:'TableInLoad'", ex.Message);
    }
}<|MERGE_RESOLUTION|>--- conflicted
+++ resolved
@@ -29,13 +29,8 @@
 
 public class FlatFileAttacherTests : DatabaseTests
 {
-<<<<<<< HEAD
     private LoadDirectory _loadDirectory;
     private DirectoryInfo _parentDir;
-=======
-    private LoadDirectory LoadDirectory;
-    private DirectoryInfo parentDir;
->>>>>>> 5c0a3943
     private DiscoveredDatabase _database;
     private DiscoveredTable _table;
 
@@ -47,11 +42,7 @@
         var workingDir = new DirectoryInfo(TestContext.CurrentContext.TestDirectory);
         _parentDir = workingDir.CreateSubdirectory("FlatFileAttacherTests");
 
-<<<<<<< HEAD
         var toCleanup = _parentDir.GetDirectories().SingleOrDefault(d => d.Name.Equals("Test_CSV_Attachment"));
-=======
-        var toCleanup = parentDir.GetDirectories().SingleOrDefault(d => d.Name.Equals("Test_CSV_Attachment"));
->>>>>>> 5c0a3943
         toCleanup?.Delete(true);
 
         _loadDirectory = LoadDirectory.CreateDirectoryStructure(_parentDir, "Test_CSV_Attachment");
@@ -78,13 +69,8 @@
     [TestCase(",",true)]
     public void Test_CSV_Attachment(string separator, bool overrideHeaders)
     {
-<<<<<<< HEAD
-            
-        var filename = Path.Combine(_loadDirectory.ForLoading.FullName, "bob.csv");
-=======
-
-        var filename = Path.Combine(LoadDirectory.ForLoading.FullName, "bob.csv");
->>>>>>> 5c0a3943
+            
+        var filename = Path.Combine(_loadDirectory.ForLoading.FullName, "bob.csv");
         var sw = new StreamWriter(filename);
 
         sw.WriteLine("name,name2");
@@ -399,16 +385,6 @@
         };
         attacher.Initialize(_loadDirectory, _database);
 
-<<<<<<< HEAD
-=======
-        var attacher = new AnySeparatorFileAttacher();
-        attacher.Initialize(LoadDirectory, _database);
-        attacher.Separator = ",";
-        attacher.FilePattern = "bob*";
-        attacher.TableToLoad = ti;
-        attacher.IgnoreColumns = "address";
-
->>>>>>> 5c0a3943
         var job = new ThrowImmediatelyDataLoadJob(new HICDatabaseConfiguration(_database.Server, null), ti);
 
         var exitCode = attacher.Attach(job, new GracefulCancellationToken());
@@ -479,13 +455,8 @@
             TableName = tbl.GetRuntimeName(),
             Culture = new CultureInfo(attacherCulture)
         };
-<<<<<<< HEAD
         attacher.Initialize(_loadDirectory, db);
             
-=======
-        attacher.Initialize(LoadDirectory, db);
-
->>>>>>> 5c0a3943
         var job = new ThrowImmediatelyDataLoadJob(new HICDatabaseConfiguration(_database.Server, null),ti);
 
         var exitCode = attacher.Attach(job, new GracefulCancellationToken());
@@ -509,11 +480,7 @@
 
         source.TableToLoad = tiNotInLoad;
 
-<<<<<<< HEAD
         var job = new ThrowImmediatelyDataLoadJob(ThrowImmediatelyDataLoadEventListener.QuietPicky)
-=======
-        var job = new ThrowImmediatelyDataLoadJob(new ThrowImmediatelyDataLoadEventListener { ThrowOnWarning = true})
->>>>>>> 5c0a3943
             {
                 RegularTablesToLoad = new System.Collections.Generic.List<ITableInfo>(new []{tiInLoad })
             };
