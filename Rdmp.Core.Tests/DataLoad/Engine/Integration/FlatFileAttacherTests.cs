// Copyright (c) The University of Dundee 2018-2019
// This file is part of the Research Data Management Platform (RDMP).
// RDMP is free software: you can redistribute it and/or modify it under the terms of the GNU General Public License as published by the Free Software Foundation, either version 3 of the License, or (at your option) any later version.
// RDMP is distributed in the hope that it will be useful, but WITHOUT ANY WARRANTY; without even the implied warranty of MERCHANTABILITY or FITNESS FOR A PARTICULAR PURPOSE. See the GNU General Public License for more details.
// You should have received a copy of the GNU General Public License along with RDMP. If not, see <https://www.gnu.org/licenses/>.

using System;
using System.Globalization;
using System.IO;
using System.Linq;
using System.Threading;
using FAnsi;
using FAnsi.Discovery;
using NUnit.Framework;
using Rdmp.Core.Curation;
using Rdmp.Core.Curation.Data;
using Rdmp.Core.Curation.Data.EntityNaming;
using Rdmp.Core.DataFlowPipeline;
using Rdmp.Core.DataLoad;
using Rdmp.Core.DataLoad.Engine.DatabaseManagement.EntityNaming;
using Rdmp.Core.DataLoad.Engine.Job;
using Rdmp.Core.DataLoad.Modules.Attachers;
using Rdmp.Core.DataLoad.Modules.Exceptions;
using Rdmp.Core.ReusableLibraryCode.Progress;
using Tests.Common;
using TypeGuesser;

namespace Rdmp.Core.Tests.DataLoad.Engine.Integration;

public class FlatFileAttacherTests : DatabaseTests
{
    private LoadDirectory _loadDirectory;
    private DirectoryInfo _parentDir;
    private DiscoveredDatabase _database;
    private DiscoveredTable _table;

    [SetUp]
    protected override void SetUp()
    {
        base.SetUp();

        var workingDir = new DirectoryInfo(TestContext.CurrentContext.TestDirectory);
        _parentDir = workingDir.CreateSubdirectory("FlatFileAttacherTests");

        var toCleanup = _parentDir.GetDirectories().SingleOrDefault(d => d.Name.Equals("Test_CSV_Attachment"));
        toCleanup?.Delete(true);

        _loadDirectory = LoadDirectory.CreateDirectoryStructure(_parentDir, "Test_CSV_Attachment");

        // create a separate builder for setting an initial catalogue on (need to figure out how best to stop child classes changing ServerICan... as this then causes TearDown to fail)
        _database = GetCleanedServer(DatabaseType.MicrosoftSQLServer);

        using (var con = _database.Server.GetConnection())
        {
            con.Open();

            var cmdCreateTable = _database.Server.GetCommand(
                $"CREATE Table {_database.GetRuntimeName()}..Bob([name] [varchar](500),[name2] [varchar](500))", con);
            cmdCreateTable.ExecuteNonQuery();
        }

        _table = _database.ExpectTable("Bob");
    }

    [Test]
    [TestCase(",", false)]
    [TestCase("|", false)] //wrong separator
    [TestCase(",", true)]
    public void Test_CSV_Attachment(string separator, bool overrideHeaders)
    {
        var filename = Path.Combine(_loadDirectory.ForLoading.FullName, "bob.csv");
        var sw = new StreamWriter(filename);

        sw.WriteLine("name,name2");
        sw.WriteLine("Bob,Munchousain");
        sw.WriteLine("Franky,Hollyw9ood");

        sw.Flush();
        sw.Close();
        sw.Dispose();


        var filename2 = Path.Combine(_loadDirectory.ForLoading.FullName, "bob2.csv");
        var sw2 = new StreamWriter(filename2);

        sw2.WriteLine("name,name2");
        sw2.WriteLine("Manny2,Ok");

        sw2.Flush();
        sw2.Close();
        sw2.Dispose();

        var attacher = new AnySeparatorFileAttacher();
        attacher.Initialize(_loadDirectory, _database);
        attacher.Separator = separator;
        attacher.FilePattern = "bob*";
        attacher.TableName = "Bob";

        if (overrideHeaders)
        {
            attacher.ForceHeaders = "name,name2";
            attacher.ForceHeadersReplacesFirstLineInFile = true;
        }

        //Case when you are using the wrong separator
        if (separator == "|")
        {
            var ex = Assert.Throws<FlatFileLoadException>(() =>
                attacher.Attach(new ThrowImmediatelyDataLoadJob(), new GracefulCancellationToken()));

            Assert.That(ex.InnerException, Is.Not.Null);
            Assert.That(
                ex.InnerException.Message, Does.StartWith("Your separator does not appear in the headers line of your file (bob.csv) but the separator ',' does"));
            return;
        }

        //other cases (i.e. correct separator)
        attacher.Attach(new ThrowImmediatelyDataLoadJob(), new GracefulCancellationToken());

        var table = _database.ExpectTable("Bob");
        Assert.That(table.Exists());

        table.DiscoverColumn("name");
        table.DiscoverColumn("name2");

        using (var con = _database.Server.GetConnection())
        {
            con.Open();
            var r = _database.Server.GetCommand("Select * from Bob order by name", con).ExecuteReader();
<<<<<<< HEAD

=======
>>>>>>> 6b9f2f30
            Assert.Multiple(() =>
            {
                Assert.That(r.Read());
                Assert.That(r["name"], Is.EqualTo("Bob"));
                Assert.That(r["name2"], Is.EqualTo("Munchousain"));
            });

            Assert.Multiple(() =>
            {
                Assert.That(r.Read());
                Assert.That(r["name"], Is.EqualTo("Franky"));
                Assert.That(r["name2"], Is.EqualTo("Hollyw9ood"));
            });

            Assert.Multiple(() =>
            {
                Assert.That(r.Read());
                Assert.That(r["name"], Is.EqualTo("Manny2"));
                Assert.That(r["name2"], Is.EqualTo("Ok"));
            });


        }

        attacher.LoadCompletedSoDispose(ExitCodeType.Success, ThrowImmediatelyDataLoadEventListener.Quiet);

        File.Delete(filename);
    }


    [Test]
    public void Test_ExplicitDateTimeFormat_Attachment()
    {
        var filename = Path.Combine(_loadDirectory.ForLoading.FullName, "bob.csv");
        var sw = new StreamWriter(filename);

        sw.WriteLine("name,name2");
        sw.WriteLine("Bob,20011301");
        sw.WriteLine("Franky,20021301");

        sw.Flush();
        sw.Close();
        sw.Dispose();

        var attacher = new AnySeparatorFileAttacher();
        attacher.Initialize(_loadDirectory, _database);
        attacher.Separator = ",";
        attacher.FilePattern = "bob*";
        attacher.TableName = "Bob";
        attacher.ExplicitDateTimeFormat = "yyyyddMM";


        var table = _database.ExpectTable("Bob");
        table.Truncate();

        Assert.That(table.Exists());
        table.DiscoverColumn("name");
        var name2 = table.DiscoverColumn("name2");
        name2.DataType.AlterTypeTo("datetime2");

        //other cases (i.e. correct separator)
        attacher.Attach(new ThrowImmediatelyDataLoadJob(), new GracefulCancellationToken());

        using (var con = _database.Server.GetConnection())
        {
            con.Open();
            var r = _database.Server.GetCommand("Select * from Bob", con).ExecuteReader();
            Assert.Multiple(() =>
            {
                Assert.That(r.Read());
                Assert.That(r["name"], Is.EqualTo("Bob"));
                Assert.That(r["name2"], Is.EqualTo(new DateTime(2001, 01, 13)));
            });

            Assert.Multiple(() =>
            {
                Assert.That(r.Read());
                Assert.That(r["name"], Is.EqualTo("Franky"));
                Assert.That(r["name2"], Is.EqualTo(new DateTime(2002, 01, 13)));
            });
        }

        attacher.LoadCompletedSoDispose(ExitCodeType.Success, ThrowImmediatelyDataLoadEventListener.Quiet);

        File.Delete(filename);
    }

    [Test]
    public void TabTestWithOverrideHeaders()
    {
        var filename = Path.Combine(_loadDirectory.ForLoading.FullName, "bob.csv");
        var sw = new StreamWriter(filename);

        sw.WriteLine("Face\tBasher");
        sw.WriteLine("Candy\tCrusher");

        sw.Flush();
        sw.Close();
        sw.Dispose();

        var attacher = new AnySeparatorFileAttacher();
        attacher.Initialize(_loadDirectory, _database);
        attacher.Separator = "\\t";
        attacher.FilePattern = "bob*";
        attacher.TableName = "Bob";
        attacher.ForceHeaders = "name\tname2";

        var exitCode = attacher.Attach(new ThrowImmediatelyDataLoadJob(), new GracefulCancellationToken());
        Assert.That(exitCode, Is.EqualTo(ExitCodeType.Success));

        using (var con = _database.Server.GetConnection())
        {
            con.Open();
            var r = _database.Server.GetCommand("Select name,name2 from Bob", con).ExecuteReader();
            Assert.Multiple(() =>
            {
                Assert.That(r.Read());
                Assert.That(r["name"], Is.EqualTo("Face"));
                Assert.That(r["name2"], Is.EqualTo("Basher"));
            });

            Assert.Multiple(() =>
            {
                Assert.That(r.Read());
                Assert.That(r["name"], Is.EqualTo("Candy"));
                Assert.That(r["name2"], Is.EqualTo("Crusher"));
            });
        }

        attacher.LoadCompletedSoDispose(ExitCodeType.Success, ThrowImmediatelyDataLoadEventListener.Quiet);

        File.Delete(filename);
    }

    [TestCase(true)]
    [TestCase(false)]
    public void TabTestWithOverrideHeaders_IncludePath(bool columnExistsInRaw)
    {
        var filename = Path.Combine(_loadDirectory.ForLoading.FullName, "bob.csv");
        var sw = new StreamWriter(filename);

        sw.WriteLine("Face\tBasher");
        sw.WriteLine("Candy\tCrusher");

        sw.Flush();
        sw.Close();
        sw.Dispose();

        if (columnExistsInRaw)
            _table.AddColumn("FilePath", new DatabaseTypeRequest(typeof(string), 500), true, 30);

        var attacher = new AnySeparatorFileAttacher();
        attacher.Initialize(_loadDirectory, _database);
        attacher.Separator = "\\t";
        attacher.FilePattern = "bob*";
        attacher.TableName = "Bob";
        attacher.ForceHeaders = "name\tname2";
        attacher.AddFilenameColumnNamed = "FilePath";

        if (!columnExistsInRaw)
        {
            var ex = Assert.Throws<FlatFileLoadException>(() =>
                attacher.Attach(new ThrowImmediatelyDataLoadJob(), new GracefulCancellationToken()));
            Assert.That(ex.InnerException.Message, Is.EqualTo("AddFilenameColumnNamed is set to 'FilePath' but the column did not exist in RAW"));
            return;
        }


        var exitCode = attacher.Attach(new ThrowImmediatelyDataLoadJob(), new GracefulCancellationToken());
        Assert.That(exitCode, Is.EqualTo(ExitCodeType.Success));

        using (var con = _database.Server.GetConnection())
        {
            con.Open();
            var r = _database.Server.GetCommand("Select name,name2,FilePath from Bob", con).ExecuteReader();
            Assert.Multiple(() =>
            {
                Assert.That(r.Read());
                Assert.That(r["name"], Is.EqualTo("Face"));
                Assert.That(r["name2"], Is.EqualTo("Basher"));
                Assert.That(r["FilePath"], Is.EqualTo(filename));
            });

            Assert.Multiple(() =>
            {
                Assert.That(r.Read());
                Assert.That(r["name"], Is.EqualTo("Candy"));
                Assert.That(r["name2"], Is.EqualTo("Crusher"));
            });
        }

        attacher.LoadCompletedSoDispose(ExitCodeType.Success, ThrowImmediatelyDataLoadEventListener.Quiet);

        File.Delete(filename);
    }


    [TestCase(true)]
    [TestCase(false)]
#pragma warning disable VSSpell001 // Spell Check
    public void TestTableInfo(bool username)
#pragma warning restore VSSpell001 // Spell Check
    {
        var filename = Path.Combine(_loadDirectory.ForLoading.FullName, "bob.csv");
        var sw = new StreamWriter(filename);

        sw.WriteLine("name,name2");
        sw.WriteLine("Bob,Munchousain");
        sw.WriteLine("Franky,Hollyw9ood");

        sw.Flush();
        sw.Close();
        sw.Dispose();

        Import(_table, out var ti, out _);

        var attacher = new AnySeparatorFileAttacher();
        attacher.Initialize(_loadDirectory, _database);
        attacher.Separator = ",";
        attacher.FilePattern = "bob*";
        attacher.TableToLoad = ti;

        INameDatabasesAndTablesDuringLoads namer = null;

        if (username)
        {
            _table.Rename("AAA");
            namer = RdmpMockFactory.Mock_INameDatabasesAndTablesDuringLoads(_database, "AAA");
        }

        var job = new ThrowImmediatelyDataLoadJob(new HICDatabaseConfiguration(_database.Server, namer), ti);

        var exitCode = attacher.Attach(job, new GracefulCancellationToken());
        Assert.That(exitCode, Is.EqualTo(ExitCodeType.Success));

        using (var con = _database.Server.GetConnection())
        {
            con.Open();
            var r = _database.Server.GetCommand($"Select name,name2 from {_table.GetRuntimeName()}", con)
                .ExecuteReader();
            Assert.Multiple(() =>
            {
                Assert.That(r.Read());
                Assert.That(r["name"], Is.EqualTo("Bob"));
                Assert.That(r["name2"], Is.EqualTo("Munchousain"));
            });

            Assert.Multiple(() =>
            {
                Assert.That(r.Read());
                Assert.That(r["name"], Is.EqualTo("Franky"));
                Assert.That(r["name2"], Is.EqualTo("Hollyw9ood"));
            });
        }

        attacher.LoadCompletedSoDispose(ExitCodeType.Success, ThrowImmediatelyDataLoadEventListener.Quiet);

        File.Delete(filename);
    }


    [Test]
    public void Test_FlatFileAttacher_IgnoreColumns()
    {
        var filename = Path.Combine(_loadDirectory.ForLoading.FullName, "bob.csv");
        var sw = new StreamWriter(filename);

        sw.WriteLine("name,name2,address");
        sw.WriteLine("Bob,Munchousain,\"67, franklin\"");
        sw.WriteLine("Franky,Hollyw9ood,32 dodgery");

        sw.Flush();
        sw.Close();
        sw.Dispose();
        Import(_table, out var ti, out _);

        var attacher = new AnySeparatorFileAttacher
        {
            Separator = ",",
            FilePattern = "bob*",
            TableToLoad = ti,
            IgnoreColumns = "address"
        };
        attacher.Initialize(_loadDirectory, _database);

        var job = new ThrowImmediatelyDataLoadJob(new HICDatabaseConfiguration(_database.Server, null), ti);

        var exitCode = attacher.Attach(job, new GracefulCancellationToken());
        Assert.That(exitCode, Is.EqualTo(ExitCodeType.Success));

        using (var con = _database.Server.GetConnection())
        {
            con.Open();
            var r = _database.Server.GetCommand($"Select name,name2 from {_table.GetRuntimeName()}", con)
                .ExecuteReader();
            Assert.Multiple(() =>
            {
                Assert.That(r.Read());
                Assert.That(r["name"], Is.EqualTo("Bob"));
                Assert.That(r["name2"], Is.EqualTo("Munchousain"));
            });

            Assert.Multiple(() =>
            {
                Assert.That(r.Read());
                Assert.That(r["name"], Is.EqualTo("Franky"));
                Assert.That(r["name2"], Is.EqualTo("Hollyw9ood"));
            });
        }

        attacher.LoadCompletedSoDispose(ExitCodeType.Success, ThrowImmediatelyDataLoadEventListener.Quiet);

        File.Delete(filename);
    }

    [TestCase(DatabaseType.MySql, "27/01/2001", "en-GB", "en-GB")]
    [TestCase(DatabaseType.MySql, "27/01/2001", "en-GB", "en-us")]
    [TestCase(DatabaseType.MySql, "01/27/2001", "en-us", "en-us")]
    [TestCase(DatabaseType.MySql, "01/27/2001", "en-us", "en-GB")]
    [TestCase(DatabaseType.MicrosoftSQLServer, "27/01/2001", "en-GB", "en-GB")]
    [TestCase(DatabaseType.MicrosoftSQLServer, "27/01/2001", "en-GB", "en-us")]
    [TestCase(DatabaseType.MicrosoftSQLServer, "01/27/2001", "en-us", "en-us")]
    [TestCase(DatabaseType.MicrosoftSQLServer, "01/27/2001", "en-us", "en-GB")]
    [TestCase(DatabaseType.Oracle, "27/01/2001", "en-GB", "en-GB")]
    [TestCase(DatabaseType.Oracle, "27/01/2001", "en-GB", "en-us")]
    [TestCase(DatabaseType.Oracle, "01/27/2001", "en-us", "en-us")]
    [TestCase(DatabaseType.Oracle, "01/27/2001", "en-us", "en-GB")]
    public void Test_FlatFileAttacher_AmbiguousDates(DatabaseType type, string val, string attacherCulture,
        string threadCulture)
    {
        Thread.CurrentThread.CurrentCulture = new CultureInfo(threadCulture);

        var filename = Path.Combine(_loadDirectory.ForLoading.FullName, "bob.csv");
        var sw = new StreamWriter(filename);

        sw.WriteLine("dob");
        sw.WriteLine(val);

        sw.Flush();
        sw.Close();
        sw.Dispose();

        var db = GetCleanedServer(type);

        var tbl =
            db.CreateTable("AmbiguousDatesTestTable",
                new[] { new DatabaseColumnRequest("dob", new DatabaseTypeRequest(typeof(DateTime))) }
            );


        Import(tbl, out var ti, out _);
        var attacher = new AnySeparatorFileAttacher
        {
            Separator = ",",
            FilePattern = "bob*",
            TableName = tbl.GetRuntimeName(),
            Culture = new CultureInfo(attacherCulture)
        };
        attacher.Initialize(_loadDirectory, db);

        var job = new ThrowImmediatelyDataLoadJob(new HICDatabaseConfiguration(_database.Server, null), ti);

        var exitCode = attacher.Attach(job, new GracefulCancellationToken());
        Assert.That(exitCode, Is.EqualTo(ExitCodeType.Success));

        attacher.LoadCompletedSoDispose(ExitCodeType.Success, ThrowImmediatelyDataLoadEventListener.Quiet);

        Assert.That(tbl.GetDataTable().Rows[0][0], Is.EqualTo(new DateTime(2001, 1, 27)));

        File.Delete(filename);
        tbl.Drop();
    }

    [Test]
    public void Test_TableToLoad_IDNotInLoadMetadata()
    {
        var source = new AnySeparatorFileAttacher();

        var tiInLoad = new TableInfo(CatalogueRepository, "TableInLoad");
        var tiNotInLoad = new TableInfo(CatalogueRepository, "TableNotInLoad");

        source.TableToLoad = tiNotInLoad;

        var job = new ThrowImmediatelyDataLoadJob(ThrowImmediatelyDataLoadEventListener.QuietPicky)
        {
            RegularTablesToLoad = new System.Collections.Generic.List<ITableInfo>(new[] { tiInLoad })
        };


        var ex = Assert.Throws<Exception>(() => source.Attach(job, new GracefulCancellationToken()));

        Assert.That(
            ex.Message, Does.Match("FlatFileAttacher TableToLoad was 'TableNotInLoad' \\(ID=\\d+\\) but that table was not one of the tables in the load:'TableInLoad'"));
    }
}<|MERGE_RESOLUTION|>--- conflicted
+++ resolved
@@ -127,10 +127,6 @@
         {
             con.Open();
             var r = _database.Server.GetCommand("Select * from Bob order by name", con).ExecuteReader();
-<<<<<<< HEAD
-
-=======
->>>>>>> 6b9f2f30
             Assert.Multiple(() =>
             {
                 Assert.That(r.Read());
