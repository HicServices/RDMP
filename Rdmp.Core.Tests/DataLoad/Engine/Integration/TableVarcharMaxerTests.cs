// Copyright (c) The University of Dundee 2018-2019
// This file is part of the Research Data Management Platform (RDMP).
// RDMP is free software: you can redistribute it and/or modify it under the terms of the GNU General Public License as published by the Free Software Foundation, either version 3 of the License, or (at your option) any later version.
// RDMP is distributed in the hope that it will be useful, but WITHOUT ANY WARRANTY; without even the implied warranty of MERCHANTABILITY or FITNESS FOR A PARTICULAR PURPOSE. See the GNU General Public License for more details.
// You should have received a copy of the GNU General Public License along with RDMP. If not, see <https://www.gnu.org/licenses/>.

using System;
using System.Collections.Generic;
using System.Text.RegularExpressions;
using FAnsi;
using FAnsi.Discovery;
using NSubstitute;
using NUnit.Framework;
using Rdmp.Core.Curation.Data;
using Rdmp.Core.Curation.Data.DataLoad;
using Rdmp.Core.DataLoad.Engine.DatabaseManagement.EntityNaming;
using Rdmp.Core.DataLoad.Engine.Job;
using Rdmp.Core.DataLoad.Modules.Mutilators;
using Rdmp.Core.ReusableLibraryCode.Checks;
using Tests.Common;
using TypeGuesser;

namespace Rdmp.Core.Tests.DataLoad.Engine.Integration;

public class TableVarcharMaxerTests : DatabaseTests
{
    [TestCase(DatabaseType.MySql, true)]
    [TestCase(DatabaseType.MySql, false)]
    [TestCase(DatabaseType.MicrosoftSQLServer, true)]
    [TestCase(DatabaseType.MicrosoftSQLServer, false)]
    public void TestTableVarcharMaxer(DatabaseType dbType, bool allDataTypes)
    {
        var db = GetCleanedServer(dbType);

        var tbl = db.CreateTable("Fish", new[]
        {
            new DatabaseColumnRequest("Dave", new DatabaseTypeRequest(typeof(string), 100)),
            new DatabaseColumnRequest("Frank", new DatabaseTypeRequest(typeof(int)))
        });

        Import(tbl, out var ti, out var cols);

        var maxer = new TableVarcharMaxer
        {
            AllDataTypes = allDataTypes,
            TableRegexPattern = new Regex(".*"),
            DestinationType = db.Server.GetQuerySyntaxHelper().TypeTranslater
                .GetSQLDBTypeForCSharpType(new DatabaseTypeRequest(typeof(string), int.MaxValue))
        };

        maxer.Initialize(db, LoadStage.AdjustRaw);
<<<<<<< HEAD
        maxer.Check(ThrowImmediatelyCheckNotifier.QuietPicky);

        var job = Mock.Of<IDataLoadJob>(x =>
            x.RegularTablesToLoad == new List<ITableInfo> { ti } &&
            x.Configuration == new HICDatabaseConfiguration(db.Server, null, null, null));
=======
        maxer.Check(new ThrowImmediatelyCheckNotifier { ThrowOnWarning = true });

        var job = Substitute.For<IDataLoadJob>();
        job.RegularTablesToLoad.Returns(new List<ITableInfo> { ti });
        job.Configuration.Returns(new HICDatabaseConfiguration(db.Server, null, null, null));
>>>>>>> e5e8e757

        maxer.Mutilate(job);

        switch (dbType)
        {
            case DatabaseType.MicrosoftSQLServer:
                Assert.AreEqual("varchar(max)", tbl.DiscoverColumn("Dave").DataType.SQLType);
                Assert.AreEqual(allDataTypes ? "varchar(max)" : "int", tbl.DiscoverColumn("Frank").DataType.SQLType);
                break;
            case DatabaseType.MySql:
                Assert.AreEqual("text", tbl.DiscoverColumn("Dave").DataType.SQLType);
                Assert.AreEqual(allDataTypes ? "text" : "int", tbl.DiscoverColumn("Frank").DataType.SQLType);
                break;
            case DatabaseType.Oracle:
                Assert.AreEqual("varchar(max)", tbl.DiscoverColumn("Dave").DataType.SQLType);
                Assert.AreEqual(allDataTypes ? "varchar(max)" : "int", tbl.DiscoverColumn("Frank").DataType.SQLType);
                break;
            default:
                throw new ArgumentOutOfRangeException(nameof(dbType));
        }
    }

    [TestCase(DatabaseType.MySql)]
    [TestCase(DatabaseType.MicrosoftSQLServer)]
    public void VarcharMaxer_BadTableNames(DatabaseType dbType)
    {
        var db = GetCleanedServer(dbType);

        var tbl = db.CreateTable("Fi ; '`sh", new[]
        {
            new DatabaseColumnRequest("Da'   ,,;ve", new DatabaseTypeRequest(typeof(string), 100)),
            new DatabaseColumnRequest("Frrrrr ##' ank", new DatabaseTypeRequest(typeof(int)))
        });

        Import(tbl, out var ti, out var cols);

        var maxer = new TableVarcharMaxer
        {
            TableRegexPattern = new Regex(".*"),
            DestinationType = db.Server.GetQuerySyntaxHelper().TypeTranslater
                .GetSQLDBTypeForCSharpType(new DatabaseTypeRequest(typeof(string), int.MaxValue))
        };

        maxer.Initialize(db, LoadStage.AdjustRaw);
<<<<<<< HEAD
        maxer.Check(ThrowImmediatelyCheckNotifier.QuietPicky);
=======
        maxer.Check(new ThrowImmediatelyCheckNotifier { ThrowOnWarning = true });
>>>>>>> e5e8e757

        var job = new ThrowImmediatelyDataLoadJob
        {
            RegularTablesToLoad = new List<ITableInfo> { ti },
            Configuration = new HICDatabaseConfiguration(db.Server, null, null, null)
        };

        maxer.Mutilate(job);

        switch (dbType)
        {
            case DatabaseType.MicrosoftSQLServer:
                Assert.AreEqual("varchar(max)", tbl.DiscoverColumn("Da'   ,,;ve").DataType.SQLType);
                break;
            case DatabaseType.MySql:
                Assert.AreEqual("text", tbl.DiscoverColumn("Da'   ,,;ve").DataType.SQLType);
                break;
            case DatabaseType.Oracle:
                Assert.AreEqual("varchar(max)", tbl.DiscoverColumn("Da'   ,,;ve").DataType.SQLType);
                break;
            default:
                throw new ArgumentOutOfRangeException(nameof(dbType));
        }
    }
}<|MERGE_RESOLUTION|>--- conflicted
+++ resolved
@@ -49,19 +49,11 @@
         };
 
         maxer.Initialize(db, LoadStage.AdjustRaw);
-<<<<<<< HEAD
         maxer.Check(ThrowImmediatelyCheckNotifier.QuietPicky);
 
         var job = Mock.Of<IDataLoadJob>(x =>
             x.RegularTablesToLoad == new List<ITableInfo> { ti } &&
             x.Configuration == new HICDatabaseConfiguration(db.Server, null, null, null));
-=======
-        maxer.Check(new ThrowImmediatelyCheckNotifier { ThrowOnWarning = true });
-
-        var job = Substitute.For<IDataLoadJob>();
-        job.RegularTablesToLoad.Returns(new List<ITableInfo> { ti });
-        job.Configuration.Returns(new HICDatabaseConfiguration(db.Server, null, null, null));
->>>>>>> e5e8e757
 
         maxer.Mutilate(job);
 
@@ -106,11 +98,7 @@
         };
 
         maxer.Initialize(db, LoadStage.AdjustRaw);
-<<<<<<< HEAD
         maxer.Check(ThrowImmediatelyCheckNotifier.QuietPicky);
-=======
-        maxer.Check(new ThrowImmediatelyCheckNotifier { ThrowOnWarning = true });
->>>>>>> e5e8e757
 
         var job = new ThrowImmediatelyDataLoadJob
         {
