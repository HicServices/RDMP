--- conflicted
+++ resolved
@@ -33,11 +33,7 @@
 
         try
         {
-<<<<<<< HEAD
-            var ex = Assert.Throws<Exception>(() => f.Create(task,
-=======
             var ex = Assert.Throws<Exception>(() => RuntimeTaskFactory.Create(task,
->>>>>>> 9e847e4d
                 new StageArgs(LoadStage.AdjustRaw, GetCleanedServer(FAnsi.DatabaseType.MicrosoftSQLServer),
                     Mock.Of<ILoadDirectory>())));
             Assert.IsTrue(ex.InnerException.Message.Contains(
