// Copyright (c) The University of Dundee 2018-2019
// This file is part of the Research Data Management Platform (RDMP).
// RDMP is free software: you can redistribute it and/or modify it under the terms of the GNU General Public License as published by the Free Software Foundation, either version 3 of the License, or (at your option) any later version.
// RDMP is distributed in the hope that it will be useful, but WITHOUT ANY WARRANTY; without even the implied warranty of MERCHANTABILITY or FITNESS FOR A PARTICULAR PURPOSE. See the GNU General Public License for more details.
// You should have received a copy of the GNU General Public License along with RDMP. If not, see <https://www.gnu.org/licenses/>.

using System;
using System.Collections.Generic;
using System.IO;
using FAnsi.Discovery;
using NSubstitute;
using NUnit.Framework;
using Rdmp.Core.Caching.Layouts;
using Rdmp.Core.Curation;
using Rdmp.Core.Curation.Data;
using Rdmp.Core.Curation.Data.Cache;
using Rdmp.Core.Curation.Data.DataLoad;
using Rdmp.Core.DataFlowPipeline;
using Rdmp.Core.DataLoad;
using Rdmp.Core.DataLoad.Engine.DataProvider.FromCache;
using Rdmp.Core.DataLoad.Engine.Job;
using Rdmp.Core.DataLoad.Engine.Job.Scheduling;
using Rdmp.Core.Logging;
using Rdmp.Core.ReusableLibraryCode.Progress;
using Tests.Common;

namespace Rdmp.Core.Tests.DataLoad.Engine.Integration;

public class CachedFileRetrieverTests : DatabaseTests
{
    private readonly ILoadProgress _lpMock;

    public CachedFileRetrieverTests()
    {
<<<<<<< HEAD
        var cpMock = Mock.Of<ICacheProgress>();
        _lpMock = Mock.Of<ILoadProgress>(l => l.CacheProgress == cpMock);
=======
        _cpMock = Substitute.For<ICacheProgress>();
        _lpMock = Substitute.For<ILoadProgress>();
        _lpMock.CacheProgress.Returns(_cpMock);
>>>>>>> 54d77a6d
    }

    [Test(Description =
        "RDMPDEV-185: Tests the scenario where the files in ForLoading do not match the files that are expected given the job specification. In this case the load process should not continue, otherwise the wrong data will be loaded.")]
    public void AttemptToLoadDataWithFilesInForLoading_DisagreementBetweenCacheAndForLoading()
    {
        var tempDirPath = Path.Combine(Path.GetTempPath(), Path.GetRandomFileName());
        var tempDir = Directory.CreateDirectory(tempDirPath);

        try
        {
            // Different file in ForLoading than exists in cache
            var loadDirectory = LoadDirectory.CreateDirectoryStructure(tempDir, "CachedFileRetriever");
            var cachedFilePath = Path.Combine(loadDirectory.Cache.FullName, "2016-01-02.zip");
            File.WriteAllText(cachedFilePath, "");
            File.WriteAllText(Path.Combine(loadDirectory.ForLoading.FullName, "2016-01-01.zip"), "");

            // Set SetUp retriever
            var cacheLayout = new ZipCacheLayoutOnePerDay(loadDirectory.Cache, new NoSubdirectoriesCachePathResolver());

            var retriever = new TestCachedFileRetriever
            {
                ExtractFilesFromArchive = false,
                LoadProgress = _lpMock,
                Layout = cacheLayout
            };

            // Set SetUp job
            var job = CreateTestJob(loadDirectory);
            job.DatesToRetrieve = new List<DateTime>
            {
                new(2016, 01, 02)
            };

            // Should fail after determining that the files in ForLoading do not match the job specification
            var ex = Assert.Throws<InvalidOperationException>(() =>
                retriever.Fetch(job, new GracefulCancellationToken()));
            Assert.IsTrue(
                ex.Message.StartsWith(
                    "The files in ForLoading do not match what this job expects to be loading from the cache."),
                ex.Message + Environment.NewLine + Environment.NewLine + ex.StackTrace);
        }
        finally
        {
            tempDir.Delete(true);
        }
    }

    [Test(Description =
        "RDMPDEV-185: Tests the scenario where the files in ForLoading match the files that are expected given the job specification, e.g. a load has after the cache has been populated and a subsequent load with *exactly the same parameters* has been triggered. In this case the load can proceed.")]
    public void AttemptToLoadDataWithFilesInForLoading_AgreementBetweenForLoadingAndCache()
    {
        var tempDirPath = Path.Combine(Path.GetTempPath(), Path.GetRandomFileName());
        var tempDir = Directory.CreateDirectory(tempDirPath);

        try
        {
            // File in cache is the same file as in ForLoading (20160101.zip)
            var loadDirectory = LoadDirectory.CreateDirectoryStructure(tempDir, "CachedFileRetriever");
            var cachedFilePath = Path.Combine(loadDirectory.Cache.FullName, "2016-01-01.zip");
            File.WriteAllText(cachedFilePath, "");
            File.WriteAllText(Path.Combine(loadDirectory.ForLoading.FullName, "2016-01-01.zip"), "");


            // Set SetUp retriever
            var cacheLayout = new ZipCacheLayoutOnePerDay(loadDirectory.Cache, new NoSubdirectoriesCachePathResolver());

            var retriever = new TestCachedFileRetriever
            {
                ExtractFilesFromArchive = false,
                LoadProgress = _lpMock,
                Layout = cacheLayout
            };

            // Set SetUp job
            var job = CreateTestJob(loadDirectory);
            job.DatesToRetrieve = new List<DateTime>
            {
                new(2016, 01, 01)
            };

            // Should complete successfully, the file in ForLoading matches the job specification
            retriever.Fetch(job, new GracefulCancellationToken());

            // And ForLoading should still have the file in it (i.e. it hasn't mysteriously disappeared)
            Assert.IsTrue(File.Exists(Path.Combine(loadDirectory.ForLoading.FullName, "2016-01-01.zip")));
        }
        finally
        {
            tempDir.Delete(true);
        }
    }

    [Test(Description = "RDMPDEV-185: Tests the default scenario where there are no files in ForLoading.")]
    public void AttemptToLoadDataWithoutFilesInForLoading()
    {
        var tempDirPath = Path.Combine(Path.GetTempPath(), Path.GetRandomFileName());
        var tempDir = Directory.CreateDirectory(tempDirPath);

        try
        {
            // File in cache only, no files in ForLoading
            var loadDirectory = LoadDirectory.CreateDirectoryStructure(tempDir, "CachedFileRetriever");
            var cachedFilePath = Path.Combine(loadDirectory.Cache.FullName, "2016-01-01.zip");
            File.WriteAllText(cachedFilePath, "");


            // Set SetUp retriever
            var cacheLayout = new ZipCacheLayoutOnePerDay(loadDirectory.Cache, new NoSubdirectoriesCachePathResolver());

            var retriever = new TestCachedFileRetriever
            {
                ExtractFilesFromArchive = false,
                LoadProgress = _lpMock,
                Layout = cacheLayout
            };

            // Set SetUp job
            var job = CreateTestJob(loadDirectory);
            job.DatesToRetrieve = new List<DateTime>
            {
                new(2016, 01, 01)
            };

            // Should complete successfully, there are no files in ForLoading to worry about
            retriever.Fetch(job, new GracefulCancellationToken());

            // And the retriever should have copied the cached archive file into ForLoading
            Assert.IsTrue(File.Exists(Path.Combine(loadDirectory.ForLoading.FullName, "2016-01-01.zip")));
        }
        finally
        {
            tempDir.Delete(true);
        }
    }

    private ScheduledDataLoadJob CreateTestJob(ILoadDirectory directory)
    {
<<<<<<< HEAD
        var catalogue = Mock.Of<ICatalogue>(c =>
            c.GetTableInfoList(false) == Array.Empty<TableInfo>() &&
            c.GetLookupTableInfoList() == Array.Empty<TableInfo>() &&
            c.LoggingDataTask == "TestLogging"
        );
            
        var logManager = Mock.Of<ILogManager>();
        var loadMetadata = Mock.Of<ILoadMetadata>(lm => lm.GetAllCatalogues() == new[] { catalogue });
=======
        var catalogue = Substitute.For<ICatalogue>();
        catalogue.GetTableInfoList(false).Returns(Array.Empty<TableInfo>());
        catalogue.GetLookupTableInfoList().Returns(Array.Empty<TableInfo>());
        catalogue.LoggingDataTask.Returns("TestLogging");

        var logManager = Substitute.For<ILogManager>();
        var loadMetadata = Substitute.For<ILoadMetadata>();
        loadMetadata.GetAllCatalogues().Returns(new[] { catalogue });
>>>>>>> 54d77a6d

        var j = new ScheduledDataLoadJob(RepositoryLocator, "Test job", logManager, loadMetadata, directory,
            ThrowImmediatelyDataLoadEventListener.Quiet, null)
        {
            LoadProgress = _lpMock
        };
        return j;
    }
}

internal class TestCachedFileRetriever : CachedFileRetriever
{
    public ICacheLayout Layout;

    public override void Initialize(ILoadDirectory directory, DiscoveredDatabase dbInfo)
    {
    }

    public override ExitCodeType Fetch(IDataLoadJob dataLoadJob, GracefulCancellationToken cancellationToken)
    {
        var scheduledJob = ConvertToScheduledJob(dataLoadJob);
        GetDataLoadWorkload(scheduledJob);
        ExtractJobs(scheduledJob);

        return ExitCodeType.Success;
    }

    protected override ICacheLayout CreateCacheLayout(ICacheProgress cacheProgress, IDataLoadEventListener listener) =>
        Layout;
}<|MERGE_RESOLUTION|>--- conflicted
+++ resolved
@@ -32,14 +32,9 @@
 
     public CachedFileRetrieverTests()
     {
-<<<<<<< HEAD
-        var cpMock = Mock.Of<ICacheProgress>();
-        _lpMock = Mock.Of<ILoadProgress>(l => l.CacheProgress == cpMock);
-=======
         _cpMock = Substitute.For<ICacheProgress>();
         _lpMock = Substitute.For<ILoadProgress>();
         _lpMock.CacheProgress.Returns(_cpMock);
->>>>>>> 54d77a6d
     }
 
     [Test(Description =
@@ -178,16 +173,6 @@
 
     private ScheduledDataLoadJob CreateTestJob(ILoadDirectory directory)
     {
-<<<<<<< HEAD
-        var catalogue = Mock.Of<ICatalogue>(c =>
-            c.GetTableInfoList(false) == Array.Empty<TableInfo>() &&
-            c.GetLookupTableInfoList() == Array.Empty<TableInfo>() &&
-            c.LoggingDataTask == "TestLogging"
-        );
-            
-        var logManager = Mock.Of<ILogManager>();
-        var loadMetadata = Mock.Of<ILoadMetadata>(lm => lm.GetAllCatalogues() == new[] { catalogue });
-=======
         var catalogue = Substitute.For<ICatalogue>();
         catalogue.GetTableInfoList(false).Returns(Array.Empty<TableInfo>());
         catalogue.GetLookupTableInfoList().Returns(Array.Empty<TableInfo>());
@@ -196,7 +181,6 @@
         var logManager = Substitute.For<ILogManager>();
         var loadMetadata = Substitute.For<ILoadMetadata>();
         loadMetadata.GetAllCatalogues().Returns(new[] { catalogue });
->>>>>>> 54d77a6d
 
         var j = new ScheduledDataLoadJob(RepositoryLocator, "Test job", logManager, loadMetadata, directory,
             ThrowImmediatelyDataLoadEventListener.Quiet, null)
