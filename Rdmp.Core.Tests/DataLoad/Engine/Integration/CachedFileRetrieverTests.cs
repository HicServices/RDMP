// Copyright (c) The University of Dundee 2018-2019
// This file is part of the Research Data Management Platform (RDMP).
// RDMP is free software: you can redistribute it and/or modify it under the terms of the GNU General Public License as published by the Free Software Foundation, either version 3 of the License, or (at your option) any later version.
// RDMP is distributed in the hope that it will be useful, but WITHOUT ANY WARRANTY; without even the implied warranty of MERCHANTABILITY or FITNESS FOR A PARTICULAR PURPOSE. See the GNU General Public License for more details.
// You should have received a copy of the GNU General Public License along with RDMP. If not, see <https://www.gnu.org/licenses/>.

using System;
using System.Collections.Generic;
using System.IO;
using FAnsi.Discovery;
using NSubstitute;
using NUnit.Framework;
using Rdmp.Core.Caching.Layouts;
using Rdmp.Core.Curation;
using Rdmp.Core.Curation.Data;
using Rdmp.Core.Curation.Data.Cache;
using Rdmp.Core.Curation.Data.DataLoad;
using Rdmp.Core.DataFlowPipeline;
using Rdmp.Core.DataLoad;
using Rdmp.Core.DataLoad.Engine.DataProvider.FromCache;
using Rdmp.Core.DataLoad.Engine.Job;
using Rdmp.Core.DataLoad.Engine.Job.Scheduling;
using Rdmp.Core.Logging;
using Rdmp.Core.ReusableLibraryCode.Progress;
using Tests.Common;

namespace Rdmp.Core.Tests.DataLoad.Engine.Integration;

public class CachedFileRetrieverTests : DatabaseTests
{
    private readonly ILoadProgress _lpMock;

    public CachedFileRetrieverTests()
    {
<<<<<<< HEAD
        _cpMock = Substitute.For<ICacheProgress>();
        _lpMock = Substitute.For<ILoadProgress>();
        _lpMock.CacheProgress.Returns(_cpMock);
=======
        var cpMock = Mock.Of<ICacheProgress>();
        _lpMock = Mock.Of<ILoadProgress>(l => l.CacheProgress == cpMock);
>>>>>>> a18976dc
    }

    [Test(Description =
        "RDMPDEV-185: Tests the scenario where the files in ForLoading do not match the files that are expected given the job specification. In this case the load process should not continue, otherwise the wrong data will be loaded.")]
    public void AttemptToLoadDataWithFilesInForLoading_DisagreementBetweenCacheAndForLoading()
    {
        var tempDirPath = Path.Combine(Path.GetTempPath(), Path.GetRandomFileName());
        var tempDir = Directory.CreateDirectory(tempDirPath);

        try
        {
            // Different file in ForLoading than exists in cache
            var loadDirectory = LoadDirectory.CreateDirectoryStructure(tempDir, "CachedFileRetriever");
            var cachedFilePath = Path.Combine(loadDirectory.Cache.FullName, "2016-01-02.zip");
            File.WriteAllText(cachedFilePath, "");
            File.WriteAllText(Path.Combine(loadDirectory.ForLoading.FullName, "2016-01-01.zip"), "");

            // Set SetUp retriever
            var cacheLayout = new ZipCacheLayoutOnePerDay(loadDirectory.Cache, new NoSubdirectoriesCachePathResolver());

            var retriever = new TestCachedFileRetriever
            {
                ExtractFilesFromArchive = false,
                LoadProgress = _lpMock,
                Layout = cacheLayout
            };

            // Set SetUp job
            var job = CreateTestJob(loadDirectory);
            job.DatesToRetrieve = new List<DateTime>
            {
                new(2016, 01, 02)
            };

            // Should fail after determining that the files in ForLoading do not match the job specification
            var ex = Assert.Throws<InvalidOperationException>(() =>
                retriever.Fetch(job, new GracefulCancellationToken()));
            Assert.IsTrue(
                ex.Message.StartsWith(
                    "The files in ForLoading do not match what this job expects to be loading from the cache."),
                ex.Message + Environment.NewLine + Environment.NewLine + ex.StackTrace);
        }
        finally
        {
            tempDir.Delete(true);
        }
    }

    [Test(Description =
        "RDMPDEV-185: Tests the scenario where the files in ForLoading match the files that are expected given the job specification, e.g. a load has after the cache has been populated and a subsequent load with *exactly the same parameters* has been triggered. In this case the load can proceed.")]
    public void AttemptToLoadDataWithFilesInForLoading_AgreementBetweenForLoadingAndCache()
    {
        var tempDirPath = Path.Combine(Path.GetTempPath(), Path.GetRandomFileName());
        var tempDir = Directory.CreateDirectory(tempDirPath);

        try
        {
            // File in cache is the same file as in ForLoading (20160101.zip)
            var loadDirectory = LoadDirectory.CreateDirectoryStructure(tempDir, "CachedFileRetriever");
            var cachedFilePath = Path.Combine(loadDirectory.Cache.FullName, "2016-01-01.zip");
            File.WriteAllText(cachedFilePath, "");
            File.WriteAllText(Path.Combine(loadDirectory.ForLoading.FullName, "2016-01-01.zip"), "");


            // Set SetUp retriever
            var cacheLayout = new ZipCacheLayoutOnePerDay(loadDirectory.Cache, new NoSubdirectoriesCachePathResolver());

            var retriever = new TestCachedFileRetriever
            {
                ExtractFilesFromArchive = false,
                LoadProgress = _lpMock,
                Layout = cacheLayout
            };

            // Set SetUp job
            var job = CreateTestJob(loadDirectory);
            job.DatesToRetrieve = new List<DateTime>
            {
                new(2016, 01, 01)
            };

            // Should complete successfully, the file in ForLoading matches the job specification
            retriever.Fetch(job, new GracefulCancellationToken());

            // And ForLoading should still have the file in it (i.e. it hasn't mysteriously disappeared)
            Assert.IsTrue(File.Exists(Path.Combine(loadDirectory.ForLoading.FullName, "2016-01-01.zip")));
        }
        finally
        {
            tempDir.Delete(true);
        }
    }

    [Test(Description = "RDMPDEV-185: Tests the default scenario where there are no files in ForLoading.")]
    public void AttemptToLoadDataWithoutFilesInForLoading()
    {
        var tempDirPath = Path.Combine(Path.GetTempPath(), Path.GetRandomFileName());
        var tempDir = Directory.CreateDirectory(tempDirPath);

        try
        {
            // File in cache only, no files in ForLoading
            var loadDirectory = LoadDirectory.CreateDirectoryStructure(tempDir, "CachedFileRetriever");
            var cachedFilePath = Path.Combine(loadDirectory.Cache.FullName, "2016-01-01.zip");
            File.WriteAllText(cachedFilePath, "");


            // Set SetUp retriever
            var cacheLayout = new ZipCacheLayoutOnePerDay(loadDirectory.Cache, new NoSubdirectoriesCachePathResolver());

            var retriever = new TestCachedFileRetriever
            {
                ExtractFilesFromArchive = false,
                LoadProgress = _lpMock,
                Layout = cacheLayout
            };

            // Set SetUp job
            var job = CreateTestJob(loadDirectory);
            job.DatesToRetrieve = new List<DateTime>
            {
                new(2016, 01, 01)
            };

            // Should complete successfully, there are no files in ForLoading to worry about
            retriever.Fetch(job, new GracefulCancellationToken());

            // And the retriever should have copied the cached archive file into ForLoading
            Assert.IsTrue(File.Exists(Path.Combine(loadDirectory.ForLoading.FullName, "2016-01-01.zip")));
        }
        finally
        {
            tempDir.Delete(true);
        }
    }

    private ScheduledDataLoadJob CreateTestJob(ILoadDirectory directory)
    {
<<<<<<< HEAD
        var catalogue = Substitute.For<ICatalogue>();
        catalogue.GetTableInfoList(false).Returns(Array.Empty<TableInfo>());
        catalogue.GetLookupTableInfoList().Returns(Array.Empty<TableInfo>());
        catalogue.LoggingDataTask.Returns("TestLogging");

        var logManager = Substitute.For<ILogManager>();
        var loadMetadata = Substitute.For<ILoadMetadata>();
        loadMetadata.GetAllCatalogues().Returns(new[] { catalogue });

        var j = new ScheduledDataLoadJob(RepositoryLocator, "Test job", logManager, loadMetadata, directory,
            new ThrowImmediatelyDataLoadEventListener(), null)
=======
        var catalogue = Mock.Of<ICatalogue>(c =>
            c.GetTableInfoList(false) == Array.Empty<TableInfo>() &&
            c.GetLookupTableInfoList() == Array.Empty<TableInfo>() &&
            c.LoggingDataTask == "TestLogging"
        );

        var logManager = Mock.Of<ILogManager>();
        var loadMetadata = Mock.Of<ILoadMetadata>(lm => lm.GetAllCatalogues() == new[] { catalogue });

        var j = new ScheduledDataLoadJob(RepositoryLocator, "Test job", logManager, loadMetadata, directory,
            ThrowImmediatelyDataLoadEventListener.Quiet, null)
>>>>>>> a18976dc
        {
            LoadProgress = _lpMock
        };
        return j;
    }
}

internal class TestCachedFileRetriever : CachedFileRetriever
{
    public ICacheLayout Layout;

    public override void Initialize(ILoadDirectory directory, DiscoveredDatabase dbInfo)
    {
    }

    public override ExitCodeType Fetch(IDataLoadJob dataLoadJob, GracefulCancellationToken cancellationToken)
    {
        var scheduledJob = ConvertToScheduledJob(dataLoadJob);
        GetDataLoadWorkload(scheduledJob);
        ExtractJobs(scheduledJob);

        return ExitCodeType.Success;
    }

    protected override ICacheLayout CreateCacheLayout(ICacheProgress cacheProgress, IDataLoadEventListener listener) =>
        Layout;
}<|MERGE_RESOLUTION|>--- conflicted
+++ resolved
@@ -29,17 +29,13 @@
 public class CachedFileRetrieverTests : DatabaseTests
 {
     private readonly ILoadProgress _lpMock;
+    private readonly ICacheProgress _cpMock;
 
     public CachedFileRetrieverTests()
     {
-<<<<<<< HEAD
         _cpMock = Substitute.For<ICacheProgress>();
         _lpMock = Substitute.For<ILoadProgress>();
         _lpMock.CacheProgress.Returns(_cpMock);
-=======
-        var cpMock = Mock.Of<ICacheProgress>();
-        _lpMock = Mock.Of<ILoadProgress>(l => l.CacheProgress == cpMock);
->>>>>>> a18976dc
     }
 
     [Test(Description =
@@ -178,7 +174,6 @@
 
     private ScheduledDataLoadJob CreateTestJob(ILoadDirectory directory)
     {
-<<<<<<< HEAD
         var catalogue = Substitute.For<ICatalogue>();
         catalogue.GetTableInfoList(false).Returns(Array.Empty<TableInfo>());
         catalogue.GetLookupTableInfoList().Returns(Array.Empty<TableInfo>());
@@ -190,19 +185,6 @@
 
         var j = new ScheduledDataLoadJob(RepositoryLocator, "Test job", logManager, loadMetadata, directory,
             new ThrowImmediatelyDataLoadEventListener(), null)
-=======
-        var catalogue = Mock.Of<ICatalogue>(c =>
-            c.GetTableInfoList(false) == Array.Empty<TableInfo>() &&
-            c.GetLookupTableInfoList() == Array.Empty<TableInfo>() &&
-            c.LoggingDataTask == "TestLogging"
-        );
-
-        var logManager = Mock.Of<ILogManager>();
-        var loadMetadata = Mock.Of<ILoadMetadata>(lm => lm.GetAllCatalogues() == new[] { catalogue });
-
-        var j = new ScheduledDataLoadJob(RepositoryLocator, "Test job", logManager, loadMetadata, directory,
-            ThrowImmediatelyDataLoadEventListener.Quiet, null)
->>>>>>> a18976dc
         {
             LoadProgress = _lpMock
         };
