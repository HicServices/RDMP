--- conflicted
+++ resolved
@@ -32,14 +32,8 @@
 
     public CachedFileRetrieverTests()
     {
-<<<<<<< HEAD
         var cpMock = Mock.Of<ICacheProgress>();
         _lpMock = Mock.Of<ILoadProgress>(l => l.CacheProgress == cpMock);
-=======
-        _cpMock = Substitute.For<ICacheProgress>();
-        _lpMock = Substitute.For<ILoadProgress>();
-        _lpMock.CacheProgress.Returns(_cpMock);
->>>>>>> e5e8e757
     }
 
     [Test(Description =
@@ -178,7 +172,6 @@
 
     private ScheduledDataLoadJob CreateTestJob(ILoadDirectory directory)
     {
-<<<<<<< HEAD
         var catalogue = Mock.Of<ICatalogue>(c =>
             c.GetTableInfoList(false) == Array.Empty<TableInfo>() &&
             c.GetLookupTableInfoList() == Array.Empty<TableInfo>() &&
@@ -190,19 +183,6 @@
 
         var j = new ScheduledDataLoadJob(RepositoryLocator, "Test job", logManager, loadMetadata, directory,
             ThrowImmediatelyDataLoadEventListener.Quiet, null)
-=======
-        var catalogue = Substitute.For<ICatalogue>();
-        catalogue.GetTableInfoList(false).Returns(Array.Empty<TableInfo>());
-        catalogue.GetLookupTableInfoList().Returns(Array.Empty<TableInfo>());
-        catalogue.LoggingDataTask.Returns("TestLogging");
-
-        var logManager = Substitute.For<ILogManager>();
-        var loadMetadata = Substitute.For<ILoadMetadata>();
-        loadMetadata.GetAllCatalogues().Returns(new[] { catalogue });
-
-        var j = new ScheduledDataLoadJob(RepositoryLocator, "Test job", logManager, loadMetadata, directory,
-            new ThrowImmediatelyDataLoadEventListener(), null)
->>>>>>> e5e8e757
         {
             LoadProgress = _lpMock
         };
