// Copyright (c) The University of Dundee 2018-2019
// This file is part of the Research Data Management Platform (RDMP).
// RDMP is free software: you can redistribute it and/or modify it under the terms of the GNU General Public License as published by the Free Software Foundation, either version 3 of the License, or (at your option) any later version.
// RDMP is distributed in the hope that it will be useful, but WITHOUT ANY WARRANTY; without even the implied warranty of MERCHANTABILITY or FITNESS FOR A PARTICULAR PURPOSE. See the GNU General Public License for more details.
// You should have received a copy of the GNU General Public License along with RDMP. If not, see <https://www.gnu.org/licenses/>.

using System;
using System.Collections.Generic;
using Microsoft.Data.SqlClient;
using NSubstitute;
using NUnit.Framework;
using Rdmp.Core.Curation.Data;
using Rdmp.Core.Curation.Data.DataLoad;
using Rdmp.Core.DataLoad.Engine.Job;
using Rdmp.Core.DataLoad.Engine.Job.Scheduling;
using Rdmp.Core.DataLoad.Modules.LoadProgressUpdating;
using Rdmp.Core.Logging;
using Tests.Common;

namespace Rdmp.Core.Tests.DataLoad.Engine.Integration;

public class DataLoadProgressUpdateInfoTests : DatabaseTests
{
    private ScheduledDataLoadJob _job;

    #region Setup Methods

    public DataLoadProgressUpdateInfoTests()
    {
<<<<<<< HEAD
        var cata = Mock.Of<ICatalogue>(
            c => c.LoggingDataTask == "NothingTask" &&
                 c.GetTableInfoList(false) == Array.Empty<TableInfo>() &&
                 c.GetLookupTableInfoList() == Array.Empty<TableInfo>());
=======
        var cata = Substitute.For<ICatalogue>();
        cata.LoggingDataTask.Returns("NothingTask");
        cata.GetTableInfoList(false).Returns(Array.Empty<TableInfo>());
        cata.GetLookupTableInfoList().Returns(Array.Empty<TableInfo>());
>>>>>>> e5e8e757

        var lmd = Substitute.For<ILoadMetadata>();
        lmd.GetAllCatalogues().Returns(new[] { cata });

<<<<<<< HEAD
        _job = new ScheduledDataLoadJob(null, "fish", Mock.Of<ILogManager>(), lmd, null,
=======
        _job = new ScheduledDataLoadJob(null, "fish", Substitute.For<ILogManager>(), lmd, null,
>>>>>>> e5e8e757
            new ThrowImmediatelyDataLoadJob(), null);
    }

    #endregion

    [Test]
    public void AddBasicNormalStrategy_NoDates()
    {
        var updateInfo = new DataLoadProgressUpdateInfo();
        var ex = Assert.Throws<DataLoadProgressUpdateException>(() => updateInfo.AddAppropriateDisposeStep(_job, null));
        Assert.IsTrue(ex.Message.StartsWith("Job does not have any DatesToRetrieve"));
    }

    [Test]
    public void AddBasicNormalStrategy_MaxDate()
    {
        var updateInfo = new DataLoadProgressUpdateInfo();
        Assert.AreEqual(DataLoadProgressUpdateStrategy.UseMaxRequestedDay, updateInfo.Strategy);

        _job.DatesToRetrieve = new List<DateTime>
        {
            new(2001, 1, 1),
            new(2001, 1, 2),
            new(2001, 1, 3)
        };
        try
        {
            var added = (UpdateProgressIfLoadsuccessful)updateInfo.AddAppropriateDisposeStep(_job, null);


            Assert.AreEqual(new DateTime(2001, 1, 3), added.DateToSetProgressTo);
        }
        finally
        {
            _job.DatesToRetrieve.Clear();
        }
    }

    [Test]
    public void AddRAWSQLStrategy_NoSQL()
    {
        var updateInfo = new DataLoadProgressUpdateInfo
        {
            Strategy = DataLoadProgressUpdateStrategy.ExecuteScalarSQLInRAW
        };

        var ex = Assert.Throws<Exception>(() =>
            updateInfo.AddAppropriateDisposeStep(_job, GetCleanedServer(FAnsi.DatabaseType.MicrosoftSQLServer)));

        Assert.IsTrue(ex.Message.StartsWith("Strategy is ExecuteScalarSQLInRAW but there is no ExecuteScalarSQL"));
    }

    [Test]
    public void AddRAWSQLStrategy_SQLDodgy_SqlCrashes()
    {
        var updateInfo = new DataLoadProgressUpdateInfo
        {
            Strategy = DataLoadProgressUpdateStrategy.ExecuteScalarSQLInRAW,
            ExecuteScalarSQL = "SELECT Top 1 BarrelORum from CaptainMorgansSpicedRumBarrel"
        };

        var ex = Assert.Throws<DataLoadProgressUpdateException>(() =>
            updateInfo.AddAppropriateDisposeStep(_job, GetCleanedServer(FAnsi.DatabaseType.MicrosoftSQLServer)));

        Assert.IsTrue(ex.Message.StartsWith("Failed to execute the following SQL in the RAW database"));
        Assert.IsInstanceOf<SqlException>(ex.InnerException);
    }

    [Test]
    public void AddRAWSQLStrategy_SQLDodgy_SqlReturnsNull()
    {
        var updateInfo = new DataLoadProgressUpdateInfo
        {
            Strategy = DataLoadProgressUpdateStrategy.ExecuteScalarSQLInRAW,
            ExecuteScalarSQL = "SELECT null"
        };

        var ex = Assert.Throws<DataLoadProgressUpdateException>(() =>
            updateInfo.AddAppropriateDisposeStep(_job, GetCleanedServer(FAnsi.DatabaseType.MicrosoftSQLServer)));

        Assert.IsTrue(ex.Message.Contains("ExecuteScalarSQL"));
        Assert.IsTrue(ex.Message.Contains("returned null"));
    }

    [Test]
    public void AddRAWSQLStrategy_SQLDodgy_SqlReturnsNonDate()
    {
        var updateInfo = new DataLoadProgressUpdateInfo
        {
            Strategy = DataLoadProgressUpdateStrategy.ExecuteScalarSQLInRAW,
            ExecuteScalarSQL = "SELECT 'fishfish'"
        };

        var ex = Assert.Throws<DataLoadProgressUpdateException>(() =>
            updateInfo.AddAppropriateDisposeStep(_job, GetCleanedServer(FAnsi.DatabaseType.MicrosoftSQLServer)));

        Assert.AreEqual(
            "ExecuteScalarSQL specified for determining the maximum date of data loaded returned a value that was not a Date:fishfish",
            ex.Message);
        Assert.IsInstanceOf<FormatException>(ex.InnerException);
    }

    [Test]
    public void AddRAWSQLStrategy_SQLCorrect()
    {
        _job.DatesToRetrieve = new List<DateTime>
        {
            new(2001, 1, 6),
            new(2001, 1, 7),
            new(2001, 1, 8)
        };

        var updateInfo = new DataLoadProgressUpdateInfo
        {
            Strategy = DataLoadProgressUpdateStrategy.ExecuteScalarSQLInRAW,
            ExecuteScalarSQL = "SELECT '2001-01-07'"
        };

        var added = (UpdateProgressIfLoadsuccessful)updateInfo.AddAppropriateDisposeStep(_job,
            GetCleanedServer(FAnsi.DatabaseType.MicrosoftSQLServer));

        Assert.AreEqual(new DateTime(2001, 1, 7), added.DateToSetProgressTo);

        _job.DatesToRetrieve.Clear();
    }
}<|MERGE_RESOLUTION|>--- conflicted
+++ resolved
@@ -27,26 +27,15 @@
 
     public DataLoadProgressUpdateInfoTests()
     {
-<<<<<<< HEAD
         var cata = Mock.Of<ICatalogue>(
             c => c.LoggingDataTask == "NothingTask" &&
                  c.GetTableInfoList(false) == Array.Empty<TableInfo>() &&
                  c.GetLookupTableInfoList() == Array.Empty<TableInfo>());
-=======
-        var cata = Substitute.For<ICatalogue>();
-        cata.LoggingDataTask.Returns("NothingTask");
-        cata.GetTableInfoList(false).Returns(Array.Empty<TableInfo>());
-        cata.GetLookupTableInfoList().Returns(Array.Empty<TableInfo>());
->>>>>>> e5e8e757
 
         var lmd = Substitute.For<ILoadMetadata>();
         lmd.GetAllCatalogues().Returns(new[] { cata });
 
-<<<<<<< HEAD
         _job = new ScheduledDataLoadJob(null, "fish", Mock.Of<ILogManager>(), lmd, null,
-=======
-        _job = new ScheduledDataLoadJob(null, "fish", Substitute.For<ILogManager>(), lmd, null,
->>>>>>> e5e8e757
             new ThrowImmediatelyDataLoadJob(), null);
     }
 
