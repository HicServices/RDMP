// Copyright (c) The University of Dundee 2018-2019
// This file is part of the Research Data Management Platform (RDMP).
// RDMP is free software: you can redistribute it and/or modify it under the terms of the GNU General Public License as published by the Free Software Foundation, either version 3 of the License, or (at your option) any later version.
// RDMP is distributed in the hope that it will be useful, but WITHOUT ANY WARRANTY; without even the implied warranty of MERCHANTABILITY or FITNESS FOR A PARTICULAR PURPOSE. See the GNU General Public License for more details.
// You should have received a copy of the GNU General Public License along with RDMP. If not, see <https://www.gnu.org/licenses/>.

using System;
using System.Collections.Generic;
using Microsoft.Data.SqlClient;
using Moq;
using NUnit.Framework;
using Rdmp.Core.Curation.Data;
using Rdmp.Core.Curation.Data.DataLoad;
using Rdmp.Core.DataLoad.Engine.Job;
using Rdmp.Core.DataLoad.Engine.Job.Scheduling;
using Rdmp.Core.DataLoad.Modules.LoadProgressUpdating;
using Rdmp.Core.Logging;
using Tests.Common;

namespace Rdmp.Core.Tests.DataLoad.Engine.Integration;

public class DataLoadProgressUpdateInfoTests :DatabaseTests
{
    private ScheduledDataLoadJob _job;

    #region Setup Methods
    public DataLoadProgressUpdateInfoTests()
    {
        var cata = Mock.Of<ICatalogue>(
            c=> c.LoggingDataTask == "NothingTask" &&
                c.GetTableInfoList(false) == Array.Empty<TableInfo>() &&
                c.GetLookupTableInfoList() == Array.Empty<TableInfo>());

        var lmd = Mock.Of<ILoadMetadata>(m => m.GetAllCatalogues() == new[] { cata });

        _job = new ScheduledDataLoadJob(null,"fish", Mock.Of<ILogManager>(), lmd, null, new ThrowImmediatelyDataLoadJob(),null);
    }
    #endregion

    [Test]
    public void AddBasicNormalStrategy_NoDates()
    {
        var updateInfo = new DataLoadProgressUpdateInfo();
        var ex = Assert.Throws<DataLoadProgressUpdateException>(()=>updateInfo.AddAppropriateDisposeStep(_job,null));
        Assert.IsTrue(ex.Message.StartsWith("Job does not have any DatesToRetrieve"));
    }

    [Test]
    public void AddBasicNormalStrategy_MaxDate()
    {
        var updateInfo = new DataLoadProgressUpdateInfo();
        Assert.AreEqual(DataLoadProgressUpdateStrategy.UseMaxRequestedDay,updateInfo.Strategy);

        _job.DatesToRetrieve = new List<DateTime>
        {
            new DateTime(2001, 1, 1),
            new DateTime(2001, 1, 2),
            new DateTime(2001, 1, 3)
        };
        try
        {
            var added = (UpdateProgressIfLoadsuccessful)updateInfo.AddAppropriateDisposeStep(_job, null);


            Assert.AreEqual(new DateTime(2001, 1, 3), added.DateToSetProgressTo);
        }
        finally
        {
            _job.DatesToRetrieve.Clear();
        }
            
    }

    [Test]
    public void AddRAWSQLStrategy_NoSQL()
    {
        var updateInfo = new DataLoadProgressUpdateInfo
        {
            Strategy = DataLoadProgressUpdateStrategy.ExecuteScalarSQLInRAW
        };

        var ex = Assert.Throws<Exception>(()=>updateInfo.AddAppropriateDisposeStep(_job, GetCleanedServer(FAnsi.DatabaseType.MicrosoftSQLServer)));

        Assert.IsTrue(ex.Message.StartsWith("Strategy is ExecuteScalarSQLInRAW but there is no ExecuteScalarSQL"));
    }

    [Test]
    public void AddRAWSQLStrategy_SQLDodgy_SqlCrashes()
    {
        var updateInfo = new DataLoadProgressUpdateInfo
        {
            Strategy = DataLoadProgressUpdateStrategy.ExecuteScalarSQLInRAW,
            ExecuteScalarSQL = "SELECT Top 1 BarrelORum from CaptainMorgansSpicedRumBarrel"
        };

        var ex = Assert.Throws<DataLoadProgressUpdateException>(() => updateInfo.AddAppropriateDisposeStep(_job, GetCleanedServer(FAnsi.DatabaseType.MicrosoftSQLServer)));

        Assert.IsTrue(ex.Message.StartsWith("Failed to execute the following SQL in the RAW database"));
        Assert.IsInstanceOf<SqlException>(ex.InnerException);
    }

    [Test]
    public void AddRAWSQLStrategy_SQLDodgy_SqlReturnsNull()
    {
        var updateInfo = new DataLoadProgressUpdateInfo
        {
            Strategy = DataLoadProgressUpdateStrategy.ExecuteScalarSQLInRAW,
            ExecuteScalarSQL = "SELECT null"
        };

        var ex = Assert.Throws<DataLoadProgressUpdateException>(() => updateInfo.AddAppropriateDisposeStep(_job, GetCleanedServer(FAnsi.DatabaseType.MicrosoftSQLServer)));

        Assert.IsTrue(ex.Message.Contains("ExecuteScalarSQL"));
        Assert.IsTrue(ex.Message.Contains("returned null"));
    }

    [Test]
    public void AddRAWSQLStrategy_SQLDodgy_SqlReturnsNonDate()
    {
        var updateInfo = new DataLoadProgressUpdateInfo
        {
            Strategy = DataLoadProgressUpdateStrategy.ExecuteScalarSQLInRAW,
            ExecuteScalarSQL = "SELECT 'fishfish'"
        };

        var ex = Assert.Throws<DataLoadProgressUpdateException>(() => updateInfo.AddAppropriateDisposeStep(_job, GetCleanedServer(FAnsi.DatabaseType.MicrosoftSQLServer)));

        Assert.AreEqual("ExecuteScalarSQL specified for determining the maximum date of data loaded returned a value that was not a Date:fishfish",ex.Message);
        Assert.IsInstanceOf<FormatException>(ex.InnerException);
    }

    [Test]
    public void AddRAWSQLStrategy_SQLCorrect()
    {
        _job.DatesToRetrieve = new List<DateTime>
        {
            new DateTime(2001, 1, 6),
            new DateTime(2001, 1, 7),
<<<<<<< HEAD
            new DateTime(2001,1,8)
=======
            new DateTime(2001, 1, 8)
>>>>>>> 5c0a3943
        };

        var updateInfo = new DataLoadProgressUpdateInfo
        {
            Strategy = DataLoadProgressUpdateStrategy.ExecuteScalarSQLInRAW,
            ExecuteScalarSQL = "SELECT '2001-01-07'"
        };

        var added = (UpdateProgressIfLoadsuccessful)updateInfo.AddAppropriateDisposeStep(_job, GetCleanedServer(FAnsi.DatabaseType.MicrosoftSQLServer));
            
        Assert.AreEqual(new DateTime(2001, 1, 7), added.DateToSetProgressTo);

        _job.DatesToRetrieve.Clear();
    }
}<|MERGE_RESOLUTION|>--- conflicted
+++ resolved
@@ -136,11 +136,7 @@
         {
             new DateTime(2001, 1, 6),
             new DateTime(2001, 1, 7),
-<<<<<<< HEAD
-            new DateTime(2001,1,8)
-=======
             new DateTime(2001, 1, 8)
->>>>>>> 5c0a3943
         };
 
         var updateInfo = new DataLoadProgressUpdateInfo
