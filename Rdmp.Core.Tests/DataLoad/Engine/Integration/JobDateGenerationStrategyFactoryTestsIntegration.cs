// Copyright (c) The University of Dundee 2018-2019
// This file is part of the Research Data Management Platform (RDMP).
// RDMP is free software: you can redistribute it and/or modify it under the terms of the GNU General Public License as published by the Free Software Foundation, either version 3 of the License, or (at your option) any later version.
// RDMP is distributed in the hope that it will be useful, but WITHOUT ANY WARRANTY; without even the implied warranty of MERCHANTABILITY or FITNESS FOR A PARTICULAR PURPOSE. See the GNU General Public License for more details.
// You should have received a copy of the GNU General Public License along with RDMP. If not, see <https://www.gnu.org/licenses/>.

using System;
using Microsoft.Data.SqlClient;
using System.IO;
using FAnsi.Discovery;
using NUnit.Framework;
using Rdmp.Core.Curation;
using Rdmp.Core.Curation.Data;
using Rdmp.Core.Curation.Data.Cache;
using Rdmp.Core.Curation.Data.DataLoad;
using Rdmp.Core.DataLoad.Engine.DataProvider.FromCache;
using Rdmp.Core.DataLoad.Engine.Job.Scheduling;
using Rdmp.Core.DataLoad.Engine.Job.Scheduling.Exceptions;
using Rdmp.Core.DataLoad.Engine.LoadProcess.Scheduling.Strategy;
using Rdmp.Core.DataLoad.Modules.DataProvider;
using Rdmp.Core.Repositories;
using Rdmp.Core.ReusableLibraryCode.Progress;
using Tests.Common;
using Tests.Common.Helpers;

namespace Rdmp.Core.Tests.DataLoad.Engine.Integration;

public class JobDateGenerationStrategyFactoryTestsIntegration : DatabaseTests
{
    private CacheProgress _cp;
    private LoadProgress _lp;
    private LoadMetadata _lmd;
    private DiscoveredServer _server;
    private JobDateGenerationStrategyFactory _factory;

    [SetUp]
    protected override void SetUp()
    {
        base.SetUp();

        MEF.AddTypeToCatalogForTesting(typeof(TestDataWriter));
        MEF.AddTypeToCatalogForTesting(typeof(TestDataInventor));

        _lmd = new LoadMetadata(CatalogueRepository, "JobDateGenerationStrategyFactoryTestsIntegration");
        _lp = new LoadProgress(CatalogueRepository, _lmd)
        {
            DataLoadProgress = new DateTime(2001, 1, 1)
        };

        _lp.SaveToDatabase();

        _cp = new CacheProgress(CatalogueRepository, _lp);


        _server = new DiscoveredServer(new SqlConnectionStringBuilder("server=localhost;initial catalog=fish"));
        _factory = new JobDateGenerationStrategyFactory(new SingleLoadProgressSelectionStrategy(_lp));
    }

    [Test]
    public void CacheProvider_None()
    {
        var ex = Assert.Throws<CacheDataProviderFindingException>(() =>
<<<<<<< HEAD
            _factory.Create(_lp, new ThrowImmediatelyDataLoadEventListener()));
=======
            _factory.Create(_lp, ThrowImmediatelyDataLoadEventListener.Quiet));
>>>>>>> 9e847e4d
        Assert.IsTrue(ex.Message.StartsWith(
            "LoadMetadata JobDateGenerationStrategyFactoryTestsIntegration does not have ANY process tasks of type ProcessTaskType.DataProvider"));
    }


    [Test]
    public void CacheProvider_NonCachingOne()
    {
        var pt = new ProcessTask(CatalogueRepository, _lmd, LoadStage.GetFiles)
        {
            Path = typeof(DoNothingDataProvider).FullName,
            ProcessTaskType = ProcessTaskType.DataProvider,
            Name = "DoNothing"
        };
        pt.SaveToDatabase();

        var ex = Assert.Throws<CacheDataProviderFindingException>(() =>
<<<<<<< HEAD
            _factory.Create(_lp, new ThrowImmediatelyDataLoadEventListener()));
=======
            _factory.Create(_lp, ThrowImmediatelyDataLoadEventListener.Quiet));
>>>>>>> 9e847e4d
        Assert.IsTrue(ex.Message.StartsWith(
            "LoadMetadata JobDateGenerationStrategyFactoryTestsIntegration has some DataProviders tasks but none of them wrap classes that implement ICachedDataProvider"));
    }


    [Test]
    public void CacheProvider_TwoCachingOnes()
    {
        var pt1 = new ProcessTask(CatalogueRepository, _lmd, LoadStage.GetFiles)
        {
            Path = typeof(TestCachedFileRetriever).FullName,
            ProcessTaskType = ProcessTaskType.DataProvider,
            Name = "Cache1"
        };
        pt1.SaveToDatabase();

        var pt2 = new ProcessTask(CatalogueRepository, _lmd, LoadStage.GetFiles)
        {
            Path = typeof(TestCachedFileRetriever).FullName,
            ProcessTaskType = ProcessTaskType.DataProvider,
            Name = "Cache2"
        };
        pt2.SaveToDatabase();

        var ex = Assert.Throws<CacheDataProviderFindingException>(() =>
<<<<<<< HEAD
            _factory.Create(_lp, new ThrowImmediatelyDataLoadEventListener()));
=======
            _factory.Create(_lp, ThrowImmediatelyDataLoadEventListener.Quiet));
>>>>>>> 9e847e4d
        Assert.AreEqual(
            "LoadMetadata JobDateGenerationStrategyFactoryTestsIntegration has multiple cache DataProviders tasks (Cache1,Cache2), you are only allowed 1",
            ex.Message);
    }

    [Test]
    public void CacheProvider_NoPipeline()
    {
        var pt1 = new ProcessTask(CatalogueRepository, _lmd, LoadStage.GetFiles)
        {
            Path = typeof(TestCachedFileRetriever).FullName,
            ProcessTaskType = ProcessTaskType.DataProvider,
            Name = "Cache1"
        };
        pt1.SaveToDatabase();

        _cp.CacheFillProgress = new DateTime(1999, 1, 1);
        _cp.Name = "MyTestCp";
        _cp.SaveToDatabase();

        pt1.CreateArgumentsForClassIfNotExists<TestCachedFileRetriever>();

        var projDir =
            LoadDirectory.CreateDirectoryStructure(new DirectoryInfo(TestContext.CurrentContext.TestDirectory), "delme",
                true);
        _lmd.LocationOfFlatFiles = projDir.RootPath.FullName;
        _lmd.SaveToDatabase();
        try
        {
<<<<<<< HEAD
            var ex = Assert.Throws<Exception>(() => _factory.Create(_lp, new ThrowImmediatelyDataLoadEventListener()));
=======
            var ex = Assert.Throws<Exception>(() => _factory.Create(_lp, ThrowImmediatelyDataLoadEventListener.Quiet));
>>>>>>> 9e847e4d
            Assert.AreEqual("CacheProgress MyTestCp does not have a Pipeline configured on it", ex.Message);
        }
        finally
        {
            projDir.RootPath.Delete(true);
        }
    }

    [Test]
    public void CacheProvider_NoCacheProgress()
    {
        var pt1 = new ProcessTask(CatalogueRepository, _lmd, LoadStage.GetFiles)
        {
            Path = typeof(BasicCacheDataProvider).FullName,
            ProcessTaskType = ProcessTaskType.DataProvider,
            Name = "Cache1"
        };
        pt1.SaveToDatabase();

        var projDir =
            LoadDirectory.CreateDirectoryStructure(new DirectoryInfo(TestContext.CurrentContext.TestDirectory), "delme",
                true);
        _lmd.LocationOfFlatFiles = projDir.RootPath.FullName;
        _lmd.SaveToDatabase();

        var pipeAssembler = new TestDataPipelineAssembler("CacheProvider_Normal", CatalogueRepository);
        pipeAssembler.ConfigureCacheProgressToUseThePipeline(_cp);

        try
        {
            var ex = Assert.Throws<InvalidOperationException>(() =>
<<<<<<< HEAD
                _factory.Create(_lp, new ThrowImmediatelyDataLoadEventListener()));
=======
                _factory.Create(_lp, ThrowImmediatelyDataLoadEventListener.Quiet));
>>>>>>> 9e847e4d
            Assert.AreEqual(
                $"Caching has not begun for this CacheProgress ({_cp.ID}), so there is nothing to load and this strategy should not be used.",
                ex.Message);
        }
        finally
        {
            _cp.Pipeline_ID = null;
            pipeAssembler.Destroy();
            projDir.RootPath.Delete(true);
        }
    }

    [Test]
    public void CacheProvider_Normal()
    {
        var pt1 = new ProcessTask(CatalogueRepository, _lmd, LoadStage.GetFiles)
        {
            Path = typeof(BasicCacheDataProvider).FullName,
            ProcessTaskType = ProcessTaskType.DataProvider,
            Name = "Cache1"
        };
        pt1.SaveToDatabase();

        _cp.CacheFillProgress = new DateTime(2010, 1, 1);
        _cp.SaveToDatabase();

        var projDir =
            LoadDirectory.CreateDirectoryStructure(new DirectoryInfo(TestContext.CurrentContext.TestDirectory), "delme",
                true);
        _lmd.LocationOfFlatFiles = projDir.RootPath.FullName;
        _lmd.SaveToDatabase();

        var pipeAssembler = new TestDataPipelineAssembler("CacheProvider_Normal", CatalogueRepository);
        pipeAssembler.ConfigureCacheProgressToUseThePipeline(_cp);

        try
        {
<<<<<<< HEAD
            var strategy = _factory.Create(_lp, new ThrowImmediatelyDataLoadEventListener());
=======
            var strategy = _factory.Create(_lp, ThrowImmediatelyDataLoadEventListener.Quiet);
>>>>>>> 9e847e4d
            Assert.AreEqual(typeof(SingleScheduleCacheDateTrackingStrategy), strategy.GetType());

            var dates = strategy.GetDates(10, false);
            Assert.AreEqual(0, dates.Count); //zero dates to load because no files in cache

            File.WriteAllText(Path.Combine(projDir.Cache.FullName, "2001-01-02.zip"),
                "bobbobbobyobyobyobbzzztproprietarybitztreamzippy");
            File.WriteAllText(Path.Combine(projDir.Cache.FullName, "2001-01-03.zip"),
                "bobbobbobyobyobyobbzzztproprietarybitztreamzippy");
            File.WriteAllText(Path.Combine(projDir.Cache.FullName, "2001-01-05.zip"),
                "bobbobbobyobyobyobbzzztproprietarybitztreamzippy");

<<<<<<< HEAD
            strategy = _factory.Create(_lp, new ThrowImmediatelyDataLoadEventListener());
=======
            strategy = _factory.Create(_lp, ThrowImmediatelyDataLoadEventListener.Quiet);
>>>>>>> 9e847e4d
            Assert.AreEqual(typeof(SingleScheduleCacheDateTrackingStrategy), strategy.GetType());
            dates = strategy.GetDates(10, false);
            Assert.AreEqual(3, dates.Count); //zero dates to load because no files in cache
        }
        finally
        {
            _cp.Pipeline_ID = null;
            pipeAssembler.Destroy();
            projDir.RootPath.Delete(true);
        }
    }
}<|MERGE_RESOLUTION|>--- conflicted
+++ resolved
@@ -60,11 +60,7 @@
     public void CacheProvider_None()
     {
         var ex = Assert.Throws<CacheDataProviderFindingException>(() =>
-<<<<<<< HEAD
-            _factory.Create(_lp, new ThrowImmediatelyDataLoadEventListener()));
-=======
             _factory.Create(_lp, ThrowImmediatelyDataLoadEventListener.Quiet));
->>>>>>> 9e847e4d
         Assert.IsTrue(ex.Message.StartsWith(
             "LoadMetadata JobDateGenerationStrategyFactoryTestsIntegration does not have ANY process tasks of type ProcessTaskType.DataProvider"));
     }
@@ -82,11 +78,7 @@
         pt.SaveToDatabase();
 
         var ex = Assert.Throws<CacheDataProviderFindingException>(() =>
-<<<<<<< HEAD
-            _factory.Create(_lp, new ThrowImmediatelyDataLoadEventListener()));
-=======
             _factory.Create(_lp, ThrowImmediatelyDataLoadEventListener.Quiet));
->>>>>>> 9e847e4d
         Assert.IsTrue(ex.Message.StartsWith(
             "LoadMetadata JobDateGenerationStrategyFactoryTestsIntegration has some DataProviders tasks but none of them wrap classes that implement ICachedDataProvider"));
     }
@@ -112,11 +104,7 @@
         pt2.SaveToDatabase();
 
         var ex = Assert.Throws<CacheDataProviderFindingException>(() =>
-<<<<<<< HEAD
-            _factory.Create(_lp, new ThrowImmediatelyDataLoadEventListener()));
-=======
             _factory.Create(_lp, ThrowImmediatelyDataLoadEventListener.Quiet));
->>>>>>> 9e847e4d
         Assert.AreEqual(
             "LoadMetadata JobDateGenerationStrategyFactoryTestsIntegration has multiple cache DataProviders tasks (Cache1,Cache2), you are only allowed 1",
             ex.Message);
@@ -146,11 +134,7 @@
         _lmd.SaveToDatabase();
         try
         {
-<<<<<<< HEAD
-            var ex = Assert.Throws<Exception>(() => _factory.Create(_lp, new ThrowImmediatelyDataLoadEventListener()));
-=======
             var ex = Assert.Throws<Exception>(() => _factory.Create(_lp, ThrowImmediatelyDataLoadEventListener.Quiet));
->>>>>>> 9e847e4d
             Assert.AreEqual("CacheProgress MyTestCp does not have a Pipeline configured on it", ex.Message);
         }
         finally
@@ -182,11 +166,7 @@
         try
         {
             var ex = Assert.Throws<InvalidOperationException>(() =>
-<<<<<<< HEAD
-                _factory.Create(_lp, new ThrowImmediatelyDataLoadEventListener()));
-=======
                 _factory.Create(_lp, ThrowImmediatelyDataLoadEventListener.Quiet));
->>>>>>> 9e847e4d
             Assert.AreEqual(
                 $"Caching has not begun for this CacheProgress ({_cp.ID}), so there is nothing to load and this strategy should not be used.",
                 ex.Message);
@@ -224,11 +204,7 @@
 
         try
         {
-<<<<<<< HEAD
-            var strategy = _factory.Create(_lp, new ThrowImmediatelyDataLoadEventListener());
-=======
             var strategy = _factory.Create(_lp, ThrowImmediatelyDataLoadEventListener.Quiet);
->>>>>>> 9e847e4d
             Assert.AreEqual(typeof(SingleScheduleCacheDateTrackingStrategy), strategy.GetType());
 
             var dates = strategy.GetDates(10, false);
@@ -241,11 +217,7 @@
             File.WriteAllText(Path.Combine(projDir.Cache.FullName, "2001-01-05.zip"),
                 "bobbobbobyobyobyobbzzztproprietarybitztreamzippy");
 
-<<<<<<< HEAD
-            strategy = _factory.Create(_lp, new ThrowImmediatelyDataLoadEventListener());
-=======
             strategy = _factory.Create(_lp, ThrowImmediatelyDataLoadEventListener.Quiet);
->>>>>>> 9e847e4d
             Assert.AreEqual(typeof(SingleScheduleCacheDateTrackingStrategy), strategy.GetType());
             dates = strategy.GetDates(10, false);
             Assert.AreEqual(3, dates.Count); //zero dates to load because no files in cache
