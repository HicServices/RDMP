﻿// Copyright (c) The University of Dundee 2018-2019
// This file is part of the Research Data Management Platform (RDMP).
// RDMP is free software: you can redistribute it and/or modify it under the terms of the GNU General Public License as published by the Free Software Foundation, either version 3 of the License, or (at your option) any later version.
// RDMP is distributed in the hope that it will be useful, but WITHOUT ANY WARRANTY; without even the implied warranty of MERCHANTABILITY or FITNESS FOR A PARTICULAR PURPOSE. See the GNU General Public License for more details.
// You should have received a copy of the GNU General Public License along with RDMP. If not, see <https://www.gnu.org/licenses/>.

using System.Data;
using System.IO;
using System.Linq;
using NUnit.Framework;
using Rdmp.Core.Curation.Data;
using Rdmp.Core.Curation.Data.DataLoad;
using Rdmp.Core.Curation.Data.Defaults;
using Rdmp.Core.DataFlowPipeline;
using Rdmp.Core.DataLoad;
using Rdmp.Core.DataLoad.Engine.Checks;
using Rdmp.Core.DataLoad.Engine.DatabaseManagement.EntityNaming;
using Rdmp.Core.DataLoad.Engine.Job;
using Rdmp.Core.DataLoad.Engine.LoadExecution;
using Rdmp.Core.DataLoad.Engine.LoadProcess;
using Rdmp.Core.Logging;
using Rdmp.Core.ReusableLibraryCode.Checks;
using Rdmp.Core.ReusableLibraryCode.Progress;

namespace Rdmp.Core.Tests.DataLoad.Engine.Integration;

internal class TestTemporalTables : DataLoadEngineTestsBase
{
    private string sql = @"CREATE TABLE dbo.Employee
(
  [EmployeeID] int NOT NULL PRIMARY KEY CLUSTERED
  , [Name] nvarchar(100) NOT NULL
  , [Position] varchar(100) NOT NULL
  , [Department] varchar(100) NOT NULL
  , [Address] nvarchar(1024) NOT NULL
  , [AnnualSalary] decimal (10,2) NOT NULL
  , [ValidFrom] datetime2 GENERATED ALWAYS AS ROW START
  , [ValidTo] datetime2 GENERATED ALWAYS AS ROW END
  , PERIOD FOR SYSTEM_TIME (ValidFrom, ValidTo)
 )
WITH (SYSTEM_VERSIONING = ON (HISTORY_TABLE = dbo.EmployeeHistory));

INSERT INTO Employee(EmployeeID,Name,Position,Department,Address,AnnualSalary) VALUES(1,'Frank','Security Guard','Arkham', '22 Innsmouth Way', 55000.5)
";

    [TestCase(true)]
    [TestCase(false)]
    public void TestTemporalTable(bool ignoreWithGlobalPattern)
    {
        var dbtype = FAnsi.DatabaseType.MicrosoftSQLServer;
        var db = GetCleanedServer(dbtype);

        using(var con = db.Server.GetConnection())
        {
            con.Open();
            db.Server.GetCommand(sql,con).ExecuteNonQuery();
        }

        var tbl = db.ExpectTable("Employee");

        var defaults = CatalogueRepository;
        var logServer = defaults.GetDefaultFor(PermissableDefaults.LiveLoggingServer_ID);
        var logManager = new LogManager(logServer);

        var raw = db.Server.ExpectDatabase($"{db.GetRuntimeName()}_RAW");
        if(raw.Exists())
            raw.Drop();

        //define a new load configuration
        var lmd = new LoadMetadata(CatalogueRepository, "MyLoad")
        {
            IgnoreTrigger = true
        };
        lmd.SaveToDatabase();

        var ti = Import(tbl, lmd,logManager);

        var projectDirectory = SetupLoadDirectory(lmd);

        CreateCSVProcessTask(lmd,ti,"*.csv");
            
        //create a text file to load where we update Frank's favourite colour (it's a pk field) and we insert a new record (MrMurder)
        File.WriteAllText(
            Path.Combine(projectDirectory.ForLoading.FullName, "LoadMe.csv"),
            @"EmployeeID,Name,Position,Department,Address,AnnualSalary
1,Frank,Boss,Department of F'Tang, 22 Innsmouth Way, 55000.5
2,Herbert,Super Boss,Department of F'Tang, 22 Innsmouth Way, 155000.5");


        //the checks will probably need to be run as ddl admin because it involves creating _Archive table and trigger the first time

        //clean SetUp RAW / STAGING etc and generally accept proposed cleanup operations
        var checker = new CheckEntireDataLoadProcess(lmd, new HICDatabaseConfiguration(lmd), new HICLoadConfigurationFlags());
        checker.Check(new AcceptAllCheckNotifier());

        if(ignoreWithGlobalPattern)
        {
            var regex = new StandardRegex(RepositoryLocator.CatalogueRepository)
            {
                ConceptName = StandardRegex.DataLoadEngineGlobalIgnorePattern,
                Regex = "^Valid((From)|(To))$"
            };

            regex.SaveToDatabase();
        }
        else
        {
            var col = ti.ColumnInfos.Single(c=>c.GetRuntimeName().Equals("ValidFrom"));
            col.IgnoreInLoads = true;
            col.SaveToDatabase();

            col = ti.ColumnInfos.Single(c=>c.GetRuntimeName().Equals("ValidTo"));
            col.IgnoreInLoads = true;
            col.SaveToDatabase();
        }

        var dbConfig = new HICDatabaseConfiguration(lmd,null);

        var loadFactory = new HICDataLoadFactory(
            lmd,
            dbConfig,
            new HICLoadConfigurationFlags(),
            CatalogueRepository,
            logManager
        );

<<<<<<< HEAD
        var exe = loadFactory.Create(ThrowImmediatelyDataLoadEventListener.Quiet);
            
=======
        var exe = loadFactory.Create(new ThrowImmediatelyDataLoadEventListener());

>>>>>>> 5c0a3943
        var exitCode = exe.Run(
            new DataLoadJob(RepositoryLocator,"Go go go!", logManager, lmd, projectDirectory,ThrowImmediatelyDataLoadEventListener.Quiet,dbConfig),
            new GracefulCancellationToken());

        Assert.AreEqual(ExitCodeType.Success,exitCode);

        //frank should be updated to his new departement and role
        Assert.AreEqual(2,tbl.GetRowCount());
        var result = tbl.GetDataTable();
        var frank = result.Rows.Cast<DataRow>().Single(r => (string) r["Name"] == "Frank");
        Assert.AreEqual("Department of F'Tang",frank["Department"]);
        Assert.AreEqual("Boss",frank["Position"]);

        //post test cleanup
        foreach (var regex in RepositoryLocator.CatalogueRepository.GetAllObjects<StandardRegex>())
            regex.DeleteInDatabase();
    }
}<|MERGE_RESOLUTION|>--- conflicted
+++ resolved
@@ -124,13 +124,8 @@
             logManager
         );
 
-<<<<<<< HEAD
         var exe = loadFactory.Create(ThrowImmediatelyDataLoadEventListener.Quiet);
             
-=======
-        var exe = loadFactory.Create(new ThrowImmediatelyDataLoadEventListener());
-
->>>>>>> 5c0a3943
         var exitCode = exe.Run(
             new DataLoadJob(RepositoryLocator,"Go go go!", logManager, lmd, projectDirectory,ThrowImmediatelyDataLoadEventListener.Quiet,dbConfig),
             new GracefulCancellationToken());
