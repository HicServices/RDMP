﻿// Copyright (c) The University of Dundee 2018-2019
// This file is part of the Research Data Management Platform (RDMP).
// RDMP is free software: you can redistribute it and/or modify it under the terms of the GNU General Public License as published by the Free Software Foundation, either version 3 of the License, or (at your option) any later version.
// RDMP is distributed in the hope that it will be useful, but WITHOUT ANY WARRANTY; without even the implied warranty of MERCHANTABILITY or FITNESS FOR A PARTICULAR PURPOSE. See the GNU General Public License for more details.
// You should have received a copy of the GNU General Public License along with RDMP. If not, see <https://www.gnu.org/licenses/>.

using System.Data;
using System.IO;
using System.Linq;
using NUnit.Framework;
using Rdmp.Core.Curation.Data;
using Rdmp.Core.Curation.Data.DataLoad;
using Rdmp.Core.Curation.Data.Defaults;
using Rdmp.Core.DataFlowPipeline;
using Rdmp.Core.DataLoad;
using Rdmp.Core.DataLoad.Engine.Checks;
using Rdmp.Core.DataLoad.Engine.DatabaseManagement.EntityNaming;
using Rdmp.Core.DataLoad.Engine.Job;
using Rdmp.Core.DataLoad.Engine.LoadExecution;
using Rdmp.Core.DataLoad.Engine.LoadProcess;
using Rdmp.Core.Logging;
using Rdmp.Core.ReusableLibraryCode.Checks;
using Rdmp.Core.ReusableLibraryCode.Progress;

namespace Rdmp.Core.Tests.DataLoad.Engine.Integration;

internal class TestTemporalTables : DataLoadEngineTestsBase
{
    private string sql = @"CREATE TABLE dbo.Employee
(
  [EmployeeID] int NOT NULL PRIMARY KEY CLUSTERED
  , [Name] nvarchar(100) NOT NULL
  , [Position] varchar(100) NOT NULL
  , [Department] varchar(100) NOT NULL
  , [Address] nvarchar(1024) NOT NULL
  , [AnnualSalary] decimal (10,2) NOT NULL
  , [ValidFrom] datetime2 GENERATED ALWAYS AS ROW START
  , [ValidTo] datetime2 GENERATED ALWAYS AS ROW END
  , PERIOD FOR SYSTEM_TIME (ValidFrom, ValidTo)
 )
WITH (SYSTEM_VERSIONING = ON (HISTORY_TABLE = dbo.EmployeeHistory));

INSERT INTO Employee(EmployeeID,Name,Position,Department,Address,AnnualSalary) VALUES(1,'Frank','Security Guard','Arkham', '22 Innsmouth Way', 55000.5)
";

    [TestCase(true)]
    [TestCase(false)]
    public void TestTemporalTable(bool ignoreWithGlobalPattern)
    {
        var dbtype = FAnsi.DatabaseType.MicrosoftSQLServer;
        var db = GetCleanedServer(dbtype);

        using (var con = db.Server.GetConnection())
        {
            con.Open();
            db.Server.GetCommand(sql, con).ExecuteNonQuery();
        }

        var tbl = db.ExpectTable("Employee");

        var defaults = CatalogueRepository;
        var logServer = defaults.GetDefaultFor(PermissableDefaults.LiveLoggingServer_ID);
        var logManager = new LogManager(logServer);

        var raw = db.Server.ExpectDatabase($"{db.GetRuntimeName()}_RAW");
        if (raw.Exists())
            raw.Drop();

        //define a new load configuration
        var lmd = new LoadMetadata(CatalogueRepository, "MyLoad")
        {
            IgnoreTrigger = true
        };
        lmd.SaveToDatabase();

        var ti = Import(tbl, lmd, logManager);

        var projectDirectory = SetupLoadDirectory(lmd);

        CreateCSVProcessTask(lmd, ti, "*.csv");

        //create a text file to load where we update Frank's favourite colour (it's a pk field) and we insert a new record (MrMurder)
        File.WriteAllText(
            Path.Combine(projectDirectory.ForLoading.FullName, "LoadMe.csv"),
            @"EmployeeID,Name,Position,Department,Address,AnnualSalary
1,Frank,Boss,Department of F'Tang, 22 Innsmouth Way, 55000.5
2,Herbert,Super Boss,Department of F'Tang, 22 Innsmouth Way, 155000.5");


        //the checks will probably need to be run as ddl admin because it involves creating _Archive table and trigger the first time

        //clean SetUp RAW / STAGING etc and generally accept proposed cleanup operations
<<<<<<< HEAD
        var checker = new CheckEntireDataLoadProcess(lmd, new HICDatabaseConfiguration(lmd),
            new HICLoadConfigurationFlags(), CatalogueRepository.MEF);
=======
        var checker =
            new CheckEntireDataLoadProcess(lmd, new HICDatabaseConfiguration(lmd), new HICLoadConfigurationFlags());
>>>>>>> 9e847e4d
        checker.Check(new AcceptAllCheckNotifier());

        if (ignoreWithGlobalPattern)
        {
            var regex = new StandardRegex(RepositoryLocator.CatalogueRepository)
            {
                ConceptName = StandardRegex.DataLoadEngineGlobalIgnorePattern,
                Regex = "^Valid((From)|(To))$"
            };

            regex.SaveToDatabase();
        }
        else
        {
            var col = ti.ColumnInfos.Single(c => c.GetRuntimeName().Equals("ValidFrom"));
            col.IgnoreInLoads = true;
            col.SaveToDatabase();

            col = ti.ColumnInfos.Single(c => c.GetRuntimeName().Equals("ValidTo"));
            col.IgnoreInLoads = true;
            col.SaveToDatabase();
        }

        var dbConfig = new HICDatabaseConfiguration(lmd, null);

        var loadFactory = new HICDataLoadFactory(
            lmd,
            dbConfig,
            new HICLoadConfigurationFlags(),
            CatalogueRepository,
            logManager
        );

        var exe = loadFactory.Create(ThrowImmediatelyDataLoadEventListener.Quiet);

        var exitCode = exe.Run(
            new DataLoadJob(RepositoryLocator, "Go go go!", logManager, lmd, projectDirectory,
<<<<<<< HEAD
                new ThrowImmediatelyDataLoadEventListener(), dbConfig),
=======
                ThrowImmediatelyDataLoadEventListener.Quiet, dbConfig),
>>>>>>> 9e847e4d
            new GracefulCancellationToken());

        Assert.AreEqual(ExitCodeType.Success, exitCode);

        //frank should be updated to his new departement and role
        Assert.AreEqual(2, tbl.GetRowCount());
        var result = tbl.GetDataTable();
        var frank = result.Rows.Cast<DataRow>().Single(r => (string)r["Name"] == "Frank");
        Assert.AreEqual("Department of F'Tang", frank["Department"]);
        Assert.AreEqual("Boss", frank["Position"]);

        //post test cleanup
        foreach (var regex in RepositoryLocator.CatalogueRepository.GetAllObjects<StandardRegex>())
            regex.DeleteInDatabase();
    }
}<|MERGE_RESOLUTION|>--- conflicted
+++ resolved
@@ -90,13 +90,8 @@
         //the checks will probably need to be run as ddl admin because it involves creating _Archive table and trigger the first time
 
         //clean SetUp RAW / STAGING etc and generally accept proposed cleanup operations
-<<<<<<< HEAD
-        var checker = new CheckEntireDataLoadProcess(lmd, new HICDatabaseConfiguration(lmd),
-            new HICLoadConfigurationFlags(), CatalogueRepository.MEF);
-=======
         var checker =
             new CheckEntireDataLoadProcess(lmd, new HICDatabaseConfiguration(lmd), new HICLoadConfigurationFlags());
->>>>>>> 9e847e4d
         checker.Check(new AcceptAllCheckNotifier());
 
         if (ignoreWithGlobalPattern)
@@ -134,11 +129,7 @@
 
         var exitCode = exe.Run(
             new DataLoadJob(RepositoryLocator, "Go go go!", logManager, lmd, projectDirectory,
-<<<<<<< HEAD
-                new ThrowImmediatelyDataLoadEventListener(), dbConfig),
-=======
                 ThrowImmediatelyDataLoadEventListener.Quiet, dbConfig),
->>>>>>> 9e847e4d
             new GracefulCancellationToken());
 
         Assert.AreEqual(ExitCodeType.Success, exitCode);
