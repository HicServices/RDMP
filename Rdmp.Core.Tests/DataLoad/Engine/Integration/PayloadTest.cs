// Copyright (c) The University of Dundee 2018-2019
// This file is part of the Research Data Management Platform (RDMP).
// RDMP is free software: you can redistribute it and/or modify it under the terms of the GNU General Public License as published by the Free Software Foundation, either version 3 of the License, or (at your option) any later version.
// RDMP is distributed in the hope that it will be useful, but WITHOUT ANY WARRANTY; without even the implied warranty of MERCHANTABILITY or FITNESS FOR A PARTICULAR PURPOSE. See the GNU General Public License for more details.
// You should have received a copy of the GNU General Public License along with RDMP. If not, see <https://www.gnu.org/licenses/>.

using System.IO;
using NUnit.Framework;
using Rdmp.Core.Curation;
using Rdmp.Core.Curation.Data.DataLoad;
using Rdmp.Core.Curation.Data.Defaults;
using Rdmp.Core.DataFlowPipeline;
using Rdmp.Core.DataLoad;
using Rdmp.Core.DataLoad.Engine.Attachers;
using Rdmp.Core.DataLoad.Engine.DatabaseManagement.EntityNaming;
using Rdmp.Core.DataLoad.Engine.Job;
using Rdmp.Core.DataLoad.Engine.LoadExecution;
using Rdmp.Core.DataLoad.Engine.LoadProcess;
using Rdmp.Core.Logging;
using Rdmp.Core.Repositories;
using Rdmp.Core.ReusableLibraryCode.Checks;
using Rdmp.Core.ReusableLibraryCode.Progress;
using Tests.Common;
using Tests.Common.Scenarios;

namespace Rdmp.Core.Tests.DataLoad.Engine.Integration;

public class PayloadTest : DatabaseTests
{
    public static object payload = new();
    public static bool Success = false;

    [Test]
    public void TestPayloadInjection()
    {
        var b = new BulkTestsData(CatalogueRepository, GetCleanedServer(FAnsi.DatabaseType.MicrosoftSQLServer), 10);
        b.SetupTestData();
        b.ImportAsCatalogue();

        var lmd = new LoadMetadata(CatalogueRepository, "Loading")
        {
            LocationOfFlatFiles = LoadDirectory
                .CreateDirectoryStructure(new DirectoryInfo(TestContext.CurrentContext.TestDirectory), "delme", true)
                .RootPath.FullName
        };
        lmd.SaveToDatabase();

        MEF.AddTypeToCatalogForTesting(typeof(TestPayloadAttacher));

        b.catalogue.LoadMetadata_ID = lmd.ID;
        b.catalogue.LoggingDataTask = "TestPayloadInjection";
        b.catalogue.SaveToDatabase();

        var lm = new LogManager(CatalogueRepository.GetDefaultFor(PermissableDefaults.LiveLoggingServer_ID));
        lm.CreateNewLoggingTaskIfNotExists("TestPayloadInjection");

        var pt = new ProcessTask(CatalogueRepository, lmd, LoadStage.Mounting)
        {
            Path = typeof(TestPayloadAttacher).FullName,
            ProcessTaskType = ProcessTaskType.Attacher
        };
        pt.SaveToDatabase();

        var config = new HICDatabaseConfiguration(GetCleanedServer(FAnsi.DatabaseType.MicrosoftSQLServer).Server);
        var factory = new HICDataLoadFactory(lmd, config, new HICLoadConfigurationFlags(), CatalogueRepository, lm);
        var execution = factory.Create(ThrowImmediatelyDataLoadEventListener.Quiet);

        var proceedure = new DataLoadProcess(RepositoryLocator, lmd, null, lm,
<<<<<<< HEAD
            new ThrowImmediatelyDataLoadEventListener(), execution, config);
=======
            ThrowImmediatelyDataLoadEventListener.Quiet, execution, config);
>>>>>>> 9e847e4d

        proceedure.Run(new GracefulCancellationToken(), payload);

        Assert.IsTrue(Success, "Expected IAttacher to detect Payload and set this property to true");
    }


    public class TestPayloadAttacher : Attacher, IPluginAttacher
    {
        public TestPayloadAttacher() : base(false)
        {
        }

        public override ExitCodeType Attach(IDataLoadJob job, GracefulCancellationToken cancellationToken)
        {
            job.OnNotify(this, new NotifyEventArgs(ProgressEventType.Information, $"Found Payload:{job.Payload}"));
            Success = ReferenceEquals(payload, job.Payload);

            return ExitCodeType.OperationNotRequired;
        }

        public override void Check(ICheckNotifier notifier)
        {
        }

        public override void LoadCompletedSoDispose(ExitCodeType exitCode, IDataLoadEventListener postLoadEventListener)
        {
        }
    }
}<|MERGE_RESOLUTION|>--- conflicted
+++ resolved
@@ -66,11 +66,7 @@
         var execution = factory.Create(ThrowImmediatelyDataLoadEventListener.Quiet);
 
         var proceedure = new DataLoadProcess(RepositoryLocator, lmd, null, lm,
-<<<<<<< HEAD
-            new ThrowImmediatelyDataLoadEventListener(), execution, config);
-=======
             ThrowImmediatelyDataLoadEventListener.Quiet, execution, config);
->>>>>>> 9e847e4d
 
         proceedure.Run(new GracefulCancellationToken(), payload);
 
