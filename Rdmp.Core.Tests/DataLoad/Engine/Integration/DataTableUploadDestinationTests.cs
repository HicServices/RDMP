--- conflicted
+++ resolved
@@ -134,11 +134,7 @@
             destination.PreInitialize(db, toConsole);
 
             //order is inverted where name comes out at the end column (index 2)
-<<<<<<< HEAD
-            var dt1 = new DataTable();
-=======
             using var dt1 = new DataTable();
->>>>>>> 9e847e4d
             dt1.Columns.Add("age", typeof(string));
             dt1.Columns.Add("color", typeof(string));
             dt1.Columns.Add("name", typeof(string));
@@ -206,11 +202,7 @@
         dt1.TableName = "DroppedColumnsTable";
 
         var ex = Assert.Throws<Exception>(() =>
-<<<<<<< HEAD
-            destination.ProcessPipelineData(dt1, new ThrowImmediatelyDataLoadEventListener(), token));
-=======
             destination.ProcessPipelineData(dt1, ThrowImmediatelyDataLoadEventListener.Quiet, token));
->>>>>>> 9e847e4d
 
         var exceptionMessage = ex.InnerException.Message;
         var interestingBit = exceptionMessage[(exceptionMessage.IndexOf(": <<", StringComparison.Ordinal) + 2)..];
@@ -532,20 +524,6 @@
         Assert.AreEqual(expectedDatatypeInDatabase,
             db.ExpectTable("DataTableUploadDestinationTests").DiscoverColumn("myCol").DataType.SQLType);
 
-<<<<<<< HEAD
-        using (var con = db.Server.GetConnection())
-        {
-            con.Open();
-            using (var cmd = DatabaseCommandHelper.GetCommand("Select * from DataTableUploadDestinationTests", con))
-            using (var r = cmd.ExecuteReader())
-            {
-                foreach (var e in expectedValuesReadFromDatabase)
-                {
-                    Assert.IsTrue(r.Read());
-                    Assert.AreEqual(e, r["myCol"]);
-                }
-            }
-=======
         using var con = db.Server.GetConnection();
         con.Open();
         using var cmd = DatabaseCommandHelper.GetCommand("Select * from DataTableUploadDestinationTests", con);
@@ -554,7 +532,6 @@
         {
             Assert.IsTrue(r.Read());
             Assert.AreEqual(e, r["myCol"]);
->>>>>>> 9e847e4d
         }
     }
 
@@ -636,17 +613,10 @@
         AssertIsStringWithLength(table.DiscoverColumn("StringAllowNull"), 105);
         Assert.AreEqual(true, table.DiscoverColumn("StringAllowNull").AllowNulls);
 
-<<<<<<< HEAD
-            //we should have correct understanding prior to resize
-            AssertIsStringWithLength(table.DiscoverColumn("StringPk"), 50);
-            Assert.AreEqual(true, table.DiscoverColumn("StringPk").IsPrimaryKey);
-            Assert.AreEqual(false, table.DiscoverColumn("StringPk").AllowNulls);
-=======
         //we should have correct understanding prior to resize
         AssertIsStringWithLength(table.DiscoverColumn("StringPk"), 50);
         Assert.AreEqual(true, table.DiscoverColumn("StringPk").IsPrimaryKey);
         Assert.AreEqual(false, table.DiscoverColumn("StringPk").AllowNulls);
->>>>>>> 9e847e4d
 
         //now we execute the resize
         table.DiscoverColumn("StringPk").DataType.Resize(500);
@@ -727,19 +697,11 @@
         {
             AllowResizingColumnsAtUploadTime = true
         };
-<<<<<<< HEAD
-        dest.PreInitialize(db, new ThrowImmediatelyDataLoadEventListener());
-
-        dest.ProcessPipelineData(dt, new ThrowImmediatelyDataLoadEventListener(), new GracefulCancellationToken());
-        dest.ProcessPipelineData(dt2, new ThrowImmediatelyDataLoadEventListener(), new GracefulCancellationToken());
-        dest.Dispose(new ThrowImmediatelyDataLoadEventListener(), null);
-=======
         dest.PreInitialize(db, ThrowImmediatelyDataLoadEventListener.Quiet);
 
         dest.ProcessPipelineData(dt, ThrowImmediatelyDataLoadEventListener.Quiet, new GracefulCancellationToken());
         dest.ProcessPipelineData(dt2, ThrowImmediatelyDataLoadEventListener.Quiet, new GracefulCancellationToken());
         dest.Dispose(ThrowImmediatelyDataLoadEventListener.Quiet, null);
->>>>>>> 9e847e4d
 
         //it should have resized us.
         Assert.AreEqual(14, table.DiscoverColumn("StringNotNull").DataType.GetLengthIfString());
@@ -943,21 +905,12 @@
         con.Open();
         var r = db.Server.GetCommand(tbl.GetTopXSql(10), con).ExecuteReader();
 
-<<<<<<< HEAD
-            //technically these can come out in a random order
-            var numbersRead = new List<int>();
-            Assert.IsTrue(r.Read());
-            numbersRead.Add((int)r["mynum"]);
-            Assert.IsTrue(r.Read());
-            numbersRead.Add((int)r["mynum"]);
-=======
         //technically these can come out in a random order
         var numbersRead = new List<int>();
         Assert.IsTrue(r.Read());
         numbersRead.Add((int)r["mynum"]);
         Assert.IsTrue(r.Read());
         numbersRead.Add((int)r["mynum"]);
->>>>>>> 9e847e4d
 
         Assert.IsFalse(r.Read());
         Assert.IsTrue(numbersRead.Contains(1));
@@ -981,15 +934,8 @@
                 dtAlreadyThereData.Columns.Add("Name");
                 dtAlreadyThereData.Rows.Add(new[] { "Bob" });
 
-<<<<<<< HEAD
-                using (var bulk = tbl.BeginBulkInsert())
-                {
-                    bulk.Upload(dtAlreadyThereData);
-                }
-=======
                 using var bulk = tbl.BeginBulkInsert();
                 bulk.Upload(dtAlreadyThereData);
->>>>>>> 9e847e4d
             }
 
             //create the destination component (what we want to test)
@@ -1034,11 +980,7 @@
             AllowResizingColumnsAtUploadTime = true
         };
 
-<<<<<<< HEAD
-        destination.PreInitialize(db, new ThrowImmediatelyDataLoadEventListener());
-=======
         destination.PreInitialize(db, ThrowImmediatelyDataLoadEventListener.Quiet);
->>>>>>> 9e847e4d
 
         var dt1 = new DataTable
         {
@@ -1049,11 +991,7 @@
 
         dt1.PrimaryKey = dt1.Columns.Cast<DataColumn>().ToArray();
 
-<<<<<<< HEAD
-        destination.ProcessPipelineData(dt1, new ThrowImmediatelyDataLoadEventListener(),
-=======
         destination.ProcessPipelineData(dt1, ThrowImmediatelyDataLoadEventListener.Quiet,
->>>>>>> 9e847e4d
             new GracefulCancellationToken());
 
         var dt2 = new DataTable
@@ -1065,19 +1003,11 @@
 
         dt2.PrimaryKey = dt2.Columns.Cast<DataColumn>().ToArray();
 
-<<<<<<< HEAD
-        destination.ProcessPipelineData(dt2, new ThrowImmediatelyDataLoadEventListener(),
-            new GracefulCancellationToken());
-
-
-        destination.Dispose(new ThrowImmediatelyDataLoadEventListener(), null);
-=======
         destination.ProcessPipelineData(dt2, ThrowImmediatelyDataLoadEventListener.Quiet,
             new GracefulCancellationToken());
 
 
         destination.Dispose(ThrowImmediatelyDataLoadEventListener.Quiet, null);
->>>>>>> 9e847e4d
 
         var tbl = db.ExpectTable("MyTable");
 
@@ -1151,18 +1081,6 @@
         dt.Rows.Add("-4.10235746055587E-05"); //this string is untyped
 
         var dest = new DataTableUploadDestination();
-<<<<<<< HEAD
-        dest.PreInitialize(db, new ThrowImmediatelyDataLoadEventListener());
-
-        try
-        {
-            dest.ProcessPipelineData(dt, new ThrowImmediatelyDataLoadEventListener(), new GracefulCancellationToken());
-            dest.Dispose(new ThrowImmediatelyDataLoadEventListener(), null);
-        }
-        catch (Exception ex)
-        {
-            dest.Dispose(new ThrowImmediatelyDataLoadEventListener(), ex);
-=======
         dest.PreInitialize(db, ThrowImmediatelyDataLoadEventListener.Quiet);
 
         try
@@ -1173,7 +1091,6 @@
         catch (Exception ex)
         {
             dest.Dispose(ThrowImmediatelyDataLoadEventListener.Quiet, ex);
->>>>>>> 9e847e4d
             throw;
         }
 
