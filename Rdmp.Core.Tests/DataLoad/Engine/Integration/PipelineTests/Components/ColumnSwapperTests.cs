--- conflicted
+++ resolved
@@ -65,11 +65,7 @@
         dtToSwap.Rows.Add("A", "Dave", 30);
         dtToSwap.Rows.Add("B", "Frank", 50);
 
-<<<<<<< HEAD
-        var resultDt = swapper.ProcessPipelineData(dtToSwap, new ThrowImmediatelyDataLoadEventListener(),
-=======
         var resultDt = swapper.ProcessPipelineData(dtToSwap, ThrowImmediatelyDataLoadEventListener.Quiet,
->>>>>>> 9e847e4d
             new GracefulCancellationToken());
 
         //in should be there or not depending on the setting KeepInputColumnToo
@@ -132,22 +128,14 @@
 
         // Our pipeline data does not have a column called In but instead it is called In2
         var ex = Assert.Throws<Exception>(() => swapper.ProcessPipelineData(dtToSwap,
-<<<<<<< HEAD
-            new ThrowImmediatelyDataLoadEventListener(), new GracefulCancellationToken()));
-=======
             ThrowImmediatelyDataLoadEventListener.Quiet, new GracefulCancellationToken()));
->>>>>>> 9e847e4d
         Assert.AreEqual("DataTable did not contain a field called 'In'", ex.Message);
 
         // Tell the swapper about the new name
         swapper.InputFromColumn = "In2";
         swapper.OutputToColumn = "Out2";
 
-<<<<<<< HEAD
-        var resultDt = swapper.ProcessPipelineData(dtToSwap, new ThrowImmediatelyDataLoadEventListener(),
-=======
         var resultDt = swapper.ProcessPipelineData(dtToSwap, ThrowImmediatelyDataLoadEventListener.Quiet,
->>>>>>> 9e847e4d
             new GracefulCancellationToken());
 
         //in should be there or not depending on the setting KeepInputColumnToo
@@ -213,11 +201,7 @@
         swapper.InputFromColumn = "In2";
         swapper.OutputToColumn = "In2";
 
-<<<<<<< HEAD
-        var resultDt = swapper.ProcessPipelineData(dtToSwap, new ThrowImmediatelyDataLoadEventListener(),
-=======
         var resultDt = swapper.ProcessPipelineData(dtToSwap, ThrowImmediatelyDataLoadEventListener.Quiet,
->>>>>>> 9e847e4d
             new GracefulCancellationToken());
 
         // in ALWAYS be there, because it is an in place update - ignore KeepInputColumnToo
@@ -274,19 +258,11 @@
         {
             case AliasResolutionStrategy.CrashIfAliasesFound:
                 Assert.Throws<AliasException>(() => swapper.ProcessPipelineData(dtToSwap,
-<<<<<<< HEAD
-                    new ThrowImmediatelyDataLoadEventListener(), new GracefulCancellationToken()));
-                break;
-            case AliasResolutionStrategy.MultiplyInputDataRowsByAliases:
-
-                var resultDt = swapper.ProcessPipelineData(dtToSwap, new ThrowImmediatelyDataLoadEventListener(),
-=======
                     ThrowImmediatelyDataLoadEventListener.Quiet, new GracefulCancellationToken()));
                 break;
             case AliasResolutionStrategy.MultiplyInputDataRowsByAliases:
 
                 var resultDt = swapper.ProcessPipelineData(dtToSwap, ThrowImmediatelyDataLoadEventListener.Quiet,
->>>>>>> 9e847e4d
                     new GracefulCancellationToken());
 
                 AreBasicallyEquals(1, resultDt.Rows[0]["Out"]);
@@ -348,19 +324,11 @@
         if (crashIfNoMappingsFound)
         {
             Assert.Throws<KeyNotFoundException>(() =>
-<<<<<<< HEAD
-                swapper.ProcessPipelineData(dtToSwap, new ThrowImmediatelyDataLoadEventListener(), null));
-        }
-        else
-        {
-            var resultDt = swapper.ProcessPipelineData(dtToSwap, new ThrowImmediatelyDataLoadEventListener(),
-=======
                 swapper.ProcessPipelineData(dtToSwap, ThrowImmediatelyDataLoadEventListener.Quiet, null));
         }
         else
         {
             var resultDt = swapper.ProcessPipelineData(dtToSwap, ThrowImmediatelyDataLoadEventListener.Quiet,
->>>>>>> 9e847e4d
                 new GracefulCancellationToken());
 
             Assert.AreEqual(1, resultDt.Rows.Count);
@@ -408,11 +376,7 @@
         dtToSwap.Rows.Add("A", "Dave", 30);
         dtToSwap.Rows.Add("B", "Frank", 50);
 
-<<<<<<< HEAD
-        using var resultDt = swapper.ProcessPipelineData(dtToSwap, new ThrowImmediatelyDataLoadEventListener(),
-=======
         using var resultDt = swapper.ProcessPipelineData(dtToSwap, ThrowImmediatelyDataLoadEventListener.Quiet,
->>>>>>> 9e847e4d
             new GracefulCancellationToken());
 
         Assert.AreEqual(2, resultDt.Rows.Count);
@@ -458,11 +422,7 @@
         dtToSwap.Rows.Add(1, "Dave", 30);
         dtToSwap.Rows.Add(null, "Bob", 30);
 
-<<<<<<< HEAD
-        var resultDt = swapper.ProcessPipelineData(dtToSwap, new ThrowImmediatelyDataLoadEventListener(),
-=======
         var resultDt = swapper.ProcessPipelineData(dtToSwap, ThrowImmediatelyDataLoadEventListener.Quiet,
->>>>>>> 9e847e4d
             new GracefulCancellationToken());
 
         Assert.AreEqual(2, resultDt.Rows.Count);
@@ -562,11 +522,7 @@
         dtToSwap.Columns.Add("Name");
         dtToSwap.Rows.Add(1 /*int*/, "Dave");
 
-<<<<<<< HEAD
-        var resultDt = swapper.ProcessPipelineData(dtToSwap, new ThrowImmediatelyDataLoadEventListener(),
-=======
         var resultDt = swapper.ProcessPipelineData(dtToSwap, ThrowImmediatelyDataLoadEventListener.Quiet,
->>>>>>> 9e847e4d
             new GracefulCancellationToken());
 
         Assert.AreEqual(1, resultDt.Rows.Count);
@@ -612,11 +568,7 @@
         dtToSwap.Columns.Add("Name");
         dtToSwap.Rows.Add("1" /*string*/, "Dave");
 
-<<<<<<< HEAD
-        var resultDt = swapper.ProcessPipelineData(dtToSwap, new ThrowImmediatelyDataLoadEventListener(),
-=======
         var resultDt = swapper.ProcessPipelineData(dtToSwap, ThrowImmediatelyDataLoadEventListener.Quiet,
->>>>>>> 9e847e4d
             new GracefulCancellationToken());
 
         Assert.AreEqual(1, resultDt.Rows.Count);
