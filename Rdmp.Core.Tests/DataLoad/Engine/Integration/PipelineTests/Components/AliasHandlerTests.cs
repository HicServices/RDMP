--- conflicted
+++ resolved
@@ -75,11 +75,7 @@
         dt.Rows.Add(new object[] { "yes" });
 
         var ex = Assert.Throws<KeyNotFoundException>(() =>
-<<<<<<< HEAD
-            _handler.ProcessPipelineData(dt, new ThrowImmediatelyDataLoadEventListener(),
-=======
-            _handler.ProcessPipelineData(dt, ThrowImmediatelyDataLoadEventListener.Quiet,
->>>>>>> 9e847e4d
+            _handler.ProcessPipelineData(dt, ThrowImmediatelyDataLoadEventListener.Quiet,
                 new GracefulCancellationToken()));
 
         Assert.AreEqual(
@@ -102,11 +98,7 @@
         dt.Rows.Add(new object[] { "candle" });
 
         var ex = Assert.Throws<AliasTableFetchException>(() =>
-<<<<<<< HEAD
-            _handler.ProcessPipelineData(dt, new ThrowImmediatelyDataLoadEventListener(),
-=======
-            _handler.ProcessPipelineData(dt, ThrowImmediatelyDataLoadEventListener.Quiet,
->>>>>>> 9e847e4d
+            _handler.ProcessPipelineData(dt, ThrowImmediatelyDataLoadEventListener.Quiet,
                 new GracefulCancellationToken()));
         Assert.IsTrue(ex.Message.StartsWith("Alias table SQL should only return aliases not exact matches"));
     }
@@ -129,11 +121,7 @@
         dt.Rows.Add(new object[] { "frank", 100 });
 
         var ex = Assert.Throws<AliasTableFetchException>(() =>
-<<<<<<< HEAD
-            _handler.ProcessPipelineData(dt, new ThrowImmediatelyDataLoadEventListener(),
-=======
-            _handler.ProcessPipelineData(dt, ThrowImmediatelyDataLoadEventListener.Quiet,
->>>>>>> 9e847e4d
+            _handler.ProcessPipelineData(dt, ThrowImmediatelyDataLoadEventListener.Quiet,
                 new GracefulCancellationToken()));
 
         Assert.IsTrue(ex.Message.Contains("Alias table SQL resulted in 3 fields being returned"));
@@ -149,11 +137,7 @@
         dt.Rows.Add(new object[] { "dave", 100 });
         dt.Rows.Add(new object[] { "frank", 100 });
 
-<<<<<<< HEAD
-        var result = _handler.ProcessPipelineData(dt, new ThrowImmediatelyDataLoadEventListener(),
-=======
         var result = _handler.ProcessPipelineData(dt, ThrowImmediatelyDataLoadEventListener.Quiet,
->>>>>>> 9e847e4d
             new GracefulCancellationToken());
 
         Assert.AreEqual(2, result.Rows.Count);
@@ -168,11 +152,7 @@
 
         dt.Rows.Add(new object[] { "paul" });
         Assert.Throws<AliasException>(() =>
-<<<<<<< HEAD
-            _handler.ProcessPipelineData(dt, new ThrowImmediatelyDataLoadEventListener(),
-=======
-            _handler.ProcessPipelineData(dt, ThrowImmediatelyDataLoadEventListener.Quiet,
->>>>>>> 9e847e4d
+            _handler.ProcessPipelineData(dt, ThrowImmediatelyDataLoadEventListener.Quiet,
                 new GracefulCancellationToken()));
     }
 
@@ -191,11 +171,7 @@
         dt.Rows.Add(new object[] { 199, "frank", 200 });
         dt.Rows.Add(new object[] { 299, "freddie", 300 }); //has a two name alias
 
-<<<<<<< HEAD
-        var result = _handler.ProcessPipelineData(dt, new ThrowImmediatelyDataLoadEventListener(),
-=======
         var result = _handler.ProcessPipelineData(dt, ThrowImmediatelyDataLoadEventListener.Quiet,
->>>>>>> 9e847e4d
             new GracefulCancellationToken());
 
         Assert.AreEqual(4, result.Rows.Count);
@@ -224,11 +200,7 @@
         dt.Rows.Add(new object[] { 199, "frank", 200 });
         dt.Rows.Add(new object[] { 299, "anderson", 300 });
 
-<<<<<<< HEAD
-        var result = _handler.ProcessPipelineData(dt, new ThrowImmediatelyDataLoadEventListener(),
-=======
         var result = _handler.ProcessPipelineData(dt, ThrowImmediatelyDataLoadEventListener.Quiet,
->>>>>>> 9e847e4d
             new GracefulCancellationToken());
 
         Assert.AreEqual(5, result.Rows.Count);
