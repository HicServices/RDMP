--- conflicted
+++ resolved
@@ -34,26 +34,15 @@
         var cmd = server.GetCommand($"Select count(*) from {BulkTestsData.BulkDataTable}", con);
         var manualCount = Convert.ToInt32(cmd.ExecuteScalar());
 
-<<<<<<< HEAD
-            //manual count matches expected
-            Assert.AreEqual(_bulkTestData.ExpectedNumberOfRowsInTestData, manualCount);
-=======
         //manual count matches expected
         Assert.AreEqual(_bulkTestData.ExpectedNumberOfRowsInTestData, manualCount);
->>>>>>> 9e847e4d
 
         //now get the fast approximate rowcount
         var fastRowcount = _bulkTestData.BulkDataDatabase
             .ExpectTable(BulkTestsData.BulkDataTable)
             .GetRowCount();
 
-<<<<<<< HEAD
-            //it should also match
-            Assert.AreEqual(_bulkTestData.ExpectedNumberOfRowsInTestData, fastRowcount);
-        }
-=======
         //it should also match
         Assert.AreEqual(_bulkTestData.ExpectedNumberOfRowsInTestData, fastRowcount);
->>>>>>> 9e847e4d
     }
 }