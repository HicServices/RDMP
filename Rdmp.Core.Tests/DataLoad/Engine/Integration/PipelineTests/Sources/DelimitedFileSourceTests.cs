// Copyright (c) The University of Dundee 2018-2019
// This file is part of the Research Data Management Platform (RDMP).
// RDMP is free software: you can redistribute it and/or modify it under the terms of the GNU General Public License as published by the Free Software Foundation, either version 3 of the License, or (at your option) any later version.
// RDMP is distributed in the hope that it will be useful, but WITHOUT ANY WARRANTY; without even the implied warranty of MERCHANTABILITY or FITNESS FOR A PARTICULAR PURPOSE. See the GNU General Public License for more details.
// You should have received a copy of the GNU General Public License along with RDMP. If not, see <https://www.gnu.org/licenses/>.

using System;
using System.Data;
using System.IO;
using System.Linq;
using System.Text;
using FAnsi.Discovery;
using NUnit.Framework;
using Rdmp.Core.DataFlowPipeline;
using Rdmp.Core.DataFlowPipeline.Requirements;
using Rdmp.Core.DataLoad.Engine.Job;
using Rdmp.Core.DataLoad.Modules.DataFlowSources;
using Rdmp.Core.DataLoad.Modules.Exceptions;
using Rdmp.Core.ReusableLibraryCode.Progress;

namespace Rdmp.Core.Tests.DataLoad.Engine.Integration.PipelineTests.Sources;

[Category("Unit")]
public class DelimitedFileSourceTests
{
    private string filename;

    [SetUp]
    public void SetUp()
    {
        filename = Path.Combine(TestContext.CurrentContext.TestDirectory, "DelimitedFileSourceTests.txt");

        if (File.Exists(filename))
            File.Delete(filename);

        var sb = new StringBuilder();

        sb.AppendLine("CHI,StudyID,Date");
        sb.AppendLine("0101010101,5,2001-01-05");

        File.WriteAllText(filename, sb.ToString());
    }

    [Test]
    public void FileToLoadNotSet_Throws()
    {
        var source = new DelimitedFlatFileDataFlowSource();
        var ex = Assert.Throws<Exception>(() =>
<<<<<<< HEAD
            source.GetChunk(new ThrowImmediatelyDataLoadEventListener(), new GracefulCancellationToken()));
=======
            source.GetChunk(ThrowImmediatelyDataLoadEventListener.Quiet, new GracefulCancellationToken()));
>>>>>>> 9e847e4d
        StringAssert.Contains("_fileToLoad was not set", ex.Message);
    }

    [Test]
    public void SeparatorNotSet_Throws()
    {
        var testFile = new FileInfo(filename);
        var source = new DelimitedFlatFileDataFlowSource();
<<<<<<< HEAD
        source.PreInitialize(new FlatFileToLoad(testFile), new ThrowImmediatelyDataLoadEventListener());
        var ex = Assert.Throws<Exception>(() =>
            source.GetChunk(new ThrowImmediatelyDataLoadEventListener(), new GracefulCancellationToken()));
=======
        source.PreInitialize(new FlatFileToLoad(testFile), ThrowImmediatelyDataLoadEventListener.Quiet);
        var ex = Assert.Throws<Exception>(() =>
            source.GetChunk(ThrowImmediatelyDataLoadEventListener.Quiet, new GracefulCancellationToken()));
>>>>>>> 9e847e4d
        StringAssert.Contains("Separator has not been set", ex.Message);
    }

    [Test]
    public void LoadCSVWithCorrectDatatypes_ForceHeadersWhitespace()
    {
        var testFile = new FileInfo(filename);

        var source = new DelimitedFlatFileDataFlowSource();
        source.PreInitialize(new FlatFileToLoad(testFile), ThrowImmediatelyDataLoadEventListener.Quiet);
        source.Separator = ",";
        source.ForceHeaders = "chi  ,Study ID\t ,Date";
        source.ForceHeadersReplacesFirstLineInFile = true;
        source.StronglyTypeInput = true; //makes the source interpret the file types properly

        var chunk = source.GetChunk(ThrowImmediatelyDataLoadEventListener.Quiet, new GracefulCancellationToken());

        Console.WriteLine(
            $"Resulting columns were:{string.Join(",", chunk.Columns.Cast<DataColumn>().Select(c => c.ColumnName))}");

        Assert.IsTrue(chunk.Columns.Contains("chi")); //notice the lack of whitespace!
        Assert.IsTrue(
            chunk.Columns
                .Contains("study ID")); //whitespace is allowed in the middle though... because we like a challenge!

        Assert.AreEqual(3, chunk.Columns.Count);
        Assert.AreEqual(1, chunk.Rows.Count);
        Assert.AreEqual("0101010101", chunk.Rows[0][0]);
        Assert.AreEqual(5, chunk.Rows[0][1]);
        Assert.AreEqual(new DateTime(2001, 1, 5),
            chunk.Rows[0][2]); //notice the strong typing (we are not looking for strings here)

<<<<<<< HEAD
        source.Dispose(new ThrowImmediatelyDataLoadEventListener(), null);
=======
        source.Dispose(ThrowImmediatelyDataLoadEventListener.Quiet, null);
>>>>>>> 9e847e4d
    }

    [Test]
    public void LoadCSVWithCorrectDatatypes_DatatypesAreCorrect()
    {
        var testFile = new FileInfo(filename);
        var source = new DelimitedFlatFileDataFlowSource();
        source.PreInitialize(new FlatFileToLoad(testFile), ThrowImmediatelyDataLoadEventListener.Quiet);
        source.Separator = ",";
        source.StronglyTypeInput = true; //makes the source interpret the file types properly

        var chunk = source.GetChunk(ThrowImmediatelyDataLoadEventListener.Quiet, new GracefulCancellationToken());

        Assert.AreEqual(3, chunk.Columns.Count);
        Assert.AreEqual(1, chunk.Rows.Count);
        Assert.AreEqual("0101010101", chunk.Rows[0][0]);
        Assert.AreEqual(5, chunk.Rows[0][1]);
        Assert.AreEqual(new DateTime(2001, 1, 5),
            chunk.Rows[0][2]); //notice the strong typing (we are not looking for strings here)

        source.Dispose(ThrowImmediatelyDataLoadEventListener.Quiet, null);
    }

    [Test]
    public void OverrideDatatypes_ForcedFreakyTypesCorrect()
    {
        var testFile = new FileInfo(filename);
        var source = new DelimitedFlatFileDataFlowSource();
        source.PreInitialize(new FlatFileToLoad(testFile), ThrowImmediatelyDataLoadEventListener.Quiet);
        source.Separator = ",";
        source.StronglyTypeInput = true; //makes the source interpret the file types properly

        source.ExplicitlyTypedColumns = new ExplicitTypingCollection();
        source.ExplicitlyTypedColumns.ExplicitTypesCSharp.Add("StudyID", typeof(string));

        //preview should be correct
        var preview = source.TryGetPreview();
        Assert.AreEqual(typeof(string), preview.Columns["StudyID"].DataType);
        Assert.AreEqual("5", preview.Rows[0]["StudyID"]);

        //as should live run
        var chunk = source.GetChunk(ThrowImmediatelyDataLoadEventListener.Quiet, new GracefulCancellationToken());
        Assert.AreEqual(typeof(string), chunk.Columns["StudyID"].DataType);
        Assert.AreEqual("5", chunk.Rows[0]["StudyID"]);

        source.Dispose(ThrowImmediatelyDataLoadEventListener.Quiet, null);
    }

    [Test]
    public void TestIgnoreQuotes()
    {
        if (File.Exists(filename))
            File.Delete(filename);

        var sb = new StringBuilder();

        sb.AppendLine("Number,Field");
        sb.AppendLine("1,\"Sick\" headaches");
        sb.AppendLine("2,2\" length of wood");
        sb.AppendLine("3,\"\"The bends\"\"");

        File.WriteAllText(filename, sb.ToString());

        var testFile = new FileInfo(filename);

        var source = new DelimitedFlatFileDataFlowSource();
        source.PreInitialize(new FlatFileToLoad(testFile), ThrowImmediatelyDataLoadEventListener.Quiet);
        source.Separator = ",";
        source.IgnoreQuotes = true;
        source.MaxBatchSize = 10000;
        source.StronglyTypeInput = true; //makes the source interpret the file types properly
<<<<<<< HEAD
        var dt = source.GetChunk(new ThrowImmediatelyDataLoadEventListener(), new GracefulCancellationToken());
=======
        var dt = source.GetChunk(ThrowImmediatelyDataLoadEventListener.Quiet, new GracefulCancellationToken());
>>>>>>> 9e847e4d
        Assert.AreEqual(3, dt.Rows.Count);
        Assert.AreEqual("\"Sick\" headaches", dt.Rows[0][1]);
        Assert.AreEqual("2\" length of wood", dt.Rows[1][1]);
        Assert.AreEqual("\"\"The bends\"\"", dt.Rows[2][1]);

<<<<<<< HEAD
        source.Dispose(new ThrowImmediatelyDataLoadEventListener(), null);
=======
        source.Dispose(ThrowImmediatelyDataLoadEventListener.Quiet, null);
>>>>>>> 9e847e4d
    }


    [TestCase(BadDataHandlingStrategy.DivertRows)]
    [TestCase(BadDataHandlingStrategy.IgnoreRows)]
    [TestCase(BadDataHandlingStrategy.ThrowException)]
    public void BadDataTestExtraColumns(BadDataHandlingStrategy strategy)
    {
        if (File.Exists(filename))
            File.Delete(filename);

        var sb = new StringBuilder();
        sb.AppendLine("CHI,StudyID,Date");
        sb.AppendLine("0101010101,5,2001-01-05");
        sb.AppendLine("0101010101,5,2001-01-05");
        sb.AppendLine("0101010101,5,2001-01-05,fish,watafak");
        sb.AppendLine("0101010101,5,2001-01-05");
        sb.AppendLine("0101010101,5,2001-01-05");

        File.WriteAllText(filename, sb.ToString());

        var testFile = new FileInfo(filename);

        var source = new DelimitedFlatFileDataFlowSource();
        source.PreInitialize(new FlatFileToLoad(testFile), ThrowImmediatelyDataLoadEventListener.Quiet);
        source.Separator = ",";

        source.MaxBatchSize = 10000;

        source.StronglyTypeInput = true; //makes the source interpret the file types properly
        source.BadDataHandlingStrategy = strategy;
        try
        {
            switch (strategy)
            {
                case BadDataHandlingStrategy.ThrowException:
                    var ex = Assert.Throws<FlatFileLoadException>(() =>
<<<<<<< HEAD
                        source.GetChunk(new ThrowImmediatelyDataLoadEventListener(), new GracefulCancellationToken()));
                    StringAssert.Contains("line 4", ex.Message);
                    break;
                case BadDataHandlingStrategy.IgnoreRows:
                    var dt = source.GetChunk(new ThrowImmediatelyDataLoadEventListener(),
=======
                        source.GetChunk(ThrowImmediatelyDataLoadEventListener.Quiet, new GracefulCancellationToken()));
                    StringAssert.Contains("line 4", ex.Message);
                    break;
                case BadDataHandlingStrategy.IgnoreRows:
                    var dt = source.GetChunk(ThrowImmediatelyDataLoadEventListener.Quiet,
>>>>>>> 9e847e4d
                        new GracefulCancellationToken());
                    Assert.IsNotNull(dt);

                    Assert.AreEqual(4, dt.Rows.Count);
                    break;
                case BadDataHandlingStrategy.DivertRows:
<<<<<<< HEAD
                    var dt2 = source.GetChunk(new ThrowImmediatelyDataLoadEventListener(),
=======
                    var dt2 = source.GetChunk(ThrowImmediatelyDataLoadEventListener.Quiet,
>>>>>>> 9e847e4d
                        new GracefulCancellationToken());
                    Assert.AreEqual(4, dt2.Rows.Count);

                    Assert.IsNotNull(source.EventHandlers.DivertErrorsFile);

                    Assert.AreEqual($"0101010101,5,2001-01-05,fish,watafak{Environment.NewLine}",
                        File.ReadAllText(source.EventHandlers.DivertErrorsFile.FullName));

                    break;
                default:
                    throw new ArgumentOutOfRangeException(nameof(strategy));
            }
        }
        finally
        {
<<<<<<< HEAD
            source.Dispose(new ThrowImmediatelyDataLoadEventListener(), null);
=======
            source.Dispose(ThrowImmediatelyDataLoadEventListener.Quiet, null);
>>>>>>> 9e847e4d
        }
    }

    [Test]
    public void DelimitedFlatFileDataFlowSource_ProperQuoteEscaping()
    {
        if (File.Exists(filename))
            File.Delete(filename);

        var sb = new StringBuilder();
        sb.AppendLine("CHI,Name,SomeInterestingFacts,Date");
        sb.AppendLine("0101010101,Dave,Dave is over 1000 years old,2001-01-05");
        sb.AppendLine(
            "0101010101,Dave,\"Dave is \"\"over\"\" 1000 years old\",2001-01-05"); //https://tools.ietf.org/html/rfc4180 (to properly include quotes in escaped text you need to use "")

        File.WriteAllText(filename, sb.ToString());

        var testFile = new FileInfo(filename);

        var source = new DelimitedFlatFileDataFlowSource();
        source.PreInitialize(new FlatFileToLoad(testFile), ThrowImmediatelyDataLoadEventListener.Quiet);
        source.Separator = ",";
        source.MaxBatchSize = 10000;

        source.StronglyTypeInput = true; //makes the source interpret the file types properly
        source.BadDataHandlingStrategy = BadDataHandlingStrategy.ThrowException;
        source.IgnoreBadReads = false;

        try
        {
            var chunk = source.GetChunk(ThrowImmediatelyDataLoadEventListener.Quiet, new GracefulCancellationToken());
            Assert.AreEqual(2, chunk.Rows.Count);
            Assert.AreEqual("Dave is \"over\" 1000 years old", chunk.Rows[1][2]);
        }
        finally
        {
            source.Dispose(ThrowImmediatelyDataLoadEventListener.Quiet, null);
        }
    }

    /// <summary>
    /// Test checks that IgnoreBadReads lets you load quotes in the middle of free text without having to set IgnoreQuotes to true:
    /// 1. There is a row (2) with quotes in the middle which should get loaded correctly
    /// 2. there's a row (4) with quotes in the middle of the text and the cell itself is quoted.  This loads but drops some quotes.
    /// 
    /// <para>The proper way to express row 4 is by escaping the quote with another quote i.e. "" (See test DelimitedFlatFileDataFlowSource_ProperQuoteEscaping) </para>
    /// </summary>
    [Test]
    public void DelimitedFlatFileDataFlowSource_LoadDataWithQuotesInMiddle_IgnoreBadReads()
    {
        if (File.Exists(filename))
            File.Delete(filename);

        var sb = new StringBuilder();
        sb.AppendLine("CHI,Name,SomeInterestingFacts,Date");
        sb.AppendLine("0101010101,Dave,Dave is over 1000 years old,2001-01-05");
        sb.AppendLine("0101010101,Dave,Dave is \"over\" 1000 years old,2001-01-05");
        sb.AppendLine($"0101010101,Dave,\"Dave is {Environment.NewLine}over 1000 years old\",2001-01-05");
        sb.AppendLine("0101010101,Dave,\"Dave is \"over\" 1000 years old\",2001-01-05");
        sb.AppendLine("0101010101,Dave,Dave is over 1000 years old,2001-01-05");

        File.WriteAllText(filename, sb.ToString());

        var testFile = new FileInfo(filename);

        var source = new DelimitedFlatFileDataFlowSource();
        source.PreInitialize(new FlatFileToLoad(testFile), ThrowImmediatelyDataLoadEventListener.Quiet);
        source.Separator = ",";
        source.MaxBatchSize = 10000;

        source.StronglyTypeInput = true; //makes the source interpret the file types properly
        source.BadDataHandlingStrategy = BadDataHandlingStrategy.ThrowException;
        source.IgnoreBadReads = true;

        try
        {
<<<<<<< HEAD
            var chunk = source.GetChunk(new ThrowImmediatelyDataLoadEventListener(), new GracefulCancellationToken());
=======
            var chunk = source.GetChunk(ThrowImmediatelyDataLoadEventListener.Quiet, new GracefulCancellationToken());
>>>>>>> 9e847e4d
            Assert.AreEqual(5, chunk.Rows.Count);
            Assert.AreEqual("Dave is \"over\" 1000 years old", chunk.Rows[1][2]);
            Assert.AreEqual($"Dave is {Environment.NewLine}over 1000 years old", chunk.Rows[2][2]);
            Assert.AreEqual("Dave is over\" 1000 years old\"",
                chunk.Rows[3][2]); //notice this line drops some of the quotes, we just have to live with that
        }
        finally
        {
            source.Dispose(ThrowImmediatelyDataLoadEventListener.Quiet, null);
        }
    }


    /// <summary>
    /// Test checks that IgnoreBadReads doesn't cause serious errors (too many cells in row) to be ignored/swallowed
    /// </summary>
    [Test]
    public void DelimitedFlatFileDataFlowSource_TrashFile_IgnoreBadReads()
    {
        if (File.Exists(filename))
            File.Delete(filename);

        var sb = new StringBuilder();
        sb.AppendLine("CHI,Name,SomeInterestingFacts,Date");
        sb.AppendLine("0101010101,Dave,Dave is over 1000 years old,2001-01-05");
        sb.AppendLine("0101010101,Dave,Da,,ve is \"over\" 1000 years old,2001-01-05");
        sb.AppendLine("0101010101\"Dave is \"over\" 1000 years old\",2001-01-05");
        sb.AppendLine("0101010101,Dave,Dave is over 1000 years old,2001-01-05");

        File.WriteAllText(filename, sb.ToString());

        var testFile = new FileInfo(filename);

        var source = new DelimitedFlatFileDataFlowSource();
        source.PreInitialize(new FlatFileToLoad(testFile), ThrowImmediatelyDataLoadEventListener.Quiet);
        source.Separator = ",";
        source.MaxBatchSize = 10000;

        source.StronglyTypeInput = true; //makes the source interpret the file types properly
        source.BadDataHandlingStrategy = BadDataHandlingStrategy.ThrowException;
        source.IgnoreBadReads = true;

        try
        {
            var ex = Assert.Throws<FlatFileLoadException>(() =>
<<<<<<< HEAD
                source.GetChunk(new ThrowImmediatelyDataLoadEventListener(), new GracefulCancellationToken()));
=======
                source.GetChunk(ThrowImmediatelyDataLoadEventListener.Quiet, new GracefulCancellationToken()));
>>>>>>> 9e847e4d
            Assert.AreEqual("Bad data found on line 3", ex.Message);
        }
        finally
        {
            source.Dispose(ThrowImmediatelyDataLoadEventListener.Quiet, null);
        }
    }

    [Test]
    public void DelimitedFlatFileDataFlowSource_LoadDataWithQuotesInMiddle_WithMultiLineRecords()
    {
        if (File.Exists(filename))
            File.Delete(filename);

        var sb = new StringBuilder();
        sb.AppendLine("CHI,Name,SomeInterestingFacts,Date");
        sb.AppendLine("0101010101,Dave,Dave is over 1000 years old,2001-01-05");
        sb.AppendLine("0101010101,Dave,Dave is \"over\" 1000 years old,2001-01-05");
        sb.AppendLine(@"0101010101,Dave,""Dave is
""over"" 1000 years 

old"",2001-01-05");

        File.WriteAllText(filename, sb.ToString());

        var testFile = new FileInfo(filename);

        var source = new DelimitedFlatFileDataFlowSource();
        source.PreInitialize(new FlatFileToLoad(testFile), ThrowImmediatelyDataLoadEventListener.Quiet);
        source.Separator = ",";
        source.MaxBatchSize = 10000;
        source.AttemptToResolveNewLinesInRecords = true;

        source.StronglyTypeInput = true; //makes the source interpret the file types properly
        source.BadDataHandlingStrategy = BadDataHandlingStrategy.ThrowException;
        try
        {
            var ex = Assert.Throws<FlatFileLoadException>(() =>
<<<<<<< HEAD
                source.GetChunk(new ThrowImmediatelyDataLoadEventListener(), new GracefulCancellationToken()));
=======
                source.GetChunk(ThrowImmediatelyDataLoadEventListener.Quiet, new GracefulCancellationToken()));
>>>>>>> 9e847e4d
            Assert.AreEqual("Bad data found on line 3", ex.Message);
        }
        finally
        {
            source.Dispose(ThrowImmediatelyDataLoadEventListener.Quiet, null);
        }
    }


    [TestCase(BadDataHandlingStrategy.DivertRows)]
    [TestCase(BadDataHandlingStrategy.IgnoreRows)]
    [TestCase(BadDataHandlingStrategy.ThrowException)]
    public void BadDataTestExtraColumns_ErrorIsOnLastLine(BadDataHandlingStrategy strategy)
    {
        if (File.Exists(filename))
            File.Delete(filename);

        var sb = new StringBuilder();

        sb.AppendLine("CHI,StudyID,Date");
        sb.AppendLine("0101010101,5,2001-01-05");
        sb.AppendLine("0101010101,5,2001-01-05");
        sb.AppendLine("0101010101,5,2001-01-05");
        sb.AppendLine("0101010101,5,2001-01-05");
        sb.AppendLine("0101010101,5,2001-01-05,fish,watafak");

        File.WriteAllText(filename, sb.ToString());

        var testFile = new FileInfo(filename);

        var source = new DelimitedFlatFileDataFlowSource();
        source.PreInitialize(new FlatFileToLoad(testFile), ThrowImmediatelyDataLoadEventListener.Quiet);
        source.Separator = ",";

        source.MaxBatchSize = 10000;

        source.StronglyTypeInput = true; //makes the source interpret the file types properly
        source.BadDataHandlingStrategy = strategy;
        try
        {
            switch (strategy)
            {
                case BadDataHandlingStrategy.ThrowException:
                    var ex = Assert.Throws<FlatFileLoadException>(() =>
<<<<<<< HEAD
                        source.GetChunk(new ThrowImmediatelyDataLoadEventListener(), new GracefulCancellationToken()));
                    StringAssert.Contains("line 6", ex.Message);
                    break;
                case BadDataHandlingStrategy.IgnoreRows:
                    var dt = source.GetChunk(new ThrowImmediatelyDataLoadEventListener(),
=======
                        source.GetChunk(ThrowImmediatelyDataLoadEventListener.Quiet, new GracefulCancellationToken()));
                    StringAssert.Contains("line 6", ex.Message);
                    break;
                case BadDataHandlingStrategy.IgnoreRows:
                    var dt = source.GetChunk(ThrowImmediatelyDataLoadEventListener.Quiet,
>>>>>>> 9e847e4d
                        new GracefulCancellationToken());
                    Assert.IsNotNull(dt);

                    Assert.AreEqual(4, dt.Rows.Count);
                    break;
                case BadDataHandlingStrategy.DivertRows:
<<<<<<< HEAD
                    var dt2 = source.GetChunk(new ThrowImmediatelyDataLoadEventListener(),
=======
                    var dt2 = source.GetChunk(ThrowImmediatelyDataLoadEventListener.Quiet,
>>>>>>> 9e847e4d
                        new GracefulCancellationToken());
                    Assert.AreEqual(4, dt2.Rows.Count);

                    Assert.IsNotNull(source.EventHandlers.DivertErrorsFile);

                    Assert.AreEqual($"0101010101,5,2001-01-05,fish,watafak{Environment.NewLine}",
                        File.ReadAllText(source.EventHandlers.DivertErrorsFile.FullName));

                    break;
                default:
                    throw new ArgumentOutOfRangeException(nameof(strategy));
            }
        }
        finally
        {
<<<<<<< HEAD
            source.Dispose(new ThrowImmediatelyDataLoadEventListener(), null);
=======
            source.Dispose(ThrowImmediatelyDataLoadEventListener.Quiet, null);
>>>>>>> 9e847e4d
        }
    }

    [Test]
    public void NewLinesInConstantString_EscapedCorrectly()
    {
        if (File.Exists(filename))
            File.Delete(filename);

        var sb = new StringBuilder();
        sb.AppendLine("CHI,StudyID,Date");
        sb.AppendLine(@"0101010101,""5
    The first"",2001-01-05");
        sb.AppendLine("0101010101,5,2001-01-05");
        sb.AppendLine("0101010101,5,2001-01-05");
        sb.AppendLine("0101010101,5,2001-01-05");
        sb.AppendLine("0101010101,5,2001-01-05");

        File.WriteAllText(filename, sb.ToString());

        var testFile = new FileInfo(filename);

        var source = new DelimitedFlatFileDataFlowSource();
        source.PreInitialize(new FlatFileToLoad(testFile), ThrowImmediatelyDataLoadEventListener.Quiet);
        source.Separator = ",";

        source.MaxBatchSize = 10000;
        source.StronglyTypeInput = true; //makes the source interpret the file types properly

        try
        {
            var dt = source.GetChunk(ThrowImmediatelyDataLoadEventListener.Quiet, new GracefulCancellationToken());
            Assert.IsNotNull(dt);
            Assert.AreEqual(5, dt.Rows.Count);
            Assert.AreEqual(@"5
    The first", dt.Rows[0][1]);
        }
        finally
        {
            source.Dispose(ThrowImmediatelyDataLoadEventListener.Quiet, null);
        }
    }

    [TestCase(BadDataHandlingStrategy.ThrowException)]
    [TestCase(BadDataHandlingStrategy.DivertRows)]
    [TestCase(BadDataHandlingStrategy.IgnoreRows)]
    public void NewLinesInConstantString_NotEscaped(BadDataHandlingStrategy strategy)
    {
        if (File.Exists(filename))
            File.Delete(filename);

        var sb = new StringBuilder();
        sb.AppendLine("CHI,StudyID,Date");
        sb.AppendLine(@"0101010101,5
    The first,2001-01-05");
        sb.AppendLine("0101010101,5,2001-01-05");
        sb.AppendLine("0101010101,5,2001-01-05");
        sb.AppendLine("0101010101,5,2001-01-05");
        sb.AppendLine("0101010101,5,2001-01-05");

        File.WriteAllText(filename, sb.ToString());

        var testFile = new FileInfo(filename);

        var source = new DelimitedFlatFileDataFlowSource();
        source.PreInitialize(new FlatFileToLoad(testFile), ThrowImmediatelyDataLoadEventListener.Quiet);
        source.Separator = ",";

        source.MaxBatchSize = 10000;
        source.StronglyTypeInput = true; //makes the source interpret the file types properly
        source.BadDataHandlingStrategy = strategy;
        try
        {
            switch (strategy)
            {
                case BadDataHandlingStrategy.ThrowException:
                    var ex = Assert.Throws<FlatFileLoadException>(() =>
<<<<<<< HEAD
                        source.GetChunk(new ThrowImmediatelyDataLoadEventListener(), new GracefulCancellationToken()));
                    StringAssert.Contains("line 2", ex.Message);
                    break;
                case BadDataHandlingStrategy.IgnoreRows:
                    var dt = source.GetChunk(new ThrowImmediatelyDataLoadEventListener(),
=======
                        source.GetChunk(ThrowImmediatelyDataLoadEventListener.Quiet, new GracefulCancellationToken()));
                    StringAssert.Contains("line 2", ex.Message);
                    break;
                case BadDataHandlingStrategy.IgnoreRows:
                    var dt = source.GetChunk(ThrowImmediatelyDataLoadEventListener.Quiet,
>>>>>>> 9e847e4d
                        new GracefulCancellationToken());
                    Assert.IsNotNull(dt);

                    Assert.AreEqual(4, dt.Rows.Count);
                    break;
                case BadDataHandlingStrategy.DivertRows:
<<<<<<< HEAD
                    var dt2 = source.GetChunk(new ThrowImmediatelyDataLoadEventListener(),
=======
                    var dt2 = source.GetChunk(ThrowImmediatelyDataLoadEventListener.Quiet,
>>>>>>> 9e847e4d
                        new GracefulCancellationToken());
                    Assert.AreEqual(4, dt2.Rows.Count);

                    Assert.IsNotNull(source.EventHandlers.DivertErrorsFile);

                    Assert.AreEqual(@"0101010101,5
    The first,2001-01-05
", File.ReadAllText(source.EventHandlers.DivertErrorsFile.FullName));

                    break;
                default:
                    throw new ArgumentOutOfRangeException(nameof(strategy));
            }
        }
        finally
        {
<<<<<<< HEAD
            source.Dispose(new ThrowImmediatelyDataLoadEventListener(), null);
=======
            source.Dispose(ThrowImmediatelyDataLoadEventListener.Quiet, null);
>>>>>>> 9e847e4d
        }
    }


    [Test]
    public void OverrideHeadersAndTab()
    {
        if (File.Exists(filename))
            File.Delete(filename);

        var sb = new StringBuilder();
        sb.AppendLine("0101010101\t5\t2001-01-05");
        sb.AppendLine("0101010101\t5\t2001-01-05");
        File.WriteAllText(filename, sb.ToString());


        var testFile = new FileInfo(filename);

        var source = new DelimitedFlatFileDataFlowSource();
<<<<<<< HEAD
        source.PreInitialize(new FlatFileToLoad(testFile), new ThrowImmediatelyDataLoadEventListener());
=======
        source.PreInitialize(new FlatFileToLoad(testFile), ThrowImmediatelyDataLoadEventListener.Quiet);
>>>>>>> 9e847e4d
        source.Separator =
            "\\t"; //<-- Important this is the string value SLASH T not an actual escaped tab as C# understands it.  This reflects the user pressing slash and t on his keyboard for the Separator argument in the UI
        source.ForceHeaders = "CHI\tStudyID\tDate";
        source.MaxBatchSize = 10000;

        var dt = source.GetChunk(new ThrowImmediatelyDataLoadJob(), new GracefulCancellationToken());

        Assert.NotNull(dt);

        Assert.AreEqual(3, dt.Columns.Count);

        Assert.AreEqual("CHI", dt.Columns[0].ColumnName);
        Assert.AreEqual("StudyID", dt.Columns[1].ColumnName);
        Assert.AreEqual("Date", dt.Columns[2].ColumnName);

        Assert.AreEqual(2, dt.Rows.Count);

        source.Dispose(new ThrowImmediatelyDataLoadJob(), null);

        File.Delete(filename);
    }

    [Test]
    public void Test_IgnoreColumns()
    {
        if (File.Exists(filename))
            File.Delete(filename);

        var sb = new StringBuilder();
        sb.AppendLine("0101010101\t5\t2001-01-05\tomg\t");
        sb.AppendLine("0101010101\t5\t2001-01-05\tomg2\t");
        File.WriteAllText(filename, sb.ToString());

        var testFile = new FileInfo(filename);

        var source = new DelimitedFlatFileDataFlowSource();
<<<<<<< HEAD
        source.PreInitialize(new FlatFileToLoad(testFile), new ThrowImmediatelyDataLoadEventListener());
=======
        source.PreInitialize(new FlatFileToLoad(testFile), ThrowImmediatelyDataLoadEventListener.Quiet);
>>>>>>> 9e847e4d
        source.Separator =
            "\\t"; //<-- Important this is the string value SLASH T not an actual escaped tab as C# understands it.  This reflects the user pressing slash and t on his keyboard for the Separator argument in the UI
        source.ForceHeaders = "CHI\tStudyID\tDate\tSomeText";
        source.MaxBatchSize = 10000;
        source.IgnoreColumns = "StudyID\tDate\t";

        var dt = source.GetChunk(new ThrowImmediatelyDataLoadJob(), new GracefulCancellationToken());

        Assert.NotNull(dt);

        //should only be one column (chi since we ignore study and date)
        Assert.AreEqual(2, dt.Columns.Count);
        Assert.AreEqual("CHI", dt.Columns[0].ColumnName);
        Assert.AreEqual("SomeText", dt.Columns[1].ColumnName);

        Assert.AreEqual(2, dt.Rows.Count);

        source.Dispose(new ThrowImmediatelyDataLoadJob(), null);

        File.Delete(filename);
    }

    [TestCase("Fish In Barrel", "FishInBarrel")]
    [TestCase("32 Fish In Barrel",
        "_32FishInBarrel")] //Column names can't start with numbers so underscore prefix applies
    [TestCase("once upon a time",
        "onceUponATime")] //where spaces are removed cammel case the next symbol if it's a character
    [TestCase("once _  upon a time",
        "once_UponATime")] //where spaces are removed cammel case the next symbol if it's a character
    [TestCase("once#upon a", "onceuponA")]
    [TestCase("once #upon",
        "onceUpon")] //Dodgy characters are stripped before cammel casing after spaces so 'u' gets cammeled even though it has a symbol before it.
    public void TestMakingHeaderNamesSane(string bad, string expectedGood)
    {
        Assert.AreEqual(expectedGood, QuerySyntaxHelper.MakeHeaderNameSensible(bad));
    }


    [Test]
    public void Test_ScientificNotation_StronglyTyped()
    {
        var f = Path.Combine(TestContext.CurrentContext.WorkDirectory, "meee.csv");

        var sb = new StringBuilder();

        sb.AppendLine("test");

        //1 scientific notation on first row (test is the header)
        sb.AppendLine("-4.10235746055587E-05");

        //500 lines of random stuff to force 2 batches
        for (var i = 0; i < DelimitedFlatFileDataFlowSource.MinimumStronglyTypeInputBatchSize; i++)
            sb.AppendLine("5");

        //a scientific notation in batch 2
        sb.AppendLine("-4.10235746055587E-05");

        File.WriteAllText(f, sb.ToString());

        var source = new DelimitedFlatFileDataFlowSource();
        source.PreInitialize(new FlatFileToLoad(new FileInfo(f)), ThrowImmediatelyDataLoadEventListener.Quiet);
        source.Separator = ",";
        source.MaxBatchSize = DelimitedFlatFileDataFlowSource.MinimumStronglyTypeInputBatchSize;
        source.StronglyTypeInputBatchSize = DelimitedFlatFileDataFlowSource.MinimumStronglyTypeInputBatchSize;
        source.StronglyTypeInput = true;

<<<<<<< HEAD
        var dt = source.GetChunk(new ThrowImmediatelyDataLoadEventListener(), new GracefulCancellationToken());
        Assert.AreEqual(typeof(decimal), dt.Columns.Cast<DataColumn>().Single().DataType);
        Assert.AreEqual(DelimitedFlatFileDataFlowSource.MinimumStronglyTypeInputBatchSize, dt.Rows.Count);

        dt = source.GetChunk(new ThrowImmediatelyDataLoadEventListener(), new GracefulCancellationToken());
        Assert.AreEqual(typeof(decimal), dt.Columns.Cast<DataColumn>().Single().DataType);
        Assert.AreEqual(2, dt.Rows.Count);

=======
        var dt = source.GetChunk(ThrowImmediatelyDataLoadEventListener.Quiet, new GracefulCancellationToken());
        Assert.AreEqual(typeof(decimal), dt.Columns.Cast<DataColumn>().Single().DataType);
        Assert.AreEqual(DelimitedFlatFileDataFlowSource.MinimumStronglyTypeInputBatchSize, dt.Rows.Count);

        dt = source.GetChunk(ThrowImmediatelyDataLoadEventListener.Quiet, new GracefulCancellationToken());
        Assert.AreEqual(typeof(decimal), dt.Columns.Cast<DataColumn>().Single().DataType);
        Assert.AreEqual(2, dt.Rows.Count);
>>>>>>> 9e847e4d


        dt = source.GetChunk(ThrowImmediatelyDataLoadEventListener.Quiet, new GracefulCancellationToken());
        Assert.IsNull(dt);
    }

    /// <summary>
    /// Depicts a case where quotes appear at the start of a string field
    /// </summary>
    [Test]
    public void Test_IgnoreQuotes()
    {
        var f = Path.Combine(TestContext.CurrentContext.WorkDirectory, "talk.csv");

        File.WriteAllText(f, @"Field1,Field2
1,Watch out guys its Billie ""The Killer"" Cole
2,""The Killer""? I've heard of him hes a bad un");

        var source = new DelimitedFlatFileDataFlowSource();
        source.PreInitialize(new FlatFileToLoad(new FileInfo(f)), ThrowImmediatelyDataLoadEventListener.Quiet);
        source.Separator = ",";
        source.MaxBatchSize = DelimitedFlatFileDataFlowSource.MinimumStronglyTypeInputBatchSize;
        source.StronglyTypeInputBatchSize = DelimitedFlatFileDataFlowSource.MinimumStronglyTypeInputBatchSize;
        source.StronglyTypeInput = true;

        var toMem = new ToMemoryDataLoadEventListener(true);
        var ex = Assert.Throws<FlatFileLoadException>(() => source.GetChunk(toMem, new GracefulCancellationToken()));
        Assert.AreEqual("Bad data found on line 2", ex.Message);
<<<<<<< HEAD
        source.Dispose(new ThrowImmediatelyDataLoadEventListener(), null);
=======
        source.Dispose(ThrowImmediatelyDataLoadEventListener.Quiet, null);
>>>>>>> 9e847e4d
    }
}<|MERGE_RESOLUTION|>--- conflicted
+++ resolved
@@ -46,11 +46,7 @@
     {
         var source = new DelimitedFlatFileDataFlowSource();
         var ex = Assert.Throws<Exception>(() =>
-<<<<<<< HEAD
-            source.GetChunk(new ThrowImmediatelyDataLoadEventListener(), new GracefulCancellationToken()));
-=======
             source.GetChunk(ThrowImmediatelyDataLoadEventListener.Quiet, new GracefulCancellationToken()));
->>>>>>> 9e847e4d
         StringAssert.Contains("_fileToLoad was not set", ex.Message);
     }
 
@@ -59,15 +55,9 @@
     {
         var testFile = new FileInfo(filename);
         var source = new DelimitedFlatFileDataFlowSource();
-<<<<<<< HEAD
-        source.PreInitialize(new FlatFileToLoad(testFile), new ThrowImmediatelyDataLoadEventListener());
-        var ex = Assert.Throws<Exception>(() =>
-            source.GetChunk(new ThrowImmediatelyDataLoadEventListener(), new GracefulCancellationToken()));
-=======
         source.PreInitialize(new FlatFileToLoad(testFile), ThrowImmediatelyDataLoadEventListener.Quiet);
         var ex = Assert.Throws<Exception>(() =>
             source.GetChunk(ThrowImmediatelyDataLoadEventListener.Quiet, new GracefulCancellationToken()));
->>>>>>> 9e847e4d
         StringAssert.Contains("Separator has not been set", ex.Message);
     }
 
@@ -100,11 +90,7 @@
         Assert.AreEqual(new DateTime(2001, 1, 5),
             chunk.Rows[0][2]); //notice the strong typing (we are not looking for strings here)
 
-<<<<<<< HEAD
-        source.Dispose(new ThrowImmediatelyDataLoadEventListener(), null);
-=======
         source.Dispose(ThrowImmediatelyDataLoadEventListener.Quiet, null);
->>>>>>> 9e847e4d
     }
 
     [Test]
@@ -176,21 +162,13 @@
         source.IgnoreQuotes = true;
         source.MaxBatchSize = 10000;
         source.StronglyTypeInput = true; //makes the source interpret the file types properly
-<<<<<<< HEAD
-        var dt = source.GetChunk(new ThrowImmediatelyDataLoadEventListener(), new GracefulCancellationToken());
-=======
         var dt = source.GetChunk(ThrowImmediatelyDataLoadEventListener.Quiet, new GracefulCancellationToken());
->>>>>>> 9e847e4d
         Assert.AreEqual(3, dt.Rows.Count);
         Assert.AreEqual("\"Sick\" headaches", dt.Rows[0][1]);
         Assert.AreEqual("2\" length of wood", dt.Rows[1][1]);
         Assert.AreEqual("\"\"The bends\"\"", dt.Rows[2][1]);
 
-<<<<<<< HEAD
-        source.Dispose(new ThrowImmediatelyDataLoadEventListener(), null);
-=======
         source.Dispose(ThrowImmediatelyDataLoadEventListener.Quiet, null);
->>>>>>> 9e847e4d
     }
 
 
@@ -228,30 +206,18 @@
             {
                 case BadDataHandlingStrategy.ThrowException:
                     var ex = Assert.Throws<FlatFileLoadException>(() =>
-<<<<<<< HEAD
-                        source.GetChunk(new ThrowImmediatelyDataLoadEventListener(), new GracefulCancellationToken()));
-                    StringAssert.Contains("line 4", ex.Message);
-                    break;
-                case BadDataHandlingStrategy.IgnoreRows:
-                    var dt = source.GetChunk(new ThrowImmediatelyDataLoadEventListener(),
-=======
                         source.GetChunk(ThrowImmediatelyDataLoadEventListener.Quiet, new GracefulCancellationToken()));
                     StringAssert.Contains("line 4", ex.Message);
                     break;
                 case BadDataHandlingStrategy.IgnoreRows:
                     var dt = source.GetChunk(ThrowImmediatelyDataLoadEventListener.Quiet,
->>>>>>> 9e847e4d
                         new GracefulCancellationToken());
                     Assert.IsNotNull(dt);
 
                     Assert.AreEqual(4, dt.Rows.Count);
                     break;
                 case BadDataHandlingStrategy.DivertRows:
-<<<<<<< HEAD
-                    var dt2 = source.GetChunk(new ThrowImmediatelyDataLoadEventListener(),
-=======
                     var dt2 = source.GetChunk(ThrowImmediatelyDataLoadEventListener.Quiet,
->>>>>>> 9e847e4d
                         new GracefulCancellationToken());
                     Assert.AreEqual(4, dt2.Rows.Count);
 
@@ -267,11 +233,7 @@
         }
         finally
         {
-<<<<<<< HEAD
-            source.Dispose(new ThrowImmediatelyDataLoadEventListener(), null);
-=======
             source.Dispose(ThrowImmediatelyDataLoadEventListener.Quiet, null);
->>>>>>> 9e847e4d
         }
     }
 
@@ -348,11 +310,7 @@
 
         try
         {
-<<<<<<< HEAD
-            var chunk = source.GetChunk(new ThrowImmediatelyDataLoadEventListener(), new GracefulCancellationToken());
-=======
             var chunk = source.GetChunk(ThrowImmediatelyDataLoadEventListener.Quiet, new GracefulCancellationToken());
->>>>>>> 9e847e4d
             Assert.AreEqual(5, chunk.Rows.Count);
             Assert.AreEqual("Dave is \"over\" 1000 years old", chunk.Rows[1][2]);
             Assert.AreEqual($"Dave is {Environment.NewLine}over 1000 years old", chunk.Rows[2][2]);
@@ -398,11 +356,7 @@
         try
         {
             var ex = Assert.Throws<FlatFileLoadException>(() =>
-<<<<<<< HEAD
-                source.GetChunk(new ThrowImmediatelyDataLoadEventListener(), new GracefulCancellationToken()));
-=======
                 source.GetChunk(ThrowImmediatelyDataLoadEventListener.Quiet, new GracefulCancellationToken()));
->>>>>>> 9e847e4d
             Assert.AreEqual("Bad data found on line 3", ex.Message);
         }
         finally
@@ -441,11 +395,7 @@
         try
         {
             var ex = Assert.Throws<FlatFileLoadException>(() =>
-<<<<<<< HEAD
-                source.GetChunk(new ThrowImmediatelyDataLoadEventListener(), new GracefulCancellationToken()));
-=======
                 source.GetChunk(ThrowImmediatelyDataLoadEventListener.Quiet, new GracefulCancellationToken()));
->>>>>>> 9e847e4d
             Assert.AreEqual("Bad data found on line 3", ex.Message);
         }
         finally
@@ -490,30 +440,18 @@
             {
                 case BadDataHandlingStrategy.ThrowException:
                     var ex = Assert.Throws<FlatFileLoadException>(() =>
-<<<<<<< HEAD
-                        source.GetChunk(new ThrowImmediatelyDataLoadEventListener(), new GracefulCancellationToken()));
-                    StringAssert.Contains("line 6", ex.Message);
-                    break;
-                case BadDataHandlingStrategy.IgnoreRows:
-                    var dt = source.GetChunk(new ThrowImmediatelyDataLoadEventListener(),
-=======
                         source.GetChunk(ThrowImmediatelyDataLoadEventListener.Quiet, new GracefulCancellationToken()));
                     StringAssert.Contains("line 6", ex.Message);
                     break;
                 case BadDataHandlingStrategy.IgnoreRows:
                     var dt = source.GetChunk(ThrowImmediatelyDataLoadEventListener.Quiet,
->>>>>>> 9e847e4d
                         new GracefulCancellationToken());
                     Assert.IsNotNull(dt);
 
                     Assert.AreEqual(4, dt.Rows.Count);
                     break;
                 case BadDataHandlingStrategy.DivertRows:
-<<<<<<< HEAD
-                    var dt2 = source.GetChunk(new ThrowImmediatelyDataLoadEventListener(),
-=======
                     var dt2 = source.GetChunk(ThrowImmediatelyDataLoadEventListener.Quiet,
->>>>>>> 9e847e4d
                         new GracefulCancellationToken());
                     Assert.AreEqual(4, dt2.Rows.Count);
 
@@ -529,11 +467,7 @@
         }
         finally
         {
-<<<<<<< HEAD
-            source.Dispose(new ThrowImmediatelyDataLoadEventListener(), null);
-=======
             source.Dispose(ThrowImmediatelyDataLoadEventListener.Quiet, null);
->>>>>>> 9e847e4d
         }
     }
 
@@ -611,30 +545,18 @@
             {
                 case BadDataHandlingStrategy.ThrowException:
                     var ex = Assert.Throws<FlatFileLoadException>(() =>
-<<<<<<< HEAD
-                        source.GetChunk(new ThrowImmediatelyDataLoadEventListener(), new GracefulCancellationToken()));
-                    StringAssert.Contains("line 2", ex.Message);
-                    break;
-                case BadDataHandlingStrategy.IgnoreRows:
-                    var dt = source.GetChunk(new ThrowImmediatelyDataLoadEventListener(),
-=======
                         source.GetChunk(ThrowImmediatelyDataLoadEventListener.Quiet, new GracefulCancellationToken()));
                     StringAssert.Contains("line 2", ex.Message);
                     break;
                 case BadDataHandlingStrategy.IgnoreRows:
                     var dt = source.GetChunk(ThrowImmediatelyDataLoadEventListener.Quiet,
->>>>>>> 9e847e4d
                         new GracefulCancellationToken());
                     Assert.IsNotNull(dt);
 
                     Assert.AreEqual(4, dt.Rows.Count);
                     break;
                 case BadDataHandlingStrategy.DivertRows:
-<<<<<<< HEAD
-                    var dt2 = source.GetChunk(new ThrowImmediatelyDataLoadEventListener(),
-=======
                     var dt2 = source.GetChunk(ThrowImmediatelyDataLoadEventListener.Quiet,
->>>>>>> 9e847e4d
                         new GracefulCancellationToken());
                     Assert.AreEqual(4, dt2.Rows.Count);
 
@@ -651,11 +573,7 @@
         }
         finally
         {
-<<<<<<< HEAD
-            source.Dispose(new ThrowImmediatelyDataLoadEventListener(), null);
-=======
             source.Dispose(ThrowImmediatelyDataLoadEventListener.Quiet, null);
->>>>>>> 9e847e4d
         }
     }
 
@@ -675,11 +593,7 @@
         var testFile = new FileInfo(filename);
 
         var source = new DelimitedFlatFileDataFlowSource();
-<<<<<<< HEAD
-        source.PreInitialize(new FlatFileToLoad(testFile), new ThrowImmediatelyDataLoadEventListener());
-=======
-        source.PreInitialize(new FlatFileToLoad(testFile), ThrowImmediatelyDataLoadEventListener.Quiet);
->>>>>>> 9e847e4d
+        source.PreInitialize(new FlatFileToLoad(testFile), ThrowImmediatelyDataLoadEventListener.Quiet);
         source.Separator =
             "\\t"; //<-- Important this is the string value SLASH T not an actual escaped tab as C# understands it.  This reflects the user pressing slash and t on his keyboard for the Separator argument in the UI
         source.ForceHeaders = "CHI\tStudyID\tDate";
@@ -716,11 +630,7 @@
         var testFile = new FileInfo(filename);
 
         var source = new DelimitedFlatFileDataFlowSource();
-<<<<<<< HEAD
-        source.PreInitialize(new FlatFileToLoad(testFile), new ThrowImmediatelyDataLoadEventListener());
-=======
-        source.PreInitialize(new FlatFileToLoad(testFile), ThrowImmediatelyDataLoadEventListener.Quiet);
->>>>>>> 9e847e4d
+        source.PreInitialize(new FlatFileToLoad(testFile), ThrowImmediatelyDataLoadEventListener.Quiet);
         source.Separator =
             "\\t"; //<-- Important this is the string value SLASH T not an actual escaped tab as C# understands it.  This reflects the user pressing slash and t on his keyboard for the Separator argument in the UI
         source.ForceHeaders = "CHI\tStudyID\tDate\tSomeText";
@@ -787,16 +697,6 @@
         source.StronglyTypeInputBatchSize = DelimitedFlatFileDataFlowSource.MinimumStronglyTypeInputBatchSize;
         source.StronglyTypeInput = true;
 
-<<<<<<< HEAD
-        var dt = source.GetChunk(new ThrowImmediatelyDataLoadEventListener(), new GracefulCancellationToken());
-        Assert.AreEqual(typeof(decimal), dt.Columns.Cast<DataColumn>().Single().DataType);
-        Assert.AreEqual(DelimitedFlatFileDataFlowSource.MinimumStronglyTypeInputBatchSize, dt.Rows.Count);
-
-        dt = source.GetChunk(new ThrowImmediatelyDataLoadEventListener(), new GracefulCancellationToken());
-        Assert.AreEqual(typeof(decimal), dt.Columns.Cast<DataColumn>().Single().DataType);
-        Assert.AreEqual(2, dt.Rows.Count);
-
-=======
         var dt = source.GetChunk(ThrowImmediatelyDataLoadEventListener.Quiet, new GracefulCancellationToken());
         Assert.AreEqual(typeof(decimal), dt.Columns.Cast<DataColumn>().Single().DataType);
         Assert.AreEqual(DelimitedFlatFileDataFlowSource.MinimumStronglyTypeInputBatchSize, dt.Rows.Count);
@@ -804,7 +704,6 @@
         dt = source.GetChunk(ThrowImmediatelyDataLoadEventListener.Quiet, new GracefulCancellationToken());
         Assert.AreEqual(typeof(decimal), dt.Columns.Cast<DataColumn>().Single().DataType);
         Assert.AreEqual(2, dt.Rows.Count);
->>>>>>> 9e847e4d
 
 
         dt = source.GetChunk(ThrowImmediatelyDataLoadEventListener.Quiet, new GracefulCancellationToken());
@@ -833,10 +732,6 @@
         var toMem = new ToMemoryDataLoadEventListener(true);
         var ex = Assert.Throws<FlatFileLoadException>(() => source.GetChunk(toMem, new GracefulCancellationToken()));
         Assert.AreEqual("Bad data found on line 2", ex.Message);
-<<<<<<< HEAD
-        source.Dispose(new ThrowImmediatelyDataLoadEventListener(), null);
-=======
         source.Dispose(ThrowImmediatelyDataLoadEventListener.Quiet, null);
->>>>>>> 9e847e4d
     }
 }