// Copyright (c) The University of Dundee 2018-2019
// This file is part of the Research Data Management Platform (RDMP).
// RDMP is free software: you can redistribute it and/or modify it under the terms of the GNU General Public License as published by the Free Software Foundation, either version 3 of the License, or (at your option) any later version.
// RDMP is distributed in the hope that it will be useful, but WITHOUT ANY WARRANTY; without even the implied warranty of MERCHANTABILITY or FITNESS FOR A PARTICULAR PURPOSE. See the GNU General Public License for more details.
// You should have received a copy of the GNU General Public License along with RDMP. If not, see <https://www.gnu.org/licenses/>.

using System;
using NUnit.Framework;
using Rdmp.Core.DataLoad.Modules.DataFlowSources;
using Rdmp.Core.DataLoad.Modules.Exceptions;

namespace Rdmp.Core.Tests.DataLoad.Engine.Integration.PipelineTests.Sources;

public class DelimitedFileSourceTests_ResolvedAccordingToStrategy : DelimitedFileSourceTestsBase
{
    [TestCase(true)]
    [TestCase(false)]
    public void EmptyFile_TotallyEmpty(bool throwOnEmpty)
    {
        var file = CreateTestFile(); //create completely empty file

        if (throwOnEmpty)
        {
            var ex = Assert.Throws<FlatFileLoadException>(() =>
<<<<<<< HEAD
                RunGetChunk(file, BadDataHandlingStrategy.ThrowException, throwOnEmpty));
            Assert.AreEqual("File DelimitedFileSourceTests.txt is empty", ex.Message);
=======
                RunGetChunk(file, BadDataHandlingStrategy.ThrowException, true));
            Assert.AreEqual("File DelimitedFileSourceTests.txt is empty", ex?.Message);
>>>>>>> 9e847e4d
        }
        else
        {
            Assert.IsNull(RunGetChunk(file, BadDataHandlingStrategy.ThrowException, false));
        }
    }

    [TestCase(true)]
    [TestCase(false)]
    public void EmptyFile_AllWhitespace(bool throwOnEmpty)
    {
        var file = CreateTestFile(@" 
     
    ");

        if (throwOnEmpty)
        {
            var ex = Assert.Throws<FlatFileLoadException>(() =>
<<<<<<< HEAD
                RunGetChunk(file, BadDataHandlingStrategy.ThrowException, throwOnEmpty));
            StringAssert.StartsWith("File DelimitedFileSourceTests.txt is empty", ex.Message);
        }
        else
        {
            Assert.IsNull(RunGetChunk(file, BadDataHandlingStrategy.ThrowException, throwOnEmpty));
=======
                RunGetChunk(file, BadDataHandlingStrategy.ThrowException, true));
            StringAssert.StartsWith("File DelimitedFileSourceTests.txt is empty", ex?.Message);
        }
        else
        {
            Assert.IsNull(RunGetChunk(file, BadDataHandlingStrategy.ThrowException, false));
>>>>>>> 9e847e4d
        }
    }


    [TestCase(true)]
    [TestCase(false)]
    public void EmptyFile_HeaderOnly(bool throwOnEmpty)
    {
        var file = CreateTestFile(@"Name,Address

 
     
    ");

        if (throwOnEmpty)
        {
            var ex = Assert.Throws<FlatFileLoadException>(() => RunGetChunk(file, s => s.ThrowOnEmptyFiles = true));
            Assert.AreEqual("File DelimitedFileSourceTests.txt is empty", ex.Message);
        }
        else
        {
            Assert.IsNull(RunGetChunk(file, s => s.ThrowOnEmptyFiles = false));
        }
    }

    [TestCase(true)]
    [TestCase(false)]
    public void EmptyFile_ForceHeader(bool throwOnEmpty)
    {
        var file = CreateTestFile(@"Name,Address

 
     
    ");

        if (throwOnEmpty)
        {
            var ex = Assert.Throws<FlatFileLoadException>(() => RunGetChunk(file,
                s =>
                {
                    s.ThrowOnEmptyFiles = true;
                    s.ForceHeaders = "Name,Address";
                    s.ForceHeadersReplacesFirstLineInFile = true;
                }));
            Assert.AreEqual("File DelimitedFileSourceTests.txt is empty", ex.Message);
        }
        else
        {
            Assert.IsNull(RunGetChunk(file,
                s =>
                {
                    s.ThrowOnEmptyFiles = false;
                    s.ForceHeaders = "Name,Address";
                    s.ForceHeadersReplacesFirstLineInFile = true;
                }));
        }
    }

    [TestCase(BadDataHandlingStrategy.DivertRows)]
    [TestCase(BadDataHandlingStrategy.ThrowException)]
    [TestCase(BadDataHandlingStrategy.IgnoreRows)]
    public void BadCSV_TooManyCellsInRow(BadDataHandlingStrategy strategy)
    {
        var file = CreateTestFile(
            "Name,Description,Age",
            "Frank,Is the greatest,100",
            "Bob,He's also dynamite, seen him do a lot of good work,30",
            "Dennis,Hes ok,35");

        switch (strategy)
        {
            case BadDataHandlingStrategy.ThrowException:
                var ex = Assert.Throws<FlatFileLoadException>(() => RunGetChunk(file, strategy, true));
                StringAssert.StartsWith("Bad data found on line 3", ex.Message);
                break;
            case BadDataHandlingStrategy.IgnoreRows:
                var dt = RunGetChunk(file, strategy, true);
                Assert.AreEqual(2, dt.Rows.Count);
                break;
            case BadDataHandlingStrategy.DivertRows:
                var dt2 = RunGetChunk(file, strategy, true);
                Assert.AreEqual(2, dt2.Rows.Count);

                AssertDivertFileIsExactly(
                    $"Bob,He's also dynamite, seen him do a lot of good work,30{Environment.NewLine}");

                break;
            default:
                throw new ArgumentOutOfRangeException(nameof(strategy));
        }
    }

    [TestCase(BadDataHandlingStrategy.DivertRows)]
    [TestCase(BadDataHandlingStrategy.ThrowException)]
    [TestCase(BadDataHandlingStrategy.IgnoreRows)]
    public void BadCSV_TooManyCellsInRow_TwoBadRows(BadDataHandlingStrategy strategy)
    {
        var file = CreateTestFile(
            "Name,Description,Age",
            "Frank,Is the greatest,100",
            "Frank,Is the greatest,100,Frank,Is the greatest,100", //input file has 2 lines stuck together, these should appear in divert file exactly as the input file
            "Bob,He's also dynamite, seen him do a lot of good work,30", // has too many cells, should appear
            "Bob2,He's also dynamite2, seen him do a lot of good work2,30", // aso has too many cells, should appear
            "Dennis,Hes ok,35");

        switch (strategy)
        {
            case BadDataHandlingStrategy.ThrowException:
                var ex = Assert.Throws<FlatFileLoadException>(() => RunGetChunk(file, strategy, true));
                StringAssert.StartsWith("Bad data found on line 3", ex.Message);
                break;
            case BadDataHandlingStrategy.IgnoreRows:
                var dt = RunGetChunk(file, strategy, true);
                Assert.AreEqual(2, dt.Rows.Count);
                break;
            case BadDataHandlingStrategy.DivertRows:
                var dt2 = RunGetChunk(file, strategy, true);
                Assert.AreEqual(2, dt2.Rows.Count);

                AssertDivertFileIsExactly(
                    $"Frank,Is the greatest,100,Frank,Is the greatest,100{Environment.NewLine}Bob,He's also dynamite, seen him do a lot of good work,30{Environment.NewLine}Bob2,He's also dynamite2, seen him do a lot of good work2,30{Environment.NewLine}");

                break;
            default:
                throw new ArgumentOutOfRangeException(nameof(strategy));
        }
    }

    [TestCase(BadDataHandlingStrategy.DivertRows, true)]
    [TestCase(BadDataHandlingStrategy.ThrowException, false)]
    [TestCase(BadDataHandlingStrategy.ThrowException, true)]
    [TestCase(BadDataHandlingStrategy.IgnoreRows, false)]
    public void BadCSV_TooFewCellsInRow(BadDataHandlingStrategy strategy, bool tryToResolve)
    {
        var file = CreateTestFile(
            "Name,Description,Age",
            "Frank,Is the greatest,100",
            "",
            "Other People To Investigate",
            "Dennis,Hes ok,35");

        void Adjust(DelimitedFlatFileDataFlowSource a)
        {
            a.BadDataHandlingStrategy = strategy;
            a.AttemptToResolveNewLinesInRecords = tryToResolve;
            a.ThrowOnEmptyFiles = true;
        }

        switch (strategy)
        {
            case BadDataHandlingStrategy.ThrowException:
                var ex = Assert.Throws<FlatFileLoadException>(() => RunGetChunk(file, Adjust));
                StringAssert.StartsWith("Bad data found on line 4", ex.Message);
                break;
            case BadDataHandlingStrategy.IgnoreRows:
                var dt = RunGetChunk(file, Adjust);
                Assert.AreEqual(2, dt.Rows.Count);
                break;
            case BadDataHandlingStrategy.DivertRows:
                var dt2 = RunGetChunk(file, Adjust);
                Assert.AreEqual(2, dt2.Rows.Count);

                AssertDivertFileIsExactly($"Other People To Investigate{Environment.NewLine}");

                break;
            default:
                throw new ArgumentOutOfRangeException(nameof(strategy));
        }
    }

    [TestCase(BadDataHandlingStrategy.DivertRows, true)]
    [TestCase(BadDataHandlingStrategy.ThrowException, false)]
    [TestCase(BadDataHandlingStrategy.ThrowException, true)]
    [TestCase(BadDataHandlingStrategy.IgnoreRows, false)]
    public void BadCSV_TooFewColumnsOnLastLine(BadDataHandlingStrategy strategy, bool tryToResolve)
    {
        var file = CreateTestFile(
            "Name,Description,Age",
            "Frank,Is the greatest,100",
            "Bob");

        void Adjust(DelimitedFlatFileDataFlowSource a)
        {
            a.BadDataHandlingStrategy = strategy;
            a.AttemptToResolveNewLinesInRecords = tryToResolve;
            a.ThrowOnEmptyFiles = true;
        }

        switch (strategy)
        {
            case BadDataHandlingStrategy.ThrowException:
                var ex = Assert.Throws<FlatFileLoadException>(() => RunGetChunk(file, Adjust));
                StringAssert.StartsWith("Bad data found on line 3", ex.Message);
                break;
            case BadDataHandlingStrategy.IgnoreRows:
                var dt = RunGetChunk(file, Adjust);
                Assert.AreEqual(1, dt.Rows.Count);
                break;
            case BadDataHandlingStrategy.DivertRows:
                var dt2 = RunGetChunk(file, Adjust);
                Assert.AreEqual(1, dt2.Rows.Count);

                AssertDivertFileIsExactly($"Bob{Environment.NewLine}");

                break;
            default:
                throw new ArgumentOutOfRangeException(nameof(strategy));
        }
    }

    [Test]
    public void BadCSV_FreeTextMiddleColumn()
    {
        //This is recoverable
        var file = CreateTestFile(
            "Name,Description,Age",
            "Frank,Is the greatest,100",
            @"Bob,He's
not too bad
to be honest,20",
            "Dennis,Hes ok,35");

        var dt = RunGetChunk(file, s => { s.AttemptToResolveNewLinesInRecords = true; });
        Assert.AreEqual(3, dt.Rows.Count);
        Assert.AreEqual($"He's{Environment.NewLine}not too bad{Environment.NewLine}to be honest", dt.Rows[1][1]);
    }

    [Test]
    public void BadCSV_FreeTextFirstColumn()
    {
        var file = CreateTestFile(
            "Description,Name,Age",
            "Is the greatest,Frank,100",
            @"He's
not too bad
to be honest,Bob,20",
            "Hes ok,Dennis,35");

        var ex = Assert.Throws<FlatFileLoadException>(() =>
            RunGetChunk(file, s => { s.AttemptToResolveNewLinesInRecords = true; }));
        Assert.AreEqual("Bad data found on line 3", ex.Message);

        //looks like a good record followed by 2 bad records
        var dt = RunGetChunk(file, s =>
        {
            s.AttemptToResolveNewLinesInRecords = true;
            s.BadDataHandlingStrategy = BadDataHandlingStrategy.IgnoreRows;
        });
        Assert.AreEqual(3, dt.Rows.Count);
        Assert.AreEqual("to be honest", dt.Rows[1][0]);
        Assert.AreEqual("Bob", dt.Rows[1][1]);
        Assert.AreEqual(20, dt.Rows[1][2]);
    }

    [Test]
    public void BadCSV_FreeTextLastColumn()
    {
        var file = CreateTestFile(
            "Name,Age,Description",
            "Frank,100,Is the greatest",
            @"Bob,20,He's
not too bad
to be honest",
            "Dennis,35,Hes ok");

        var ex = Assert.Throws<FlatFileLoadException>(() =>
            RunGetChunk(file, s => { s.AttemptToResolveNewLinesInRecords = true; }));
        Assert.AreEqual("Bad data found on line 4", ex.Message);

        //looks like a good record followed by 2 bad records
        var dt = RunGetChunk(file, s =>
        {
            s.AttemptToResolveNewLinesInRecords = true;
            s.BadDataHandlingStrategy = BadDataHandlingStrategy.IgnoreRows;
        });
        Assert.AreEqual(3, dt.Rows.Count);
        Assert.AreEqual("He's", dt.Rows[1][2]);
    }

    [Test]
    public void BadCSV_ForceHeaders()
    {
        var file = CreateTestFile(
            "Patient's first name, Patients blood glucose, measured in mg",
            "Thomas,100",
            "Frank,300");

        var ex = Assert.Throws<FlatFileLoadException>(() =>
            RunGetChunk(file, s => { s.AttemptToResolveNewLinesInRecords = false; }));
        Assert.AreEqual("Bad data found on line 2", ex.Message);


        var dt = RunGetChunk(file, s =>
        {
            s.AttemptToResolveNewLinesInRecords = false;
            s.ForceHeaders = "Name,BloodGlucose";
            s.ForceHeadersReplacesFirstLineInFile = true;
        });

        Assert.AreEqual(2, dt.Rows.Count);
        Assert.AreEqual(2, dt.Columns.Count);
        Assert.AreEqual("Thomas", dt.Rows[0]["Name"]);
        Assert.AreEqual(100, dt.Rows[0]["BloodGlucose"]);
    }

    [Test]
    public void BadCSV_ForceHeaders_NoReplace()
    {
        var file = CreateTestFile(
            "Thomas,100",
            "Frank,300");

        var dt = RunGetChunk(file, s =>
        {
            s.AttemptToResolveNewLinesInRecords = false;
            s.ForceHeaders = "Name,BloodGlucose";
        });

        Assert.AreEqual(2, dt.Rows.Count);
        Assert.AreEqual(2, dt.Columns.Count);
        Assert.AreEqual("Thomas", dt.Rows[0]["Name"]);
        Assert.AreEqual(100, dt.Rows[0]["BloodGlucose"]);
    }
}<|MERGE_RESOLUTION|>--- conflicted
+++ resolved
@@ -22,13 +22,8 @@
         if (throwOnEmpty)
         {
             var ex = Assert.Throws<FlatFileLoadException>(() =>
-<<<<<<< HEAD
-                RunGetChunk(file, BadDataHandlingStrategy.ThrowException, throwOnEmpty));
-            Assert.AreEqual("File DelimitedFileSourceTests.txt is empty", ex.Message);
-=======
                 RunGetChunk(file, BadDataHandlingStrategy.ThrowException, true));
             Assert.AreEqual("File DelimitedFileSourceTests.txt is empty", ex?.Message);
->>>>>>> 9e847e4d
         }
         else
         {
@@ -47,21 +42,12 @@
         if (throwOnEmpty)
         {
             var ex = Assert.Throws<FlatFileLoadException>(() =>
-<<<<<<< HEAD
-                RunGetChunk(file, BadDataHandlingStrategy.ThrowException, throwOnEmpty));
-            StringAssert.StartsWith("File DelimitedFileSourceTests.txt is empty", ex.Message);
-        }
-        else
-        {
-            Assert.IsNull(RunGetChunk(file, BadDataHandlingStrategy.ThrowException, throwOnEmpty));
-=======
                 RunGetChunk(file, BadDataHandlingStrategy.ThrowException, true));
             StringAssert.StartsWith("File DelimitedFileSourceTests.txt is empty", ex?.Message);
         }
         else
         {
             Assert.IsNull(RunGetChunk(file, BadDataHandlingStrategy.ThrowException, false));
->>>>>>> 9e847e4d
         }
     }
 
