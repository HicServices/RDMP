// Copyright (c) The University of Dundee 2018-2019
// This file is part of the Research Data Management Platform (RDMP).
// RDMP is free software: you can redistribute it and/or modify it under the terms of the GNU General Public License as published by the Free Software Foundation, either version 3 of the License, or (at your option) any later version.
// RDMP is distributed in the hope that it will be useful, but WITHOUT ANY WARRANTY; without even the implied warranty of MERCHANTABILITY or FITNESS FOR A PARTICULAR PURPOSE. See the GNU General Public License for more details.
// You should have received a copy of the GNU General Public License along with RDMP. If not, see <https://www.gnu.org/licenses/>.

using System;
using NUnit.Framework;
using Rdmp.Core.DataLoad.Modules.DataFlowSources;
using Rdmp.Core.DataLoad.Modules.Exceptions;

namespace Rdmp.Core.Tests.DataLoad.Engine.Integration.PipelineTests.Sources;

public class DelimitedFileSourceTests_ResolvedAccordingToStrategy : DelimitedFileSourceTestsBase
{
    [TestCase(true)]
    [TestCase(false)]
    public void EmptyFile_TotallyEmpty(bool throwOnEmpty)
    {
        var file = CreateTestFile(); //create completely empty file

        if (throwOnEmpty)
        {
            var ex = Assert.Throws<FlatFileLoadException>(() => RunGetChunk(file, BadDataHandlingStrategy.ThrowException, true));
            Assert.AreEqual("File DelimitedFileSourceTests.txt is empty", ex?.Message);
        }
        else
        {
            Assert.IsNull(RunGetChunk(file, BadDataHandlingStrategy.ThrowException, false));
        }
    }

    [TestCase(true)]
    [TestCase(false)]
    public void EmptyFile_AllWhitespace(bool throwOnEmpty)
    {
        var file = CreateTestFile(@" 
     
    ");

        if(throwOnEmpty)
        {
            var ex = Assert.Throws<FlatFileLoadException>(() => RunGetChunk(file, BadDataHandlingStrategy.ThrowException, true));
            StringAssert.StartsWith("File DelimitedFileSourceTests.txt is empty", ex?.Message);
        }
        else
        {
            Assert.IsNull(RunGetChunk(file, BadDataHandlingStrategy.ThrowException,false));
        }
    }


    [TestCase(true)]
    [TestCase(false)]
    public void EmptyFile_HeaderOnly(bool throwOnEmpty)
    {
        var file = CreateTestFile(@"Name,Address

 
     
    ");

        if (throwOnEmpty)
        {
            var ex = Assert.Throws<FlatFileLoadException>(() => RunGetChunk(file, s=>s.ThrowOnEmptyFiles = true));
            Assert.AreEqual("File DelimitedFileSourceTests.txt is empty", ex.Message);
        }
        else
        {
            Assert.IsNull(RunGetChunk(file,s => s.ThrowOnEmptyFiles = false));
        }
    }

    [TestCase(true)]
    [TestCase(false)]
    public void EmptyFile_ForceHeader(bool throwOnEmpty)
    {
        var file = CreateTestFile(@"Name,Address

 
     
    ");
            
        if (throwOnEmpty)
        {
            var ex = Assert.Throws<FlatFileLoadException>(() => RunGetChunk(file,
                s =>{ s.ThrowOnEmptyFiles = true; s.ForceHeaders="Name,Address"; s.ForceHeadersReplacesFirstLineInFile = true;}));
            Assert.AreEqual("File DelimitedFileSourceTests.txt is empty", ex.Message);
        }
        else
        {
            Assert.IsNull(RunGetChunk(file,
                s =>{ s.ThrowOnEmptyFiles = false; s.ForceHeaders="Name,Address"; s.ForceHeadersReplacesFirstLineInFile = true;}));
        }
    }

    [TestCase(BadDataHandlingStrategy.DivertRows)]
    [TestCase(BadDataHandlingStrategy.ThrowException)]
    [TestCase(BadDataHandlingStrategy.IgnoreRows)]
    public void BadCSV_TooManyCellsInRow(BadDataHandlingStrategy strategy)
    {
        var file = CreateTestFile(
            "Name,Description,Age",
            "Frank,Is the greatest,100",
            "Bob,He's also dynamite, seen him do a lot of good work,30",
            "Dennis,Hes ok,35");

        switch (strategy)
        {
            case BadDataHandlingStrategy.ThrowException:
                var ex = Assert.Throws<FlatFileLoadException>(() => RunGetChunk(file, strategy, true));
                StringAssert.StartsWith("Bad data found on line 3", ex.Message);
                break;
            case BadDataHandlingStrategy.IgnoreRows:
                var dt = RunGetChunk(file, strategy, true);
                Assert.AreEqual(2,dt.Rows.Count);
                break;
            case BadDataHandlingStrategy.DivertRows:
                var dt2 = RunGetChunk(file, strategy, true);
                Assert.AreEqual(2,dt2.Rows.Count);

                AssertDivertFileIsExactly(
                    $"Bob,He's also dynamite, seen him do a lot of good work,30{Environment.NewLine}");

                break;
            default:
                throw new ArgumentOutOfRangeException(nameof(strategy));
        }
    }

    [TestCase(BadDataHandlingStrategy.DivertRows)]
    [TestCase(BadDataHandlingStrategy.ThrowException)]
    [TestCase(BadDataHandlingStrategy.IgnoreRows)]
    public void BadCSV_TooManyCellsInRow_TwoBadRows(BadDataHandlingStrategy strategy)
    {
        var file = CreateTestFile(
            "Name,Description,Age",
            "Frank,Is the greatest,100",
            "Frank,Is the greatest,100,Frank,Is the greatest,100", //input file has 2 lines stuck together, these should appear in divert file exactly as the input file
            "Bob,He's also dynamite, seen him do a lot of good work,30", // has too many cells, should appear
            "Bob2,He's also dynamite2, seen him do a lot of good work2,30", // aso has too many cells, should appear
            "Dennis,Hes ok,35");

        switch (strategy)
        {
            case BadDataHandlingStrategy.ThrowException:
                var ex = Assert.Throws<FlatFileLoadException>(() => RunGetChunk(file, strategy, true));
                StringAssert.StartsWith("Bad data found on line 3", ex.Message);
                break;
            case BadDataHandlingStrategy.IgnoreRows:
                var dt = RunGetChunk(file, strategy, true);
                Assert.AreEqual(2,dt.Rows.Count);
                break;
            case BadDataHandlingStrategy.DivertRows:
                var dt2 = RunGetChunk(file, strategy, true);
                Assert.AreEqual(2,dt2.Rows.Count);

                AssertDivertFileIsExactly(
                    $"Frank,Is the greatest,100,Frank,Is the greatest,100{Environment.NewLine}Bob,He's also dynamite, seen him do a lot of good work,30{Environment.NewLine}Bob2,He's also dynamite2, seen him do a lot of good work2,30{Environment.NewLine}");

                break;
            default:
                throw new ArgumentOutOfRangeException(nameof(strategy));
        }
    }

    [TestCase(BadDataHandlingStrategy.DivertRows,true)]
    [TestCase(BadDataHandlingStrategy.ThrowException,false)]
    [TestCase(BadDataHandlingStrategy.ThrowException,true)]
    [TestCase(BadDataHandlingStrategy.IgnoreRows,false)]
    public void BadCSV_TooFewCellsInRow(BadDataHandlingStrategy strategy,bool tryToResolve)
    {
        var file = CreateTestFile(
            "Name,Description,Age",
            "Frank,Is the greatest,100",
            "",
            "Other People To Investigate",
            "Dennis,Hes ok,35");

<<<<<<< HEAD
        void Adjust(DelimitedFlatFileDataFlowSource a)
=======
        void adjust(DelimitedFlatFileDataFlowSource a)
>>>>>>> 5c0a3943
        {
            a.BadDataHandlingStrategy = strategy;
            a.AttemptToResolveNewLinesInRecords = tryToResolve;
            a.ThrowOnEmptyFiles = true;
        }

        switch (strategy)
        {
            case BadDataHandlingStrategy.ThrowException:
                var ex = Assert.Throws<FlatFileLoadException>(() => RunGetChunk(file, Adjust));
                StringAssert.StartsWith("Bad data found on line 4", ex.Message);
                break;
            case BadDataHandlingStrategy.IgnoreRows:
                var dt = RunGetChunk(file, Adjust);
                Assert.AreEqual(2, dt.Rows.Count);
                break;
            case BadDataHandlingStrategy.DivertRows:
                var dt2 = RunGetChunk(file, Adjust);
                Assert.AreEqual(2, dt2.Rows.Count);

                AssertDivertFileIsExactly($"Other People To Investigate{Environment.NewLine}");

                break;
            default:
                throw new ArgumentOutOfRangeException(nameof(strategy));
        }
    }

    [TestCase(BadDataHandlingStrategy.DivertRows, true)]
    [TestCase(BadDataHandlingStrategy.ThrowException, false)]
    [TestCase(BadDataHandlingStrategy.ThrowException, true)]
    [TestCase(BadDataHandlingStrategy.IgnoreRows, false)]
    public void BadCSV_TooFewColumnsOnLastLine(BadDataHandlingStrategy strategy, bool tryToResolve)
    {
        var file = CreateTestFile(
            "Name,Description,Age",
            "Frank,Is the greatest,100",
            "Bob");

<<<<<<< HEAD
        void Adjust(DelimitedFlatFileDataFlowSource a)
=======
        void adjust(DelimitedFlatFileDataFlowSource a)
>>>>>>> 5c0a3943
        {
            a.BadDataHandlingStrategy = strategy;
            a.AttemptToResolveNewLinesInRecords = tryToResolve;
            a.ThrowOnEmptyFiles = true;
        }

        switch (strategy)
        {
            case BadDataHandlingStrategy.ThrowException:
                var ex = Assert.Throws<FlatFileLoadException>(() => RunGetChunk(file, Adjust));
                StringAssert.StartsWith("Bad data found on line 3", ex.Message);
                break;
            case BadDataHandlingStrategy.IgnoreRows:
                var dt = RunGetChunk(file, Adjust);
                Assert.AreEqual(1, dt.Rows.Count);
                break;
            case BadDataHandlingStrategy.DivertRows:
                var dt2 = RunGetChunk(file, Adjust);
                Assert.AreEqual(1, dt2.Rows.Count);

                AssertDivertFileIsExactly($"Bob{Environment.NewLine}");

                break;
            default:
                throw new ArgumentOutOfRangeException(nameof(strategy));
        }
    }

    [Test]
    public void BadCSV_FreeTextMiddleColumn()
    {
        //This is recoverable
        var file = CreateTestFile(
            "Name,Description,Age",
            "Frank,Is the greatest,100",
            @"Bob,He's
not too bad
to be honest,20",
            "Dennis,Hes ok,35");

        var dt = RunGetChunk(file,s=> { s.AttemptToResolveNewLinesInRecords = true; });
        Assert.AreEqual(3, dt.Rows.Count);
        Assert.AreEqual($"He's{Environment.NewLine}not too bad{Environment.NewLine}to be honest", dt.Rows[1][1]);
    }

    [Test]
    public void BadCSV_FreeTextFirstColumn()
    {
        var file = CreateTestFile(
            "Description,Name,Age",
            "Is the greatest,Frank,100",
            @"He's
not too bad
to be honest,Bob,20",
            "Hes ok,Dennis,35");

        var ex = Assert.Throws<FlatFileLoadException>(()=> RunGetChunk(file, s => { s.AttemptToResolveNewLinesInRecords = true; }));
        Assert.AreEqual("Bad data found on line 3",ex.Message);

        //looks like a good record followed by 2 bad records
        var dt = RunGetChunk(file, s => { s.AttemptToResolveNewLinesInRecords = true; s.BadDataHandlingStrategy = BadDataHandlingStrategy.IgnoreRows; });
        Assert.AreEqual(3, dt.Rows.Count);
        Assert.AreEqual("to be honest", dt.Rows[1][0]);
        Assert.AreEqual("Bob", dt.Rows[1][1]);
        Assert.AreEqual(20, dt.Rows[1][2]);
    }

    [Test]
    public void BadCSV_FreeTextLastColumn()
    {
        var file = CreateTestFile(
            "Name,Age,Description",
            "Frank,100,Is the greatest",
            @"Bob,20,He's
not too bad
to be honest",
            "Dennis,35,Hes ok");

        var ex = Assert.Throws<FlatFileLoadException>(()=> RunGetChunk(file, s => { s.AttemptToResolveNewLinesInRecords = true; }));
        Assert.AreEqual("Bad data found on line 4",ex.Message);

        //looks like a good record followed by 2 bad records
        var dt = RunGetChunk(file, s => { s.AttemptToResolveNewLinesInRecords = true;s.BadDataHandlingStrategy = BadDataHandlingStrategy.IgnoreRows; });
        Assert.AreEqual(3,dt.Rows.Count);
        Assert.AreEqual("He's", dt.Rows[1][2]);


    }

    [Test]
    public void BadCSV_ForceHeaders()
    {
        var file = CreateTestFile(
            "Patient's first name, Patients blood glucose, measured in mg",
            "Thomas,100",
            "Frank,300");

        var ex = Assert.Throws<FlatFileLoadException>(() => RunGetChunk(file, s => { s.AttemptToResolveNewLinesInRecords = false; }));
        Assert.AreEqual("Bad data found on line 2", ex.Message);


        var dt = RunGetChunk(file, s =>
        {
            s.AttemptToResolveNewLinesInRecords = false;
            s.ForceHeaders = "Name,BloodGlucose";
            s.ForceHeadersReplacesFirstLineInFile = true;
        });

        Assert.AreEqual(2,dt.Rows.Count);
        Assert.AreEqual(2, dt.Columns.Count);
        Assert.AreEqual("Thomas", dt.Rows[0]["Name"]);
        Assert.AreEqual(100, dt.Rows[0]["BloodGlucose"]);

    }

    [Test]
    public void BadCSV_ForceHeaders_NoReplace()
    {
        var file = CreateTestFile(
            "Thomas,100",
            "Frank,300");

        var dt = RunGetChunk(file, s =>
        {
            s.AttemptToResolveNewLinesInRecords = false;
            s.ForceHeaders = "Name,BloodGlucose";
        });

        Assert.AreEqual(2,dt.Rows.Count);
        Assert.AreEqual(2, dt.Columns.Count);
        Assert.AreEqual("Thomas", dt.Rows[0]["Name"]);
        Assert.AreEqual(100, dt.Rows[0]["BloodGlucose"]);

    }

}<|MERGE_RESOLUTION|>--- conflicted
+++ resolved
@@ -177,11 +177,7 @@
             "Other People To Investigate",
             "Dennis,Hes ok,35");
 
-<<<<<<< HEAD
         void Adjust(DelimitedFlatFileDataFlowSource a)
-=======
-        void adjust(DelimitedFlatFileDataFlowSource a)
->>>>>>> 5c0a3943
         {
             a.BadDataHandlingStrategy = strategy;
             a.AttemptToResolveNewLinesInRecords = tryToResolve;
@@ -221,11 +217,7 @@
             "Frank,Is the greatest,100",
             "Bob");
 
-<<<<<<< HEAD
         void Adjust(DelimitedFlatFileDataFlowSource a)
-=======
-        void adjust(DelimitedFlatFileDataFlowSource a)
->>>>>>> 5c0a3943
         {
             a.BadDataHandlingStrategy = strategy;
             a.AttemptToResolveNewLinesInRecords = tryToResolve;
