// Copyright (c) The University of Dundee 2018-2019
// This file is part of the Research Data Management Platform (RDMP).
// RDMP is free software: you can redistribute it and/or modify it under the terms of the GNU General Public License as published by the Free Software Foundation, either version 3 of the License, or (at your option) any later version.
// RDMP is distributed in the hope that it will be useful, but WITHOUT ANY WARRANTY; without even the implied warranty of MERCHANTABILITY or FITNESS FOR A PARTICULAR PURPOSE. See the GNU General Public License for more details.
// You should have received a copy of the GNU General Public License along with RDMP. If not, see <https://www.gnu.org/licenses/>.

using System;
using NUnit.Framework;
using Rdmp.Core.DataLoad.Modules.DataFlowSources;
using Rdmp.Core.DataLoad.Modules.Exceptions;

namespace Rdmp.Core.Tests.DataLoad.Engine.Integration.PipelineTests.Sources;

internal class DelimitedFileSourceTests_Unresolveable : DelimitedFileSourceTestsBase
{
    [TestCase(BadDataHandlingStrategy.DivertRows)]
    [TestCase(BadDataHandlingStrategy.ThrowException)]
    [TestCase(BadDataHandlingStrategy.IgnoreRows)]
    public void BadCSV_UnclosedQuote(BadDataHandlingStrategy strategy)
    {
        var file = CreateTestFile(
            "Name,Description,Age",
            "Frank,\"Is, the greatest\",100", //<---- how you should be doing it
            "Frank,Is the greatest,100",
            "Frank,\"Is the greatest,100", //<----- no closing quote! i.e. read the rest of the file!
            "Frank,Is the greatest,100",
            "Frank,Is the greatest,100",
            "Frank,Is the greatest,100",
            "Frank,Is the greatest,100");

        void Adjust(DelimitedFlatFileDataFlowSource a)
        {
            a.BadDataHandlingStrategy = strategy;
            a.ThrowOnEmptyFiles = true;
            a.IgnoreQuotes = false;
        }

        switch (strategy)
        {
            case BadDataHandlingStrategy.ThrowException:
                var ex = Assert.Throws<FlatFileLoadException>(() => RunGetChunk(file, Adjust));
                Assert.AreEqual("Bad data found on line 9", ex?.Message);
                break;
            case BadDataHandlingStrategy.IgnoreRows:
<<<<<<< HEAD
                var dt = RunGetChunk(file, adjust);
=======
                var dt = RunGetChunk(file, Adjust);
>>>>>>> 9e847e4d
                Assert.AreEqual(2, dt.Rows.Count); //reads first 2 rows and chucks the rest!
                break;
            case BadDataHandlingStrategy.DivertRows:

                //read 2 rows and rejected the rest
                var dt2 = RunGetChunk(file, Adjust);
                Assert.AreEqual(2, dt2.Rows.Count);
                AssertDivertFileIsExactly(
                    $"Frank,\"Is the greatest,100{Environment.NewLine}Frank,Is the greatest,100{Environment.NewLine}Frank,Is the greatest,100{Environment.NewLine}Frank,Is the greatest,100{Environment.NewLine}Frank,Is the greatest,100{Environment.NewLine}");

                break;
            default:
                throw new ArgumentOutOfRangeException(nameof(strategy));
        }
    }

    [Test]
    public void BadCSV_UnclosedQuote_IgnoreQuotes()
    {
        var file = CreateTestFile(
            "Name,Description,Age",
            "Frank,Is the greatest,100",
            "Frank,\"Is the greatest,100",
            "Frank,Is the greatest,100",
            "Frank,Is the greatest,100",
            "Frank,Is the greatest,100");

        static void Adjust(DelimitedFlatFileDataFlowSource a)
        {
            a.BadDataHandlingStrategy = BadDataHandlingStrategy.ThrowException;
            a.ThrowOnEmptyFiles = true;
            a.IgnoreQuotes = true;
        }

        var dt2 = RunGetChunk(file, Adjust);
        Assert.AreEqual(5, dt2.Rows.Count);
        Assert.AreEqual("\"Is the greatest", dt2.Rows[1]["Description"]);
    }
}<|MERGE_RESOLUTION|>--- conflicted
+++ resolved
@@ -42,11 +42,7 @@
                 Assert.AreEqual("Bad data found on line 9", ex?.Message);
                 break;
             case BadDataHandlingStrategy.IgnoreRows:
-<<<<<<< HEAD
-                var dt = RunGetChunk(file, adjust);
-=======
                 var dt = RunGetChunk(file, Adjust);
->>>>>>> 9e847e4d
                 Assert.AreEqual(2, dt.Rows.Count); //reads first 2 rows and chucks the rest!
                 break;
             case BadDataHandlingStrategy.DivertRows:
