--- conflicted
+++ resolved
@@ -30,11 +30,7 @@
         var source = new DbDataCommandDataFlowSource("Select top 3 * from master.sys.tables", "Query Sys tables",
             DiscoveredServerICanCreateRandomDatabasesAndTablesOn.Builder, 30);
         Assert.AreEqual(3,
-<<<<<<< HEAD
-            source.GetChunk(new ThrowImmediatelyDataLoadEventListener(), new GracefulCancellationToken()).Rows.Count);
-=======
             source.GetChunk(ThrowImmediatelyDataLoadEventListener.Quiet, new GracefulCancellationToken()).Rows.Count);
->>>>>>> 9e847e4d
     }
 
 
@@ -46,11 +42,7 @@
 
         var component = new TestObject_RequiresTableInfo();
         var ti = new TableInfo(CatalogueRepository, "TestTableInfo");
-<<<<<<< HEAD
-        context.PreInitialize(new ThrowImmediatelyDataLoadEventListener(), component, ti);
-=======
         context.PreInitialize(ThrowImmediatelyDataLoadEventListener.Quiet, component, ti);
->>>>>>> 9e847e4d
 
         Assert.AreEqual(component.PreInitToThis, ti);
         ti.DeleteInDatabase();
@@ -80,11 +72,7 @@
         };
 
         var ex = Assert.Throws<Exception>(() =>
-<<<<<<< HEAD
-            context.PreInitialize(new ThrowImmediatelyDataLoadEventListener(), component, ci));
-=======
             context.PreInitialize(ThrowImmediatelyDataLoadEventListener.Quiet, component, ci));
->>>>>>> 9e847e4d
         StringAssert.Contains("The following expected types were not passed to PreInitialize:TableInfo", ex.Message);
     }
 
@@ -97,11 +85,7 @@
         var component = new TestObject_RequiresTableInfo();
         var ti = new TableInfo(new MemoryCatalogueRepository(), "Foo");
         var ex = Assert.Throws<Exception>(() =>
-<<<<<<< HEAD
-            context.PreInitialize(new ThrowImmediatelyDataLoadEventListener(), component, ti));
-=======
             context.PreInitialize(ThrowImmediatelyDataLoadEventListener.Quiet, component, ti));
->>>>>>> 9e847e4d
         StringAssert.Contains(
             "Type TableInfo is not an allowable PreInitialize parameters type under the current DataFlowPipelineContext (check which flags you passed to the DataFlowPipelineContextFactory and the interfaces IPipelineRequirement<> that your components implement) ",
             ex.Message);
@@ -122,11 +106,7 @@
         };
 
         var ex = Assert.Throws<Exception>(() =>
-<<<<<<< HEAD
-            context.PreInitialize(new ThrowImmediatelyDataLoadEventListener(), component, testTableInfo));
-=======
             context.PreInitialize(ThrowImmediatelyDataLoadEventListener.Quiet, component, testTableInfo));
->>>>>>> 9e847e4d
         StringAssert.Contains(
             $"The following expected types were not passed to PreInitialize:LoadModuleAssembly{Environment.NewLine}The object types passed were:{Environment.NewLine}Rdmp.Core.Curation.Data.TableInfo:Test Table Info",
             ex.Message);
@@ -181,11 +161,7 @@
         var context = contextFactory.Create(PipelineUsage.FixedDestination);
 
         var suspiciousComponent = new TestObject_Suspicious();
-<<<<<<< HEAD
-        var ex = Assert.Throws<MultipleMatchingImplmentationException>(() =>
-=======
         var ex = Assert.Throws<MultipleMatchingImplementationException>(() =>
->>>>>>> 9e847e4d
             context.PreInitialize(new ThrowImmediatelyDataLoadJob(), suspiciousComponent, 5, "fish"));
 
         Console.WriteLine($"Exception was:{ex.Message}");
