// Copyright (c) The University of Dundee 2018-2019
// This file is part of the Research Data Management Platform (RDMP).
// RDMP is free software: you can redistribute it and/or modify it under the terms of the GNU General Public License as published by the Free Software Foundation, either version 3 of the License, or (at your option) any later version.
// RDMP is distributed in the hope that it will be useful, but WITHOUT ANY WARRANTY; without even the implied warranty of MERCHANTABILITY or FITNESS FOR A PARTICULAR PURPOSE. See the GNU General Public License for more details.
// You should have received a copy of the GNU General Public License along with RDMP. If not, see <https://www.gnu.org/licenses/>.


using System;
using System.IO;
using System.Linq;
using NSubstitute;
using NUnit.Framework;
using Rdmp.Core.Curation;
using Rdmp.Core.DataFlowPipeline;
using Rdmp.Core.DataLoad;
using Rdmp.Core.DataLoad.Engine.Job;
using Rdmp.Core.DataLoad.Modules.DataProvider;
using Rdmp.Core.ReusableLibraryCode.Checks;
using Tests.Common;

namespace Rdmp.Core.Tests.DataLoad.Engine.Integration;

public class ImportFilesDataProviderTests : DatabaseTests
{
    [Test]
    public void CopyFiles()
    {
        var sourceDir = new DirectoryInfo(TestContext.CurrentContext.TestDirectory).CreateSubdirectory("subdir");
        var targetDir = new DirectoryInfo(TestContext.CurrentContext.TestDirectory).CreateSubdirectory("loaddir");

        //make sure target is empty
        foreach (var f in targetDir.GetFiles())
            f.Delete();

        var originpath = Path.Combine(sourceDir.FullName, "myFile.txt");

        File.WriteAllText(originpath, "fish");

        var job = new ThrowImmediatelyDataLoadJob();
        var mockProjectDirectory = Substitute.For<ILoadDirectory>();
        mockProjectDirectory.ForLoading.Returns(targetDir);
        job.LoadDirectory = mockProjectDirectory;


        //Create the provider
        var provider = new ImportFilesDataProvider();

        //it doesn't know what to load yet
<<<<<<< HEAD
        Assert.Throws<Exception>(() => provider.Check(ThrowImmediatelyCheckNotifier.Quiet));
=======
        Assert.Throws<Exception>(() => provider.Check(new ThrowImmediatelyCheckNotifier()));
>>>>>>> e5e8e757

        //now it does
        provider.DirectoryPath = sourceDir.FullName;

        //but it doesn't have a file pattern
        Assert.Throws<Exception>(() => provider.Check(ThrowImmediatelyCheckNotifier.Quiet));

        //now it does but its not a matching one
        provider.FilePattern = "cannonballs.bat";

        //either way it passes checking
        Assert.DoesNotThrow(() => provider.Check(ThrowImmediatelyCheckNotifier.Quiet));

        //execute the provider
        provider.Fetch(job, new GracefulCancellationToken());

        //destination is empty because nothing matched
        Assert.IsEmpty(targetDir.GetFiles());

        //give it correct pattern
        provider.FilePattern = "*.txt";

        //execute the provider
        provider.Fetch(job, new GracefulCancellationToken());

        //both files should exist
        Assert.AreEqual(1, targetDir.GetFiles().Length);
        Assert.AreEqual(1, sourceDir.GetFiles().Length);

        //simulate load failure
        provider.LoadCompletedSoDispose(ExitCodeType.Abort, new ThrowImmediatelyDataLoadJob());

        //both files should exist
        Assert.AreEqual(1, targetDir.GetFiles().Length);
        Assert.AreEqual(1, sourceDir.GetFiles().Length);

        //simulate load success
        provider.LoadCompletedSoDispose(ExitCodeType.Success, new ThrowImmediatelyDataLoadJob());

        //both files should exist because Delete on success is false
        Assert.AreEqual(1, targetDir.GetFiles().Length);
        Assert.AreEqual(1, sourceDir.GetFiles().Length);

        //change behaviour to delete on successful data loads
        provider.DeleteFilesOnsuccessfulLoad = true;

        //simulate load failure
        provider.LoadCompletedSoDispose(ExitCodeType.Error, new ThrowImmediatelyDataLoadJob());

        //both files should exist
        Assert.AreEqual(1, targetDir.GetFiles().Length);
        Assert.AreEqual(1, sourceDir.GetFiles().Length);

        //simulate load success
        provider.LoadCompletedSoDispose(ExitCodeType.Success, new ThrowImmediatelyDataLoadJob());

        //only forLoading file should exist (in real life that one would be handled by archivng already)
        Assert.AreEqual(1, targetDir.GetFiles().Length);
        Assert.AreEqual(0, sourceDir.GetFiles().Length);
    }
}<|MERGE_RESOLUTION|>--- conflicted
+++ resolved
@@ -46,11 +46,7 @@
         var provider = new ImportFilesDataProvider();
 
         //it doesn't know what to load yet
-<<<<<<< HEAD
         Assert.Throws<Exception>(() => provider.Check(ThrowImmediatelyCheckNotifier.Quiet));
-=======
-        Assert.Throws<Exception>(() => provider.Check(new ThrowImmediatelyCheckNotifier()));
->>>>>>> e5e8e757
 
         //now it does
         provider.DirectoryPath = sourceDir.FullName;
