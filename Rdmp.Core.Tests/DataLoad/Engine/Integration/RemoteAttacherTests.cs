﻿// Copyright (c) The University of Dundee 2024-2024
// This file is part of the Research Data Management Platform (RDMP).
// RDMP is free software: you can redistribute it and/or modify it under the terms of the GNU General Public License as published by the Free Software Foundation, either version 3 of the License, or (at your option) any later version.
// RDMP is distributed in the hope that it will be useful, but WITHOUT ANY WARRANTY; without even the implied warranty of MERCHANTABILITY or FITNESS FOR A PARTICULAR PURPOSE. See the GNU General Public License for more details.
// You should have received a copy of the GNU General Public License along with RDMP. If not, see <https://www.gnu.org/licenses/>.

using NUnit.Framework;
using Rdmp.Core.Curation.Data.DataLoad;
using Rdmp.Core.DataLoad.Modules.Attachers;
using System;
using FAnsi;

namespace Rdmp.Core.Tests.DataLoad.Engine.Integration;

public class RemoteAttacherTests
{

    [Test]
    [TestCase(AttacherHistoricalDurations.Past24Hours, "DAY")]
    [TestCase(AttacherHistoricalDurations.Past7Days, "WEEK")]
    [TestCase(AttacherHistoricalDurations.PastMonth, "MONTH")]
    [TestCase(AttacherHistoricalDurations.PastYear, "YEAR")]
    public void TestRemoteAttacherParameter(AttacherHistoricalDurations duration, string convertTime)
    {
        var attacher = new RemoteAttacher
        {
            HistoricalFetchDuration = duration,
            RemoteTableDateColumn = "date"
        };
        var lmd = new LoadMetadata();
<<<<<<< HEAD
        Assert.That(attacher.SqlHistoricalDataFilter(lmd, DatabaseType.MicrosoftSQLServer,attacher.RemoteTableDateColumn), Is.EqualTo($" WHERE CAST(date as Date) >= DATEADD({convertTime}, -1, GETDATE())"));
=======
        Assert.That(attacher.SqlHistoricalDataFilter(lmd, DatabaseType.MicrosoftSQLServer), Is.EqualTo($" WHERE CAST(date as Date) > DATEADD({convertTime}, -1, GETDATE())"));
>>>>>>> 7f4223d4
    }
    [Test]
    public void TestRemoteAttacherParameterSinceLastUse()
    {
        var attacher = new RemoteAttacher
        {
            HistoricalFetchDuration = AttacherHistoricalDurations.SinceLastUse,
            RemoteTableDateColumn = "date"
        };
        var lmd = new LoadMetadata
        {
            LastLoadTime = DateTime.Now
        };
<<<<<<< HEAD
        Assert.That(attacher.SqlHistoricalDataFilter(lmd, DatabaseType.MicrosoftSQLServer, attacher.RemoteTableDateColumn), Is.EqualTo($" WHERE CAST(date as Date) >= convert(Date,'{lmd.LastLoadTime.GetValueOrDefault():yyyy-MM-dd HH:mm:ss.fff}')"));
=======
        Assert.That(attacher.SqlHistoricalDataFilter(lmd, DatabaseType.MicrosoftSQLServer), Is.EqualTo($" WHERE CAST(date as Date) > convert(Date,'{lmd.LastLoadTime.GetValueOrDefault():yyyy-MM-dd HH:mm:ss.fff}')"));
>>>>>>> 7f4223d4
    }
    [Test]
    public void TestRemoteAttacherParameterSinceLastUse_NULL()
    {
        var attacher = new RemoteAttacher
        {
            HistoricalFetchDuration = AttacherHistoricalDurations.SinceLastUse,
            RemoteTableDateColumn = "date"
        };
        var lmd = new LoadMetadata();
        Assert.That(attacher.SqlHistoricalDataFilter(lmd, DatabaseType.MicrosoftSQLServer, attacher.RemoteTableDateColumn), Is.EqualTo(""));
    }
    [Test]
    public void TestRemoteAttacherParameterCustomRange()
    {
        var attacher = new RemoteAttacher
        {
            HistoricalFetchDuration = AttacherHistoricalDurations.Custom,
            RemoteTableDateColumn = "date",
            CustomFetchDurationStartDate = DateTime.Now,
            CustomFetchDurationEndDate = DateTime.Now
        };
        var lmd = new LoadMetadata
        {
            LastLoadTime = DateTime.Now
        };
        Assert.That(attacher.SqlHistoricalDataFilter(lmd, DatabaseType.MicrosoftSQLServer, attacher.RemoteTableDateColumn), Is.EqualTo($" WHERE CAST(date as Date) >= convert(Date,'{attacher.CustomFetchDurationStartDate:yyyy-MM-dd HH:mm:ss.fff}') AND CAST(date as Date) <= convert(Date,'{attacher.CustomFetchDurationEndDate:yyyy-MM-dd HH:mm:ss.fff}')"));
    }
    [Test]
    public void TestRemoteAttacherParameterCustomRangeNoStart()
    {
        var attacher = new RemoteAttacher
        {
            HistoricalFetchDuration = AttacherHistoricalDurations.Custom,
            RemoteTableDateColumn = "date",
            CustomFetchDurationEndDate = DateTime.Now
        };
        var lmd = new LoadMetadata
        {
            LastLoadTime = DateTime.Now
        };
        Assert.That(attacher.SqlHistoricalDataFilter(lmd, DatabaseType.MicrosoftSQLServer, attacher.RemoteTableDateColumn), Is.EqualTo($" WHERE CAST(date as Date) <= convert(Date,'{attacher.CustomFetchDurationEndDate:yyyy-MM-dd HH:mm:ss.fff}')"));
    }
    [Test]
    public void TestRemoteAttacherParameterCustomRangeNoEnd()
    {
        var attacher = new RemoteAttacher
        {
            HistoricalFetchDuration = AttacherHistoricalDurations.Custom,
            RemoteTableDateColumn = "date",
            CustomFetchDurationStartDate = DateTime.Now
        };
        var lmd = new LoadMetadata
        {
            LastLoadTime = DateTime.Now
        };
        Assert.That(attacher.SqlHistoricalDataFilter(lmd, DatabaseType.MicrosoftSQLServer, attacher.RemoteTableDateColumn), Is.EqualTo($" WHERE CAST(date as Date) >= convert(Date,'{attacher.CustomFetchDurationStartDate:yyyy-MM-dd HH:mm:ss.fff}')"));
    }
    [Test]
    public void TestRemoteAttacherParameterCustomRangeNoDates()
    {
        var attacher = new RemoteAttacher
        {
            HistoricalFetchDuration = AttacherHistoricalDurations.Custom,
            RemoteTableDateColumn = "date"
        };
        var lmd = new LoadMetadata
        {
            LastLoadTime = DateTime.Now
        };
        Assert.That(attacher.SqlHistoricalDataFilter(lmd, DatabaseType.MicrosoftSQLServer, attacher.RemoteTableDateColumn), Is.EqualTo(""));
    }
    [Test]
    public void TestRemoteAttacherParameterDeltaReading()
    {
        var attacher = new RemoteAttacher
        {
            HistoricalFetchDuration = AttacherHistoricalDurations.DeltaReading,
            DeltaReadingLookBackDays = 1,
            DeltaReadingLookForwardDays = 1,
            DeltaReadingStartDate = DateTime.Now,
            RemoteTableDateColumn = "date"
        };
        var lmd = new LoadMetadata
        {
            LastLoadTime = DateTime.Now
        };
<<<<<<< HEAD
        Assert.That(attacher.SqlHistoricalDataFilter(lmd, DatabaseType.MicrosoftSQLServer, attacher.RemoteTableDateColumn), Is.EqualTo($" WHERE CAST(date as Date) >= convert(Date,'{attacher.DeltaReadingStartDate.AddDays(-attacher.DeltaReadingLookBackDays):yyyy-MM-dd HH:mm:ss.fff}') AND CAST(date as Date) <= convert(Date,'{attacher.DeltaReadingStartDate.AddDays(attacher.DeltaReadingLookForwardDays):yyyy-MM-dd HH:mm:ss.fff}')"));
=======
        Assert.That(attacher.SqlHistoricalDataFilter(lmd, DatabaseType.MicrosoftSQLServer), Is.EqualTo($" WHERE CAST(date as Date) >= convert(Date,'{attacher.DeltaReadingStartDate.AddDays(-attacher.DeltaReadingLookBackDays):yyyy-MM-dd HH:mm:ss.fff}') AND CAST(date as Date) < convert(Date,'{attacher.DeltaReadingStartDate.AddDays(attacher.DeltaReadingLookForwardDays):yyyy-MM-dd HH:mm:ss.fff}')"));
>>>>>>> 7f4223d4
    }
    [Test]
    public void TestRemoteAttacherParameterDeltaReading_NoLookBack()
    {
        var attacher = new RemoteAttacher
        {
            HistoricalFetchDuration = AttacherHistoricalDurations.DeltaReading,
            DeltaReadingLookForwardDays = 1,
            DeltaReadingStartDate = DateTime.Now,
            RemoteTableDateColumn = "date"
        };
        var lmd = new LoadMetadata
        {
            LastLoadTime = DateTime.Now
        };
<<<<<<< HEAD
        Assert.That(attacher.SqlHistoricalDataFilter(lmd, DatabaseType.MicrosoftSQLServer, attacher.RemoteTableDateColumn), Is.EqualTo($" WHERE CAST(date as Date) >= convert(Date,'{attacher.DeltaReadingStartDate:yyyy-MM-dd HH:mm:ss.fff}') AND CAST(date as Date) <= convert(Date,'{attacher.DeltaReadingStartDate.AddDays(attacher.DeltaReadingLookForwardDays):yyyy-MM-dd HH:mm:ss.fff}')"));
=======
        Assert.That(attacher.SqlHistoricalDataFilter(lmd, DatabaseType.MicrosoftSQLServer), Is.EqualTo($" WHERE CAST(date as Date) >= convert(Date,'{attacher.DeltaReadingStartDate:yyyy-MM-dd HH:mm:ss.fff}') AND CAST(date as Date) < convert(Date,'{attacher.DeltaReadingStartDate.AddDays(attacher.DeltaReadingLookForwardDays):yyyy-MM-dd HH:mm:ss.fff}')"));
>>>>>>> 7f4223d4
    }
    [Test]
    public void TestRemoteAttacherParameterDeltaReading_NoLookForward()
    {
        var attacher = new RemoteAttacher
        {
            HistoricalFetchDuration = AttacherHistoricalDurations.DeltaReading,
            DeltaReadingLookBackDays = 1,
            DeltaReadingStartDate = DateTime.Now,
            RemoteTableDateColumn = "date"
        };
        var lmd = new LoadMetadata
        {
            LastLoadTime = DateTime.Now
        };
<<<<<<< HEAD
        Assert.That(attacher.SqlHistoricalDataFilter(lmd, DatabaseType.MicrosoftSQLServer, attacher.RemoteTableDateColumn), Is.EqualTo($" WHERE CAST(date as Date) >= convert(Date,'{attacher.DeltaReadingStartDate.AddDays(-attacher.DeltaReadingLookBackDays):yyyy-MM-dd HH:mm:ss.fff}') AND CAST(date as Date) <= convert(Date,'{attacher.DeltaReadingStartDate:yyyy-MM-dd HH:mm:ss.fff}')"));
=======
        Assert.That(attacher.SqlHistoricalDataFilter(lmd, DatabaseType.MicrosoftSQLServer), Is.EqualTo($" WHERE CAST(date as Date) >= convert(Date,'{attacher.DeltaReadingStartDate.AddDays(-attacher.DeltaReadingLookBackDays):yyyy-MM-dd HH:mm:ss.fff}') AND CAST(date as Date) < convert(Date,'{attacher.DeltaReadingStartDate:yyyy-MM-dd HH:mm:ss.fff}')"));
>>>>>>> 7f4223d4
    }
    [Test]
    public void TestRemoteAttacherParameterDeltaReadingNoDates()
    {
        var attacher = new RemoteAttacher
        {
            HistoricalFetchDuration = AttacherHistoricalDurations.DeltaReading,
            RemoteTableDateColumn = "date"
        };
        var lmd = new LoadMetadata();
        Assert.That(attacher.SqlHistoricalDataFilter(lmd, DatabaseType.MicrosoftSQLServer, attacher.RemoteTableDateColumn), Is.EqualTo(""));
    }
}<|MERGE_RESOLUTION|>--- conflicted
+++ resolved
@@ -28,11 +28,7 @@
             RemoteTableDateColumn = "date"
         };
         var lmd = new LoadMetadata();
-<<<<<<< HEAD
-        Assert.That(attacher.SqlHistoricalDataFilter(lmd, DatabaseType.MicrosoftSQLServer,attacher.RemoteTableDateColumn), Is.EqualTo($" WHERE CAST(date as Date) >= DATEADD({convertTime}, -1, GETDATE())"));
-=======
-        Assert.That(attacher.SqlHistoricalDataFilter(lmd, DatabaseType.MicrosoftSQLServer), Is.EqualTo($" WHERE CAST(date as Date) > DATEADD({convertTime}, -1, GETDATE())"));
->>>>>>> 7f4223d4
+        Assert.That(attacher.SqlHistoricalDataFilter(lmd, DatabaseType.MicrosoftSQLServer,attacher.RemoteTableDateColumn), Is.EqualTo($" WHERE CAST(date as Date) > DATEADD({convertTime}, -1, GETDATE())"));
     }
     [Test]
     public void TestRemoteAttacherParameterSinceLastUse()
@@ -46,11 +42,7 @@
         {
             LastLoadTime = DateTime.Now
         };
-<<<<<<< HEAD
-        Assert.That(attacher.SqlHistoricalDataFilter(lmd, DatabaseType.MicrosoftSQLServer, attacher.RemoteTableDateColumn), Is.EqualTo($" WHERE CAST(date as Date) >= convert(Date,'{lmd.LastLoadTime.GetValueOrDefault():yyyy-MM-dd HH:mm:ss.fff}')"));
-=======
-        Assert.That(attacher.SqlHistoricalDataFilter(lmd, DatabaseType.MicrosoftSQLServer), Is.EqualTo($" WHERE CAST(date as Date) > convert(Date,'{lmd.LastLoadTime.GetValueOrDefault():yyyy-MM-dd HH:mm:ss.fff}')"));
->>>>>>> 7f4223d4
+        Assert.That(attacher.SqlHistoricalDataFilter(lmd, DatabaseType.MicrosoftSQLServer,attacher.RemoteTableDateColumn), Is.EqualTo($" WHERE CAST(date as Date) > convert(Date,'{lmd.LastLoadTime.GetValueOrDefault():yyyy-MM-dd HH:mm:ss.fff}')"));
     }
     [Test]
     public void TestRemoteAttacherParameterSinceLastUse_NULL()
@@ -138,11 +130,7 @@
         {
             LastLoadTime = DateTime.Now
         };
-<<<<<<< HEAD
-        Assert.That(attacher.SqlHistoricalDataFilter(lmd, DatabaseType.MicrosoftSQLServer, attacher.RemoteTableDateColumn), Is.EqualTo($" WHERE CAST(date as Date) >= convert(Date,'{attacher.DeltaReadingStartDate.AddDays(-attacher.DeltaReadingLookBackDays):yyyy-MM-dd HH:mm:ss.fff}') AND CAST(date as Date) <= convert(Date,'{attacher.DeltaReadingStartDate.AddDays(attacher.DeltaReadingLookForwardDays):yyyy-MM-dd HH:mm:ss.fff}')"));
-=======
-        Assert.That(attacher.SqlHistoricalDataFilter(lmd, DatabaseType.MicrosoftSQLServer), Is.EqualTo($" WHERE CAST(date as Date) >= convert(Date,'{attacher.DeltaReadingStartDate.AddDays(-attacher.DeltaReadingLookBackDays):yyyy-MM-dd HH:mm:ss.fff}') AND CAST(date as Date) < convert(Date,'{attacher.DeltaReadingStartDate.AddDays(attacher.DeltaReadingLookForwardDays):yyyy-MM-dd HH:mm:ss.fff}')"));
->>>>>>> 7f4223d4
+        Assert.That(attacher.SqlHistoricalDataFilter(lmd, DatabaseType.MicrosoftSQLServer,attacher.RemoteTableDateColumn), Is.EqualTo($" WHERE CAST(date as Date) >= convert(Date,'{attacher.DeltaReadingStartDate.AddDays(-attacher.DeltaReadingLookBackDays):yyyy-MM-dd HH:mm:ss.fff}') AND CAST(date as Date) < convert(Date,'{attacher.DeltaReadingStartDate.AddDays(attacher.DeltaReadingLookForwardDays):yyyy-MM-dd HH:mm:ss.fff}')"));
     }
     [Test]
     public void TestRemoteAttacherParameterDeltaReading_NoLookBack()
@@ -158,11 +146,7 @@
         {
             LastLoadTime = DateTime.Now
         };
-<<<<<<< HEAD
-        Assert.That(attacher.SqlHistoricalDataFilter(lmd, DatabaseType.MicrosoftSQLServer, attacher.RemoteTableDateColumn), Is.EqualTo($" WHERE CAST(date as Date) >= convert(Date,'{attacher.DeltaReadingStartDate:yyyy-MM-dd HH:mm:ss.fff}') AND CAST(date as Date) <= convert(Date,'{attacher.DeltaReadingStartDate.AddDays(attacher.DeltaReadingLookForwardDays):yyyy-MM-dd HH:mm:ss.fff}')"));
-=======
-        Assert.That(attacher.SqlHistoricalDataFilter(lmd, DatabaseType.MicrosoftSQLServer), Is.EqualTo($" WHERE CAST(date as Date) >= convert(Date,'{attacher.DeltaReadingStartDate:yyyy-MM-dd HH:mm:ss.fff}') AND CAST(date as Date) < convert(Date,'{attacher.DeltaReadingStartDate.AddDays(attacher.DeltaReadingLookForwardDays):yyyy-MM-dd HH:mm:ss.fff}')"));
->>>>>>> 7f4223d4
+        Assert.That(attacher.SqlHistoricalDataFilter(lmd, DatabaseType.MicrosoftSQLServer,attacher.RemoteTableDateColumn), Is.EqualTo($" WHERE CAST(date as Date) >= convert(Date,'{attacher.DeltaReadingStartDate:yyyy-MM-dd HH:mm:ss.fff}') AND CAST(date as Date) < convert(Date,'{attacher.DeltaReadingStartDate.AddDays(attacher.DeltaReadingLookForwardDays):yyyy-MM-dd HH:mm:ss.fff}')"));
     }
     [Test]
     public void TestRemoteAttacherParameterDeltaReading_NoLookForward()
@@ -178,11 +162,7 @@
         {
             LastLoadTime = DateTime.Now
         };
-<<<<<<< HEAD
-        Assert.That(attacher.SqlHistoricalDataFilter(lmd, DatabaseType.MicrosoftSQLServer, attacher.RemoteTableDateColumn), Is.EqualTo($" WHERE CAST(date as Date) >= convert(Date,'{attacher.DeltaReadingStartDate.AddDays(-attacher.DeltaReadingLookBackDays):yyyy-MM-dd HH:mm:ss.fff}') AND CAST(date as Date) <= convert(Date,'{attacher.DeltaReadingStartDate:yyyy-MM-dd HH:mm:ss.fff}')"));
-=======
-        Assert.That(attacher.SqlHistoricalDataFilter(lmd, DatabaseType.MicrosoftSQLServer), Is.EqualTo($" WHERE CAST(date as Date) >= convert(Date,'{attacher.DeltaReadingStartDate.AddDays(-attacher.DeltaReadingLookBackDays):yyyy-MM-dd HH:mm:ss.fff}') AND CAST(date as Date) < convert(Date,'{attacher.DeltaReadingStartDate:yyyy-MM-dd HH:mm:ss.fff}')"));
->>>>>>> 7f4223d4
+        Assert.That(attacher.SqlHistoricalDataFilter(lmd, DatabaseType.MicrosoftSQLServer,attacher.RemoteTableDateColumn), Is.EqualTo($" WHERE CAST(date as Date) >= convert(Date,'{attacher.DeltaReadingStartDate.AddDays(-attacher.DeltaReadingLookBackDays):yyyy-MM-dd HH:mm:ss.fff}') AND CAST(date as Date) < convert(Date,'{attacher.DeltaReadingStartDate:yyyy-MM-dd HH:mm:ss.fff}')"));
     }
     [Test]
     public void TestRemoteAttacherParameterDeltaReadingNoDates()
