// Copyright (c) The University of Dundee 2018-2019
// This file is part of the Research Data Management Platform (RDMP).
// RDMP is free software: you can redistribute it and/or modify it under the terms of the GNU General Public License as published by the Free Software Foundation, either version 3 of the License, or (at your option) any later version.
// RDMP is distributed in the hope that it will be useful, but WITHOUT ANY WARRANTY; without even the implied warranty of MERCHANTABILITY or FITNESS FOR A PARTICULAR PURPOSE. See the GNU General Public License for more details.
// You should have received a copy of the GNU General Public License along with RDMP. If not, see <https://www.gnu.org/licenses/>.

using System;
using NUnit.Framework;
using Rdmp.Core.Curation.Data;
using Rdmp.Core.QueryBuilding;
using Rdmp.Core.DataLoad.Modules.Mutilators;
using Rdmp.Core.ReusableLibraryCode.Checks;
using Tests.Common;

namespace Rdmp.Core.Tests.DataLoad.Engine.Integration;

public class PrimaryKeyCollisionResolverTests : DatabaseTests
{

    [Test]
    public void PrimaryKeyCollisionResolverMultilation_Check_Passes()
    {
        SetupTableInfos(out var t, out var c1, out var c2, out var c3);
        try
        {
            var mutilation = new PrimaryKeyCollisionResolverMutilation
            {
                TargetTable = t
            };

            c1.IsPrimaryKey = true;
            c1.SaveToDatabase();

            c2.DuplicateRecordResolutionOrder = 1;
            c2.DuplicateRecordResolutionIsAscending = true;
            c2.SaveToDatabase();

            c3.DuplicateRecordResolutionOrder = 2;
            c3.DuplicateRecordResolutionIsAscending = false;
            c3.SaveToDatabase();

<<<<<<< HEAD
            Assert.DoesNotThrow(() => mutilation.Check(ThrowImmediatelyCheckNotifier.Quiet));
=======
            Assert.DoesNotThrow(() => mutilation.Check(new ThrowImmediatelyCheckNotifier()));
>>>>>>> 5c0a3943

        }
        finally
        {
            t.DeleteInDatabase();
        }
    }


    [Test]
    public void PrimaryKeyCollisionResolverMultilation_Check_ThrowsBecauseNoColumnOrderConfigured()
    {
<<<<<<< HEAD
        SetupTableInfos(out var t, out _, out _,out _);
=======
        SetupTableInfos(out var t, out ColumnInfo c1, out ColumnInfo c2, out ColumnInfo c3);
>>>>>>> 5c0a3943
        try
        {
            var mutilation = new PrimaryKeyCollisionResolverMutilation
            {
                TargetTable = t
            };
            try
            {

                mutilation.Check(ThrowImmediatelyCheckNotifier.Quiet);
                Assert.Fail("Should have crashed before here");
            }
            catch (Exception e)
            {
                Assert.AreEqual("Failed to check PrimaryKeyCollisionResolver on PrimaryKeyCollisionResolverTests", e.Message);
                Assert.AreEqual("TableInfo PrimaryKeyCollisionResolverTests does not have any primary keys defined so cannot resolve primary key collisions",e.InnerException.Message);
            }
        }
        finally
        {
            t.DeleteInDatabase();
        }
    }

    [Test]
    public void PrimaryKeyCollisionResolverMultilation_Check_ThrowsBecauseNotInitialized()
    {
        var mutilation = new PrimaryKeyCollisionResolverMutilation();
<<<<<<< HEAD
            
        var ex = Assert.Throws<Exception>(()=>mutilation.Check(ThrowImmediatelyCheckNotifier.Quiet));
=======

        var ex = Assert.Throws<Exception>(()=>mutilation.Check(new ThrowImmediatelyCheckNotifier()));
>>>>>>> 5c0a3943
        StringAssert.Contains("Target table is null, a table must be specified upon which to resolve primary key duplication (that TableInfo must have a primary key collision resolution order)",ex.Message);
    }

    [Test]
    public void GenerateSQL_OrderCorrect()
    {
<<<<<<< HEAD
        SetupTableInfos(out var t, out var c1, out var c2,out var c3);
=======
        SetupTableInfos(out var t, out var c1, out var c2, out var c3);
>>>>>>> 5c0a3943
        try
        {
            c1.IsPrimaryKey = true;
            c1.SaveToDatabase();

            c2.DuplicateRecordResolutionOrder = 1;
            c2.DuplicateRecordResolutionIsAscending = true;
            c2.SaveToDatabase();

            c3.DuplicateRecordResolutionOrder = 2;
            c3.DuplicateRecordResolutionIsAscending = false;
            c3.SaveToDatabase();

            var resolver = new PrimaryKeyCollisionResolver(t);
            var sql = resolver.GenerateSQL();

            Console.WriteLine(sql);

            Assert.IsTrue(sql.Contains(c2.Name));
            Assert.IsTrue(sql.Contains(c3.Name));

            //column 2 has the following null substitute, is Ascending order and is the first of two
            Assert.IsTrue(sql.Contains("ISNULL([col2],-9223372036854775808) ASC,"));

            //column 3 has the following null substitute and is descending and is not followed by another column
            Assert.IsTrue(sql.Contains("ISNULL([col3],-2147483648) DESC"));
        }
        finally
        {
            t.DeleteInDatabase();
        }
    }

    [Test]
    public void NoColumnOrdersConfigured_ThrowsException()
    {
<<<<<<< HEAD
        SetupTableInfos(out var t, out var c1, out _, out _);
=======
        SetupTableInfos(out var t, out var c1, out ColumnInfo c2, out ColumnInfo c3);
>>>>>>> 5c0a3943
        try
        {
            c1.IsPrimaryKey = true;
            c1.SaveToDatabase();

            var resolver = new PrimaryKeyCollisionResolver(t);
            var ex = Assert.Throws<Exception>(()=>Console.WriteLine(resolver.GenerateSQL()));
            StringAssert.Contains("The ColumnInfos of TableInfo PrimaryKeyCollisionResolverTests do not have primary key resolution orders configured (do not know which order to use non primary key column values in to resolve collisions).  Fix this by right clicking a TableInfo in CatalogueManager and selecting 'Configure Primary Key Collision Resolution'.",ex.Message);
        }
        finally
        {
            t.DeleteInDatabase();
        }
    }

    [Test]
    public void NoPrimaryKeys_ThrowsException()
    {
<<<<<<< HEAD
        SetupTableInfos(out var t, out _, out _,out _);
           
=======
        SetupTableInfos(out var t, out ColumnInfo c1, out ColumnInfo c2, out ColumnInfo c3);

>>>>>>> 5c0a3943
        try
        {
            var resolver = new PrimaryKeyCollisionResolver(t);
            var ex = Assert.Throws<Exception>(()=>Console.WriteLine(resolver.GenerateSQL()));
            StringAssert.Contains("does not have any primary keys defined so cannot resolve primary key collisions",ex.Message);
        }
        finally
        {
            t.DeleteInDatabase();
        }
    }

    private void SetupTableInfos(out TableInfo tableInfo, out ColumnInfo c1, out ColumnInfo c2, out ColumnInfo c3)
    {
        tableInfo = new TableInfo(CatalogueRepository, "PrimaryKeyCollisionResolverTests");

        c1 = new ColumnInfo(CatalogueRepository, "col1", "varchar(100)", tableInfo);
        c2 = new ColumnInfo(CatalogueRepository, "col2", "float", tableInfo);
        c3 = new ColumnInfo(CatalogueRepository, "col3", "int", tableInfo);
    }
}<|MERGE_RESOLUTION|>--- conflicted
+++ resolved
@@ -39,11 +39,7 @@
             c3.DuplicateRecordResolutionIsAscending = false;
             c3.SaveToDatabase();
 
-<<<<<<< HEAD
             Assert.DoesNotThrow(() => mutilation.Check(ThrowImmediatelyCheckNotifier.Quiet));
-=======
-            Assert.DoesNotThrow(() => mutilation.Check(new ThrowImmediatelyCheckNotifier()));
->>>>>>> 5c0a3943
 
         }
         finally
@@ -56,11 +52,7 @@
     [Test]
     public void PrimaryKeyCollisionResolverMultilation_Check_ThrowsBecauseNoColumnOrderConfigured()
     {
-<<<<<<< HEAD
         SetupTableInfos(out var t, out _, out _,out _);
-=======
-        SetupTableInfos(out var t, out ColumnInfo c1, out ColumnInfo c2, out ColumnInfo c3);
->>>>>>> 5c0a3943
         try
         {
             var mutilation = new PrimaryKeyCollisionResolverMutilation
@@ -89,24 +81,15 @@
     public void PrimaryKeyCollisionResolverMultilation_Check_ThrowsBecauseNotInitialized()
     {
         var mutilation = new PrimaryKeyCollisionResolverMutilation();
-<<<<<<< HEAD
             
         var ex = Assert.Throws<Exception>(()=>mutilation.Check(ThrowImmediatelyCheckNotifier.Quiet));
-=======
-
-        var ex = Assert.Throws<Exception>(()=>mutilation.Check(new ThrowImmediatelyCheckNotifier()));
->>>>>>> 5c0a3943
         StringAssert.Contains("Target table is null, a table must be specified upon which to resolve primary key duplication (that TableInfo must have a primary key collision resolution order)",ex.Message);
     }
 
     [Test]
     public void GenerateSQL_OrderCorrect()
     {
-<<<<<<< HEAD
-        SetupTableInfos(out var t, out var c1, out var c2,out var c3);
-=======
         SetupTableInfos(out var t, out var c1, out var c2, out var c3);
->>>>>>> 5c0a3943
         try
         {
             c1.IsPrimaryKey = true;
@@ -143,11 +126,7 @@
     [Test]
     public void NoColumnOrdersConfigured_ThrowsException()
     {
-<<<<<<< HEAD
         SetupTableInfos(out var t, out var c1, out _, out _);
-=======
-        SetupTableInfos(out var t, out var c1, out ColumnInfo c2, out ColumnInfo c3);
->>>>>>> 5c0a3943
         try
         {
             c1.IsPrimaryKey = true;
@@ -166,13 +145,8 @@
     [Test]
     public void NoPrimaryKeys_ThrowsException()
     {
-<<<<<<< HEAD
         SetupTableInfos(out var t, out _, out _,out _);
            
-=======
-        SetupTableInfos(out var t, out ColumnInfo c1, out ColumnInfo c2, out ColumnInfo c3);
-
->>>>>>> 5c0a3943
         try
         {
             var resolver = new PrimaryKeyCollisionResolver(t);
