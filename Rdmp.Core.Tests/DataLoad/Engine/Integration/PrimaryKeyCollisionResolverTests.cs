--- conflicted
+++ resolved
@@ -38,11 +38,7 @@
             c3.DuplicateRecordResolutionIsAscending = false;
             c3.SaveToDatabase();
 
-<<<<<<< HEAD
-            Assert.DoesNotThrow(() => mutilation.Check(new ThrowImmediatelyCheckNotifier()));
-=======
             Assert.DoesNotThrow(() => mutilation.Check(ThrowImmediatelyCheckNotifier.Quiet));
->>>>>>> 9e847e4d
         }
         finally
         {
@@ -54,11 +50,7 @@
     [Test]
     public void PrimaryKeyCollisionResolverMultilation_Check_ThrowsBecauseNoColumnOrderConfigured()
     {
-<<<<<<< HEAD
-        SetupTableInfos(out var t, out var c1, out var c2, out var c3);
-=======
         SetupTableInfos(out var t, out _, out _, out _);
->>>>>>> 9e847e4d
         try
         {
             var mutilation = new PrimaryKeyCollisionResolverMutilation
@@ -67,11 +59,7 @@
             };
             try
             {
-<<<<<<< HEAD
-                mutilation.Check(new ThrowImmediatelyCheckNotifier());
-=======
                 mutilation.Check(ThrowImmediatelyCheckNotifier.Quiet);
->>>>>>> 9e847e4d
                 Assert.Fail("Should have crashed before here");
             }
             catch (Exception e)
@@ -94,11 +82,7 @@
     {
         var mutilation = new PrimaryKeyCollisionResolverMutilation();
 
-<<<<<<< HEAD
-        var ex = Assert.Throws<Exception>(() => mutilation.Check(new ThrowImmediatelyCheckNotifier()));
-=======
         var ex = Assert.Throws<Exception>(() => mutilation.Check(ThrowImmediatelyCheckNotifier.Quiet));
->>>>>>> 9e847e4d
         StringAssert.Contains(
             "Target table is null, a table must be specified upon which to resolve primary key duplication (that TableInfo must have a primary key collision resolution order)",
             ex.Message);
@@ -144,11 +128,7 @@
     [Test]
     public void NoColumnOrdersConfigured_ThrowsException()
     {
-<<<<<<< HEAD
-        SetupTableInfos(out var t, out var c1, out var c2, out var c3);
-=======
         SetupTableInfos(out var t, out var c1, out _, out _);
->>>>>>> 9e847e4d
         try
         {
             c1.IsPrimaryKey = true;
@@ -169,11 +149,7 @@
     [Test]
     public void NoPrimaryKeys_ThrowsException()
     {
-<<<<<<< HEAD
-        SetupTableInfos(out var t, out var c1, out var c2, out var c3);
-=======
         SetupTableInfos(out var t, out _, out _, out _);
->>>>>>> 9e847e4d
 
         try
         {
