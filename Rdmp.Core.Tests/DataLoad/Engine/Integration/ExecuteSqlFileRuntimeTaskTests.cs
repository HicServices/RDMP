// Copyright (c) The University of Dundee 2018-2019
// This file is part of the Research Data Management Platform (RDMP).
// RDMP is free software: you can redistribute it and/or modify it under the terms of the GNU General Public License as published by the Free Software Foundation, either version 3 of the License, or (at your option) any later version.
// RDMP is distributed in the hope that it will be useful, but WITHOUT ANY WARRANTY; without even the implied warranty of MERCHANTABILITY or FITNESS FOR A PARTICULAR PURPOSE. See the GNU General Public License for more details.
// You should have received a copy of the GNU General Public License along with RDMP. If not, see <https://www.gnu.org/licenses/>.

using System;
using System.Collections.Generic;
using System.Data;
using System.IO;
using FAnsi;
using Moq;
using NUnit.Framework;
using Rdmp.Core.Curation;
using Rdmp.Core.Curation.Data;
using Rdmp.Core.Curation.Data.DataLoad;
using Rdmp.Core.DataFlowPipeline;
using Rdmp.Core.DataLoad.Engine.DatabaseManagement.EntityNaming;
using Rdmp.Core.DataLoad.Engine.Job;
using Rdmp.Core.DataLoad.Engine.LoadExecution.Components.Arguments;
using Rdmp.Core.DataLoad.Engine.LoadExecution.Components.Runtime;
using Rdmp.Core.DataLoad.Modules.Mutilators;
using Rdmp.Core.ReusableLibraryCode.Checks;
using Rdmp.Core.ReusableLibraryCode.DataAccess;
using Rdmp.Core.ReusableLibraryCode.Progress;
using Tests.Common;

namespace Rdmp.Core.Tests.DataLoad.Engine.Integration;

internal class ExecuteSqlFileRuntimeTaskTests:DatabaseTests
{
    [TestCase(DatabaseType.MySql)]
    [TestCase(DatabaseType.MicrosoftSQLServer)]
    public void ExecuteSqlFileRuntimeTask_BasicScript(DatabaseType dbType)
    {
        var dt = new DataTable();
        dt.Columns.Add("Lawl");
        dt.Rows.Add(new object []{2});

        var db = GetCleanedServer(dbType);

        var tbl = db.CreateTable("Fish",dt);

        var f = new FileInfo(Path.Combine(TestContext.CurrentContext.TestDirectory,"Bob.sql"));

        File.WriteAllText(f.FullName,@"UPDATE Fish Set Lawl = 1");

        var pt = Mock.Of<IProcessTask>(x => x.Path==f.FullName);

        var dir = LoadDirectory.CreateDirectoryStructure(new DirectoryInfo(TestContext.CurrentContext.TestDirectory),"ExecuteSqlFileRuntimeTaskTests", true);

        var task = new ExecuteSqlFileRuntimeTask(pt, new RuntimeArgumentCollection(Array.Empty<IArgument>(), new StageArgs(LoadStage.AdjustRaw, db, dir)));

        task.Check(ThrowImmediatelyCheckNotifier.Quiet);

        var job = Mock.Of<IDataLoadJob>();

        task.Run(job, new GracefulCancellationToken());

        Assert.AreEqual(1,tbl.GetDataTable().Rows[0][0]);

        tbl.Drop();
    }

    [TestCase(DatabaseType.MySql)]
    [TestCase(DatabaseType.MicrosoftSQLServer)]
    public void ExecuteSqlFileRuntimeTask_InvalidID(DatabaseType dbType)
    {
        var dt = new DataTable();
        dt.Columns.Add("Lawl");
        dt.Rows.Add(new object[] { 2 });

        var db = GetCleanedServer(dbType);

        var tbl = db.CreateTable("Fish", dt);

        Import(tbl,out var ti, out var cols);

        var f = new FileInfo(Path.Combine(TestContext.CurrentContext.TestDirectory, "Bob.sql"));
            
        File.WriteAllText(f.FullName, @"UPDATE {T:0} Set {C:0} = 1");

        var pt = Mock.Of<IProcessTask>(x => x.Path==f.FullName);

        var dir = LoadDirectory.CreateDirectoryStructure(new DirectoryInfo(TestContext.CurrentContext.TestDirectory),"ExecuteSqlFileRuntimeTaskTests", true);



        var task = new ExecuteSqlFileRuntimeTask(pt, new RuntimeArgumentCollection(Array.Empty<IArgument>(), new StageArgs(LoadStage.AdjustRaw, db, dir)));

        task.Check(ThrowImmediatelyCheckNotifier.Quiet);
        var configuration = new HICDatabaseConfiguration(db.Server);

        var job = Mock.Of<IDataLoadJob>(x =>
            x.RegularTablesToLoad == new List<ITableInfo> {ti} &&
            x.LookupTablesToLoad == new List<ITableInfo>() &&
            x.Configuration == configuration);

        var ex = Assert.Throws<ExecuteSqlFileRuntimeTaskException>(()=>task.Run(job, new GracefulCancellationToken()));
        StringAssert.Contains("Failed to find a TableInfo in the load with ID 0",ex.Message);

        task.LoadCompletedSoDispose(Core.DataLoad.ExitCodeType.Success,ThrowImmediatelyDataLoadEventListener.Quiet);
    }

    [TestCase(DatabaseType.MySql)]
    [TestCase(DatabaseType.MicrosoftSQLServer)]
    public void ExecuteSqlRuntimeTask_InvalidID(DatabaseType dbType)
    {
        var dt = new DataTable();
        dt.Columns.Add("Lawl");
        dt.Rows.Add(new object[] { 2 });

        var db = GetCleanedServer(dbType);

        var tbl = db.CreateTable("Fish", dt);

        Import(tbl,out var ti, out var cols);

        var sql = @"UPDATE {T:0} Set {C:0} = 1";

        var dir = LoadDirectory.CreateDirectoryStructure(new DirectoryInfo(TestContext.CurrentContext.TestDirectory),"ExecuteSqlFileRuntimeTaskTests", true);

#pragma warning disable CS0252, CS0253 // Spurious warning 'Possible unintended reference comparison; left hand side needs cast' since VS doesn't grok Moq fully
        var sqlArg = new IArgument[]{Mock.Of<IArgument>(x =>
            x.Name == "Sql" &&
            x.Value == sql &&
            x.GetValueAsSystemType() == sql) };
#pragma warning restore CS0252, CS0253

        var args = new RuntimeArgumentCollection(sqlArg, new StageArgs(LoadStage.AdjustRaw, db, dir));

        var pt = Mock.Of<IProcessTask>(x =>
            x.Path == typeof(ExecuteSqlMutilation).FullName &&
            x.GetAllArguments() == sqlArg
        );

<<<<<<< HEAD
        IRuntimeTask task = new MutilateDataTablesRuntimeTask(pt,args);

        task.Check(ThrowImmediatelyCheckNotifier.Quiet);
=======
        IRuntimeTask task = new MutilateDataTablesRuntimeTask(pt,args,CatalogueRepository.MEF);

        task.Check(new ThrowImmediatelyCheckNotifier());
>>>>>>> 5c0a3943
        var configuration = new HICDatabaseConfiguration(db.Server);

        var job = new ThrowImmediatelyDataLoadJob
        {
            RegularTablesToLoad = new List<ITableInfo> {ti},
            LookupTablesToLoad = new List<ITableInfo>(),
            Configuration = configuration
        };

        var ex = Assert.Throws<Exception>(()=>task.Run(job, new GracefulCancellationToken()));

        StringAssert.Contains("Mutilate failed",ex.Message);
        StringAssert.Contains("Failed to find a TableInfo in the load with ID 0",ex.InnerException.Message);

        task.LoadCompletedSoDispose(Core.DataLoad.ExitCodeType.Success,ThrowImmediatelyDataLoadEventListener.Quiet);
    }

    [TestCase(DatabaseType.MySql)]
    [TestCase(DatabaseType.MicrosoftSQLServer)]
    public void ExecuteSqlFileRuntimeTask_ValidID_CustomNamer(DatabaseType dbType)
    {
        var dt = new DataTable();
        dt.Columns.Add("Lawl");
        dt.Rows.Add(new object[] { 2 });

        var db = GetCleanedServer(dbType);

        var tbl = db.CreateTable("Fish", dt);

        var tableName = "AAAAAAA";

        Import(tbl, out var ti, out var cols);

        var f = new FileInfo(Path.Combine(TestContext.CurrentContext.TestDirectory, "Bob.sql"));

        File.WriteAllText(f.FullName, $@"UPDATE {{T:{ti.ID}}} Set {{C:{cols[0].ID}}} = 1");

        tbl.Rename(tableName);

        //we renamed the table to simulate RAW, confirm TableInfo doesn't think it exists
        Assert.IsFalse(ti.Discover(DataAccessContext.InternalDataProcessing).Exists());

        var pt = Mock.Of<IProcessTask>(x => x.Path==f.FullName);

        var dir = LoadDirectory.CreateDirectoryStructure(new DirectoryInfo(TestContext.CurrentContext.TestDirectory),"ExecuteSqlFileRuntimeTaskTests", true);

        var task = new ExecuteSqlFileRuntimeTask(pt, new RuntimeArgumentCollection(Array.Empty<IArgument>(), new StageArgs(LoadStage.AdjustRaw, db, dir)));

        task.Check(ThrowImmediatelyCheckNotifier.Quiet);


        //create a namer that tells the user
        var namer = RdmpMockFactory.Mock_INameDatabasesAndTablesDuringLoads(db, tableName);
        var configuration = new HICDatabaseConfiguration(db.Server,namer);

        var job = Mock.Of<IDataLoadJob>(x =>
            x.RegularTablesToLoad == new List<ITableInfo> { ti }&&
            x.LookupTablesToLoad == new List<ITableInfo>() &&
            x.Configuration == configuration);

        task.Run(job, new GracefulCancellationToken());

        Assert.AreEqual(1, tbl.GetDataTable().Rows[0][0]);

        tbl.Drop();
    }
}<|MERGE_RESOLUTION|>--- conflicted
+++ resolved
@@ -134,15 +134,9 @@
             x.GetAllArguments() == sqlArg
         );
 
-<<<<<<< HEAD
         IRuntimeTask task = new MutilateDataTablesRuntimeTask(pt,args);
 
         task.Check(ThrowImmediatelyCheckNotifier.Quiet);
-=======
-        IRuntimeTask task = new MutilateDataTablesRuntimeTask(pt,args,CatalogueRepository.MEF);
-
-        task.Check(new ThrowImmediatelyCheckNotifier());
->>>>>>> 5c0a3943
         var configuration = new HICDatabaseConfiguration(db.Server);
 
         var job = new ThrowImmediatelyDataLoadJob
