--- conflicted
+++ resolved
@@ -103,11 +103,7 @@
             task.Run(job, new GracefulCancellationToken()));
         StringAssert.Contains("Failed to find a TableInfo in the load with ID 0", ex.Message);
 
-<<<<<<< HEAD
-        task.LoadCompletedSoDispose(Core.DataLoad.ExitCodeType.Success, new ThrowImmediatelyDataLoadEventListener());
-=======
         task.LoadCompletedSoDispose(Core.DataLoad.ExitCodeType.Success, ThrowImmediatelyDataLoadEventListener.Quiet);
->>>>>>> 9e847e4d
     }
 
     [TestCase(DatabaseType.MySql)]
@@ -146,11 +142,7 @@
             x.GetAllArguments() == sqlArg
         );
 
-<<<<<<< HEAD
-        IRuntimeTask task = new MutilateDataTablesRuntimeTask(pt, args, CatalogueRepository.MEF);
-=======
         IRuntimeTask task = new MutilateDataTablesRuntimeTask(pt, args);
->>>>>>> 9e847e4d
 
         task.Check(ThrowImmediatelyCheckNotifier.Quiet);
         var configuration = new HICDatabaseConfiguration(db.Server);
@@ -167,11 +159,7 @@
         StringAssert.Contains("Mutilate failed", ex.Message);
         StringAssert.Contains("Failed to find a TableInfo in the load with ID 0", ex.InnerException.Message);
 
-<<<<<<< HEAD
-        task.LoadCompletedSoDispose(Core.DataLoad.ExitCodeType.Success, new ThrowImmediatelyDataLoadEventListener());
-=======
         task.LoadCompletedSoDispose(Core.DataLoad.ExitCodeType.Success, ThrowImmediatelyDataLoadEventListener.Quiet);
->>>>>>> 9e847e4d
     }
 
     [TestCase(DatabaseType.MySql)]
