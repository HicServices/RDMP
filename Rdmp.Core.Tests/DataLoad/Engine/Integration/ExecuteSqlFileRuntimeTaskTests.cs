--- conflicted
+++ resolved
@@ -45,12 +45,7 @@
 
         File.WriteAllText(f.FullName, @"UPDATE Fish Set Lawl = 1");
 
-<<<<<<< HEAD
         var pt = Mock.Of<IProcessTask>(x => x.Path == f.FullName);
-=======
-        var pt = Substitute.For<IProcessTask>();
-        pt.Path.Returns(f.FullName);
->>>>>>> e5e8e757
 
         var dir = LoadDirectory.CreateDirectoryStructure(new DirectoryInfo(TestContext.CurrentContext.TestDirectory),
             "ExecuteSqlFileRuntimeTaskTests", true);
@@ -87,12 +82,7 @@
 
         File.WriteAllText(f.FullName, @"UPDATE {T:0} Set {C:0} = 1");
 
-<<<<<<< HEAD
         var pt = Mock.Of<IProcessTask>(x => x.Path == f.FullName);
-=======
-        var pt = Substitute.For<IProcessTask>();
-        pt.Path.Returns(f.FullName);
->>>>>>> e5e8e757
 
         var dir = LoadDirectory.CreateDirectoryStructure(new DirectoryInfo(TestContext.CurrentContext.TestDirectory),
             "ExecuteSqlFileRuntimeTaskTests", true);
@@ -104,27 +94,16 @@
         task.Check(ThrowImmediatelyCheckNotifier.Quiet);
         var configuration = new HICDatabaseConfiguration(db.Server);
 
-<<<<<<< HEAD
         var job = Mock.Of<IDataLoadJob>(x =>
             x.RegularTablesToLoad == new List<ITableInfo> { ti } &&
             x.LookupTablesToLoad == new List<ITableInfo>() &&
             x.Configuration == configuration);
-=======
-        var job = Substitute.For<IDataLoadJob>();
-        job.RegularTablesToLoad.Returns(new List<ITableInfo> { ti });
-        job.LookupTablesToLoad.Returns(new List<ITableInfo>());
-        job.Configuration.Returns(configuration);
->>>>>>> e5e8e757
 
         var ex = Assert.Throws<ExecuteSqlFileRuntimeTaskException>(() =>
             task.Run(job, new GracefulCancellationToken()));
         StringAssert.Contains("Failed to find a TableInfo in the load with ID 0", ex.Message);
 
-<<<<<<< HEAD
         task.LoadCompletedSoDispose(Core.DataLoad.ExitCodeType.Success, ThrowImmediatelyDataLoadEventListener.Quiet);
-=======
-        task.LoadCompletedSoDispose(Core.DataLoad.ExitCodeType.Success, new ThrowImmediatelyDataLoadEventListener());
->>>>>>> e5e8e757
     }
 
     [TestCase(DatabaseType.MySql)]
@@ -147,22 +126,12 @@
             "ExecuteSqlFileRuntimeTaskTests", true);
 
 #pragma warning disable CS0252, CS0253 // Spurious warning 'Possible unintended reference comparison; left hand side needs cast' since VS doesn't grok Moq fully
-<<<<<<< HEAD
         var sqlArg = new IArgument[]
         {
             Mock.Of<IArgument>(x =>
                 x.Name == "Sql" &&
                 x.Value == sql &&
                 x.GetValueAsSystemType() == sql)
-=======
-        var _arg = Substitute.For<IArgument>();
-        _arg.Name.Returns("Sql");
-        _arg.Value.Returns(sql);
-        _arg.GetValueAsSystemType().Returns(sql);
-        var sqlArg = new IArgument[]
-        {
-          _arg
->>>>>>> e5e8e757
         };
 #pragma warning restore CS0252, CS0253
 
@@ -172,11 +141,7 @@
         pt.Path.Returns(typeof(ExecuteSqlMutilation).FullName);
         pt.GetAllArguments().Returns(sqlArg);
 
-<<<<<<< HEAD
         IRuntimeTask task = new MutilateDataTablesRuntimeTask(pt, args);
-=======
-        IRuntimeTask task = new MutilateDataTablesRuntimeTask(pt, args, CatalogueRepository.MEF);
->>>>>>> e5e8e757
 
         task.Check(ThrowImmediatelyCheckNotifier.Quiet);
         var configuration = new HICDatabaseConfiguration(db.Server);
@@ -193,11 +158,7 @@
         StringAssert.Contains("Mutilate failed", ex.Message);
         StringAssert.Contains("Failed to find a TableInfo in the load with ID 0", ex.InnerException.Message);
 
-<<<<<<< HEAD
         task.LoadCompletedSoDispose(Core.DataLoad.ExitCodeType.Success, ThrowImmediatelyDataLoadEventListener.Quiet);
-=======
-        task.LoadCompletedSoDispose(Core.DataLoad.ExitCodeType.Success, new ThrowImmediatelyDataLoadEventListener());
->>>>>>> e5e8e757
     }
 
     [TestCase(DatabaseType.MySql)]
@@ -225,13 +186,8 @@
         //we renamed the table to simulate RAW, confirm TableInfo doesn't think it exists
         Assert.IsFalse(ti.Discover(DataAccessContext.InternalDataProcessing).Exists());
 
-<<<<<<< HEAD
         var pt = Mock.Of<IProcessTask>(x => x.Path == f.FullName);
 
-=======
-        var pt = Substitute.For<IProcessTask>();
-        pt.Path.Returns(f.FullName);
->>>>>>> e5e8e757
         var dir = LoadDirectory.CreateDirectoryStructure(new DirectoryInfo(TestContext.CurrentContext.TestDirectory),
             "ExecuteSqlFileRuntimeTaskTests", true);
 
@@ -245,17 +201,10 @@
         var namer = RdmpMockFactory.Mock_INameDatabasesAndTablesDuringLoads(db, tableName);
         var configuration = new HICDatabaseConfiguration(db.Server, namer);
 
-<<<<<<< HEAD
         var job = Mock.Of<IDataLoadJob>(x =>
             x.RegularTablesToLoad == new List<ITableInfo> { ti } &&
             x.LookupTablesToLoad == new List<ITableInfo>() &&
             x.Configuration == configuration);
-=======
-        var job = Substitute.For<IDataLoadJob>();
-        job.RegularTablesToLoad.Returns(new List<ITableInfo> { ti });
-        job.LookupTablesToLoad.Returns(new List<ITableInfo>());
-        job.Configuration.Returns(configuration);
->>>>>>> e5e8e757
 
         task.Run(job, new GracefulCancellationToken());
 
