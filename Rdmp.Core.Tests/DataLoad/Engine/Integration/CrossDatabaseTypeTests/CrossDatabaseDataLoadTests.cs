--- conflicted
+++ resolved
@@ -139,11 +139,7 @@
             }
             case TestCase.AllPrimaryKeys:
                 dt.PrimaryKey = dt.Columns.Cast<DataColumn>().ToArray();
-<<<<<<< HEAD
-                tbl = db.CreateTable("MyTable", dt, new[] { nameCol }); //upload the column as is 
-=======
                 tbl = db.CreateTable("MyTable", dt, new[] { nameCol }); //upload the column as is
->>>>>>> 9e847e4d
                 Assert.IsTrue(tbl.DiscoverColumns().All(c => c.IsPrimaryKey));
                 break;
             default:
@@ -184,13 +180,8 @@
         //the checks will probably need to be run as ddl admin because it involves creating _Archive table and trigger the first time
 
         //clean SetUp RAW / STAGING etc and generally accept proposed cleanup operations
-<<<<<<< HEAD
-        var checker = new CheckEntireDataLoadProcess(lmd, new HICDatabaseConfiguration(lmd),
-            new HICLoadConfigurationFlags(), CatalogueRepository.MEF);
-=======
         var checker =
             new CheckEntireDataLoadProcess(lmd, new HICDatabaseConfiguration(lmd), new HICLoadConfigurationFlags());
->>>>>>> 9e847e4d
         checker.Check(new AcceptAllCheckNotifier());
 
         //create a reader
@@ -232,11 +223,7 @@
 
             var exitCode = exe.Run(
                 new DataLoadJob(RepositoryLocator, "Go go go!", logManager, lmd, projectDirectory,
-<<<<<<< HEAD
-                    new ThrowImmediatelyDataLoadEventListener(), dbConfig),
-=======
                     ThrowImmediatelyDataLoadEventListener.Quiet, dbConfig),
->>>>>>> 9e847e4d
                 new GracefulCancellationToken());
 
             Assert.AreEqual(ExitCodeType.Success, exitCode);
@@ -407,13 +394,8 @@
 
 
         //clean SetUp RAW / STAGING etc and generally accept proposed cleanup operations
-<<<<<<< HEAD
-        var checker = new CheckEntireDataLoadProcess(lmd, new HICDatabaseConfiguration(lmd),
-            new HICLoadConfigurationFlags(), CatalogueRepository.MEF);
-=======
         var checker =
             new CheckEntireDataLoadProcess(lmd, new HICDatabaseConfiguration(lmd), new HICLoadConfigurationFlags());
->>>>>>> 9e847e4d
         checker.Check(new AcceptAllCheckNotifier());
 
         var config = new HICDatabaseConfiguration(lmd);
@@ -431,11 +413,7 @@
 
             var exitCode = exe.Run(
                 new DataLoadJob(RepositoryLocator, "Go go go!", logManager, lmd, projectDirectory,
-<<<<<<< HEAD
-                    new ThrowImmediatelyDataLoadEventListener(), config),
-=======
                     ThrowImmediatelyDataLoadEventListener.Quiet, config),
->>>>>>> 9e847e4d
                 new GracefulCancellationToken());
 
             Assert.AreEqual(ExitCodeType.Success, exitCode);
