--- conflicted
+++ resolved
@@ -84,14 +84,8 @@
             qb.RootFilterContainer = new SpontaneouslyInventedFilterContainer(new MemoryCatalogueRepository(), null,
                 new[] { filter }, FilterContainerOperation.AND);
 
-<<<<<<< HEAD
-            using (var con = db.Server.GetConnection())
-            {
-                con.Open();
-=======
             using var con = db.Server.GetConnection();
             con.Open();
->>>>>>> 9e847e4d
 
             var sql = qb.SQL;
 
