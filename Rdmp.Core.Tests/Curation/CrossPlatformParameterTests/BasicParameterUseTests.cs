// Copyright (c) The University of Dundee 2018-2019
// This file is part of the Research Data Management Platform (RDMP).
// RDMP is free software: you can redistribute it and/or modify it under the terms of the GNU General Public License as published by the Free Software Foundation, either version 3 of the License, or (at your option) any later version.
// RDMP is distributed in the hope that it will be useful, but WITHOUT ANY WARRANTY; without even the implied warranty of MERCHANTABILITY or FITNESS FOR A PARTICULAR PURPOSE. See the GNU General Public License for more details.
// You should have received a copy of the GNU General Public License along with RDMP. If not, see <https://www.gnu.org/licenses/>.

using System.Data;
using System.Linq;
using FAnsi;
using NUnit.Framework;
using Rdmp.Core.Curation;
using Rdmp.Core.Curation.Data;
using Rdmp.Core.Curation.Data.Spontaneous;
using Rdmp.Core.Curation.FilterImporting;
using Rdmp.Core.DataFlowPipeline;
using Rdmp.Core.DataLoad.Engine.Job;
using Rdmp.Core.DataLoad.Engine.Pipeline.Destinations;
using Rdmp.Core.QueryBuilding;
using Rdmp.Core.Repositories;
using Tests.Common;

namespace Rdmp.Core.Tests.Curation.CrossPlatformParameterTests;

public class BasicParameterUseTests:DatabaseTests
{
    [Test]
    [TestCase(DatabaseType.MySql)]
    [TestCase(DatabaseType.MicrosoftSQLServer)]
    public void Test_DatabaseTypeQueryWithParameter_IntParameter(DatabaseType dbType)
    {
        //Pick the destination server
        var tableName = TestDatabaseNames.GetConsistentName("tbl");

        //make sure there's a database ready to receive the data
        var db = GetCleanedServer(dbType);
        db.Create(true);


        //this is the table we are uploading
        var dt = new DataTable();
        dt.Columns.Add("numbercol");
        dt.Rows.Add(10);
        dt.Rows.Add(15);
        dt.Rows.Add(20);
        dt.Rows.Add(25);
        dt.TableName = tableName;
        try
        {
            ///////////////////////UPLOAD THE DataTable TO THE DESTINATION////////////////////////////////////////////
            var uploader = new DataTableUploadDestination();
            uploader.PreInitialize(db,new ThrowImmediatelyDataLoadJob());
            uploader.ProcessPipelineData(dt, new ThrowImmediatelyDataLoadJob(), new GracefulCancellationToken());
            uploader.Dispose(new ThrowImmediatelyDataLoadJob(),null );

            var tbl = db.ExpectTable(tableName);

            var importer = new TableInfoImporter(CatalogueRepository, tbl);
<<<<<<< HEAD
            importer.DoImport(out var ti,out var ci);
=======
            importer.DoImport(out var ti, out var ci);
>>>>>>> 5c0a3943

            var engineer = new ForwardEngineerCatalogue(ti, ci);
            engineer.ExecuteForwardEngineering(out var cata, out var cis, out var ei);
            /////////////////////////////////////////////////////////////////////////////////////////////////////////

            /////////////////////////////////THE ACTUAL PROPER TEST////////////////////////////////////
            //create an extraction filter
            var extractionInformation = ei.Single();
            var filter = new ExtractionFilter(CatalogueRepository, "Filter by numbers", extractionInformation)
                {
                    WhereSQL = $"{extractionInformation.SelectSQL} = @n"
                };
            filter.SaveToDatabase();

            //create the parameters for filter (no globals, masters or scope adjacent parameters)
            new ParameterCreator(filter.GetFilterFactory(), null, null).CreateAll(filter,null);

            var p = filter.GetAllParameters().Single();
            Assert.AreEqual("@n",p.ParameterName);
            p.ParameterSQL = p.ParameterSQL.Replace("varchar(50)", "int"); //make it int
            p.Value = "20";
            p.SaveToDatabase();

            var qb = new QueryBuilder(null, null);
            qb.AddColumn(extractionInformation);
            qb.RootFilterContainer = new SpontaneouslyInventedFilterContainer(new MemoryCatalogueRepository(), null, new[] { filter }, FilterContainerOperation.AND);

            using var con = db.Server.GetConnection();
            con.Open();

            var sql = qb.SQL;

            var cmd = db.Server.GetCommand(sql, con);
            var r = cmd.ExecuteReader();
            Assert.IsTrue(r.Read());
            Assert.AreEqual(
                20,
                r[extractionInformation.GetRuntimeName()]);
            ///////////////////////////////////////////////////////////////////////////////////////
        }
        finally
        {
            db.Drop();
        }
    }
}<|MERGE_RESOLUTION|>--- conflicted
+++ resolved
@@ -55,11 +55,7 @@
             var tbl = db.ExpectTable(tableName);
 
             var importer = new TableInfoImporter(CatalogueRepository, tbl);
-<<<<<<< HEAD
             importer.DoImport(out var ti,out var ci);
-=======
-            importer.DoImport(out var ti, out var ci);
->>>>>>> 5c0a3943
 
             var engineer = new ForwardEngineerCatalogue(ti, ci);
             engineer.ExecuteForwardEngineering(out var cata, out var cis, out var ei);
