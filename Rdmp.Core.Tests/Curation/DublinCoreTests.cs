// Copyright (c) The University of Dundee 2018-2019
// This file is part of the Research Data Management Platform (RDMP).
// RDMP is free software: you can redistribute it and/or modify it under the terms of the GNU General Public License as published by the Free Software Foundation, either version 3 of the License, or (at your option) any later version.
// RDMP is distributed in the hope that it will be useful, but WITHOUT ANY WARRANTY; without even the implied warranty of MERCHANTABILITY or FITNESS FOR A PARTICULAR PURPOSE. See the GNU General Public License for more details.
// You should have received a copy of the GNU General Public License along with RDMP. If not, see <https://www.gnu.org/licenses/>.

using System;
using System.IO;
using System.Xml.Linq;
using NUnit.Framework;
using Rdmp.Core.Reports.DublinCore;
using Tests.Common;

namespace Rdmp.Core.Tests.Curation;

[Category("Unit")]
internal class DublinCoreTests
{
    [Test]
    public void TestWritingDocument()
    {
        var def = new DublinCoreDefinition
        {
            Title = "ssssshh",
            Alternative = "O'Rly",
            Description = "Description of stuff",
            Format = "text/html",
            Identifier = new Uri("http://foo.com"),
            Publisher = "University of Dundee",
            IsPartOf = new Uri("http://foo2.com"),
            Modified = new DateTime(2001, 1, 1),
            Subject = "Interesting, PayAttention, HighPriority, Omg"
        };

        var f = new FileInfo(Path.Combine(TestContext.CurrentContext.TestDirectory, "dublinTest.xml"));

        using (var fw = f.OpenWrite())
        {
            def.WriteXml(fw);
        }

        var contents = File.ReadAllText(f.FullName);
        StringAssert.Contains(def.Title, contents);
        StringAssert.Contains(def.Alternative, contents);
        StringAssert.Contains(def.Description, contents);
        StringAssert.Contains(def.Format, contents);
        StringAssert.Contains(def.Publisher, contents);
        StringAssert.Contains(def.Subject, contents);

        StringAssert.Contains("2001-01-01", contents);
        StringAssert.Contains("http://foo.com", contents);
        StringAssert.Contains("http://foo2.com", contents);

        var def2 = new DublinCoreDefinition();
        def2.LoadFrom(XDocument.Load(f.FullName).Root);

        Assert.AreEqual(def.Title, def2.Title);
        Assert.AreEqual(def.Alternative, def2.Alternative);
        Assert.AreEqual(def.Description, def2.Description);
        Assert.AreEqual(def.Format, def2.Format);
        Assert.AreEqual(def.Publisher, def2.Publisher);
        Assert.AreEqual(def.Subject, def2.Subject);

        Assert.AreEqual(def.Modified, def2.Modified);
        Assert.AreEqual(def.IsPartOf.ToString(), def2.IsPartOf.ToString());
        Assert.AreEqual(def.Identifier.ToString(), def2.Identifier.ToString());
    }

    [Test]
    public void TestReadingDocument()
    {
        var xml =
            @"<?xml version=""1.0""?>

<metadata
  xmlns:xsi=""http://www.w3.org/2001/XMLSchema-instance""
  xsi:schemaLocation=""http://example.org/myapp/ http://example.org/myapp/schema.xsd""
  xmlns:dc=""http://purl.org/dc/elements/1.1/""
  xmlns:dcterms=""http://purl.org/dc/terms/"">

  <dc:title>
    UKOLN
  </dc:title>
  <dcterms:alternative>
    UK Office for Library and Information Networking
  </dcterms:alternative>
  <dc:subject>
    national centre, network information support, library
    community, awareness, research, information services,public
    library networking, bibliographic management, distributed
    library systems, metadata, resource discovery,
    conferences,lectures, workshops
  </dc:subject>
  <dc:subject xsi:type=""dcterms:DDC"">
    062
  </dc:subject>
  <dc:subject xsi:type=""dcterms:UDC"">
    061(410)
  </dc:subject>
  <dc:description>
    UKOLN is a national focus of expertise in digital information
    management. It provides policy, research and awareness services
    to the UK library, information and cultural heritage communities.
    UKOLN is based at the University of Bath.
  </dc:description>
  <dc:description xml:lang=""fr"">
    UKOLN est un centre national d'expertise dans la gestion de l'information
    digitale.
  </dc:description>
  <dc:publisher>
    UKOLN, University of Bath
  </dc:publisher>
  <dcterms:isPartOf xsi:type=""dcterms:URI"">
    http://www.bath.ac.uk/
  </dcterms:isPartOf>
  <dc:identifier xsi:type=""dcterms:URI"">
    http://www.ukoln.ac.uk/
  </dc:identifier>
  <dcterms:modified xsi:type=""dcterms:W3CDTF"">
    2001-07-18
  </dcterms:modified>
  <dc:format xsi:type=""dcterms:IMT"">
    text/html
  </dc:format>
</metadata>";

        var fi = new FileInfo(Path.Combine(TestContext.CurrentContext.TestDirectory, "dublinTestReading.xml"));
        File.WriteAllText(fi.FullName, xml);

        var doc = XDocument.Load(fi.FullName);

        var def = new DublinCoreDefinition();

        def.LoadFrom(doc.Root);

        Assert.IsTrue(DatabaseTests.AreBasicallyEquals("UKOLN", def.Title));
        Assert.IsTrue(DatabaseTests.AreBasicallyEquals("UK Office for Library and Information Networking",
            def.Alternative));
        Assert.IsTrue(DatabaseTests.AreBasicallyEquals(@"national centre, network information support, library
    community, awareness, research, information services,public
    library networking, bibliographic management, distributed
    library systems, metadata, resource discovery,
    conferences,lectures, workshops", def.Subject));

        Assert.IsTrue(DatabaseTests.AreBasicallyEquals(@"UKOLN is a national focus of expertise in digital information
    management. It provides policy, research and awareness services
    to the UK library, information and cultural heritage communities.
    UKOLN is based at the University of Bath.", def.Description));

        Assert.IsTrue(DatabaseTests.AreBasicallyEquals("UKOLN, University of Bath", def.Publisher));
        StringAssert.AreEqualIgnoringCase("http://www.bath.ac.uk/", def.IsPartOf.AbsoluteUri);
        StringAssert.AreEqualIgnoringCase("http://www.ukoln.ac.uk/", def.Identifier.AbsoluteUri);
        Assert.IsTrue(DatabaseTests.AreBasicallyEquals(new DateTime(2001, 07, 18), def.Modified));
    }

    /// <summary>
    /// This test also appears in the Rdmp.UI.Tests project since it behaves differently in different runtime.
    /// </summary>
    [Test]
    public void Test_DublinCore_WriteReadFile_NetCore()
    {
        var def1 = new DublinCoreDefinition
        {
            Title = "ssssshh",
            Alternative = "O'Rly",
            Description = "Description of stuff",
            Format = "text/html",
            Identifier = new Uri("http://foo.com"),
            Publisher = "University of Dundee",
            IsPartOf = new Uri("http://foo2.com"),
            Modified = new DateTime(2001, 1, 1),
            Subject = "Interesting, PayAttention, HighPriority, Omg"
        };

        var fi = new FileInfo(Path.Combine(TestContext.CurrentContext.WorkDirectory, "dublin.xml"));

        using (var outStream = fi.OpenWrite())
<<<<<<< HEAD
        {
            def1.WriteXml(outStream);
        }

        using (var inStream = fi.OpenRead())
=======
>>>>>>> 9e847e4d
        {
            def1.WriteXml(outStream);
        }

        using var inStream = fi.OpenRead();
        var def2 = new DublinCoreDefinition();
        var doc = XDocument.Load(inStream);
        def2.LoadFrom(doc.Root);
    }
}<|MERGE_RESOLUTION|>--- conflicted
+++ resolved
@@ -175,14 +175,6 @@
         var fi = new FileInfo(Path.Combine(TestContext.CurrentContext.WorkDirectory, "dublin.xml"));
 
         using (var outStream = fi.OpenWrite())
-<<<<<<< HEAD
-        {
-            def1.WriteXml(outStream);
-        }
-
-        using (var inStream = fi.OpenRead())
-=======
->>>>>>> 9e847e4d
         {
             def1.WriteXml(outStream);
         }
