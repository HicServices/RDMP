--- conflicted
+++ resolved
@@ -42,11 +42,7 @@
         var discoveredTable = ANOStore_Database.DiscoverTables(false)
             .SingleOrDefault(t => t.GetRuntimeName().Equals("ANOMyTable"));
 
-<<<<<<< HEAD
-        //server should have 
-=======
         //server should have
->>>>>>> 9e847e4d
         Assert.NotNull(discoveredTable);
         Assert.IsTrue(discoveredTable.Exists());
 
@@ -153,11 +149,7 @@
         var anoTable = GetANOTable();
         anoTable.NumberOfCharactersToUseInAnonymousRepresentation = 0;
         anoTable.NumberOfIntegersToUseInAnonymousRepresentation = 10;
-<<<<<<< HEAD
-        anoTable.PushToANOServerAsNewTable("varchar(10)", new ThrowImmediatelyCheckNotifier());
-=======
         anoTable.PushToANOServerAsNewTable("varchar(10)", ThrowImmediatelyCheckNotifier.Quiet);
->>>>>>> 9e847e4d
 
 
         var dt = new DataTable();
@@ -168,11 +160,7 @@
         dt.Rows.Add("0101010102", DBNull.Value);
         dt.Rows.Add("0101010101", DBNull.Value); //duplicates
 
-<<<<<<< HEAD
-        var transformer = new ANOTransformer(anoTable, new ThrowImmediatelyDataLoadEventListener());
-=======
         var transformer = new ANOTransformer(anoTable, ThrowImmediatelyDataLoadEventListener.Quiet);
->>>>>>> 9e847e4d
         transformer.Transform(dt, dt.Columns["CHI"], dt.Columns["ANOCHI"]);
 
         Assert.IsTrue((string)dt.Rows[0][0] == "0101010101");
@@ -270,22 +258,14 @@
         {
             var val = r.NextDouble() * 9999999999;
             val = Math.Round(val);
-<<<<<<< HEAD
-            var valAsString = val.ToString();
-=======
             var valAsString = val.ToString(CultureInfo.InvariantCulture);
->>>>>>> 9e847e4d
 
             while (valAsString.Length < 10)
                 valAsString = $"0{valAsString}";
 
             uniqueSourceSet.Add(valAsString);
 
-<<<<<<< HEAD
-            dt.Rows.Add(valAsString, DBNull.Value); //duplicates    
-=======
             dt.Rows.Add(valAsString, DBNull.Value); //duplicates
->>>>>>> 9e847e4d
         }
 
         Console.WriteLine($"Time to allocate in C# memory:{sw.Elapsed}");
