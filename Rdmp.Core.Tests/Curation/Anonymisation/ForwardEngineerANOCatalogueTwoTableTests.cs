// Copyright (c) The University of Dundee 2018-2019
// This file is part of the Research Data Management Platform (RDMP).
// RDMP is free software: you can redistribute it and/or modify it under the terms of the GNU General Public License as published by the Free Software Foundation, either version 3 of the License, or (at your option) any later version.
// RDMP is distributed in the hope that it will be useful, but WITHOUT ANY WARRANTY; without even the implied warranty of MERCHANTABILITY or FITNESS FOR A PARTICULAR PURPOSE. See the GNU General Public License for more details.
// You should have received a copy of the GNU General Public License along with RDMP. If not, see <https://www.gnu.org/licenses/>.

using System;
using System.Linq;
using FAnsi.Discovery;
using NUnit.Framework;
using Rdmp.Core.Curation;
using Rdmp.Core.Curation.ANOEngineering;
using Rdmp.Core.Curation.Data;
using Rdmp.Core.Curation.Data.DataLoad;
using Rdmp.Core.QueryBuilding;
using Rdmp.Core.ReusableLibraryCode;
using Rdmp.Core.ReusableLibraryCode.Checks;
using Tests.Common.Scenarios;

namespace Rdmp.Core.Tests.Curation.Anonymisation;

public class ForwardEngineerANOCatalogueTwoTableTests : TestsRequiringANOStore
{
    private ITableInfo t1;
    private ColumnInfo[] c1;
<<<<<<< HEAD

=======
>>>>>>> 5c0a3943
    private ITableInfo t2;
    private ColumnInfo[] c2;

    private ICatalogue cata1;
    private ICatalogue cata2;

    private CatalogueItem[] cataItems1;
    private CatalogueItem[] cataItems2;

    private ExtractionInformation[] eis1;
    private ExtractionInformation[] eis2;
    private ANOTable _anoTable;
    private Catalogue _comboCata;
    private DiscoveredDatabase _destinationDatabase;

    [SetUp]
    protected override void SetUp()
    {
        base.SetUp();

        const string sql = @"CREATE TABLE [dbo].[Tests](
	[chi] [varchar](10) NULL,
	[Date] [datetime] NULL,
	[hb_extract] [varchar](1) NULL,
	[TestId] [int] NOT NULL,
 CONSTRAINT [PK_Tests] PRIMARY KEY CLUSTERED 
(
	[TestId] ASC
)
) 

GO

CREATE TABLE [dbo].[Results](
	[TestId] [int] NOT NULL,
	[Measure] [varchar](10) NOT NULL,
	[Value] [int] NULL,
 CONSTRAINT [PK_Results] PRIMARY KEY CLUSTERED 
(
	[TestId] ASC,
	[Measure] ASC
)
)

GO

ALTER TABLE [dbo].[Results]  WITH CHECK ADD  CONSTRAINT [FK_Results_Tests] FOREIGN KEY([TestId])
REFERENCES [dbo].[Tests] ([TestId])
GO";

        var server = From.Server;
        using (var con = server.GetConnection())
        {
            con.Open();
            UsefulStuff.ExecuteBatchNonQuery(sql,con);
        }

        var importer1 = new TableInfoImporter(CatalogueRepository, From.ExpectTable("Tests"));
        var importer2 = new TableInfoImporter(CatalogueRepository, From.ExpectTable("Results"));

        importer1.DoImport(out t1,out c1);
            
        importer2.DoImport(out t2, out c2);

        var engineer1 = new ForwardEngineerCatalogue(t1, c1);
        var engineer2 = new ForwardEngineerCatalogue(t2, c2);

        engineer1.ExecuteForwardEngineering(out cata1,out cataItems1,out eis1);
        engineer2.ExecuteForwardEngineering(out cata2, out cataItems2, out eis2);

        new JoinInfo(CatalogueRepository,
            c1.Single(e => e.GetRuntimeName().Equals("TestId")),
            c2.Single(e => e.GetRuntimeName().Equals("TestId")),
            ExtractionJoinType.Left,null);

        _anoTable = new ANOTable(CatalogueRepository, ANOStore_ExternalDatabaseServer, "ANOTes", "T")
            {
                NumberOfCharactersToUseInAnonymousRepresentation = 10
            };
        _anoTable.SaveToDatabase();
        _anoTable.PushToANOServerAsNewTable("int",ThrowImmediatelyCheckNotifier.Quiet);
            
        _comboCata = new Catalogue(CatalogueRepository, "Combo Catalogue");

        //pk
        var ciTestId = new CatalogueItem(CatalogueRepository, _comboCata, "TestId");
        var colTestId = c1.Single(c => c.GetRuntimeName().Equals("TestId"));
        ciTestId.ColumnInfo_ID = colTestId.ID;
        ciTestId.SaveToDatabase();
        var eiTestId = new ExtractionInformation(CatalogueRepository, ciTestId, colTestId, colTestId.Name);

        //Measure
        var ciMeasure = new CatalogueItem(CatalogueRepository, _comboCata, "Measuree");
        var colMeasure = c2.Single(c => c.GetRuntimeName().Equals("Measure"));
        ciMeasure.ColumnInfo_ID = colMeasure.ID;
        ciMeasure.SaveToDatabase();
        var eiMeasure = new ExtractionInformation(CatalogueRepository, ciMeasure,colMeasure, colMeasure.Name);

        //Date
        var ciDate = new CatalogueItem(CatalogueRepository, _comboCata, "Dat");

        var colDate = c1.Single(c => c.GetRuntimeName().Equals("Date"));
        ciDate.ColumnInfo_ID = colDate.ID;
        ciDate.SaveToDatabase();
        var eiDate = new ExtractionInformation(CatalogueRepository, ciDate, colDate, colDate.Name);

        _destinationDatabase = To;
    }


    [Test]
    public void TestAnonymisingJoinKey()
    {
        //Create a plan for the first Catalogue (Tests) - single Table dataset
        var plan1 = new ForwardEngineerANOCataloguePlanManager(RepositoryLocator, cata1);
        var testIdHeadPlan = plan1.GetPlanForColumnInfo(c1.Single(c => c.GetRuntimeName().Equals("TestId")));
        plan1.TargetDatabase = _destinationDatabase;

        //the plan is that the column TestId should be anonymised - where its name will become ANOTestId
        testIdHeadPlan.Plan = Plan.ANO;
        testIdHeadPlan.ANOTable = _anoTable;

<<<<<<< HEAD
        plan1.Check(ThrowImmediatelyCheckNotifier.Quiet);
            
=======
        plan1.Check(new ThrowImmediatelyCheckNotifier());

>>>>>>> 5c0a3943
        var engine1 = new ForwardEngineerANOCatalogueEngine(RepositoryLocator, plan1);
        engine1.Execute();

        var plan1ExtractionInformationsAtDestination = engine1.NewCatalogue.GetAllExtractionInformation(ExtractionCategory.Any);

        var ei1 = plan1ExtractionInformationsAtDestination.Single(e => e.GetRuntimeName().Equals("ANOTestId"));
        Assert.IsTrue(ei1.Exists());

        //Now create a plan for the combo Catalogue which contains references to both tables (Tests and Results).  Remember Tests has already been migrated as part of plan1
        var plan2 = new ForwardEngineerANOCataloguePlanManager(RepositoryLocator, _comboCata);
            
        //tell it to skip table 1 (Tests) and only anonymise Results
        plan2.SkippedTables.Add(t1);
        plan2.TargetDatabase = _destinationDatabase;
        plan2.Check(ThrowImmediatelyCheckNotifier.Quiet);

        //Run the anonymisation
        var engine2 = new ForwardEngineerANOCatalogueEngine(RepositoryLocator,plan2);
        engine2.Execute();

        //Did it successfully pick SetUp the correct ANO column
        var plan2ExtractionInformationsAtDestination = engine2.NewCatalogue.GetAllExtractionInformation(ExtractionCategory.Any);

        var ei2 = plan2ExtractionInformationsAtDestination.Single(e => e.GetRuntimeName().Equals("ANOTestId"));
        Assert.IsTrue(ei2.Exists());

        //and can the query be executed successfully
        var qb = new QueryBuilder(null, null);
        qb.AddColumnRange(plan2ExtractionInformationsAtDestination);

        using (var con = _destinationDatabase.Server.GetConnection())
        {
            con.Open();

            var cmd = _destinationDatabase.Server.GetCommand(qb.SQL, con);

            Assert.DoesNotThrow(()=>cmd.ExecuteNonQuery());
        }

        Console.WriteLine($"Final migrated combo dataset SQL was:{qb.SQL}");

        Assert.IsTrue(_comboCata.CatalogueItems.Any(ci => ci.Name.Equals("Measuree")));
        Assert.IsTrue(engine2.NewCatalogue.CatalogueItems.Any(ci => ci.Name.Equals("Measuree")),"ANO Catalogue did not respect the original CatalogueItem Name"); 
    }

}<|MERGE_RESOLUTION|>--- conflicted
+++ resolved
@@ -23,10 +23,6 @@
 {
     private ITableInfo t1;
     private ColumnInfo[] c1;
-<<<<<<< HEAD
-
-=======
->>>>>>> 5c0a3943
     private ITableInfo t2;
     private ColumnInfo[] c2;
 
@@ -149,13 +145,8 @@
         testIdHeadPlan.Plan = Plan.ANO;
         testIdHeadPlan.ANOTable = _anoTable;
 
-<<<<<<< HEAD
         plan1.Check(ThrowImmediatelyCheckNotifier.Quiet);
             
-=======
-        plan1.Check(new ThrowImmediatelyCheckNotifier());
-
->>>>>>> 5c0a3943
         var engine1 = new ForwardEngineerANOCatalogueEngine(RepositoryLocator, plan1);
         engine1.Execute();
 
