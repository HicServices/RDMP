// Copyright (c) The University of Dundee 2018-2019
// This file is part of the Research Data Management Platform (RDMP).
// RDMP is free software: you can redistribute it and/or modify it under the terms of the GNU General Public License as published by the Free Software Foundation, either version 3 of the License, or (at your option) any later version.
// RDMP is distributed in the hope that it will be useful, but WITHOUT ANY WARRANTY; without even the implied warranty of MERCHANTABILITY or FITNESS FOR A PARTICULAR PURPOSE. See the GNU General Public License for more details.
// You should have received a copy of the GNU General Public License along with RDMP. If not, see <https://www.gnu.org/licenses/>.

using System;
using NUnit.Framework;
using Rdmp.Core.ReusableLibraryCode;
using Rdmp.Core.ReusableLibraryCode.DataAccess;
using Tests.Common.Scenarios;

namespace Rdmp.Core.Tests.Curation.Anonymisation;

public class ANOStoreFunctionalityTests : TestsRequiringFullAnonymisationSuite
{
    [Test]
    public void CanAccessANODatabase_Directly()
    {
        var server = ANOStore_Database.Server;
        using var con = server.GetConnection();
        con.Open();

        var cmd = server.GetCommand("Select version from RoundhousE.Version", con);
        var version = new Version(cmd.ExecuteScalar().ToString());

        Assert.GreaterOrEqual(version, new Version("0.0.0.0"));

        con.Close();
    }

    [Test]
    public void CanAccessANODatabase_ViaExternalServerPointer()
    {
<<<<<<< HEAD
        using (var connection = DataAccessPortal
                   .ExpectServer(ANOStore_ExternalDatabaseServer, DataAccessContext.DataLoad).GetConnection())
        {
            connection.Open();

            using (var cmd =
                   DatabaseCommandHelper.GetCommand("Select version from RoundhousE.Version", connection))
            {
                var version = new Version(cmd.ExecuteScalar().ToString());
                Assert.GreaterOrEqual(version, new Version("0.0.0.0"));
            }

            connection.Close();
=======
        using var connection = DataAccessPortal
            .ExpectServer(ANOStore_ExternalDatabaseServer, DataAccessContext.DataLoad).GetConnection();
        connection.Open();

        using (var cmd =
               DatabaseCommandHelper.GetCommand("Select version from RoundhousE.Version", connection))
        {
            var version = new Version(cmd.ExecuteScalar().ToString());
            Assert.GreaterOrEqual(version, new Version("0.0.0.0"));
>>>>>>> 9e847e4d
        }

        connection.Close();
    }

    [Test]
    public void CanAccessIdentifierDumpDatabase_Directly()
    {
        using var con = IdentifierDump_Database.Server.GetConnection();
        con.Open();

        var cmd = IdentifierDump_Database.Server.GetCommand("Select version from RoundhousE.Version", con);
        var version = new Version(cmd.ExecuteScalar().ToString());

        Assert.GreaterOrEqual(version, new Version("0.0.0.0"));

        con.Close();
    }

    [Test]
    public void CanAccessIdentifierDumpDatabase_ViaExternalServerPointer()
    {
<<<<<<< HEAD
        using (var connection = DataAccessPortal
                   .ExpectServer(IdentifierDump_ExternalDatabaseServer, DataAccessContext.DataLoad).GetConnection())
=======
        using var connection = DataAccessPortal
            .ExpectServer(IdentifierDump_ExternalDatabaseServer, DataAccessContext.DataLoad).GetConnection();
        connection.Open();

        using (var cmd = DatabaseCommandHelper.GetCommand("Select version from RoundhousE.Version", connection))
>>>>>>> 9e847e4d
        {
            var version = new Version(cmd.ExecuteScalar().ToString());
            Assert.GreaterOrEqual(version, new Version("0.0.0.0"));
        }

<<<<<<< HEAD
            using (var cmd = DatabaseCommandHelper.GetCommand("Select version from RoundhousE.Version", connection))
            {
                var version = new Version(cmd.ExecuteScalar().ToString());
                Assert.GreaterOrEqual(version, new Version("0.0.0.0"));
            }

=======
>>>>>>> 9e847e4d

        connection.Close();
    }
}<|MERGE_RESOLUTION|>--- conflicted
+++ resolved
@@ -32,21 +32,6 @@
     [Test]
     public void CanAccessANODatabase_ViaExternalServerPointer()
     {
-<<<<<<< HEAD
-        using (var connection = DataAccessPortal
-                   .ExpectServer(ANOStore_ExternalDatabaseServer, DataAccessContext.DataLoad).GetConnection())
-        {
-            connection.Open();
-
-            using (var cmd =
-                   DatabaseCommandHelper.GetCommand("Select version from RoundhousE.Version", connection))
-            {
-                var version = new Version(cmd.ExecuteScalar().ToString());
-                Assert.GreaterOrEqual(version, new Version("0.0.0.0"));
-            }
-
-            connection.Close();
-=======
         using var connection = DataAccessPortal
             .ExpectServer(ANOStore_ExternalDatabaseServer, DataAccessContext.DataLoad).GetConnection();
         connection.Open();
@@ -56,7 +41,6 @@
         {
             var version = new Version(cmd.ExecuteScalar().ToString());
             Assert.GreaterOrEqual(version, new Version("0.0.0.0"));
->>>>>>> 9e847e4d
         }
 
         connection.Close();
@@ -79,30 +63,16 @@
     [Test]
     public void CanAccessIdentifierDumpDatabase_ViaExternalServerPointer()
     {
-<<<<<<< HEAD
-        using (var connection = DataAccessPortal
-                   .ExpectServer(IdentifierDump_ExternalDatabaseServer, DataAccessContext.DataLoad).GetConnection())
-=======
         using var connection = DataAccessPortal
             .ExpectServer(IdentifierDump_ExternalDatabaseServer, DataAccessContext.DataLoad).GetConnection();
         connection.Open();
 
         using (var cmd = DatabaseCommandHelper.GetCommand("Select version from RoundhousE.Version", connection))
->>>>>>> 9e847e4d
         {
             var version = new Version(cmd.ExecuteScalar().ToString());
             Assert.GreaterOrEqual(version, new Version("0.0.0.0"));
         }
 
-<<<<<<< HEAD
-            using (var cmd = DatabaseCommandHelper.GetCommand("Select version from RoundhousE.Version", connection))
-            {
-                var version = new Version(cmd.ExecuteScalar().ToString());
-                Assert.GreaterOrEqual(version, new Version("0.0.0.0"));
-            }
-
-=======
->>>>>>> 9e847e4d
 
         connection.Close();
     }
