// Copyright (c) The University of Dundee 2018-2019
// This file is part of the Research Data Management Platform (RDMP).
// RDMP is free software: you can redistribute it and/or modify it under the terms of the GNU General Public License as published by the Free Software Foundation, either version 3 of the License, or (at your option) any later version.
// RDMP is distributed in the hope that it will be useful, but WITHOUT ANY WARRANTY; without even the implied warranty of MERCHANTABILITY or FITNESS FOR A PARTICULAR PURPOSE. See the GNU General Public License for more details.
// You should have received a copy of the GNU General Public License along with RDMP. If not, see <https://www.gnu.org/licenses/>.

using System;
using System.Collections.Generic;
using System.Data;
using System.Linq;
using NUnit.Framework;
using Rdmp.Core.Curation;
using Rdmp.Core.Curation.Data;
using Rdmp.Core.Curation.Data.DataLoad;
using Rdmp.Core.DataLoad.Engine.Pipeline.Components.Anonymisation;
using Rdmp.Core.ReusableLibraryCode.Checks;
using Rdmp.Core.ReusableLibraryCode.DataAccess;
using Tests.Common.Scenarios;

namespace Rdmp.Core.Tests.Curation.Anonymisation;

public class IdentifierDumpFunctionalityTests : TestsRequiringFullAnonymisationSuite
{
    private ITableInfo tableInfoCreated;
    private ColumnInfo[] columnInfosCreated;
    private BulkTestsData _bulkData;

    [OneTimeSetUp]
    protected override void OneTimeSetUp()
    {
        base.OneTimeSetUp();

        Console.WriteLine("Setting SetUp bulk test data");
        _bulkData = new BulkTestsData(RepositoryLocator.CatalogueRepository,
            GetCleanedServer(FAnsi.DatabaseType.MicrosoftSQLServer));
        _bulkData.SetupTestData();

        Console.WriteLine("Importing to Catalogue");
        var tbl = _bulkData.Table;
        var importer = new TableInfoImporter(CatalogueRepository, tbl);

        importer.DoImport(out tableInfoCreated, out columnInfosCreated);

        Console.WriteLine($"Imported TableInfo {tableInfoCreated}");
        Console.WriteLine(
            $"Imported ColumnInfos {string.Join(",", columnInfosCreated.Select(c => c.GetRuntimeName()))}");

        Assert.NotNull(tableInfoCreated);

        var chi = columnInfosCreated.Single(c => c.GetRuntimeName().Equals("chi"));

        Console.WriteLine($"CHI is primary key? (expecting true):{chi.IsPrimaryKey}");
        Assert.IsTrue(chi.IsPrimaryKey);


        tableInfoCreated.ColumnInfos.Single(c => c.GetRuntimeName().Equals("surname")).DeleteInDatabase();
        tableInfoCreated.ColumnInfos.Single(c => c.GetRuntimeName().Equals("forename")).DeleteInDatabase();
        tableInfoCreated.ClearAllInjections();
    }


    #region tests that pass

    [Test]
    public void DumpAllIdentifiersInTable_Passes()
    {
        var preDiscardedColumn1 = new PreLoadDiscardedColumn(CatalogueRepository, tableInfoCreated, "surname")
        {
            Destination = DiscardedColumnDestination.StoreInIdentifiersDump,
            SqlDataType = "varchar(20)"
        };
        preDiscardedColumn1.SaveToDatabase();

        //give it the correct server
        tableInfoCreated.IdentifierDumpServer_ID = IdentifierDump_ExternalDatabaseServer.ID;
        tableInfoCreated.SaveToDatabase();

        var dumper = new IdentifierDumper(tableInfoCreated);

        var chiToSurnameDictionary = new Dictionary<string, HashSet<string>>();
        try
        {
            dumper.Check(new AcceptAllCheckNotifier());

            var dt = _bulkData.GetDataTable(1000);

            Assert.AreEqual(1000, dt.Rows.Count);
            Assert.IsTrue(dt.Columns.Contains("surname"));

            //for checking the final ID table has the correct values in
            foreach (DataRow row in dt.Rows)
            {
                var chi = row["chi"].ToString();

                if (!chiToSurnameDictionary.ContainsKey(chi))
                    chiToSurnameDictionary.Add(chi, new HashSet<string>());

                chiToSurnameDictionary[chi].Add(row["surname"] as string);
            }

            dumper.CreateSTAGINGTable();
            dumper.DumpAllIdentifiersInTable(dt);
            dumper.DropStaging();

            //confirm that the surname column is no longer in the pipeline
            Assert.IsFalse(dt.Columns.Contains("surname"));

            //now look at the ids in the identifier dump and make sure they match what was in the pipeline before we sent it
            var server = IdentifierDump_Database.Server;
            using var con = server.GetConnection();
            con.Open();

<<<<<<< HEAD
                var cmd = server.GetCommand($"Select * from ID_{BulkTestsData.BulkDataTable}", con);
                var r = cmd.ExecuteReader();

                //make sure the values in the ID table match the ones we originally had in the pipeline
                while (r.Read())
                    if (!chiToSurnameDictionary[r["chi"].ToString()].Any())
                        Assert.IsTrue(r["surname"] == DBNull.Value);
                    else
                        Assert.IsTrue(chiToSurnameDictionary[r["chi"].ToString()].Contains(r["surname"] as string),
                            "Dictionary did not contain expected surname:" + r["surname"]);
                r.Close();
=======
            var cmd = server.GetCommand($"Select * from ID_{BulkTestsData.BulkDataTable}", con);
            var r = cmd.ExecuteReader();
>>>>>>> 9e847e4d

            //make sure the values in the ID table match the ones we originally had in the pipeline
            while (r.Read())
                if (!chiToSurnameDictionary[r["chi"].ToString()].Any())
                    Assert.IsTrue(r["surname"] == DBNull.Value);
                else
                    Assert.IsTrue(chiToSurnameDictionary[r["chi"].ToString()].Contains(r["surname"] as string),
                        "Dictionary did not contain expected surname:" + r["surname"]);
            r.Close();

<<<<<<< HEAD
                if (tbl.Exists())
                    tbl.Drop();
=======
            //leave the identifier dump in the way we found it (empty)
            var tbl = IdentifierDump_Database.ExpectTable($"ID_{BulkTestsData.BulkDataTable}");
>>>>>>> 9e847e4d

            if (tbl.Exists())
                tbl.Drop();

            tbl = IdentifierDump_Database.ExpectTable($"ID_{BulkTestsData.BulkDataTable}_Archive");

            if (tbl.Exists())
                tbl.Drop();
        }
        finally
        {
            preDiscardedColumn1.DeleteInDatabase();
            tableInfoCreated.IdentifierDumpServer_ID = null; //reset it back to how it was when we found it
            tableInfoCreated.SaveToDatabase();
        }
    }

    #endregion


    #region tests that throw

    [Test]
    public void DumpAllIdentifiersInTable_UnexpectedColumnFoundInIdentifierDumpTable()
    {
        var preDiscardedColumn1 = new PreLoadDiscardedColumn(CatalogueRepository, tableInfoCreated, "surname")
        {
            Destination = DiscardedColumnDestination.StoreInIdentifiersDump,
            SqlDataType = "varchar(20)"
        };
        preDiscardedColumn1.SaveToDatabase();

        var preDiscardedColumn2 = new PreLoadDiscardedColumn(CatalogueRepository, tableInfoCreated, "forename")
        {
            Destination = DiscardedColumnDestination.StoreInIdentifiersDump,
            SqlDataType = "varchar(50)"
        };
        preDiscardedColumn2.SaveToDatabase();

        //give it the correct server
        tableInfoCreated.IdentifierDumpServer_ID = IdentifierDump_ExternalDatabaseServer.ID;
        tableInfoCreated.SaveToDatabase();

        var dumper = new IdentifierDumper(tableInfoCreated);
        dumper.Check(new AcceptAllCheckNotifier());

        var tableInDump = IdentifierDump_Database.ExpectTable($"ID_{BulkTestsData.BulkDataTable}");
        Assert.IsTrue(tableInDump.Exists(), "ID table did not exist");


        var columnsInDump = tableInDump.DiscoverColumns().Select(c => c.GetRuntimeName()).ToArray();
        //works and creates table on server
        Assert.Contains("hic_validFrom", columnsInDump);
        Assert.Contains("forename", columnsInDump);
        Assert.Contains("chi", columnsInDump);
        Assert.Contains("surname", columnsInDump);

        //now delete it!
        preDiscardedColumn2.DeleteInDatabase();

        //now create a new dumper and watch it go crazy
        var dumper2 = new IdentifierDumper(tableInfoCreated);

        try
        {
<<<<<<< HEAD
            var ex = Assert.Throws<Exception>(() => dumper2.Check(thrower));
            Assert.AreEqual(
                "Column forename was found in the IdentifierDump table ID_BulkData but was not one of the primary keys or a PreLoadDiscardedColumn",
                ex.Message);
=======
            var ex = Assert.Throws<Exception>(() => dumper2.Check(ThrowImmediatelyCheckNotifier.QuietPicky));
            Assert.AreEqual(
                "Column forename was found in the IdentifierDump table ID_BulkData but was not one of the primary keys or a PreLoadDiscardedColumn",
                ex?.Message);
>>>>>>> 9e847e4d
        }
        finally
        {
            //Drop all this stuff
            var server = IdentifierDump_Database.Server;
            using (var con = server.GetConnection())
            {
                con.Open();

                //leave the identifier dump in the way we found it (empty)
                var cmdDrop = server.GetCommand($"DROP TABLE ID_{BulkTestsData.BulkDataTable}", con);
                cmdDrop.ExecuteNonQuery();

                var cmdDropArchive = server.GetCommand($"DROP TABLE ID_{BulkTestsData.BulkDataTable}_Archive", con);
                cmdDropArchive.ExecuteNonQuery();
            }

            preDiscardedColumn1.DeleteInDatabase();
            tableInfoCreated.IdentifierDumpServer_ID = null; //reset it back to how it was when we found it
            tableInfoCreated.SaveToDatabase();
        }
    }

    [Test]
    public void IdentifierDumperCheckFails_StagingNotCalled()
    {
        var preDiscardedColumn1 = new PreLoadDiscardedColumn(CatalogueRepository, tableInfoCreated, "forename")
        {
            Destination = DiscardedColumnDestination.StoreInIdentifiersDump,
            SqlDataType = "varchar(50)"
        };
        preDiscardedColumn1.SaveToDatabase();

        //give it the correct server
        tableInfoCreated.IdentifierDumpServer_ID = IdentifierDump_ExternalDatabaseServer.ID;
        tableInfoCreated.SaveToDatabase();

        var dumper = new IdentifierDumper(tableInfoCreated);
        try
        {
            dumper.Check(new AcceptAllCheckNotifier());
            var ex = Assert.Throws<Exception>(() => dumper.DumpAllIdentifiersInTable(_bulkData.GetDataTable(10)));
            Assert.AreEqual(
<<<<<<< HEAD
                "IdentifierDumper STAGING insert (ID_BulkData_STAGING) failed, make sure you have called CreateSTAGINGTable() before trying to Dump identifiers (also you should call DropStagging() when you are done)",
                ex.Message);
=======
                "IdentifierDumper STAGING insert (ID_BulkData_STAGING) failed, make sure you have called CreateSTAGINGTable() before trying to Dump identifiers (also you should call DropStaging() when you are done)",
                ex?.Message);
>>>>>>> 9e847e4d
        }
        finally
        {
            preDiscardedColumn1.DeleteInDatabase();
            tableInfoCreated.IdentifierDumpServer_ID = null; //reset it back to how it was when we found it
            tableInfoCreated.SaveToDatabase();
        }
    }

    [Test]
    public void IdentifierDumperCheckFails_NoTableExists()
    {
        var preDiscardedColumn1 = new PreLoadDiscardedColumn(CatalogueRepository, tableInfoCreated, "forename")
        {
            Destination = DiscardedColumnDestination.StoreInIdentifiersDump,
            SqlDataType = "varchar(50)"
        };
        preDiscardedColumn1.SaveToDatabase();

        //give it the correct server
        tableInfoCreated.IdentifierDumpServer_ID = IdentifierDump_ExternalDatabaseServer.ID;
        tableInfoCreated.SaveToDatabase();

        var existingTable = DataAccessPortal
            .ExpectDatabase(IdentifierDump_ExternalDatabaseServer, DataAccessContext.InternalDataProcessing)
            .ExpectTable("ID_BulkData");

        if (existingTable.Exists())
            existingTable.Drop();

        var dumper = new IdentifierDumper(tableInfoCreated);

        try
        {
            var notifier = new ToMemoryCheckNotifier(new AcceptAllCheckNotifier());
            dumper.Check(notifier);

            Assert.IsTrue(notifier.Messages.Any(m =>
                m.Result == CheckResult.Warning
                &&
                m.Message.Contains("Table ID_BulkData was not found")));
        }
        finally
        {
            preDiscardedColumn1.DeleteInDatabase();
            tableInfoCreated.IdentifierDumpServer_ID = null; //reset it back to how it was when we found it
            tableInfoCreated.SaveToDatabase();
        }
    }

    [Test]
    public void IdentifierDumperCheckFails_ServerIsNotADumpServer()
    {
        var preDiscardedColumn1 =
            new PreLoadDiscardedColumn(CatalogueRepository, tableInfoCreated, "NationalSecurityNumber")
            {
                Destination = DiscardedColumnDestination.StoreInIdentifiersDump,
                SqlDataType = "varchar(10)"
            };
        preDiscardedColumn1.SaveToDatabase();

        //give it the WRONG server
        tableInfoCreated.IdentifierDumpServer_ID = ANOStore_ExternalDatabaseServer.ID;
        tableInfoCreated.SaveToDatabase();

        var dumper = new IdentifierDumper(tableInfoCreated);
        try
        {
            dumper.Check(ThrowImmediatelyCheckNotifier.Quiet);
            Assert.Fail("Expected it to crash before now");
        }
        catch (Exception ex)
        {
            Assert.IsTrue(
                ex.Message.StartsWith(
                    "Exception occurred when trying to find stored procedure sp_createIdentifierDump"));
<<<<<<< HEAD
            Assert.IsTrue(ex.InnerException.Message.StartsWith("Connected successfully to server"));
            Assert.IsTrue(ex.InnerException.Message.EndsWith(
=======
            Assert.IsTrue(ex.InnerException?.Message.StartsWith("Connected successfully to server"));
            Assert.IsTrue(ex.InnerException?.Message.EndsWith(
>>>>>>> 9e847e4d
                " but did not find the stored procedure sp_createIdentifierDump in the database (Possibly the ExternalDatabaseServer is not an IdentifierDump database?)"));
        }
        finally
        {
            preDiscardedColumn1.DeleteInDatabase();
            tableInfoCreated.IdentifierDumpServer_ID = null; //reset it back to how it was when we found it
            tableInfoCreated.SaveToDatabase();
        }
    }

    [Test]
    public void IdentifierDumperCheckFails_NoTableOnServerRejectChange()
    {
        var preDiscardedColumn1 =
            new PreLoadDiscardedColumn(CatalogueRepository, tableInfoCreated, "NationalSecurityNumber");
        try
        {
            preDiscardedColumn1.Destination = DiscardedColumnDestination.StoreInIdentifiersDump;
            preDiscardedColumn1.SqlDataType = "varchar(10)";
            preDiscardedColumn1.SaveToDatabase();

            var ex = Assert.Throws<ArgumentException>(() => new IdentifierDumper(tableInfoCreated));
            StringAssert.Contains("does not have a listed IdentifierDump ExternalDatabaseServer", ex.Message);
        }
        finally
        {
            preDiscardedColumn1.DeleteInDatabase();
        }
    }

    [Test]
    public void IdentifierDumperCheckFails_LieAboutDatatype()
    {
        var preDiscardedColumn1 = new PreLoadDiscardedColumn(CatalogueRepository, tableInfoCreated, "forename")
        {
            Destination = DiscardedColumnDestination.StoreInIdentifiersDump,
            SqlDataType = "varchar(50)"
        };
        preDiscardedColumn1.SaveToDatabase();
        try
        {
            //give it the correct server
            tableInfoCreated.IdentifierDumpServer_ID = IdentifierDump_ExternalDatabaseServer.ID;
            tableInfoCreated.SaveToDatabase();

            var dumper = new IdentifierDumper(tableInfoCreated);

            //table doesnt exist yet it should work
            dumper.Check(new AcceptAllCheckNotifier());

            //now it is varbinary
            preDiscardedColumn1.SqlDataType = "varbinary(200)";
            preDiscardedColumn1.SaveToDatabase();

            //get a new dumper because we have changed the pre load discarded column
            dumper = new IdentifierDumper(tableInfoCreated);
            //table doesnt exist yet it should work
<<<<<<< HEAD
            var ex = Assert.Throws<Exception>(() => dumper.Check(new ThrowImmediatelyCheckNotifier()));

            Assert.IsTrue(ex.Message.Contains(
=======
            var ex = Assert.Throws<Exception>(() => dumper.Check(ThrowImmediatelyCheckNotifier.Quiet));

            Assert.IsTrue(ex?.Message.Contains(
>>>>>>> 9e847e4d
                "has data type varbinary(200) in the Catalogue but appears as varchar(50) in the actual IdentifierDump"));
        }
        finally
        {
            preDiscardedColumn1.DeleteInDatabase();
            tableInfoCreated.IdentifierDumpServer_ID = null; //reset it back to how it was when we found it
            tableInfoCreated.SaveToDatabase();
        }
    }

    #endregion
}<|MERGE_RESOLUTION|>--- conflicted
+++ resolved
@@ -110,22 +110,8 @@
             using var con = server.GetConnection();
             con.Open();
 
-<<<<<<< HEAD
-                var cmd = server.GetCommand($"Select * from ID_{BulkTestsData.BulkDataTable}", con);
-                var r = cmd.ExecuteReader();
-
-                //make sure the values in the ID table match the ones we originally had in the pipeline
-                while (r.Read())
-                    if (!chiToSurnameDictionary[r["chi"].ToString()].Any())
-                        Assert.IsTrue(r["surname"] == DBNull.Value);
-                    else
-                        Assert.IsTrue(chiToSurnameDictionary[r["chi"].ToString()].Contains(r["surname"] as string),
-                            "Dictionary did not contain expected surname:" + r["surname"]);
-                r.Close();
-=======
             var cmd = server.GetCommand($"Select * from ID_{BulkTestsData.BulkDataTable}", con);
             var r = cmd.ExecuteReader();
->>>>>>> 9e847e4d
 
             //make sure the values in the ID table match the ones we originally had in the pipeline
             while (r.Read())
@@ -136,13 +122,8 @@
                         "Dictionary did not contain expected surname:" + r["surname"]);
             r.Close();
 
-<<<<<<< HEAD
-                if (tbl.Exists())
-                    tbl.Drop();
-=======
             //leave the identifier dump in the way we found it (empty)
             var tbl = IdentifierDump_Database.ExpectTable($"ID_{BulkTestsData.BulkDataTable}");
->>>>>>> 9e847e4d
 
             if (tbl.Exists())
                 tbl.Drop();
@@ -208,17 +189,10 @@
 
         try
         {
-<<<<<<< HEAD
-            var ex = Assert.Throws<Exception>(() => dumper2.Check(thrower));
-            Assert.AreEqual(
-                "Column forename was found in the IdentifierDump table ID_BulkData but was not one of the primary keys or a PreLoadDiscardedColumn",
-                ex.Message);
-=======
             var ex = Assert.Throws<Exception>(() => dumper2.Check(ThrowImmediatelyCheckNotifier.QuietPicky));
             Assert.AreEqual(
                 "Column forename was found in the IdentifierDump table ID_BulkData but was not one of the primary keys or a PreLoadDiscardedColumn",
                 ex?.Message);
->>>>>>> 9e847e4d
         }
         finally
         {
@@ -262,13 +236,8 @@
             dumper.Check(new AcceptAllCheckNotifier());
             var ex = Assert.Throws<Exception>(() => dumper.DumpAllIdentifiersInTable(_bulkData.GetDataTable(10)));
             Assert.AreEqual(
-<<<<<<< HEAD
-                "IdentifierDumper STAGING insert (ID_BulkData_STAGING) failed, make sure you have called CreateSTAGINGTable() before trying to Dump identifiers (also you should call DropStagging() when you are done)",
-                ex.Message);
-=======
                 "IdentifierDumper STAGING insert (ID_BulkData_STAGING) failed, make sure you have called CreateSTAGINGTable() before trying to Dump identifiers (also you should call DropStaging() when you are done)",
                 ex?.Message);
->>>>>>> 9e847e4d
         }
         finally
         {
@@ -345,13 +314,8 @@
             Assert.IsTrue(
                 ex.Message.StartsWith(
                     "Exception occurred when trying to find stored procedure sp_createIdentifierDump"));
-<<<<<<< HEAD
-            Assert.IsTrue(ex.InnerException.Message.StartsWith("Connected successfully to server"));
-            Assert.IsTrue(ex.InnerException.Message.EndsWith(
-=======
             Assert.IsTrue(ex.InnerException?.Message.StartsWith("Connected successfully to server"));
             Assert.IsTrue(ex.InnerException?.Message.EndsWith(
->>>>>>> 9e847e4d
                 " but did not find the stored procedure sp_createIdentifierDump in the database (Possibly the ExternalDatabaseServer is not an IdentifierDump database?)"));
         }
         finally
@@ -409,15 +373,9 @@
             //get a new dumper because we have changed the pre load discarded column
             dumper = new IdentifierDumper(tableInfoCreated);
             //table doesnt exist yet it should work
-<<<<<<< HEAD
-            var ex = Assert.Throws<Exception>(() => dumper.Check(new ThrowImmediatelyCheckNotifier()));
-
-            Assert.IsTrue(ex.Message.Contains(
-=======
             var ex = Assert.Throws<Exception>(() => dumper.Check(ThrowImmediatelyCheckNotifier.Quiet));
 
             Assert.IsTrue(ex?.Message.Contains(
->>>>>>> 9e847e4d
                 "has data type varbinary(200) in the Catalogue but appears as varchar(50) in the actual IdentifierDump"));
         }
         finally
