// Copyright (c) The University of Dundee 2018-2019
// This file is part of the Research Data Management Platform (RDMP).
// RDMP is free software: you can redistribute it and/or modify it under the terms of the GNU General Public License as published by the Free Software Foundation, either version 3 of the License, or (at your option) any later version.
// RDMP is distributed in the hope that it will be useful, but WITHOUT ANY WARRANTY; without even the implied warranty of MERCHANTABILITY or FITNESS FOR A PARTICULAR PURPOSE. See the GNU General Public License for more details.
// You should have received a copy of the GNU General Public License along with RDMP. If not, see <https://www.gnu.org/licenses/>.

using System;
using System.Diagnostics;
using System.IO;
using System.Linq;
using System.Reflection;
using NUnit.Framework;
using Rdmp.Core.CommandLine.Runners;
using Rdmp.Core.Curation.Data;
using Rdmp.Core.Curation.Data.ImportExport;
using Rdmp.Core.Sharing.Dependency.Gathering;
using Tests.Common;

namespace Rdmp.Core.Tests.Curation.ImportTests;

public class PluginClassTests : UnitTests
{
    [SetUp]
    protected override void SetUp()
    {
        base.SetUp();

        Repository.Clear();
    }

    [Test]
    public void Catalogue_returns_latest_compatible_plugin()
    {
        var fi = new FileInfo(Path.Combine(TestContext.CurrentContext.TestDirectory, "Blah.zip"));
        File.WriteAllBytes(fi.FullName, new byte[] { 0x1, 0x2 });

        var version = FileVersionInfo.GetVersionInfo(typeof(PluginClassTests).Assembly.Location).FileVersion ??
                      throw new Exception($"No file version in {typeof(PluginClassTests).Assembly.Location}");

        var lma1 = WhenIHaveA<LoadModuleAssembly>();
        var lma2 = WhenIHaveA<LoadModuleAssembly>();


        lma1.Plugin.Name = "MyPlugin";
        lma1.Plugin.RdmpVersion = new Version(version); //the version of Rdmp.Core targetted
        lma1.Plugin.PluginVersion = new Version(1, 1, 1, 1); //the version of the plugin
        lma1.Plugin.SaveToDatabase();

        lma2.Plugin.Name = "MyPlugin";
        lma2.Plugin.RdmpVersion = new Version(version); //the version of Rdmp.Core targetted (same as above)
        lma2.Plugin.PluginVersion = new Version(1, 1, 1, 2); //the version of the plugin (higher)
        lma2.SaveToDatabase();

        var plugins = Repository.PluginManager.GetCompatiblePlugins();
        Assert.That(plugins, Has.Length.EqualTo(1));
        Assert.That(plugins[0], Is.EqualTo(lma2.Plugin));
    }

    [Test]
    public void TestPlugin_OrphanImport_Sharing()
    {
        //Setup the load module we want to test (with plugin parent)
        var fi = new FileInfo(Path.Combine(TestContext.CurrentContext.TestDirectory,
            $"Blah2.{PackPluginRunner.PluginPackageSuffix}"));
        File.WriteAllBytes(fi.FullName, new byte[] { 0x1, 0x2 });

        var fi2 = new FileInfo(Path.Combine(TestContext.CurrentContext.TestDirectory,
            $"Blah2.{PackPluginRunner.PluginPackageSuffix}"));
        File.WriteAllBytes(fi2.FullName, new byte[] { 0x1, 0x2 });

        var fi3 = new FileInfo(Path.Combine(TestContext.CurrentContext.TestDirectory,
            $"Blah3.{PackPluginRunner.PluginPackageSuffix}"));
        File.WriteAllBytes(fi3.FullName, new byte[] { 0x3, 0x4 });

<<<<<<< HEAD
        var p = new Core.Curation.Data.Plugin(Repository, fi, new Version(1, 1, 1), new Version(1, 1, 1, 1));
=======
        var p = new Plugin(Repository, fi, new Version(1, 1, 1), new Version(1, 1, 1, 1));
>>>>>>> 9e847e4d
        var lma = new LoadModuleAssembly(Repository, fi2, p);
        var lma2 = new LoadModuleAssembly(Repository, fi3, p);

        //gather dependencies of the plugin (plugin[0] + lma[1])
        var g = new Gatherer(RepositoryLocator);
        var sm = new ShareManager(RepositoryLocator);
        var list = Gatherer.GatherDependencies(p).ToShareDefinitionWithChildren(sm);

        //Delete export definitions
        foreach (var e in Repository.GetAllObjects<ObjectExport>())
            e.DeleteInDatabase();

        //and delete pluing (CASCADE deletes lma too)
        p.DeleteInDatabase();

        //import them
        var created = sm.ImportSharedObject(list).ToArray();

        //There should be 3
        Assert.AreEqual(3, created.Length);

        Assert.AreEqual(3, Repository.GetAllObjects<ObjectImport>().Length);

        lma2 = (LoadModuleAssembly)created[2];

        //now delete lma2 only
        lma2.DeleteInDatabase();

        Assert.AreEqual(2, Repository.GetAllObjects<ObjectImport>().Length);

        //import them
        var created2 = sm.ImportSharedObject(list);

        //There should still be 3
        Assert.AreEqual(3, created2.Count());
    }

    [TestCase("Rdmp.1.2.3.nupkg", "Rdmp")]
    [TestCase("Rdmp.Dicom.1.2.3.nupkg", "Rdmp.Dicom")]
    [TestCase("Rdmp.Dicom.nupkg", "Rdmp.Dicom")]
    [TestCase("Rdmp.Dicom", "Rdmp.Dicom")]
    public void Test_Plugin_ShortName(string fullname, string expected)
    {
        var p = WhenIHaveA<Plugin>();
        p.Name = fullname;
        Assert.AreEqual(expected, p.GetShortName());
    }
}<|MERGE_RESOLUTION|>--- conflicted
+++ resolved
@@ -72,11 +72,7 @@
             $"Blah3.{PackPluginRunner.PluginPackageSuffix}"));
         File.WriteAllBytes(fi3.FullName, new byte[] { 0x3, 0x4 });
 
-<<<<<<< HEAD
-        var p = new Core.Curation.Data.Plugin(Repository, fi, new Version(1, 1, 1), new Version(1, 1, 1, 1));
-=======
         var p = new Plugin(Repository, fi, new Version(1, 1, 1), new Version(1, 1, 1, 1));
->>>>>>> 9e847e4d
         var lma = new LoadModuleAssembly(Repository, fi2, p);
         var lma2 = new LoadModuleAssembly(Repository, fi3, p);
 
