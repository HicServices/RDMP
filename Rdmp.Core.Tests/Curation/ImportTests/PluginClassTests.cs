// Copyright (c) The University of Dundee 2018-2019
// This file is part of the Research Data Management Platform (RDMP).
// RDMP is free software: you can redistribute it and/or modify it under the terms of the GNU General Public License as published by the Free Software Foundation, either version 3 of the License, or (at your option) any later version.
// RDMP is distributed in the hope that it will be useful, but WITHOUT ANY WARRANTY; without even the implied warranty of MERCHANTABILITY or FITNESS FOR A PARTICULAR PURPOSE. See the GNU General Public License for more details.
// You should have received a copy of the GNU General Public License along with RDMP. If not, see <https://www.gnu.org/licenses/>.

using System;
using System.Diagnostics;
using System.IO;
using System.Linq;
using System.Reflection;
using NUnit.Framework;
using Rdmp.Core.CommandLine.Runners;
using Rdmp.Core.Curation.Data;
using Rdmp.Core.Curation.Data.ImportExport;
using Rdmp.Core.Sharing.Dependency.Gathering;
using Tests.Common;

namespace Rdmp.Core.Tests.Curation.ImportTests;

public class PluginClassTests : UnitTests
{
    [SetUp]
    protected override void SetUp()
    {
        base.SetUp();

        Repository.Clear();
    }

    [Test]
    public void Catalogue_returns_latest_compatible_plugin()
    {
        var fi = new FileInfo(Path.Combine(TestContext.CurrentContext.TestDirectory, "Blah.zip"));
        File.WriteAllBytes(fi.FullName, new byte[] { 0x1, 0x2 });

        var version = FileVersionInfo.GetVersionInfo(typeof(PluginClassTests).Assembly.Location).FileVersion ??
                      throw new Exception($"No file version in {typeof(PluginClassTests).Assembly.Location}");

        var lma1 = WhenIHaveA<LoadModuleAssembly>();
        var lma2 = WhenIHaveA<LoadModuleAssembly>();


        lma1.Plugin.Name = "MyPlugin";
        lma1.Plugin.RdmpVersion = new Version(version); //the version of Rdmp.Core targetted
        lma1.Plugin.PluginVersion = new Version(1, 1, 1, 1); //the version of the plugin
        lma1.Plugin.SaveToDatabase();

        lma2.Plugin.Name = "MyPlugin";
        lma2.Plugin.RdmpVersion = new Version(version); //the version of Rdmp.Core targetted (same as above)
        lma2.Plugin.PluginVersion = new Version(1, 1, 1, 2); //the version of the plugin (higher)
        lma2.SaveToDatabase();

        var plugins = Repository.PluginManager.GetCompatiblePlugins();
        Assert.That(plugins, Has.Length.EqualTo(1));
        Assert.That(plugins[0], Is.EqualTo(lma2.Plugin));
    }

    [Test]
    public void TestPlugin_OrphanImport_Sharing()
    {
        //Setup the load module we want to test (with plugin parent)
        var fi = new FileInfo(Path.Combine(TestContext.CurrentContext.TestDirectory,
            $"Blah2.{PackPluginRunner.PluginPackageSuffix}"));
        File.WriteAllBytes(fi.FullName, new byte[] { 0x1, 0x2 });

        var fi2 = new FileInfo(Path.Combine(TestContext.CurrentContext.TestDirectory,
            $"Blah2.{PackPluginRunner.PluginPackageSuffix}"));
        File.WriteAllBytes(fi2.FullName, new byte[] { 0x1, 0x2 });

        var fi3 = new FileInfo(Path.Combine(TestContext.CurrentContext.TestDirectory,
            $"Blah3.{PackPluginRunner.PluginPackageSuffix}"));
        File.WriteAllBytes(fi3.FullName, new byte[] { 0x3, 0x4 });

<<<<<<< HEAD
        var p = new Plugin(Repository, fi, new Version(1, 1, 1), new Version(1, 1, 1, 1));
=======
        var p = new Core.Curation.Data.Plugin(Repository, fi, new Version(1, 1, 1), new Version(1, 1, 1, 1));
>>>>>>> c8836872
        var lma = new LoadModuleAssembly(Repository, fi2, p);
        var lma2 = new LoadModuleAssembly(Repository, fi3, p);

        //gather dependencies of the plugin (plugin[0] + lma[1])
        var g = new Gatherer(RepositoryLocator);
        var sm = new ShareManager(RepositoryLocator);
        var list = Gatherer.GatherDependencies(p).ToShareDefinitionWithChildren(sm);

        //Delete export definitions
        foreach (var e in Repository.GetAllObjects<ObjectExport>())
            e.DeleteInDatabase();

        //and delete pluing (CASCADE deletes lma too)
        p.DeleteInDatabase();

        //import them
        var created = sm.ImportSharedObject(list).ToArray();

        //There should be 3
        Assert.AreEqual(3, created.Length);

        Assert.AreEqual(3, Repository.GetAllObjects<ObjectImport>().Length);

        lma2 = (LoadModuleAssembly)created[2];

        //now delete lma2 only
        lma2.DeleteInDatabase();

        Assert.AreEqual(2, Repository.GetAllObjects<ObjectImport>().Length);

        //import them
        var created2 = sm.ImportSharedObject(list);

        //There should still be 3
        Assert.AreEqual(3, created2.Count());
    }

    [TestCase("Rdmp.1.2.3.nupkg", "Rdmp")]
    [TestCase("Rdmp.Dicom.1.2.3.nupkg", "Rdmp.Dicom")]
    [TestCase("Rdmp.Dicom.nupkg", "Rdmp.Dicom")]
    [TestCase("Rdmp.Dicom", "Rdmp.Dicom")]
    public void Test_Plugin_ShortName(string fullname, string expected)
    {
        var p = WhenIHaveA<Plugin>();
        p.Name = fullname;
        Assert.AreEqual(expected, p.GetShortName());
    }
}<|MERGE_RESOLUTION|>--- conflicted
+++ resolved
@@ -72,11 +72,7 @@
             $"Blah3.{PackPluginRunner.PluginPackageSuffix}"));
         File.WriteAllBytes(fi3.FullName, new byte[] { 0x3, 0x4 });
 
-<<<<<<< HEAD
-        var p = new Plugin(Repository, fi, new Version(1, 1, 1), new Version(1, 1, 1, 1));
-=======
-        var p = new Core.Curation.Data.Plugin(Repository, fi, new Version(1, 1, 1), new Version(1, 1, 1, 1));
->>>>>>> c8836872
+        var p = new Rdmp.Core.Curation.Data.Plugin(Repository, fi, new Version(1, 1, 1), new Version(1, 1, 1, 1));
         var lma = new LoadModuleAssembly(Repository, fi2, p);
         var lma2 = new LoadModuleAssembly(Repository, fi3, p);
 
@@ -120,7 +116,7 @@
     [TestCase("Rdmp.Dicom", "Rdmp.Dicom")]
     public void Test_Plugin_ShortName(string fullname, string expected)
     {
-        var p = WhenIHaveA<Plugin>();
+        var p = WhenIHaveA<Rdmp.Core.Curation.Data.Plugin>();
         p.Name = fullname;
         Assert.AreEqual(expected, p.GetShortName());
     }
