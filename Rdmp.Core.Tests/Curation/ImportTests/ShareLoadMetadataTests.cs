--- conflicted
+++ resolved
@@ -117,12 +117,7 @@
 
         var f = new RuntimeTaskFactory(Repository);
 
-<<<<<<< HEAD
         var stg = Mock.Of<IStageArgs>(x => x.LoadStage == LoadStage.Mounting);
-=======
-        var stg = Substitute.For<IStageArgs>();
-        stg.LoadStage.Returns(LoadStage.Mounting);
->>>>>>> e5e8e757
 
         RuntimeTaskFactory.Create(pt1, stg);
     }
@@ -139,15 +134,9 @@
         var lmd1 = WhenIHaveA<LoadMetadata>();
 
         var f = new RuntimeTaskFactory(Repository);
-<<<<<<< HEAD
         var stg = Mock.Of<IStageArgs>(x =>
             x.LoadStage == LoadStage.Mounting &&
             x.DbInfo == new DiscoveredServer(new SqlConnectionStringBuilder()).ExpectDatabase("d"));
-=======
-        var stg = Substitute.For<IStageArgs>();
-        stg.LoadStage.Returns(LoadStage.Mounting);
-        stg.DbInfo.Returns(new DiscoveredServer(new SqlConnectionStringBuilder()).ExpectDatabase("d"));
->>>>>>> e5e8e757
 
         //create a single process task for the load
         var pt1 = new ProcessTask(Repository, lmd1, LoadStage.Mounting)
@@ -165,11 +154,7 @@
         pta.SaveToDatabase();
 
         //check that reflection can assemble the master ProcessTask
-<<<<<<< HEAD
         var t = (MutilateDataTablesRuntimeTask)RuntimeTaskFactory.Create(pt1, stg);
-=======
-        var t = (MutilateDataTablesRuntimeTask)f.Create(pt1, stg);
->>>>>>> e5e8e757
         Assert.IsNotNull(((SafePrimaryKeyCollisionResolverMutilation)t.MEFPluginClassInstance).ColumnToResolveOn);
 
         //share to the second repository (which won't have that ColumnInfo)
@@ -179,11 +164,7 @@
         var f2 = new RuntimeTaskFactory(lmd2.CatalogueRepository);
 
         //when we create the shared instance it should not have a valid value for ColumnInfo (since it wasn't - and shouldn't be shared)
-<<<<<<< HEAD
         var t2 = (MutilateDataTablesRuntimeTask)RuntimeTaskFactory.Create(lmd2.ProcessTasks.Single(), stg);
-=======
-        var t2 = (MutilateDataTablesRuntimeTask)f2.Create(lmd2.ProcessTasks.Single(), stg);
->>>>>>> e5e8e757
         Assert.IsNull(((SafePrimaryKeyCollisionResolverMutilation)t2.MEFPluginClassInstance).ColumnToResolveOn);
     }
 
