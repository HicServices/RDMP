--- conflicted
+++ resolved
@@ -108,11 +108,7 @@
         tc.Alias = "`bob smith`";
         tc.Check(ThrowImmediatelyCheckNotifier.Quiet);
         tc.Alias = "`[bob smith]`";
-<<<<<<< HEAD
-        tc.Check(new ThrowImmediatelyCheckNotifier());
-=======
         tc.Check(ThrowImmediatelyCheckNotifier.Quiet);
->>>>>>> 9e847e4d
     }
 
 
@@ -123,11 +119,7 @@
         {
             Alias = "bob smith"
         };
-<<<<<<< HEAD
-        var ex = Assert.Throws<SyntaxErrorException>(() => tc.Check(new ThrowImmediatelyCheckNotifier()));
-=======
         var ex = Assert.Throws<SyntaxErrorException>(() => tc.Check(ThrowImmediatelyCheckNotifier.Quiet));
->>>>>>> 9e847e4d
         Assert.AreEqual("Whitespace found in unwrapped Alias \"bob smith\"", ex.Message);
     }
 
@@ -139,11 +131,7 @@
             Alias = "`bob"
         };
 
-<<<<<<< HEAD
-        var ex = Assert.Throws<SyntaxErrorException>(() => tc.Check(new ThrowImmediatelyCheckNotifier()));
-=======
         var ex = Assert.Throws<SyntaxErrorException>(() => tc.Check(ThrowImmediatelyCheckNotifier.Quiet));
->>>>>>> 9e847e4d
         Assert.AreEqual("Invalid characters found in Alias \"`bob\"", ex.Message);
     }
 
@@ -154,11 +142,7 @@
         {
             Alias = "bob]"
         };
-<<<<<<< HEAD
-        var ex = Assert.Throws<SyntaxErrorException>(() => tc.Check(new ThrowImmediatelyCheckNotifier()));
-=======
         var ex = Assert.Throws<SyntaxErrorException>(() => tc.Check(ThrowImmediatelyCheckNotifier.Quiet));
->>>>>>> 9e847e4d
         Assert.AreEqual("Invalid characters found in Alias \"bob]\"", ex.Message);
     }
 
@@ -170,11 +154,7 @@
             Alias = "bob",
             SelectSQL = "GetSomething('here'"
         };
-<<<<<<< HEAD
-        var ex = Assert.Throws<SyntaxErrorException>(() => tc.Check(new ThrowImmediatelyCheckNotifier()));
-=======
         var ex = Assert.Throws<SyntaxErrorException>(() => tc.Check(ThrowImmediatelyCheckNotifier.Quiet));
->>>>>>> 9e847e4d
         Assert.AreEqual("Mismatch in the number of opening '(' and closing ')'", ex.Message);
     }
 }