// Copyright (c) The University of Dundee 2018-2019
// This file is part of the Research Data Management Platform (RDMP).
// RDMP is free software: you can redistribute it and/or modify it under the terms of the GNU General Public License as published by the Free Software Foundation, either version 3 of the License, or (at your option) any later version.
// RDMP is distributed in the hope that it will be useful, but WITHOUT ANY WARRANTY; without even the implied warranty of MERCHANTABILITY or FITNESS FOR A PARTICULAR PURPOSE. See the GNU General Public License for more details.
// You should have received a copy of the GNU General Public License along with RDMP. If not, see <https://www.gnu.org/licenses/>.

using FAnsi.Implementations.MicrosoftSQL;
using Moq;
using NUnit.Framework;
using Rdmp.Core.Curation.Data;
using Rdmp.Core.QueryBuilding;

namespace Rdmp.Core.Tests.Curation.Unit;

[Category("Unit")]
public class SqlSyntaxHelperTests
{
    [Test]
    public void GetNullSubstituteTests()
    {
        Assert.AreEqual("-999", PrimaryKeyCollisionResolver.GetNullSubstituteForComparisonsWithDataType("decimal(3)", true));
        Assert.AreEqual("-9999999999", PrimaryKeyCollisionResolver.GetNullSubstituteForComparisonsWithDataType("decimal(10)", true));
        Assert.AreEqual("-99.9", PrimaryKeyCollisionResolver.GetNullSubstituteForComparisonsWithDataType("decimal(3,1)", true));
        Assert.AreEqual("-.9999", PrimaryKeyCollisionResolver.GetNullSubstituteForComparisonsWithDataType("decimal(4,4)", true));


        Assert.AreEqual("999", PrimaryKeyCollisionResolver.GetNullSubstituteForComparisonsWithDataType("decimal(3)", false));
        Assert.AreEqual("9999999999", PrimaryKeyCollisionResolver.GetNullSubstituteForComparisonsWithDataType("decimal(10)", false));
        Assert.AreEqual("99.9", PrimaryKeyCollisionResolver.GetNullSubstituteForComparisonsWithDataType("decimal(3,1)", false));
        Assert.AreEqual(".9999", PrimaryKeyCollisionResolver.GetNullSubstituteForComparisonsWithDataType("decimal(4,4)", false));

    }

    [Test]
    public void SplitMethod()
    {
        var syntaxHelper = MicrosoftQuerySyntaxHelper.Instance;

<<<<<<< HEAD
        syntaxHelper.SplitLineIntoOuterMostMethodAndContents("count(*)",out var method,out var contents);
=======
        syntaxHelper.SplitLineIntoOuterMostMethodAndContents("count(*)",out var method, out var contents);
>>>>>>> 5c0a3943
            
        Assert.AreEqual("count",method);
        Assert.AreEqual("*",contents);

        syntaxHelper.SplitLineIntoOuterMostMethodAndContents("count()", out method, out contents);

        Assert.AreEqual("count", method);
        Assert.AreEqual("", contents);


        syntaxHelper.SplitLineIntoOuterMostMethodAndContents("LTRIM(RTRIM([Fish]))", out method, out contents);

        Assert.AreEqual("LTRIM", method);
        Assert.AreEqual("RTRIM([Fish])", contents);
    }
}<|MERGE_RESOLUTION|>--- conflicted
+++ resolved
@@ -36,11 +36,7 @@
     {
         var syntaxHelper = MicrosoftQuerySyntaxHelper.Instance;
 
-<<<<<<< HEAD
-        syntaxHelper.SplitLineIntoOuterMostMethodAndContents("count(*)",out var method,out var contents);
-=======
         syntaxHelper.SplitLineIntoOuterMostMethodAndContents("count(*)",out var method, out var contents);
->>>>>>> 5c0a3943
             
         Assert.AreEqual("count",method);
         Assert.AreEqual("*",contents);
