--- conflicted
+++ resolved
@@ -20,10 +20,6 @@
     [Test]
     public void ConstructValidTests()
     {
-<<<<<<< HEAD
-=======
-        var constructor =new ObjectConstructor();
->>>>>>> 5c0a3943
         var testarg = new TestArg {Text = "amagad"};
         var testarg2 = new TestArg2 { Text = "amagad" };
 
@@ -34,21 +30,12 @@
         //basic case - identical Type parameter
         var instance = (TestClass2)ObjectConstructor.Construct(typeof(TestClass2), testarg);
         Assert.AreEqual(instance.A.Text, "amagad");
-<<<<<<< HEAD
         //also allowed because testarg2 is a testarg derived class
         ObjectConstructor.Construct(typeof(TestClass2), testarg2);
 
         //not allowed because class 3 explicitly requires a TestArg2
         Assert.Throws<ObjectLacksCompatibleConstructorException>(()=>ObjectConstructor.Construct(typeof(TestClass3), testarg));
 
-=======
-        //also allowed because testarg2 is a testarg derrived class 
-        ObjectConstructor.Construct(typeof(TestClass2), testarg2);
-
-        //not allowed because class 3 explicitly requires a TestArg2 
-        Assert.Throws<ObjectLacksCompatibleConstructorException>(()=> ObjectConstructor.Construct(typeof(TestClass3), testarg));
-
->>>>>>> 5c0a3943
         //allowed
         ObjectConstructor.Construct(typeof(TestClass3), testarg2);
 
@@ -58,13 +45,8 @@
         var testarg3 = new TestArg3();
 
         //not valid because there are 2 constructors that are both base classes of TestArg3 so ObjectConstructor doesn't know which to invoke
-<<<<<<< HEAD
         var ex = Assert.Throws<ObjectLacksCompatibleConstructorException>(()=>ObjectConstructor.Construct(typeof (TestClass4), testarg3));
         Assert.IsTrue(ex?.Message.Contains("Could not pick the correct constructor between"));
-=======
-        var ex = Assert.Throws<ObjectLacksCompatibleConstructorException>(()=> ObjectConstructor.Construct(typeof (TestClass4), testarg3));
-        Assert.IsTrue(ex.Message.Contains("Could not pick the correct constructor between"));
->>>>>>> 5c0a3943
 
         //exactly the same as the above case but one constructor has been decorated with [UseWithObjectConstructor] attribute
         ObjectConstructor.Construct(typeof (TestClass5), testarg3);
@@ -75,11 +57,7 @@
     {
         //blank constructors are only used if no params are specified
         Assert.IsNotNull(ObjectConstructor.ConstructIfPossible(typeof(TestClassDefaultConstructor)));
-<<<<<<< HEAD
 
-=======
-            
->>>>>>> 5c0a3943
         //no constructor taking an int
         Assert.IsNull(ObjectConstructor.ConstructIfPossible(typeof(TestClassDefaultConstructor),8));
     }
@@ -96,10 +74,6 @@
         {
             try
             {
-<<<<<<< HEAD
-=======
-                var oc = new ObjectConstructor();
->>>>>>> 5c0a3943
                 Assert.IsNotNull(ObjectConstructor.GetRepositoryConstructor(typeof(Catalogue)));
                 countCompatible++;
             }
@@ -119,10 +93,6 @@
 
     }
 
-<<<<<<< HEAD
-
-=======
->>>>>>> 5c0a3943
     private class TestClass1
     {
         public TestClass1(object o)
@@ -166,10 +136,6 @@
         }
     }
 
-<<<<<<< HEAD
-
-=======
->>>>>>> 5c0a3943
     private class TestClass5
     {
         public TestArg A { get; set; }
