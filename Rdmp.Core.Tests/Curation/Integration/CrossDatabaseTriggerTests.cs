// Copyright (c) The University of Dundee 2018-2019
// This file is part of the Research Data Management Platform (RDMP).
// RDMP is free software: you can redistribute it and/or modify it under the terms of the GNU General Public License as published by the Free Software Foundation, either version 3 of the License, or (at your option) any later version.
// RDMP is distributed in the hope that it will be useful, but WITHOUT ANY WARRANTY; without even the implied warranty of MERCHANTABILITY or FITNESS FOR A PARTICULAR PURPOSE. See the GNU General Public License for more details.
// You should have received a copy of the GNU General Public License along with RDMP. If not, see <https://www.gnu.org/licenses/>.

using System;
using System.Data;
using System.Linq;
using FAnsi;
using FAnsi.Discovery;
using NUnit.Framework;
using Rdmp.Core.DataLoad.Triggers;
using Rdmp.Core.DataLoad.Triggers.Exceptions;
using Rdmp.Core.DataLoad.Triggers.Implementations;
using Rdmp.Core.ReusableLibraryCode.Checks;
using Tests.Common;
using TypeGuesser;

namespace Rdmp.Core.Tests.Curation.Integration;

public class CrossDatabaseTriggerTests : DatabaseTests
{
    [TestCase(DatabaseType.MicrosoftSQLServer)]
    [TestCase(DatabaseType.MySql)]
    public void TriggerImplementationTest(DatabaseType type)
    {
        var db = GetCleanedServer(type);
        var tbl = db.CreateTable("MyTable", new[]
        {
            new DatabaseColumnRequest("name", new DatabaseTypeRequest(typeof(string), 30), false),
            new DatabaseColumnRequest("bubbles", new DatabaseTypeRequest(typeof(int)))
        });

        var factory = new TriggerImplementerFactory(type);
        var implementer = factory.Create(tbl);

        Assert.AreEqual(TriggerStatus.Missing, implementer.GetTriggerStatus());

        Assert.AreEqual(2, tbl.DiscoverColumns().Length);

        implementer = factory.Create(tbl);

        //no primary keys
<<<<<<< HEAD
        Assert.Throws<TriggerException>(() => implementer.CreateTrigger(new ThrowImmediatelyCheckNotifier()));
=======
        Assert.Throws<TriggerException>(() => implementer.CreateTrigger(ThrowImmediatelyCheckNotifier.Quiet));
>>>>>>> 9e847e4d

        tbl.CreatePrimaryKey(tbl.DiscoverColumn("name"));

        implementer = factory.Create(tbl);

        implementer.CreateTrigger(ThrowImmediatelyCheckNotifier.Quiet);

        Assert.AreEqual(4, tbl.DiscoverColumns().Length);

        var archiveTable = tbl.Database.ExpectTable($"{tbl.GetRuntimeName()}_Archive");
        Assert.IsTrue(archiveTable.Exists());

        Assert.AreEqual(7, archiveTable.DiscoverColumns().Length);

        Assert.AreEqual(1, archiveTable.DiscoverColumns().Count(c => c.GetRuntimeName().Equals("name")));
        Assert.AreEqual(1, archiveTable.DiscoverColumns().Count(c => c.GetRuntimeName().Equals("bubbles")));
        Assert.AreEqual(1,
            archiveTable.DiscoverColumns().Count(c =>
                c.GetRuntimeName().Equals("hic_dataLoadrunID", StringComparison.CurrentCultureIgnoreCase)));
        Assert.AreEqual(1,
            archiveTable.DiscoverColumns().Count(c =>
                c.GetRuntimeName().Equals("hic_validFrom", StringComparison.CurrentCultureIgnoreCase)));
        Assert.AreEqual(1,
            archiveTable.DiscoverColumns().Count(c =>
                c.GetRuntimeName().Equals("hic_validTo", StringComparison.CurrentCultureIgnoreCase)));
        Assert.AreEqual(1,
            archiveTable.DiscoverColumns().Count(c =>
                c.GetRuntimeName().Equals("hic_userID", StringComparison.CurrentCultureIgnoreCase)));
        Assert.AreEqual(1, archiveTable.DiscoverColumns().Count(c => c.GetRuntimeName().Equals("hic_status")));

        //is the trigger now existing
        Assert.AreEqual(TriggerStatus.Enabled, implementer.GetTriggerStatus());

        //does it function as expected
        using (var con = tbl.Database.Server.GetConnection())
        {
            con.Open();
            var cmd = tbl.Database.Server.GetCommand(
                $"INSERT INTO {tbl.GetRuntimeName()}(name,bubbles) VALUES('bob',1)", con);
            cmd.ExecuteNonQuery();

            Assert.AreEqual(1, tbl.GetRowCount());
            Assert.AreEqual(0, archiveTable.GetRowCount());

            cmd = tbl.Database.Server.GetCommand($"UPDATE {tbl.GetRuntimeName()} set bubbles=2", con);
            cmd.ExecuteNonQuery();

            Assert.AreEqual(1, tbl.GetRowCount());
            Assert.AreEqual(1, archiveTable.GetRowCount());

            var archive = archiveTable.GetDataTable();
            var dr = archive.Rows.Cast<DataRow>().Single();

            Assert.AreEqual(((DateTime)dr["hic_validTo"]).Date, DateTime.Now.Date);
        }

        //do the strict check too
        Assert.IsTrue(implementer.CheckUpdateTriggerIsEnabledAndHasExpectedBody());

        tbl.AddColumn("amagad", new DatabaseTypeRequest(typeof(float), null, new DecimalSize(2, 2)), true, 30);
        implementer = factory.Create(tbl);

        Assert.Throws<IrreconcilableColumnDifferencesInArchiveException>(() =>
            implementer.CheckUpdateTriggerIsEnabledAndHasExpectedBody());

        archiveTable.AddColumn("amagad", new DatabaseTypeRequest(typeof(float), null, new DecimalSize(2, 2)), true, 30);

        var checks = new TriggerChecks(tbl);
        checks.Check(new AcceptAllCheckNotifier());

        Assert.IsTrue(implementer.CheckUpdateTriggerIsEnabledAndHasExpectedBody());


        //does it function as expected
        using (var con = tbl.Database.Server.GetConnection())
        {
            con.Open();

            Assert.AreEqual(1, tbl.GetRowCount());
            Assert.AreEqual(1, archiveTable.GetRowCount());

            var cmd = tbl.Database.Server.GetCommand($"UPDATE {tbl.GetRuntimeName()} set amagad=1.0", con);
            cmd.ExecuteNonQuery();

            cmd = tbl.Database.Server.GetCommand($"UPDATE {tbl.GetRuntimeName()} set amagad=.09", con);
            cmd.ExecuteNonQuery();

            Assert.AreEqual(1, tbl.GetRowCount());
            Assert.AreEqual(3, archiveTable.GetRowCount());

            var archive = archiveTable.GetDataTable();
            Assert.AreEqual(1, archive.Rows.Cast<DataRow>().Count(r => Equals(r["amagad"], (decimal)1.00)));
            Assert.AreEqual(2, archive.Rows.Cast<DataRow>().Count(r => r["amagad"] == DBNull.Value));
        }

<<<<<<< HEAD
        implementer.DropTrigger(out var problems, out var worked);
=======
        implementer.DropTrigger(out var problems, out _);
>>>>>>> 9e847e4d

        Assert.IsTrue(string.IsNullOrEmpty(problems));

        Assert.AreEqual(TriggerStatus.Missing, implementer.GetTriggerStatus());
    }
}<|MERGE_RESOLUTION|>--- conflicted
+++ resolved
@@ -42,11 +42,7 @@
         implementer = factory.Create(tbl);
 
         //no primary keys
-<<<<<<< HEAD
-        Assert.Throws<TriggerException>(() => implementer.CreateTrigger(new ThrowImmediatelyCheckNotifier()));
-=======
         Assert.Throws<TriggerException>(() => implementer.CreateTrigger(ThrowImmediatelyCheckNotifier.Quiet));
->>>>>>> 9e847e4d
 
         tbl.CreatePrimaryKey(tbl.DiscoverColumn("name"));
 
@@ -142,11 +138,7 @@
             Assert.AreEqual(2, archive.Rows.Cast<DataRow>().Count(r => r["amagad"] == DBNull.Value));
         }
 
-<<<<<<< HEAD
-        implementer.DropTrigger(out var problems, out var worked);
-=======
         implementer.DropTrigger(out var problems, out _);
->>>>>>> 9e847e4d
 
         Assert.IsTrue(string.IsNullOrEmpty(problems));
 
