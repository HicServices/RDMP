--- conflicted
+++ resolved
@@ -60,11 +60,7 @@
         var parent1 = new LoadMetadata(CatalogueRepository);
         var parent2 = new LoadMetadata(CatalogueRepository);
 
-<<<<<<< HEAD
-        //make sure we didn't magically create the same ID somehow 
-=======
         //make sure we didn't magically create the same ID somehow
->>>>>>> 9e847e4d
         Assert.AreNotEqual(parent1.ID, parent2.ID);
 
         //setup things to clone in parent1
