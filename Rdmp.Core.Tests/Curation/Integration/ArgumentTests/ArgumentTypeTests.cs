﻿// Copyright (c) The University of Dundee 2018-2019
// This file is part of the Research Data Management Platform (RDMP).
// RDMP is free software: you can redistribute it and/or modify it under the terms of the GNU General Public License as published by the Free Software Foundation, either version 3 of the License, or (at your option) any later version.
// RDMP is distributed in the hope that it will be useful, but WITHOUT ANY WARRANTY; without even the implied warranty of MERCHANTABILITY or FITNESS FOR A PARTICULAR PURPOSE. See the GNU General Public License for more details.
// You should have received a copy of the GNU General Public License along with RDMP. If not, see <https://www.gnu.org/licenses/>.

using System;
using System.Globalization;
using System.Linq;
using NUnit.Framework;
using Rdmp.Core.Curation.Data;
using Rdmp.Core.Curation.Data.DataLoad;
using Tests.Common;

namespace Rdmp.Core.Tests.Curation.Integration.ArgumentTests;

public class ArgumentTypeTests : UnitTests
{
    private object[] _expectedAnswers =
    {
<<<<<<< HEAD
        base.OneTimeSetUp();
        SetupMEF();
    }

    private object[] _expectedAnswers =
    {
=======
>>>>>>> 9e847e4d
        5,
        new CultureInfo("en-us"),
        CultureInfo.CurrentCulture
    };

    [TestCase(typeof(int), "5", 0)]
    [TestCase(typeof(CultureInfo), "en-us", 1)]
    public void Test_Type_WithStringValue(Type t, string val, int expectedAnswerIdx)
    {
        var arg = WhenIHaveA<ProcessTaskArgument>();

        arg.SetType(t);
        arg.Value = val;

        Assert.AreEqual(_expectedAnswers[expectedAnswerIdx], arg.GetValueAsSystemType());
    }

    [Test]
    public void TestClassDemandingDouble_CreateArgumentsForClassIfNotExists()
    {
        var args = WhenIHaveA<ProcessTask>().CreateArgumentsForClassIfNotExists<TestClassDemandingDouble>();

        Assert.AreEqual(1.0, args.Single().GetValueAsSystemType());
        Assert.AreEqual("1", args.Single().Value);
    }

    private class TestClassDemandingDouble
    {
        [DemandsInitialization("some field", defaultValue: 1)]
        public double MyVar { get; set; }
    }
}<|MERGE_RESOLUTION|>--- conflicted
+++ resolved
@@ -18,15 +18,6 @@
 {
     private object[] _expectedAnswers =
     {
-<<<<<<< HEAD
-        base.OneTimeSetUp();
-        SetupMEF();
-    }
-
-    private object[] _expectedAnswers =
-    {
-=======
->>>>>>> 9e847e4d
         5,
         new CultureInfo("en-us"),
         CultureInfo.CurrentCulture
