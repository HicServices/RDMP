// Copyright (c) The University of Dundee 2018-2019
// This file is part of the Research Data Management Platform (RDMP).
// RDMP is free software: you can redistribute it and/or modify it under the terms of the GNU General Public License as published by the Free Software Foundation, either version 3 of the License, or (at your option) any later version.
// RDMP is distributed in the hope that it will be useful, but WITHOUT ANY WARRANTY; without even the implied warranty of MERCHANTABILITY or FITNESS FOR A PARTICULAR PURPOSE. See the GNU General Public License for more details.
// You should have received a copy of the GNU General Public License along with RDMP. If not, see <https://www.gnu.org/licenses/>.

using System;
using Microsoft.Data.SqlClient;
using System.Linq;
using NUnit.Framework;
using Rdmp.Core.Curation.Data;
using Rdmp.Core.Repositories.Managers;
using Rdmp.Core.ReusableLibraryCode.DataAccess;
using Tests.Common;

namespace Rdmp.Core.Tests.Curation.Integration;

public class CredentialsTests : DatabaseTests
{
    [OneTimeSetUp]
    protected override void OneTimeSetUp()
    {
        base.OneTimeSetUp();

        foreach (var table in CatalogueRepository.GetAllObjects<TableInfo>())
        {
            if (table.Name.Equals("GetCredentialsFromATableInfo")
                ||
                table.Name.Equals("Create2TableInfosThatShareTheSameCredentialAndTestDeletingIt1")
                ||
                table.Name.Equals("Create2TableInfosThatShareTheSameCredentialAndTestDeletingIt2")
                ||
                table.Name.Equals("Dependency1")
                ||
                table.Name.Equals("Dependency2")
                ||
                table.Name.Equals("My Exciting Table")
                ||
                table.Name.Equals("Test")
                ||
                table.Name.Equals("Tableinfo1")
               )
                table.DeleteInDatabase();
        }

        foreach (var cred in CatalogueRepository.GetAllObjects<DataAccessCredentials>())
        {
            if(cred.Name.Equals("bob")
               ||
               cred.Name.Equals("Test")
              )
                cred.DeleteInDatabase();
        }


            
    }

    [Test]
    public void CreateNewCredentials()
    {
        var newCredentials = new DataAccessCredentials(CatalogueRepository, "bob");

        try
        {
            Assert.AreEqual("bob", newCredentials.Name);
            Assert.AreNotEqual(0, newCredentials.ID);
        }
        finally
        {
            newCredentials.DeleteInDatabase();
        }
    }


    [Test]
    public void CreateNewCredentialsThenGetByUsernamePasswordCombo()
    {
        var newCredentials = new DataAccessCredentials(CatalogueRepository, "bob")
        {
            Username = "myusername",
            Password = "mypassword"
        };

        newCredentials.SaveToDatabase();

        var newCopy = CatalogueRepository.GetAllObjects<DataAccessCredentials>().SingleOrDefault(c=>c.Username == "myusername");
        Assert.IsNotNull(newCopy);
            
        try
        {
            Assert.NotNull(newCopy);
            Assert.AreEqual(newCredentials.ID, newCopy.ID);
            Assert.AreEqual(newCredentials.Username, newCopy.Username);
            Assert.AreEqual(newCredentials.GetDecryptedPassword(), newCopy.GetDecryptedPassword());
            Assert.AreEqual(newCredentials.Password, newCopy.Password);
        }
        finally
        {
            newCredentials.DeleteInDatabase();

        }
    }

    [Test]
    public void TestThe_Any_EnumValue_CannotRequestAnyCredentials()
    {
        var tableInfo = new TableInfo(CatalogueRepository, "GetCredentialsFromATableInfo")
        {
            Name = "My Exciting Table"
        };

        var creds = new DataAccessCredentials(CatalogueRepository);
        try
        {
            creds.Name = "Test";
            creds.SaveToDatabase();

            tableInfo.SetCredentials(creds, DataAccessContext.InternalDataProcessing);
            tableInfo.SaveToDatabase();

            //attempt to request ANY credentials
            var ex = Assert.Throws<Exception>(()=> tableInfo.GetCredentialsIfExists(DataAccessContext.Any));
            Assert.AreEqual("You cannot ask for any credentials, you must supply a usage context.",ex.Message);


        }
        finally
        {
            tableInfo.DeleteInDatabase();
            creds.DeleteInDatabase();
        }
    }
    [Test]
    public void TestThe_Any_EnumValue()
    {
        var tableInfo = new TableInfo(CatalogueRepository, "GetCredentialsFromATableInfo")
        {
            Name = "My Exciting Table"
        };
        tableInfo.SaveToDatabase();

        var creds = new DataAccessCredentials(CatalogueRepository);
        try
        {
            creds.Name = "Test";
            creds.SaveToDatabase();

            //now create the association as Any
            tableInfo.SetCredentials(creds, DataAccessContext.Any);

            //because the credential is liscenced to be used under ANY context, you can make requests under any of the specific contexts and be served the Any result
            var creds2 = tableInfo.GetCredentialsIfExists(DataAccessContext.InternalDataProcessing);
            Assert.NotNull(creds2);
            creds2 = tableInfo.GetCredentialsIfExists(DataAccessContext.DataExport);
            Assert.NotNull(creds2);
            creds2 = tableInfo.GetCredentialsIfExists(DataAccessContext.DataLoad);
            Assert.NotNull(creds2);

        }
        finally
        {
            tableInfo.DeleteInDatabase();
            creds.DeleteInDatabase();
        }
    }

    [Test]
    public void Test_Any_PrioritisingTheMoreAppropriateCredential()
    {
        var tableInfo = new TableInfo(CatalogueRepository, "GetCredentialsFromATableInfo")
        {
            Name = "Tableinfo1"
        };
        tableInfo.SaveToDatabase();

        var creds = new DataAccessCredentials(CatalogueRepository);
        var creds2 = new DataAccessCredentials(CatalogueRepository);
  
        try
        {
            creds.Name = "Test";
            creds.SaveToDatabase();

            //now create the association as Any
            tableInfo.SetCredentials(creds, DataAccessContext.DataLoad);
            tableInfo.SetCredentials(creds2, DataAccessContext.Any);


            Assert.AreEqual(creds, tableInfo.GetCredentialsIfExists(DataAccessContext.DataLoad));

        }
        finally
        {
            tableInfo.DeleteInDatabase();
            creds.DeleteInDatabase();
            creds2.DeleteInDatabase();
        }
    }

    [Test]
    public void SaveAndReloadCredentials()
    {
        var originalCredentials = new DataAccessCredentials(CatalogueRepository, "bob");

        try
        {
            originalCredentials.Name = "bob1";
            originalCredentials.Username = "user";
            originalCredentials.Password = "pass";
            originalCredentials.SaveToDatabase();

            var newCopy = CatalogueRepository.GetObjectByID<DataAccessCredentials>(originalCredentials.ID);
            Assert.AreEqual(originalCredentials.Name, newCopy.Name);
            Assert.AreEqual(originalCredentials.Username, newCopy.Username);
            Assert.AreEqual(originalCredentials.Password, newCopy.Password);

            //test overridden Equals
            Assert.AreEqual(originalCredentials,newCopy);
            originalCredentials.Password = "fish";
            Assert.AreEqual(originalCredentials, newCopy);//they are still equal because IDs are the same

        }
        finally
        {
            originalCredentials.DeleteInDatabase();
        }
    }

    [Test]
    public void GetCredentialsFromATableInfo()
    {

        var tableInfo = new TableInfo(CatalogueRepository, "GetCredentialsFromATableInfo")
        {
            Name = "My Exciting Table"
        };

        var creds = new DataAccessCredentials(CatalogueRepository);
        try
        {
            creds.Name = "Test";
            creds.SaveToDatabase();

            tableInfo.SetCredentials(creds, DataAccessContext.InternalDataProcessing);
            tableInfo.SaveToDatabase();

            //Go via TableInfo and get credentials
            var creds2 = (DataAccessCredentials)tableInfo.GetCredentialsIfExists(DataAccessContext.InternalDataProcessing);
            Assert.AreEqual(creds2.Name, creds.Name);
        }
        finally
        {
            tableInfo.DeleteInDatabase();
            creds.DeleteInDatabase();
        }
    }

    [Test]
    public void Create2TableInfosThatShareTheSameCredentialAndTestDeletingIt_ThrowsThatCredentialsHasDependencies()
    {
        //Get all TableInfos that share this credential
        var tableInfo1 = new TableInfo(CatalogueRepository, "Dependency1");
        var tableInfo2 = new TableInfo(CatalogueRepository, "Dependency2");
        var creds = new DataAccessCredentials(CatalogueRepository, "bob");

        try
        {

            tableInfo1.SetCredentials(creds,DataAccessContext.InternalDataProcessing);
            tableInfo2.SetCredentials(creds, DataAccessContext.InternalDataProcessing);
            tableInfo1.SaveToDatabase();
            tableInfo2.SaveToDatabase();

            var ex = Assert.Throws<CredentialsInUseException>(creds.DeleteInDatabase);//the bit that fails (because tables are there)
            Assert.AreEqual("Cannot delete credentials bob because it is in use by one or more TableInfo objects(Dependency1,Dependency2)",ex.Message);
        }
        finally
        {
            tableInfo1.DeleteInDatabase();//will work
            tableInfo2.DeleteInDatabase();//will work
            creds.DeleteInDatabase();//will work
        }

            

    }

    [Test]
    public void GetAllUsersOfACredential()
    {

        //Get all TableInfos that share this credential
        var tableInfo1 = new TableInfo(CatalogueRepository, "Create2TableInfosThatShareTheSameCredentialAndTestDeletingIt1");
        var tableInfo2 = new TableInfo(CatalogueRepository, "Create2TableInfosThatShareTheSameCredentialAndTestDeletingIt2");
        var creds = new DataAccessCredentials(CatalogueRepository, "bob");

        tableInfo1.SetCredentials(creds, DataAccessContext.InternalDataProcessing);
        tableInfo2.SetCredentials(creds, DataAccessContext.InternalDataProcessing);
        tableInfo1.SaveToDatabase();
        tableInfo2.SaveToDatabase();


        var TablesThatUseCredential = creds.GetAllTableInfosThatUseThis()[DataAccessContext.InternalDataProcessing].ToArray();

        Assert.Contains(tableInfo1, TablesThatUseCredential);
        Assert.Contains(tableInfo2, TablesThatUseCredential); 

        tableInfo1.DeleteInDatabase();
        tableInfo2.DeleteInDatabase();
        creds.DeleteInDatabase();
    }

    [Test]
    public void GetConnectionStringFromCatalogueWhereOneTableInfoUsesACredentialsOverride()
    {
        var c = new Catalogue(CatalogueRepository, "GetConnectionStringFromCatalogueWhereOneTableInfoUsesACredentialsOverride");
        var ci = new CatalogueItem(CatalogueRepository, c,"GetConnectionStringFromCatalogueWhereOneTableInfoUsesACredentialsOverride");
        var t = new TableInfo(CatalogueRepository, "Test");
        var col = new ColumnInfo(CatalogueRepository, "[mydatabase].[dbo].test.col","varchar(10)", t);

        var extractionInformation = new ExtractionInformation(CatalogueRepository, ci, col, col.Name);

        DataAccessCredentials cred = null;
        try
        {
            t.Server = "myserver";
            t.Database = "mydatabase";
<<<<<<< HEAD

=======
                
>>>>>>> 5c0a3943
            cred = new DataAccessCredentials(CatalogueRepository, "bob")
            {
                Username = "bob",
                Password = "pass"
            };

            Assert.AreNotEqual("pass",cred.Password);
            Assert.AreEqual("pass", cred.GetDecryptedPassword());


            cred.SaveToDatabase();
            t.SetCredentials(cred, DataAccessContext.InternalDataProcessing);
            t.SaveToDatabase();

            var constr = (SqlConnectionStringBuilder)c.GetDistinctLiveDatabaseServer(DataAccessContext.InternalDataProcessing,false).Builder;
            Assert.AreEqual("myserver",constr.DataSource);
            Assert.False(constr.IntegratedSecurity);
            Assert.AreEqual("bob", constr.UserID);
            Assert.AreEqual("pass", constr.Password);


        }
        finally
        {
            t.DeleteInDatabase();
            cred?.DeleteInDatabase();
            c.DeleteInDatabase();//no need to delete ci because of cascades

        }

    }

    [Test]
    public void Test_BlankPasswords()
    {
        var creds = new DataAccessCredentials(CatalogueRepository, "blankpwdCreds")
        {
            Username = "Root",
            Password = ""
        };

        creds.SaveToDatabase();


        var manager = new TableInfoCredentialsManager(CatalogueTableRepository);
        Assert.AreEqual(creds,manager.GetCredentialByUsernameAndPasswordIfExists("Root",null));
        Assert.AreEqual(creds,manager.GetCredentialByUsernameAndPasswordIfExists("Root",""));
    }

    [Test]
    public void Test_NoDuplicatePasswords()
    {
        var t1 = new TableInfo(CatalogueRepository, "tbl1");
        var t2 = new TableInfo(CatalogueRepository, "tbl2");

        var credCount = CatalogueRepository.GetAllObjects<DataAccessCredentials>().Length;

        //if there is a username then we need to associate it with the TableInfo we just created
        var credentialsFactory = new DataAccessCredentialsFactory(CatalogueRepository);
        var cred = credentialsFactory.Create(t1, "blarg", "flarg",DataAccessContext.Any);
        var cred2 = credentialsFactory.Create(t2, "blarg", "flarg", DataAccessContext.Any);

        Assert.AreEqual(credCount + 1, CatalogueRepository.GetAllObjects<DataAccessCredentials>().Length);
            
        Assert.AreEqual(cred, cred2, $"Expected {nameof(DataAccessCredentialsFactory)} to reuse existing credentials for both tables as they have the same username/password - e.g. bulk insert");
    }
}<|MERGE_RESOLUTION|>--- conflicted
+++ resolved
@@ -326,11 +326,7 @@
         {
             t.Server = "myserver";
             t.Database = "mydatabase";
-<<<<<<< HEAD
-
-=======
                 
->>>>>>> 5c0a3943
             cred = new DataAccessCredentials(CatalogueRepository, "bob")
             {
                 Username = "bob",
