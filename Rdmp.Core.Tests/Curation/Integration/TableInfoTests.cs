// Copyright (c) The University of Dundee 2018-2019
// This file is part of the Research Data Management Platform (RDMP).
// RDMP is free software: you can redistribute it and/or modify it under the terms of the GNU General Public License as published by the Free Software Foundation, either version 3 of the License, or (at your option) any later version.
// RDMP is distributed in the hope that it will be useful, but WITHOUT ANY WARRANTY; without even the implied warranty of MERCHANTABILITY or FITNESS FOR A PARTICULAR PURPOSE. See the GNU General Public License for more details.
// You should have received a copy of the GNU General Public License along with RDMP. If not, see <https://www.gnu.org/licenses/>.

using System.Collections.Generic;
using System.Data;
using System.Linq;
using FAnsi;
using FAnsi.Discovery;
using NUnit.Framework;
using Rdmp.Core.Curation;
using Rdmp.Core.Curation.Data;
using Rdmp.Core.Curation.Data.DataLoad;
using Rdmp.Core.Curation.Data.EntityNaming;
using Rdmp.Core.DataLoad.Triggers;
using Rdmp.Core.DataLoad.Triggers.Implementations;
using Rdmp.Core.ReusableLibraryCode.Checks;
using Rdmp.Core.ReusableLibraryCode.DataAccess;
using Tests.Common;

namespace Rdmp.Core.Tests.Curation.Integration;

internal class TableInfoTests : DatabaseTests
{
    [Test]
    public void GetAllTableInfos_moreThan1_pass()
    {
        var tableInfo = new TableInfo(CatalogueRepository, "AMAGAD!!!");
        Assert.IsTrue(CatalogueRepository.GetAllObjects<TableInfo>().Any());
        tableInfo.DeleteInDatabase();
    }

    [Test]
    public void CreateNewTableInfoInDatabase_valid_pass()
    {
        var table = new TableInfo(CatalogueRepository, "TestDB..TestTableName");

        Assert.NotNull(table);

        table.DeleteInDatabase();

        var ex = Assert.Throws<KeyNotFoundException>(() => CatalogueRepository.GetObjectByID<TableInfo>(table.ID));
        Assert.AreEqual(ex.Message, $"Could not find TableInfo with ID {table.ID}");
    }

    [Test]
    public void update_changeAllProperties_pass()
    {
        var table = new TableInfo(CatalogueRepository, "CHI_AMALG..SearchStuff")
        {
            Database = "CHI_AMALG",
            Server = "Highly restricted",
            Name = "Fishmongery!",
            DatabaseType = DatabaseType.Oracle
        };

        table.SaveToDatabase();

        var tableAfter = CatalogueRepository.GetObjectByID<TableInfo>(table.ID);

        Assert.IsTrue(tableAfter.Database == "CHI_AMALG");
        Assert.IsTrue(tableAfter.Server == "Highly restricted");
        Assert.IsTrue(tableAfter.Name == "Fishmongery!");
        Assert.IsTrue(tableAfter.DatabaseType == DatabaseType.Oracle);

        tableAfter.DeleteInDatabase();
    }


    [Test]
    [TestCase("[TestDB]..[TestTableName]", "[TestDB]..[TestTableName].[ANOMyCol]")]
    [TestCase("TestDB..TestTableName", "TestDB..TestTableName.ANOMyCol")]
    public void CreateNewTableInfoInDatabase_Naming(string tableName, string columnName)
    {
        var table = new TableInfo(CatalogueRepository, tableName)
        {
            Database = "TestDB"
        };
        table.SaveToDatabase();

        var c = new ColumnInfo(CatalogueRepository, columnName, "varchar(100)", table)
        {
            ANOTable_ID = -100
        };

        try
        {
            Assert.AreEqual("ANOMyCol", c.GetRuntimeName());
            Assert.AreEqual("MyCol", c.GetRuntimeName(LoadStage.AdjustRaw));
            Assert.AreEqual("ANOMyCol", c.GetRuntimeName(LoadStage.PostLoad));

            Assert.AreEqual("TestTableName", table.GetRuntimeName());
            Assert.AreEqual("TestTableName", table.GetRuntimeName(LoadBubble.Raw));
            Assert.AreEqual("TestDB_TestTableName_STAGING", table.GetRuntimeName(LoadBubble.Staging));

            Assert.AreEqual("TestTableName_STAGING", table.GetRuntimeName(LoadBubble.Staging, new SuffixBasedNamer()));
            Assert.AreEqual("TestDB_TestTableName_STAGING",
                table.GetRuntimeName(LoadBubble.Staging, new FixedStagingDatabaseNamer("TestDB")));

            Assert.AreEqual("TestTableName", table.GetRuntimeName(LoadBubble.Live));
        }
        finally
        {
            c.DeleteInDatabase();
            table.DeleteInDatabase();
        }
    }

    [Test]
    public void TestCreateTableInSchemaAndImportAsTableInfo()
    {
        var db = GetCleanedServer(DatabaseType.MicrosoftSQLServer);

        using var con = db.Server.GetConnection();
        con.Open();

        db.Server.GetCommand("CREATE SCHEMA Omg", con).ExecuteNonQuery();

<<<<<<< HEAD
            var tbl = db.CreateTable("Fish",
                new[] { new DatabaseColumnRequest("MyCol", "int") { IsPrimaryKey = true } }, "Omg");

            Assert.AreEqual("Fish", tbl.GetRuntimeName());
            Assert.AreEqual("Omg", tbl.Schema);
            Assert.IsTrue(tbl.GetFullyQualifiedName().EndsWith("[Omg].[Fish]"));
=======
        var tbl = db.CreateTable("Fish", new[] { new DatabaseColumnRequest("MyCol", "int") { IsPrimaryKey = true } },
            "Omg");

        Assert.AreEqual("Fish", tbl.GetRuntimeName());
        Assert.AreEqual("Omg", tbl.Schema);
        Assert.IsTrue(tbl.GetFullyQualifiedName().EndsWith("[Omg].[Fish]"));
>>>>>>> 9e847e4d

        Assert.IsTrue(tbl.Exists());

<<<<<<< HEAD
            Import(tbl, out var ti, out var cols);

            Assert.AreEqual("Omg", ti.Schema);
            var tbl2 = ti.Discover(DataAccessContext.InternalDataProcessing);
            Assert.AreEqual("Omg", tbl2.Schema);
            Assert.IsTrue(tbl2.Exists());
=======
        Import(tbl, out var ti, out var cols);

        Assert.AreEqual("Omg", ti.Schema);
        var tbl2 = ti.Discover(DataAccessContext.InternalDataProcessing);
        Assert.AreEqual("Omg", tbl2.Schema);
        Assert.IsTrue(tbl2.Exists());
>>>>>>> 9e847e4d

        Assert.IsTrue(ti.Name.EndsWith("[Omg].[Fish]"));

        Assert.IsTrue(ti.GetFullyQualifiedName().EndsWith("[Omg].[Fish]"));

        var c = cols.Single();

<<<<<<< HEAD
            Assert.AreEqual("MyCol", c.GetRuntimeName());
            StringAssert.Contains("[Omg].[Fish]", c.GetFullyQualifiedName());
=======
        Assert.AreEqual("MyCol", c.GetRuntimeName());
        StringAssert.Contains("[Omg].[Fish]", c.GetFullyQualifiedName());
>>>>>>> 9e847e4d

        //should be primary key
        Assert.IsTrue(c.IsPrimaryKey);

<<<<<<< HEAD
            var triggerFactory = new TriggerImplementerFactory(DatabaseType.MicrosoftSQLServer);
            var impl = triggerFactory.Create(tbl);

            Assert.AreEqual(TriggerStatus.Missing, impl.GetTriggerStatus());
=======
        var triggerFactory = new TriggerImplementerFactory(DatabaseType.MicrosoftSQLServer);
        var impl = triggerFactory.Create(tbl);
>>>>>>> 9e847e4d

        Assert.AreEqual(TriggerStatus.Missing, impl.GetTriggerStatus());

        impl.CreateTrigger(ThrowImmediatelyCheckNotifier.Quiet);

<<<<<<< HEAD
            Assert.IsTrue(impl.CheckUpdateTriggerIsEnabledAndHasExpectedBody());
=======
        Assert.AreEqual(TriggerStatus.Enabled, impl.GetTriggerStatus());
>>>>>>> 9e847e4d

        Assert.IsTrue(impl.CheckUpdateTriggerIsEnabledAndHasExpectedBody());

<<<<<<< HEAD
            //Test importing the _Legacy table valued function that should be created in the Omg schema and test synching that too.
            var tvf = ti.Discover(DataAccessContext.InternalDataProcessing).Database
                .ExpectTableValuedFunction("Fish_Legacy", "Omg");
            Assert.IsTrue(tvf.Exists());
=======
        //should be synced
        var sync = new TableInfoSynchronizer(ti);
        sync.Synchronize(new AcceptAllCheckNotifier());
>>>>>>> 9e847e4d

        //Test importing the _Legacy table valued function that should be created in the Omg schema and test synching that too.
        var tvf = ti.Discover(DataAccessContext.InternalDataProcessing).Database
            .ExpectTableValuedFunction("Fish_Legacy", "Omg");
        Assert.IsTrue(tvf.Exists());

<<<<<<< HEAD
            Assert.AreEqual("Omg", tvfTi.Schema);
=======
        var importerTvf = new TableValuedFunctionImporter(CatalogueRepository, tvf);
        importerTvf.DoImport(out var tvfTi, out var tvfCols);
>>>>>>> 9e847e4d

        Assert.AreEqual("Omg", tvfTi.Schema);

<<<<<<< HEAD
            StringAssert.EndsWith("[Omg].Fish_Legacy(@index) AS Fish_Legacy", tvfTi.Name);
        }
=======
        var syncTvf = new TableInfoSynchronizer(tvfTi);
        syncTvf.Synchronize(ThrowImmediatelyCheckNotifier.Quiet);

        StringAssert.EndsWith("[Omg].Fish_Legacy(@index) AS Fish_Legacy", tvfTi.Name);
>>>>>>> 9e847e4d
    }

    [TestCaseSource(typeof(All), nameof(All.DatabaseTypes))]
    public void TestView(DatabaseType dbType)
    {
        var db = GetCleanedServer(dbType);
        var syntax = db.Server.GetQuerySyntaxHelper();

        var dt = new DataTable();
        dt.Columns.Add("FF");

        var tbl = db.CreateTable("MyTable", dt);
        Import(tbl, out var tblInfo, out _);

        Assert.IsTrue(tblInfo.Discover(DataAccessContext.InternalDataProcessing).Exists());
        Assert.AreEqual(TableType.Table, tblInfo.Discover(DataAccessContext.InternalDataProcessing).TableType);

        var viewName = "MyView";

        //oracle likes to create stuff under your user account not the database your actually using!
        if (dbType == DatabaseType.Oracle)
            viewName = syntax.EnsureFullyQualified(tbl.Database.GetRuntimeName(), null, "MyView");

        //postgres hates upper case tables (unless they are wrapped)
        if (dbType == DatabaseType.PostgreSql)
            viewName = syntax.EnsureWrapped(viewName);

        var sql = string.Format(@"CREATE VIEW {0} AS
SELECT {2}
FROM {1}",
            viewName,
            tbl.GetFullyQualifiedName(),
            syntax.EnsureWrapped("FF"));

        using (var con = tbl.Database.Server.GetConnection())
        {
            con.Open();

            var cmd = tbl.GetCommand(sql, con);
            cmd.ExecuteNonQuery();
        }

        var view = tbl.Database.ExpectTable("MyView", null, TableType.View);
        Import(view, out var viewInfo, out _);

        var sync = new TableInfoSynchronizer(viewInfo);
<<<<<<< HEAD
        sync.Synchronize(new ThrowImmediatelyCheckNotifier());
=======
        sync.Synchronize(ThrowImmediatelyCheckNotifier.Quiet);
>>>>>>> 9e847e4d

        Assert.IsTrue(viewInfo.Discover(DataAccessContext.InternalDataProcessing).Exists());
        Assert.AreEqual(TableType.View, viewInfo.Discover(DataAccessContext.InternalDataProcessing).TableType);

        view.Drop();
        Assert.IsFalse(view.Exists());
    }
}<|MERGE_RESOLUTION|>--- conflicted
+++ resolved
@@ -118,39 +118,21 @@
 
         db.Server.GetCommand("CREATE SCHEMA Omg", con).ExecuteNonQuery();
 
-<<<<<<< HEAD
-            var tbl = db.CreateTable("Fish",
-                new[] { new DatabaseColumnRequest("MyCol", "int") { IsPrimaryKey = true } }, "Omg");
-
-            Assert.AreEqual("Fish", tbl.GetRuntimeName());
-            Assert.AreEqual("Omg", tbl.Schema);
-            Assert.IsTrue(tbl.GetFullyQualifiedName().EndsWith("[Omg].[Fish]"));
-=======
         var tbl = db.CreateTable("Fish", new[] { new DatabaseColumnRequest("MyCol", "int") { IsPrimaryKey = true } },
             "Omg");
 
         Assert.AreEqual("Fish", tbl.GetRuntimeName());
         Assert.AreEqual("Omg", tbl.Schema);
         Assert.IsTrue(tbl.GetFullyQualifiedName().EndsWith("[Omg].[Fish]"));
->>>>>>> 9e847e4d
 
         Assert.IsTrue(tbl.Exists());
 
-<<<<<<< HEAD
-            Import(tbl, out var ti, out var cols);
-
-            Assert.AreEqual("Omg", ti.Schema);
-            var tbl2 = ti.Discover(DataAccessContext.InternalDataProcessing);
-            Assert.AreEqual("Omg", tbl2.Schema);
-            Assert.IsTrue(tbl2.Exists());
-=======
         Import(tbl, out var ti, out var cols);
 
         Assert.AreEqual("Omg", ti.Schema);
         var tbl2 = ti.Discover(DataAccessContext.InternalDataProcessing);
         Assert.AreEqual("Omg", tbl2.Schema);
         Assert.IsTrue(tbl2.Exists());
->>>>>>> 9e847e4d
 
         Assert.IsTrue(ti.Name.EndsWith("[Omg].[Fish]"));
 
@@ -158,73 +140,41 @@
 
         var c = cols.Single();
 
-<<<<<<< HEAD
-            Assert.AreEqual("MyCol", c.GetRuntimeName());
-            StringAssert.Contains("[Omg].[Fish]", c.GetFullyQualifiedName());
-=======
         Assert.AreEqual("MyCol", c.GetRuntimeName());
         StringAssert.Contains("[Omg].[Fish]", c.GetFullyQualifiedName());
->>>>>>> 9e847e4d
 
         //should be primary key
         Assert.IsTrue(c.IsPrimaryKey);
 
-<<<<<<< HEAD
-            var triggerFactory = new TriggerImplementerFactory(DatabaseType.MicrosoftSQLServer);
-            var impl = triggerFactory.Create(tbl);
-
-            Assert.AreEqual(TriggerStatus.Missing, impl.GetTriggerStatus());
-=======
         var triggerFactory = new TriggerImplementerFactory(DatabaseType.MicrosoftSQLServer);
         var impl = triggerFactory.Create(tbl);
->>>>>>> 9e847e4d
 
         Assert.AreEqual(TriggerStatus.Missing, impl.GetTriggerStatus());
 
         impl.CreateTrigger(ThrowImmediatelyCheckNotifier.Quiet);
 
-<<<<<<< HEAD
-            Assert.IsTrue(impl.CheckUpdateTriggerIsEnabledAndHasExpectedBody());
-=======
         Assert.AreEqual(TriggerStatus.Enabled, impl.GetTriggerStatus());
->>>>>>> 9e847e4d
 
         Assert.IsTrue(impl.CheckUpdateTriggerIsEnabledAndHasExpectedBody());
 
-<<<<<<< HEAD
-            //Test importing the _Legacy table valued function that should be created in the Omg schema and test synching that too.
-            var tvf = ti.Discover(DataAccessContext.InternalDataProcessing).Database
-                .ExpectTableValuedFunction("Fish_Legacy", "Omg");
-            Assert.IsTrue(tvf.Exists());
-=======
         //should be synced
         var sync = new TableInfoSynchronizer(ti);
         sync.Synchronize(new AcceptAllCheckNotifier());
->>>>>>> 9e847e4d
 
         //Test importing the _Legacy table valued function that should be created in the Omg schema and test synching that too.
         var tvf = ti.Discover(DataAccessContext.InternalDataProcessing).Database
             .ExpectTableValuedFunction("Fish_Legacy", "Omg");
         Assert.IsTrue(tvf.Exists());
 
-<<<<<<< HEAD
-            Assert.AreEqual("Omg", tvfTi.Schema);
-=======
         var importerTvf = new TableValuedFunctionImporter(CatalogueRepository, tvf);
         importerTvf.DoImport(out var tvfTi, out var tvfCols);
->>>>>>> 9e847e4d
 
         Assert.AreEqual("Omg", tvfTi.Schema);
 
-<<<<<<< HEAD
-            StringAssert.EndsWith("[Omg].Fish_Legacy(@index) AS Fish_Legacy", tvfTi.Name);
-        }
-=======
         var syncTvf = new TableInfoSynchronizer(tvfTi);
         syncTvf.Synchronize(ThrowImmediatelyCheckNotifier.Quiet);
 
         StringAssert.EndsWith("[Omg].Fish_Legacy(@index) AS Fish_Legacy", tvfTi.Name);
->>>>>>> 9e847e4d
     }
 
     [TestCaseSource(typeof(All), nameof(All.DatabaseTypes))]
@@ -271,11 +221,7 @@
         Import(view, out var viewInfo, out _);
 
         var sync = new TableInfoSynchronizer(viewInfo);
-<<<<<<< HEAD
-        sync.Synchronize(new ThrowImmediatelyCheckNotifier());
-=======
         sync.Synchronize(ThrowImmediatelyCheckNotifier.Quiet);
->>>>>>> 9e847e4d
 
         Assert.IsTrue(viewInfo.Discover(DataAccessContext.InternalDataProcessing).Exists());
         Assert.AreEqual(TableType.View, viewInfo.Discover(DataAccessContext.InternalDataProcessing).TableType);
