--- conflicted
+++ resolved
@@ -127,11 +127,7 @@
 
         Assert.IsTrue(tbl.Exists());
 
-<<<<<<< HEAD
-        Import(tbl,out var ti,out var cols);
-=======
             Import(tbl,out var ti, out var cols);
->>>>>>> 5c0a3943
 
         Assert.AreEqual("Omg",ti.Schema);
         var tbl2 = ti.Discover(DataAccessContext.InternalDataProcessing);
@@ -169,13 +165,8 @@
         var tvf = ti.Discover(DataAccessContext.InternalDataProcessing).Database.ExpectTableValuedFunction("Fish_Legacy", "Omg");
         Assert.IsTrue(tvf.Exists());
 
-<<<<<<< HEAD
-        var importerTvf = new TableValuedFunctionImporter(CatalogueRepository, tvf);
-        importerTvf.DoImport(out var tvfTi,out var tvfCols);
-=======
             var importerTvf = new TableValuedFunctionImporter(CatalogueRepository, tvf);
             importerTvf.DoImport(out var tvfTi, out var tvfCols);
->>>>>>> 5c0a3943
 
         Assert.AreEqual("Omg",tvfTi.Schema);
 
