--- conflicted
+++ resolved
@@ -51,12 +51,7 @@
         new ExtractionInformation(CatalogueRepository, cata2_code, tiHeader_Code, "[tbl]..[code]");
         new ExtractionInformation(CatalogueRepository, cata2_desc, tiLookup_Desc, "[lookup]..[desc]");
 
-<<<<<<< HEAD
         new CatalogueChildProvider(CatalogueRepository, null, ThrowImmediatelyCheckNotifier.QuietPicky, null);
-=======
-        new CatalogueChildProvider(CatalogueRepository, null,
-            new ThrowImmediatelyCheckNotifier { ThrowOnWarning = true }, null);
->>>>>>> c8836872
     }
 
     [Test]
@@ -103,6 +98,16 @@
             catch (Exception)
             {
             }
+
+            try
+            {
+                parent.DeleteInDatabase();
+            }
+            catch (Exception)
+            {
+            }
+        }
+    }
 
             try
             {
