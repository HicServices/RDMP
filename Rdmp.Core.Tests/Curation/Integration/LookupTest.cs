--- conflicted
+++ resolved
@@ -51,11 +51,7 @@
         new ExtractionInformation(CatalogueRepository,cata2_code,tiHeader_Code,"[tbl]..[code]");
         new ExtractionInformation(CatalogueRepository,cata2_desc,tiLookup_Desc,"[lookup]..[desc]");
             
-<<<<<<< HEAD
         new CatalogueChildProvider(CatalogueRepository,null, ThrowImmediatelyCheckNotifier.QuietPicky,null);
-=======
-        new CatalogueChildProvider(CatalogueRepository,null, new ThrowImmediatelyCheckNotifier {ThrowOnWarning=true},null);
->>>>>>> 5c0a3943
             
     }
 
