--- conflicted
+++ resolved
@@ -68,21 +68,6 @@
             new DiscoveredServer(new SqlConnectionStringBuilder(DiscoveredServerICanCreateRandomDatabasesAndTablesOn
                 .Builder.ConnectionString));
         serverCopy.ChangeDatabase("master");
-<<<<<<< HEAD
-        using (var con = serverCopy.GetConnection())
-        {
-            con.Open();
-            var r = serverCopy.GetCommand("exec sp_who2", con).ExecuteReader();
-            while (r.Read())
-                if (r["DBName"].Equals(testDbName))
-                {
-                    var vals = new object[r.VisibleFieldCount];
-                    r.GetValues(vals);
-                    throw new Exception(
-                        $"Someone is locking {testDbName}:{Environment.NewLine}{string.Join(",", vals)}");
-                }
-        }
-=======
         using var con = serverCopy.GetConnection();
         con.Open();
         var r = serverCopy.GetCommand("exec sp_who2", con).ExecuteReader();
@@ -94,6 +79,5 @@
                 throw new Exception(
                     $"Someone is locking {testDbName}:{Environment.NewLine}{string.Join(",", vals)}");
             }
->>>>>>> 9e847e4d
     }
 }