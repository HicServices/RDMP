--- conflicted
+++ resolved
@@ -25,11 +25,7 @@
             Name = @"c:\bob.txt#"
         };
 
-<<<<<<< HEAD
-        var ex = Assert.Throws<Exception>(() => cata.Check(new ThrowImmediatelyCheckNotifier()));
-=======
         var ex = Assert.Throws<Exception>(() => cata.Check(ThrowImmediatelyCheckNotifier.Quiet));
->>>>>>> 9e847e4d
         Assert.IsTrue(ex.Message.Contains("The following invalid characters were found:'\\','.','#'"));
 
         cata.DeleteInDatabase();
