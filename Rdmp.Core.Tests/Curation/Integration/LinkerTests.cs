--- conflicted
+++ resolved
@@ -63,11 +63,7 @@
         lazor.SetColumnInfo(velocityColumn);
         Assert.IsTrue(lazor.ColumnInfo.ID == velocityColumn.ID);
 
-<<<<<<< HEAD
-        ////////////////cleanup ---- Delete everything that we created -------- ////////////// 
-=======
         ////////////////cleanup ---- Delete everything that we created -------- //////////////
->>>>>>> 9e847e4d
         velocityColumn
             .DeleteInDatabase(); //delete causes CASCADE: CatalogueItem no longer associated with ColumnInfo because ColumnInfo died
 
