--- conflicted
+++ resolved
@@ -50,23 +50,8 @@
   </ItemValidators>
 </Validator>";
 
-<<<<<<< HEAD
-        var kaizerSoze = false;
-        foreach (var suspect in finder.TheUsualSuspects)
-        {
-            var pattern = string.Format(suspect.Pattern, 10029);
-
-            kaizerSoze = Regex.IsMatch(testXML, pattern, RegexOptions.Singleline);
-
-            if (kaizerSoze)
-                break;
-        }
-
-        Assert.IsTrue(kaizerSoze);
-=======
         Assert.IsTrue(finder.TheUsualSuspects.Select(suspect => string.Format(suspect.Pattern, 10029))
             .Any(pattern => Regex.IsMatch(testXML, pattern, RegexOptions.Singleline)));
->>>>>>> 9e847e4d
     }
 
 
@@ -118,13 +103,8 @@
     [Test]
     public void Test_DeleteAColumnInfoThatIsReferenced()
     {
-<<<<<<< HEAD
-        var startup = new Startup.Startup(new EnvironmentInfo(), RepositoryLocator);
-        startup.DoStartup(new IgnoreAllErrorsCheckNotifier());
-=======
         var startup = new Startup.Startup(RepositoryLocator);
         startup.DoStartup(IgnoreAllErrorsCheckNotifier.Instance);
->>>>>>> 9e847e4d
 
         var testData = SetupTestData(out var l2ColumnInfo);
 
@@ -145,11 +125,7 @@
     [Test]
     public void TestRunningSetupMultipleTimes()
     {
-<<<<<<< HEAD
-        var startup = new Startup.Startup(new EnvironmentInfo(), RepositoryLocator);
-=======
         var startup = new Startup.Startup(RepositoryLocator);
->>>>>>> 9e847e4d
         try
         {
             startup.DoStartup(IgnoreAllErrorsCheckNotifier.Instance);
