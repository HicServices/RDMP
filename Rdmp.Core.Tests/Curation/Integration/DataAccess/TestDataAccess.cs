// Copyright (c) The University of Dundee 2018-2019
// This file is part of the Research Data Management Platform (RDMP).
// RDMP is free software: you can redistribute it and/or modify it under the terms of the GNU General Public License as published by the Free Software Foundation, either version 3 of the License, or (at your option) any later version.
// RDMP is distributed in the hope that it will be useful, but WITHOUT ANY WARRANTY; without even the implied warranty of MERCHANTABILITY or FITNESS FOR A PARTICULAR PURPOSE. See the GNU General Public License for more details.
// You should have received a copy of the GNU General Public License along with RDMP. If not, see <https://www.gnu.org/licenses/>.

using System;
using System.Collections.Generic;
using Microsoft.Data.SqlClient;
using System.Linq;
using System.Threading;
using FAnsi;
using FAnsi.Discovery.QuerySyntax;
using FAnsi.Implementations.MicrosoftSQL;
using NUnit.Framework;
using Rdmp.Core.Curation.Data;
using Rdmp.Core.MapsDirectlyToDatabaseTable;
using Rdmp.Core.Repositories;
using Rdmp.Core.Repositories.Managers;
using Rdmp.Core.ReusableLibraryCode;
using Rdmp.Core.ReusableLibraryCode.DataAccess;
using Rdmp.Core.ReusableLibraryCode.Exceptions;
using Tests.Common;

namespace Rdmp.Core.Tests.Curation.Integration.DataAccess;

public class TestDataAccess:DatabaseTests
{

    #region Distinct Connection String (from Collection tests - Failing)

    [Test]
    public void TestDistinctCredentials_PasswordMismatch()
    {
<<<<<<< HEAD
        var  testPoints = new List<TestAccessPoint>
=======
        var testPoints = new List<TestAccessPoint>
>>>>>>> 5c0a3943
        {
            new TestAccessPoint("frank", "bob", "username", "mypas"),
            new TestAccessPoint("frank", "bob", "username", "mydifferentPass")
        };

        //call this
        var ex = Assert.Throws<Exception>(()=>DataAccessPortal.ExpectDistinctServer(testPoints.ToArray(), DataAccessContext.InternalDataProcessing, true));
        StringAssert.Contains("collection could not agree on a single Password",ex.Message);

    }

    [Test]
    public void TestDistinctCredentials_UsernamePasswordAreNull()
    {
        var testPoints = new List<TestAccessPoint>
        {
            new TestAccessPoint("frank", "bob", null, null),
            new TestAccessPoint("frank", "bob", "username", "mydifferentPass")
        };

        //call this
        var ex = Assert.Throws<Exception>(()=>DataAccessPortal.ExpectDistinctServer(testPoints.ToArray(), DataAccessContext.InternalDataProcessing, true));
        StringAssert.Contains("collection could not agree whether to use Credentials",ex.Message);

    }

    [Test]
    public void TestDistinctCredentials_UsernameMismatch()
    {
        var testPoints = new List<TestAccessPoint>
        {
            new TestAccessPoint("frank", "bob", "usernameasdasd", "mydifferentpass"),
            new TestAccessPoint("frank", "bob", "username", "mydifferentPass")
        };

        //call this

        var ex = Assert.Throws<Exception>(()=>DataAccessPortal.ExpectDistinctServer(testPoints.ToArray(), DataAccessContext.InternalDataProcessing, true));
        StringAssert.Contains("collection could not agree on a single Username",ex.Message);

    }


    [Test]
    public void TestDistinctCredentials_ServerMixedCapitalization_Allowed()
    {
        var testPoints = new List<TestAccessPoint>
        {
            new TestAccessPoint("frank", "bob", null, null),
            new TestAccessPoint("FRANK", "bob", null, null)
        };

        var server = DataAccessPortal.ExpectDistinctServer(testPoints.ToArray(), DataAccessContext.InternalDataProcessing, true);
        Assert.AreEqual("frank", server.Name);
    }

    [Test]
    public void TestDistinctCredentials_DatabaseMixedCapitalization_NotAllowed()
    {
        var testPoints = new List<TestAccessPoint>
        {
            new TestAccessPoint("frank", "bob", null, null),
            new TestAccessPoint("frank", "BOB", null, null)
        };

        var ex = Assert.Throws<ExpectedIdenticalStringsException>(() => DataAccessPortal.ExpectDistinctServer(testPoints.ToArray(), DataAccessContext.InternalDataProcessing, true));
        StringAssert.Contains("All data access points must be into the same database, access points 'frankbob' and 'frankBOB' are into different databases", ex.Message);
    }
    #endregion

    #region Distinct Connection String (from Collection tests - Passing)

    [Test]
    public void TestDistinctCredentials_WrappedDatabaseName()
    {
        var testPoints = new List<TestAccessPoint>
        {
            new TestAccessPoint("frank", "[bob's Database]", "username", "mypas"),
            new TestAccessPoint("frank", "bob's Database", "username", "mypas")
        };
<<<<<<< HEAD

=======
>>>>>>> 5c0a3943
        //call this
        var result = DataAccessPortal.ExpectDistinctServer(testPoints.ToArray(), DataAccessContext.InternalDataProcessing, true);

        //test result
        Assert.AreEqual("bob's Database", result.Builder["Initial Catalog"]);
    }

    [Test]
    public void TestDistinctCredentials_PasswordMatch()
    {
        var testPoints = new List<TestAccessPoint>
        {
            new TestAccessPoint("frank", "bob", "username", "mypas"),
            new TestAccessPoint("frank", "bob", "username", "mypas")
        };

        //call this
        var result = DataAccessPortal.ExpectDistinctServer(testPoints.ToArray(), DataAccessContext.InternalDataProcessing, true);

        //test result
        Assert.AreEqual("mypas", result.Builder["Password"]);

    }
    #endregion

    [Test]
    public void AsyncTest()
    {
        if (CatalogueRepository is not TableRepository)
            Assert.Inconclusive("Test only applies to database repositories");

        var threads = new List<Thread>();


        for (var i = 0; i < 30; i++)
            threads.Add(new Thread(MessWithCatalogue));

        foreach (var t in threads)
            t.Start();

        while(threads.Any(t=>t.ThreadState != ThreadState.Stopped))
            Thread.Sleep(100);

        for (var index = 0; index < asyncExceptions.Count; index++)
        {
            Console.WriteLine($"Exception {index}");
            var asyncException = asyncExceptions[index];
            Console.WriteLine(ExceptionHelper.ExceptionToListOfInnerMessages(asyncException, true));
        }
        Assert.IsEmpty(asyncExceptions);
    }

    private List<Exception> asyncExceptions = new();

    private void MessWithCatalogue()
    {
        try
        {
            var repository = new CatalogueRepository(CatalogueTableRepository.ConnectionStringBuilder);
            var cata = new Catalogue(repository, "bob")
            {
                Name = "Fuss"
            };
            cata.SaveToDatabase();
            cata.DeleteInDatabase();
        }
        catch (Exception ex)
        {
            asyncExceptions.Add(ex);
        }
    }


    /// <summary>
    /// Real life test case where TableInfo is the IDataAccessPoint not just the test class
    /// </summary>
    [Test]
    public void TestGettingConnectionStrings()
    {
        foreach (var tbl in CatalogueRepository.GetAllObjects<TableInfo>().Where(table => table.Name.ToLower().Equals("bob")))
            tbl.DeleteInDatabase();

        foreach (var c in CatalogueRepository.GetAllObjects<DataAccessCredentials>().Where(cred=>cred.Name.ToLower().Equals("bob")))
            c.DeleteInDatabase();

        //test it with TableInfos
        var t = new TableInfo(CatalogueRepository, "Bob");
        try
        {
            t.Server = "fish";
            t.Database = "bobsDatabase";
            t.SaveToDatabase();

            //t has no credentials
<<<<<<< HEAD
            var server = DataAccessPortal.GetInstance().ExpectServer(t, DataAccessContext.InternalDataProcessing);
=======
            var server = DataAccessPortal.ExpectServer(t, DataAccessContext.InternalDataProcessing);
>>>>>>> 5c0a3943

            Assert.AreEqual(typeof(SqlConnectionStringBuilder), server.Builder.GetType());
            Assert.AreEqual("fish", ((SqlConnectionStringBuilder)server.Builder).DataSource);
            Assert.AreEqual("bobsDatabase", ((SqlConnectionStringBuilder)server.Builder).InitialCatalog);
            Assert.AreEqual(true, ((SqlConnectionStringBuilder)server.Builder).IntegratedSecurity);

            var creds = new DataAccessCredentials(CatalogueRepository, "Bob");
            try
            {
                t.SetCredentials(creds, DataAccessContext.InternalDataProcessing, true);
                creds.Username = "frank";
                creds.Password = "bobsPassword";
                creds.SaveToDatabase();

                //credentials are cached
                t.ClearAllInjections();

                ////t has some credentials now
                server = DataAccessPortal.ExpectServer(t, DataAccessContext.InternalDataProcessing);

                Assert.AreEqual(typeof(SqlConnectionStringBuilder), server.Builder.GetType());
                Assert.AreEqual("fish", ((SqlConnectionStringBuilder)server.Builder).DataSource);
                Assert.AreEqual("bobsDatabase", ((SqlConnectionStringBuilder)server.Builder).InitialCatalog);
                Assert.AreEqual("frank", ((SqlConnectionStringBuilder)server.Builder).UserID);
                Assert.AreEqual("bobsPassword", ((SqlConnectionStringBuilder)server.Builder).Password);
                Assert.AreEqual(false, ((SqlConnectionStringBuilder)server.Builder).IntegratedSecurity);
            }
            finally
            {
                var linker = new TableInfoCredentialsManager(CatalogueTableRepository);
                linker.BreakAllLinksBetween(creds, t);
                creds.DeleteInDatabase();
            }

        }
        finally
        {
            t.DeleteInDatabase();

        }
    }


    internal class TestAccessPoint:IDataAccessPoint,IDataAccessCredentials
    {
        public string Server { get; set; }
        public string Database { get; set; }
        public DatabaseType DatabaseType { get; set; }

        public string Username { get; set; }
        public string Password { get; set; }

        public TestAccessPoint(string server, string database, string username, string password)
        {
            Server = server;
            Database = database;
            Username = username;
            Password = password;
        }

        public IDataAccessCredentials GetCredentialsIfExists(DataAccessContext context)
        {
            return Username != null ? this : (IDataAccessCredentials)null;
        }


        public string GetDecryptedPassword()
        {
            return Password?? "";
        }

        public override string ToString()
        {
            return Server + Database;
        }

        public IQuerySyntaxHelper GetQuerySyntaxHelper()
        {
            return MicrosoftQuerySyntaxHelper.Instance;
        }

        public bool DiscoverExistence(DataAccessContext context, out string reason)
        {
            reason = "TestDataAccess never finds anything, it's a test";
            return false;
        }
    }


}<|MERGE_RESOLUTION|>--- conflicted
+++ resolved
@@ -32,11 +32,7 @@
     [Test]
     public void TestDistinctCredentials_PasswordMismatch()
     {
-<<<<<<< HEAD
-        var  testPoints = new List<TestAccessPoint>
-=======
-        var testPoints = new List<TestAccessPoint>
->>>>>>> 5c0a3943
+        var testPoints = new List<TestAccessPoint>
         {
             new TestAccessPoint("frank", "bob", "username", "mypas"),
             new TestAccessPoint("frank", "bob", "username", "mydifferentPass")
@@ -117,10 +113,6 @@
             new TestAccessPoint("frank", "[bob's Database]", "username", "mypas"),
             new TestAccessPoint("frank", "bob's Database", "username", "mypas")
         };
-<<<<<<< HEAD
-
-=======
->>>>>>> 5c0a3943
         //call this
         var result = DataAccessPortal.ExpectDistinctServer(testPoints.ToArray(), DataAccessContext.InternalDataProcessing, true);
 
@@ -215,11 +207,7 @@
             t.SaveToDatabase();
 
             //t has no credentials
-<<<<<<< HEAD
-            var server = DataAccessPortal.GetInstance().ExpectServer(t, DataAccessContext.InternalDataProcessing);
-=======
             var server = DataAccessPortal.ExpectServer(t, DataAccessContext.InternalDataProcessing);
->>>>>>> 5c0a3943
 
             Assert.AreEqual(typeof(SqlConnectionStringBuilder), server.Builder.GetType());
             Assert.AreEqual("fish", ((SqlConnectionStringBuilder)server.Builder).DataSource);
