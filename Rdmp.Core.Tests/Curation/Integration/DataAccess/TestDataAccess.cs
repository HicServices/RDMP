--- conflicted
+++ resolved
@@ -285,11 +285,6 @@
 
         public string GetDecryptedPassword() => Password ?? "";
 
-<<<<<<< HEAD
-        public string GetDecryptedPassword() => Password ?? "";
-
-=======
->>>>>>> 9e847e4d
         public override string ToString() => Server + Database;
 
         public IQuerySyntaxHelper GetQuerySyntaxHelper() => MicrosoftQuerySyntaxHelper.Instance;
