--- conflicted
+++ resolved
@@ -33,15 +33,9 @@
     {
         _database = GetCleanedServer(dbType);
 
-<<<<<<< HEAD
         _table =_database.CreateTable("TriggerTests",new DatabaseColumnRequest[]{
             new("name",new DatabaseTypeRequest(typeof(string),30)){AllowNulls = false },
             new("bubbles",new DatabaseTypeRequest(typeof(int)))
-=======
-        _table =_database.CreateTable("TriggerTests",new DatabaseColumnRequest[]{ 
-            new DatabaseColumnRequest("name",new DatabaseTypeRequest(typeof(string),30)){AllowNulls = false },
-            new DatabaseColumnRequest("bubbles",new DatabaseTypeRequest(typeof(int)))
->>>>>>> 5c0a3943
         });
 
         _archiveTable = _database.ExpectTable("TriggerTests_Archive");
@@ -90,17 +84,10 @@
     {
         _database = GetCleanedServer(dbType);
 
-<<<<<<< HEAD
         _table =_database.CreateTable("Trol lol My Table Select * from Group by fish",new DatabaseColumnRequest[]{
             new("My Lovely Column Select * From Lolz",new DatabaseTypeRequest(typeof(string),30)){AllowNulls = false,IsPrimaryKey = true},
             new("ANormalColumnName",new DatabaseTypeRequest(typeof(int))),
             new("Group By Meeee Colll trollolol",new DatabaseTypeRequest(typeof(int)))
-=======
-        _table =_database.CreateTable("Trol lol My Table Select * from Group by fish",new DatabaseColumnRequest[]{ 
-            new DatabaseColumnRequest("My Lovely Column Select * From Lolz",new DatabaseTypeRequest(typeof(string),30)){AllowNulls = false,IsPrimaryKey = true},
-            new DatabaseColumnRequest("ANormalColumnName",new DatabaseTypeRequest(typeof(int))),
-            new DatabaseColumnRequest("Group By Meeee Colll trollolol",new DatabaseTypeRequest(typeof(int)))
->>>>>>> 5c0a3943
         });
 
         GetImplementer().CreateTrigger(ThrowImmediatelyCheckNotifier.Quiet);
