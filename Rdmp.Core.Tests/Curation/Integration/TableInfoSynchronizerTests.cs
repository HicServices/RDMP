--- conflicted
+++ resolved
@@ -52,11 +52,7 @@
         Assert.AreEqual(TABLE_NAME, tableInfoCreated.GetRuntimeName());
 
         var synchronizer = new TableInfoSynchronizer(tableInfoCreated);
-<<<<<<< HEAD
-        Assert.AreEqual(true, synchronizer.Synchronize(new ThrowImmediatelyCheckNotifier()));
-=======
         Assert.AreEqual(true, synchronizer.Synchronize(ThrowImmediatelyCheckNotifier.Quiet));
->>>>>>> 9e847e4d
     }
 
     [Test]
@@ -76,19 +72,11 @@
         {
             //accept changes should result in a synchronized table
             Assert.AreEqual(true, synchronizer.Synchronize(new AcceptAllCheckNotifier()));
-<<<<<<< HEAD
-            Assert.AreEqual(1, tableInfoCreated.ColumnInfos.Length); //should only be 1 remaining 
-        }
-        else
-        {
-            var ex = Assert.Throws<Exception>(() => synchronizer.Synchronize(new ThrowImmediatelyCheckNotifier()));
-=======
             Assert.AreEqual(1, tableInfoCreated.ColumnInfos.Length); //should only be 1 remaining
         }
         else
         {
             var ex = Assert.Throws<Exception>(() => synchronizer.Synchronize(ThrowImmediatelyCheckNotifier.Quiet));
->>>>>>> 9e847e4d
             Assert.AreEqual("The ColumnInfo Address no longer appears in the live table.", ex.Message);
         }
     }
