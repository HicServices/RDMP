// Copyright (c) The University of Dundee 2018-2019
// This file is part of the Research Data Management Platform (RDMP).
// RDMP is free software: you can redistribute it and/or modify it under the terms of the GNU General Public License as published by the Free Software Foundation, either version 3 of the License, or (at your option) any later version.
// RDMP is distributed in the hope that it will be useful, but WITHOUT ANY WARRANTY; without even the implied warranty of MERCHANTABILITY or FITNESS FOR A PARTICULAR PURPOSE. See the GNU General Public License for more details.
// You should have received a copy of the GNU General Public License along with RDMP. If not, see <https://www.gnu.org/licenses/>.

using System;
using FAnsi.Implementations.MicrosoftSQL;
using NSubstitute;
using NUnit.Framework;
using Rdmp.Core.Curation.Data;
using Rdmp.Core.Curation.Data.Aggregation;
using Rdmp.Core.Curation.FilterImporting;
using Rdmp.Core.Curation.FilterImporting.Construction;
using Tests.Common;

namespace Rdmp.Core.Tests.Curation.Integration.FilterImportingTests;

[Category("Unit")]
public class FilterImporterTests : UnitTests
{
    [Test]
    public void FilterCreated_NewFilterGetsSameName()
    {
        //Thing we will be cloning
<<<<<<< HEAD
        var master = Mock.Of<IFilter>(x =>
            x.GetQuerySyntaxHelper() == MicrosoftQuerySyntaxHelper.Instance &&
            x.Name == "Space Odyssey");

        //The factory will return this value
        var constructed = Mock.Of<IFilter>(x => x.GetQuerySyntaxHelper() == MicrosoftQuerySyntaxHelper.Instance);
=======
        var master = Substitute.For<IFilter>();
        master.GetQuerySyntaxHelper().Returns(MicrosoftQuerySyntaxHelper.Instance);

        master.Name.Returns("Space Odyssey");

        //The factory will return this value
        var constructed = Substitute.For<IFilter>();
        constructed.GetQuerySyntaxHelper().Returns(MicrosoftQuerySyntaxHelper.Instance);

>>>>>>> e5e8e757

        //The factory Mock
        var factory = Substitute.For<IFilterFactory>();
        factory.CreateNewFilter("Space Odyssey").Returns(constructed);

        //The thing we are testing
<<<<<<< HEAD
        var filterCreator = new FilterImporter(factory.Object, null);
=======
        var filterCreator = new FilterImporter(factory, null);
>>>>>>> e5e8e757

        //The method we are testing
        filterCreator.ImportFilter(WhenIHaveA<AggregateFilterContainer>(), master, null);

        //Did the factory mock get ordered to create a filter called "Space Odyssey"?
<<<<<<< HEAD
        factory.Verify(f => f.CreateNewFilter(It.IsAny<string>()), Times.Once);
=======
        factory.Received(1).CreateNewFilter(Arg.Any<string>());
>>>>>>> e5e8e757
    }

    [Test]
    public void FilterCreated_CopyBecauseExistsAlready()
    {
        //The thing we will be importing
<<<<<<< HEAD
        var master = Mock.Of<IFilter>(x => x.GetQuerySyntaxHelper() == MicrosoftQuerySyntaxHelper.Instance);
        master.Name = "Space Odyssey";

        //An existing IFilter that is in the scope that is being imported into (e.g. a data extract configuration)
        var existing = Mock.Of<IFilter>(f =>
            f.Name == "Space Odyssey" &&
            f.GetAllParameters() == Array.Empty<ISqlParameter>()); // has no parameters

        //The factory will return this value
        var constructed = Mock.Of<IFilter>(x => x.GetQuerySyntaxHelper() == MicrosoftQuerySyntaxHelper.Instance);
=======
        var master = Substitute.For<IFilter>();
        master.GetQuerySyntaxHelper().Returns(MicrosoftQuerySyntaxHelper.Instance);

        master.Name = "Space Odyssey";

        //An existing IFilter that is in the scope that is being imported into (e.g. a data extract configuration)
        var existing = Substitute.For<IFilter>(); // has no parameters
        existing.GetAllParameters().Returns(Array.Empty<ISqlParameter>());
        existing.Name.Returns("Space Odyssey");
        //The factory will return this value
        var constructed = Substitute.For<IFilter>();
        constructed.GetQuerySyntaxHelper().Returns(MicrosoftQuerySyntaxHelper.Instance);

>>>>>>> e5e8e757

        //The factory Mock
        var factory = Substitute.For<IFilterFactory>();
        factory.CreateNewFilter("Copy of Space Odyssey").Returns(constructed);

        //The thing we are testing
        var filterCreator = new FilterImporter(factory, null);

        //The method we are testing
        filterCreator.ImportFilter(WhenIHaveA<AggregateFilterContainer>(), master, new[] { existing });

        //Did the factory mock get ordered to create a filter called "Copy of Space Odyssey" (because there was already one called "Space Odyssey" in the same scope)
        factory.Received(1);
    }

    [Test]
    public void FilterCreated_Parameters()
    {
<<<<<<< HEAD
        var master = Mock.Of<IFilter>(x => x.GetQuerySyntaxHelper() == MicrosoftQuerySyntaxHelper.Instance);
        master.Name = "Space Odyssey";
        master.WhereSQL = "@hall = 'active'";

        var constructed = Mock.Of<IFilter>(x => x.GetQuerySyntaxHelper() == MicrosoftQuerySyntaxHelper.Instance);
        var constructedParameter = Mock.Of<ISqlParameter>();

        var factory = new Mock<IFilterFactory>();
        factory.Setup(m => m.CreateNewFilter("Space Odyssey")).Returns(constructed);
        factory.Setup(m => m.CreateNewParameter(constructed, "DECLARE @hall AS varchar(50);"))
            .Returns(constructedParameter);
=======
        var master = Substitute.For<IFilter>();
        master.GetQuerySyntaxHelper().Returns(MicrosoftQuerySyntaxHelper.Instance);

        master.Name = "Space Odyssey";
        master.WhereSQL = "@hall = 'active'";

        var constructed = Substitute.For<IFilter>();
        constructed.GetQuerySyntaxHelper().Returns(MicrosoftQuerySyntaxHelper.Instance);

        var constructedParameter = Substitute.For<ISqlParameter>();
>>>>>>> e5e8e757

        var factory = Substitute.For<IFilterFactory>();
        factory.CreateNewFilter("Space Odyssey").Returns(constructed);
        factory.CreateNewParameter(constructed, "DECLARE @hall AS varchar(50);")
            .Returns(constructedParameter);

        var filterCreator = new FilterImporter(factory, null);
        //Returns constructed
        filterCreator.ImportFilter(WhenIHaveA<AggregateFilterContainer>(), master, null);

<<<<<<< HEAD
        factory.Verify(m => m.CreateNewFilter("Space Odyssey"), Times.Once);
        factory.Verify(m => m.CreateNewParameter(constructed, "DECLARE @hall AS varchar(50);"), Times.Once);
=======
        factory.Received(1).CreateNewFilter("Space Odyssey");
        factory.Received(1).CreateNewParameter(constructed, "DECLARE @hall AS varchar(50);");
>>>>>>> e5e8e757
    }

    [Test]
    public void FilterCreated_ParametersWithMasterExplicitTyping()
    {
        //The filter we are cloning
<<<<<<< HEAD
        var master = Mock.Of<IFilter>(x =>
            x.GetQuerySyntaxHelper() == MicrosoftQuerySyntaxHelper.Instance &&
            x.Name == "Space Odyssey" &&
            x.WhereSQL == "@hall = 'active'");

        //The existing parameter declared on the filter we are cloning
        var masterParameter = Mock.Of<ISqlParameter>(
            x => x.GetQuerySyntaxHelper() == MicrosoftQuerySyntaxHelper.Instance &&
                 x.ParameterName == "@hall" &&
                 x.Comment == "SomeComment" &&
                 x.Value == "500" &&
                 x.ParameterSQL == "DECLARE @hall AS int"
        );

        Mock.Get(master).Setup(m => m.GetAllParameters()).Returns(new[] { masterParameter });
=======
        var master = Substitute.For<IFilter>();
        master.GetQuerySyntaxHelper().Returns(MicrosoftQuerySyntaxHelper.Instance);
        master.Name.Returns("Space Odyssey");
        master.WhereSQL.Returns("@hall = 'active'");

        //The existing parameter declared on the filter we are cloning
        var masterParameter = Substitute.For<ISqlParameter>();
        masterParameter.GetQuerySyntaxHelper().Returns(MicrosoftQuerySyntaxHelper.Instance);
        masterParameter.ParameterName.Returns("@hall");
        masterParameter.Comment.Returns("SomeComment");
        masterParameter.Value.Returns("500");
        masterParameter.ParameterSQL.Returns("DECLARE @hall AS int");

        master.GetAllParameters().Returns(new[] { masterParameter });
>>>>>>> e5e8e757
        //We expect that the filter we are cloning will be asked what its parameters are once (and we tell them the param above)


        //The return values for our Mock factory
<<<<<<< HEAD
        var constructed = Mock.Of<IFilter>(x => x.GetQuerySyntaxHelper() == MicrosoftQuerySyntaxHelper.Instance);
        var constructedParameter = Mock.Of<ISqlParameter>();
        constructedParameter.ParameterSQL = "DECLARE @hall AS int";

        //The mock factory will return the above instances for the new cloned objects
        var factory = Mock.Of<IFilterFactory>(m =>
            m.CreateNewFilter("Space Odyssey") == constructed &&
            m.CreateNewParameter(constructed, "DECLARE @hall AS int") == constructedParameter);
=======
        var constructed = Substitute.For<IFilter>();
        constructed.GetQuerySyntaxHelper().Returns(MicrosoftQuerySyntaxHelper.Instance);
        var constructedParameter = Substitute.For<ISqlParameter>();
        constructedParameter.ParameterSQL = "DECLARE @hall AS int";

        //The mock factory will return the above instances for the new cloned objects
        var factory = Substitute.For<IFilterFactory>();
        factory.CreateNewFilter("Space Odyssey").Returns(constructed);
        factory.CreateNewParameter(constructed, "DECLARE @hall AS int").Returns(constructedParameter);
>>>>>>> e5e8e757

        //The thing we are actually testing
        var filterCreator = new FilterImporter(factory, null);
        filterCreator.ImportFilter(WhenIHaveA<AggregateFilterContainer>(), master, null); //Import it brah

        //Master filter should have been asked what its parameters are
        master.Received(1);

        //factory should have been asked to create a new filter called "Space Odyssey" and a parameter with a declaration that matches the master filter SQL (i.e. 'AS int')
<<<<<<< HEAD
        Mock.Get(factory).Verify(m => m.CreateNewFilter("Space Odyssey"), Times.Once);
=======
        factory.Received(1).CreateNewFilter("Space Odyssey");
>>>>>>> e5e8e757

        //The master filter parameters should have been copied to the child
        Assert.AreEqual(constructedParameter.Comment, masterParameter.Comment);
        Assert.AreEqual(constructedParameter.ParameterSQL,
            masterParameter
                .ParameterSQL); //We actually manually set this above because that's the contract with "CreateNewParameter"
        Assert.AreEqual(constructedParameter.Value, masterParameter.Value);
    }

    [Test]
    public void FilterCreated_ParametersRenamingDueToExistingParameterInScopeWithSameName()
    {
        //The filter we are cloning
<<<<<<< HEAD
        var master = Mock.Of<IFilter>(x => x.GetQuerySyntaxHelper() == MicrosoftQuerySyntaxHelper.Instance);
=======
        var master = Substitute.For<IFilter>();
        master.GetQuerySyntaxHelper().Returns(MicrosoftQuerySyntaxHelper.Instance);
>>>>>>> e5e8e757
        master.Name = "Space Odyssey";
        master.WhereSQL = "@hall = 'active'";

        //An existing parameter that is in the scope that is being imported into
<<<<<<< HEAD
        var existingParameter = Mock.Of<ISqlParameter>(x => x.ParameterName == "@hall");

        //The filter to which the above existing parameter belongs
        var existing = Mock.Of<IFilter>(x =>
            x.GetQuerySyntaxHelper() == MicrosoftQuerySyntaxHelper.Instance &&
            x.GetAllParameters() == new[] { existingParameter });
        existing.Name = "Space Odyssey";

        //The return value for our Mock factory
        var constructed = Mock.Of<IFilter>(x => x.GetQuerySyntaxHelper() == MicrosoftQuerySyntaxHelper.Instance);
        var constructedParameter = Mock.Of<ISqlParameter>();

        //The mocked factory
        var factory = new Mock<IFilterFactory>();
        factory.Setup(m => m.CreateNewFilter("Copy of Space Odyssey")).Returns(constructed);
        factory.Setup(m => m.CreateNewParameter(constructed, "DECLARE @hall2 AS varchar(50);"))
            .Returns(constructedParameter);

        //The thing we are testing
        var filterCreator = new FilterImporter(factory.Object, null);
        filterCreator.ImportFilter(WhenIHaveA<AggregateFilterContainer>(), master, new[] { existing });

        //Existing filter in the scope should have been asked what its parameters are
        Mock.Get(existing).Verify(x => x.GetAllParameters(), Times.Once);
=======
        var existingParameter = Substitute.For<ISqlParameter>();
        existingParameter.ParameterName.Returns("@hall");

        //The filter to which the above existing parameter belongs
        var existing = Substitute.For<IFilter>();
        existing.GetQuerySyntaxHelper().Returns(MicrosoftQuerySyntaxHelper.Instance);
        existing.GetAllParameters().Returns(new[] { existingParameter });

        existing.Name = "Space Odyssey";

        //The return value for our Mock factory
        var constructed = Substitute.For<IFilter>();
        constructed.GetQuerySyntaxHelper().Returns(MicrosoftQuerySyntaxHelper.Instance);
        var constructedParameter = Substitute.For<ISqlParameter>();

        //The mocked factory
        var factory = Substitute.For<IFilterFactory>();
        factory.CreateNewFilter("Copy of Space Odyssey").Returns(constructed);
        factory.CreateNewParameter(constructed, "DECLARE @hall2 AS varchar(50);")
            .Returns(constructedParameter);

        //The thing we are testing
        var filterCreator = new FilterImporter(factory, null);
        filterCreator.ImportFilter(WhenIHaveA<AggregateFilterContainer>(), master, new[] { existing });

        //Existing filter in the scope should have been asked what its parameters are
        existing.Received(1).GetAllParameters();
>>>>>>> e5e8e757

        //The factory should have been asked to create a filter called "Copy of Space Odyssey" and a parameter "@hall2" (because @hall already exists in the import into scope)
        factory.Received(1);
    }

    [Test]
    public void
        FilterCreated_ParametersRenamingDueToExistingParameterInScopeWithSameName_MasterContainsMasterParameter()
    {
        //The filter we are cloning
<<<<<<< HEAD
        var master = Mock.Of<IFilter>(x => x.GetQuerySyntaxHelper() == MicrosoftQuerySyntaxHelper.Instance);
=======
        var master = Substitute.For<IFilter>();
        master.GetQuerySyntaxHelper().Returns(MicrosoftQuerySyntaxHelper.Instance);
>>>>>>> e5e8e757
        master.Name = "Space Odyssey";
        master.WhereSQL = "@hall = 'active'";

        //The existing parameter declared on the filter we are cloning
<<<<<<< HEAD
        var masterParameter = Mock.Of<ISqlParameter>(p => p.ParameterName == "@hall");
        masterParameter.Comment = "SomeComment";
        masterParameter.Value = "500";
        masterParameter.ParameterSQL = "DECLARE @hall AS int";
=======
        var masterParameter = Substitute.For<ISqlParameter>();
        masterParameter.ParameterName.Returns("@hall");
        masterParameter.Comment.Returns("SomeComment");
        masterParameter.Value.Returns("400");
        masterParameter.ParameterSQL.Returns("DECLARE @hall AS int");
>>>>>>> e5e8e757

        //We expect that the filter we are cloning will be asked what its parameters are once (and we tell them the param above)
        master.GetAllParameters().Returns(new[] { masterParameter });

        //An existing parameter that is in the scope that is being imported into
<<<<<<< HEAD
        var existingParameter = Mock.Of<ISqlParameter>(x => x.ParameterName == "@hall");

        //The filter to which the above existing parameter belongs
        var existing = Mock.Of<IFilter>(x =>
            x.GetQuerySyntaxHelper() == MicrosoftQuerySyntaxHelper.Instance &&
            x.GetAllParameters() == new[] { existingParameter });
        existing.Name = "Space Odyssey";

        //The return value for our Mock factory
        var constructed = Mock.Of<IFilter>(x => x.GetQuerySyntaxHelper() == MicrosoftQuerySyntaxHelper.Instance);
        var constructedParameter = Mock.Of<ISqlParameter>();
=======
        var existingParameter = Substitute.For<ISqlParameter>();
        existingParameter.ParameterName.Returns("@hall");

        //The filter to which the above existing parameter belongs
        var existing = Substitute.For<IFilter>();
        existing.GetQuerySyntaxHelper().Returns(MicrosoftQuerySyntaxHelper.Instance);
        existing.GetAllParameters().Returns(new[] { existingParameter });
        existing.Name.Returns("Space Odyssey");

        //The return value for our Mock factory
        var constructed = Substitute.For<IFilter>();
        constructed.GetQuerySyntaxHelper().Returns(MicrosoftQuerySyntaxHelper.Instance);
        var constructedParameter = Substitute.For<ISqlParameter>();
>>>>>>> e5e8e757

        //The mocked factory
        var factory = Substitute.For<IFilterFactory>();
        factory.CreateNewFilter("Copy of Space Odyssey").Returns(constructed);
        factory.CreateNewParameter(constructed, "DECLARE @hall2 AS int").Returns(constructedParameter);

        //The thing we are testing
        var filterCreator = new FilterImporter(factory, null);
        filterCreator.ImportFilter(WhenIHaveA<AggregateFilterContainer>(), master, new[] { existing });

        Assert.AreEqual("@hall2 = 'active'", constructed.WhereSQL);

        //Master filter should have been asked what its parameters are
<<<<<<< HEAD
        Mock.Get(master).Verify(m => m.GetAllParameters(), Times.Once);
=======
        master.Received(1).GetAllParameters();
>>>>>>> e5e8e757

        //Existing filter in the scope should have been asked what its parameters are
        existing.Received(1);

        //The factory should have been asked to create a filter called "Copy of Space Odyssey" and a parameter "@hall2" (because @hall already exists in the import into scope) with type int because master parameter is type int
        factory.Received(1);
    }
}<|MERGE_RESOLUTION|>--- conflicted
+++ resolved
@@ -23,52 +23,31 @@
     public void FilterCreated_NewFilterGetsSameName()
     {
         //Thing we will be cloning
-<<<<<<< HEAD
         var master = Mock.Of<IFilter>(x =>
             x.GetQuerySyntaxHelper() == MicrosoftQuerySyntaxHelper.Instance &&
             x.Name == "Space Odyssey");
 
         //The factory will return this value
         var constructed = Mock.Of<IFilter>(x => x.GetQuerySyntaxHelper() == MicrosoftQuerySyntaxHelper.Instance);
-=======
-        var master = Substitute.For<IFilter>();
-        master.GetQuerySyntaxHelper().Returns(MicrosoftQuerySyntaxHelper.Instance);
-
-        master.Name.Returns("Space Odyssey");
-
-        //The factory will return this value
-        var constructed = Substitute.For<IFilter>();
-        constructed.GetQuerySyntaxHelper().Returns(MicrosoftQuerySyntaxHelper.Instance);
-
->>>>>>> e5e8e757
 
         //The factory Mock
         var factory = Substitute.For<IFilterFactory>();
         factory.CreateNewFilter("Space Odyssey").Returns(constructed);
 
         //The thing we are testing
-<<<<<<< HEAD
         var filterCreator = new FilterImporter(factory.Object, null);
-=======
-        var filterCreator = new FilterImporter(factory, null);
->>>>>>> e5e8e757
 
         //The method we are testing
         filterCreator.ImportFilter(WhenIHaveA<AggregateFilterContainer>(), master, null);
 
         //Did the factory mock get ordered to create a filter called "Space Odyssey"?
-<<<<<<< HEAD
         factory.Verify(f => f.CreateNewFilter(It.IsAny<string>()), Times.Once);
-=======
-        factory.Received(1).CreateNewFilter(Arg.Any<string>());
->>>>>>> e5e8e757
     }
 
     [Test]
     public void FilterCreated_CopyBecauseExistsAlready()
     {
         //The thing we will be importing
-<<<<<<< HEAD
         var master = Mock.Of<IFilter>(x => x.GetQuerySyntaxHelper() == MicrosoftQuerySyntaxHelper.Instance);
         master.Name = "Space Odyssey";
 
@@ -79,21 +58,6 @@
 
         //The factory will return this value
         var constructed = Mock.Of<IFilter>(x => x.GetQuerySyntaxHelper() == MicrosoftQuerySyntaxHelper.Instance);
-=======
-        var master = Substitute.For<IFilter>();
-        master.GetQuerySyntaxHelper().Returns(MicrosoftQuerySyntaxHelper.Instance);
-
-        master.Name = "Space Odyssey";
-
-        //An existing IFilter that is in the scope that is being imported into (e.g. a data extract configuration)
-        var existing = Substitute.For<IFilter>(); // has no parameters
-        existing.GetAllParameters().Returns(Array.Empty<ISqlParameter>());
-        existing.Name.Returns("Space Odyssey");
-        //The factory will return this value
-        var constructed = Substitute.For<IFilter>();
-        constructed.GetQuerySyntaxHelper().Returns(MicrosoftQuerySyntaxHelper.Instance);
-
->>>>>>> e5e8e757
 
         //The factory Mock
         var factory = Substitute.For<IFilterFactory>();
@@ -112,7 +76,6 @@
     [Test]
     public void FilterCreated_Parameters()
     {
-<<<<<<< HEAD
         var master = Mock.Of<IFilter>(x => x.GetQuerySyntaxHelper() == MicrosoftQuerySyntaxHelper.Instance);
         master.Name = "Space Odyssey";
         master.WhereSQL = "@hall = 'active'";
@@ -124,18 +87,6 @@
         factory.Setup(m => m.CreateNewFilter("Space Odyssey")).Returns(constructed);
         factory.Setup(m => m.CreateNewParameter(constructed, "DECLARE @hall AS varchar(50);"))
             .Returns(constructedParameter);
-=======
-        var master = Substitute.For<IFilter>();
-        master.GetQuerySyntaxHelper().Returns(MicrosoftQuerySyntaxHelper.Instance);
-
-        master.Name = "Space Odyssey";
-        master.WhereSQL = "@hall = 'active'";
-
-        var constructed = Substitute.For<IFilter>();
-        constructed.GetQuerySyntaxHelper().Returns(MicrosoftQuerySyntaxHelper.Instance);
-
-        var constructedParameter = Substitute.For<ISqlParameter>();
->>>>>>> e5e8e757
 
         var factory = Substitute.For<IFilterFactory>();
         factory.CreateNewFilter("Space Odyssey").Returns(constructed);
@@ -146,20 +97,14 @@
         //Returns constructed
         filterCreator.ImportFilter(WhenIHaveA<AggregateFilterContainer>(), master, null);
 
-<<<<<<< HEAD
         factory.Verify(m => m.CreateNewFilter("Space Odyssey"), Times.Once);
         factory.Verify(m => m.CreateNewParameter(constructed, "DECLARE @hall AS varchar(50);"), Times.Once);
-=======
-        factory.Received(1).CreateNewFilter("Space Odyssey");
-        factory.Received(1).CreateNewParameter(constructed, "DECLARE @hall AS varchar(50);");
->>>>>>> e5e8e757
     }
 
     [Test]
     public void FilterCreated_ParametersWithMasterExplicitTyping()
     {
         //The filter we are cloning
-<<<<<<< HEAD
         var master = Mock.Of<IFilter>(x =>
             x.GetQuerySyntaxHelper() == MicrosoftQuerySyntaxHelper.Instance &&
             x.Name == "Space Odyssey" &&
@@ -175,27 +120,10 @@
         );
 
         Mock.Get(master).Setup(m => m.GetAllParameters()).Returns(new[] { masterParameter });
-=======
-        var master = Substitute.For<IFilter>();
-        master.GetQuerySyntaxHelper().Returns(MicrosoftQuerySyntaxHelper.Instance);
-        master.Name.Returns("Space Odyssey");
-        master.WhereSQL.Returns("@hall = 'active'");
-
-        //The existing parameter declared on the filter we are cloning
-        var masterParameter = Substitute.For<ISqlParameter>();
-        masterParameter.GetQuerySyntaxHelper().Returns(MicrosoftQuerySyntaxHelper.Instance);
-        masterParameter.ParameterName.Returns("@hall");
-        masterParameter.Comment.Returns("SomeComment");
-        masterParameter.Value.Returns("500");
-        masterParameter.ParameterSQL.Returns("DECLARE @hall AS int");
-
-        master.GetAllParameters().Returns(new[] { masterParameter });
->>>>>>> e5e8e757
         //We expect that the filter we are cloning will be asked what its parameters are once (and we tell them the param above)
 
 
         //The return values for our Mock factory
-<<<<<<< HEAD
         var constructed = Mock.Of<IFilter>(x => x.GetQuerySyntaxHelper() == MicrosoftQuerySyntaxHelper.Instance);
         var constructedParameter = Mock.Of<ISqlParameter>();
         constructedParameter.ParameterSQL = "DECLARE @hall AS int";
@@ -204,17 +132,6 @@
         var factory = Mock.Of<IFilterFactory>(m =>
             m.CreateNewFilter("Space Odyssey") == constructed &&
             m.CreateNewParameter(constructed, "DECLARE @hall AS int") == constructedParameter);
-=======
-        var constructed = Substitute.For<IFilter>();
-        constructed.GetQuerySyntaxHelper().Returns(MicrosoftQuerySyntaxHelper.Instance);
-        var constructedParameter = Substitute.For<ISqlParameter>();
-        constructedParameter.ParameterSQL = "DECLARE @hall AS int";
-
-        //The mock factory will return the above instances for the new cloned objects
-        var factory = Substitute.For<IFilterFactory>();
-        factory.CreateNewFilter("Space Odyssey").Returns(constructed);
-        factory.CreateNewParameter(constructed, "DECLARE @hall AS int").Returns(constructedParameter);
->>>>>>> e5e8e757
 
         //The thing we are actually testing
         var filterCreator = new FilterImporter(factory, null);
@@ -224,11 +141,7 @@
         master.Received(1);
 
         //factory should have been asked to create a new filter called "Space Odyssey" and a parameter with a declaration that matches the master filter SQL (i.e. 'AS int')
-<<<<<<< HEAD
         Mock.Get(factory).Verify(m => m.CreateNewFilter("Space Odyssey"), Times.Once);
-=======
-        factory.Received(1).CreateNewFilter("Space Odyssey");
->>>>>>> e5e8e757
 
         //The master filter parameters should have been copied to the child
         Assert.AreEqual(constructedParameter.Comment, masterParameter.Comment);
@@ -242,17 +155,11 @@
     public void FilterCreated_ParametersRenamingDueToExistingParameterInScopeWithSameName()
     {
         //The filter we are cloning
-<<<<<<< HEAD
-        var master = Mock.Of<IFilter>(x => x.GetQuerySyntaxHelper() == MicrosoftQuerySyntaxHelper.Instance);
-=======
-        var master = Substitute.For<IFilter>();
-        master.GetQuerySyntaxHelper().Returns(MicrosoftQuerySyntaxHelper.Instance);
->>>>>>> e5e8e757
+        var master = Mock.Of<IFilter>(x => x.GetQuerySyntaxHelper() == MicrosoftQuerySyntaxHelper.Instance);
         master.Name = "Space Odyssey";
         master.WhereSQL = "@hall = 'active'";
 
         //An existing parameter that is in the scope that is being imported into
-<<<<<<< HEAD
         var existingParameter = Mock.Of<ISqlParameter>(x => x.ParameterName == "@hall");
 
         //The filter to which the above existing parameter belongs
@@ -277,35 +184,6 @@
 
         //Existing filter in the scope should have been asked what its parameters are
         Mock.Get(existing).Verify(x => x.GetAllParameters(), Times.Once);
-=======
-        var existingParameter = Substitute.For<ISqlParameter>();
-        existingParameter.ParameterName.Returns("@hall");
-
-        //The filter to which the above existing parameter belongs
-        var existing = Substitute.For<IFilter>();
-        existing.GetQuerySyntaxHelper().Returns(MicrosoftQuerySyntaxHelper.Instance);
-        existing.GetAllParameters().Returns(new[] { existingParameter });
-
-        existing.Name = "Space Odyssey";
-
-        //The return value for our Mock factory
-        var constructed = Substitute.For<IFilter>();
-        constructed.GetQuerySyntaxHelper().Returns(MicrosoftQuerySyntaxHelper.Instance);
-        var constructedParameter = Substitute.For<ISqlParameter>();
-
-        //The mocked factory
-        var factory = Substitute.For<IFilterFactory>();
-        factory.CreateNewFilter("Copy of Space Odyssey").Returns(constructed);
-        factory.CreateNewParameter(constructed, "DECLARE @hall2 AS varchar(50);")
-            .Returns(constructedParameter);
-
-        //The thing we are testing
-        var filterCreator = new FilterImporter(factory, null);
-        filterCreator.ImportFilter(WhenIHaveA<AggregateFilterContainer>(), master, new[] { existing });
-
-        //Existing filter in the scope should have been asked what its parameters are
-        existing.Received(1).GetAllParameters();
->>>>>>> e5e8e757
 
         //The factory should have been asked to create a filter called "Copy of Space Odyssey" and a parameter "@hall2" (because @hall already exists in the import into scope)
         factory.Received(1);
@@ -316,34 +194,20 @@
         FilterCreated_ParametersRenamingDueToExistingParameterInScopeWithSameName_MasterContainsMasterParameter()
     {
         //The filter we are cloning
-<<<<<<< HEAD
-        var master = Mock.Of<IFilter>(x => x.GetQuerySyntaxHelper() == MicrosoftQuerySyntaxHelper.Instance);
-=======
-        var master = Substitute.For<IFilter>();
-        master.GetQuerySyntaxHelper().Returns(MicrosoftQuerySyntaxHelper.Instance);
->>>>>>> e5e8e757
+        var master = Mock.Of<IFilter>(x => x.GetQuerySyntaxHelper() == MicrosoftQuerySyntaxHelper.Instance);
         master.Name = "Space Odyssey";
         master.WhereSQL = "@hall = 'active'";
 
         //The existing parameter declared on the filter we are cloning
-<<<<<<< HEAD
         var masterParameter = Mock.Of<ISqlParameter>(p => p.ParameterName == "@hall");
         masterParameter.Comment = "SomeComment";
         masterParameter.Value = "500";
         masterParameter.ParameterSQL = "DECLARE @hall AS int";
-=======
-        var masterParameter = Substitute.For<ISqlParameter>();
-        masterParameter.ParameterName.Returns("@hall");
-        masterParameter.Comment.Returns("SomeComment");
-        masterParameter.Value.Returns("400");
-        masterParameter.ParameterSQL.Returns("DECLARE @hall AS int");
->>>>>>> e5e8e757
 
         //We expect that the filter we are cloning will be asked what its parameters are once (and we tell them the param above)
         master.GetAllParameters().Returns(new[] { masterParameter });
 
         //An existing parameter that is in the scope that is being imported into
-<<<<<<< HEAD
         var existingParameter = Mock.Of<ISqlParameter>(x => x.ParameterName == "@hall");
 
         //The filter to which the above existing parameter belongs
@@ -355,21 +219,6 @@
         //The return value for our Mock factory
         var constructed = Mock.Of<IFilter>(x => x.GetQuerySyntaxHelper() == MicrosoftQuerySyntaxHelper.Instance);
         var constructedParameter = Mock.Of<ISqlParameter>();
-=======
-        var existingParameter = Substitute.For<ISqlParameter>();
-        existingParameter.ParameterName.Returns("@hall");
-
-        //The filter to which the above existing parameter belongs
-        var existing = Substitute.For<IFilter>();
-        existing.GetQuerySyntaxHelper().Returns(MicrosoftQuerySyntaxHelper.Instance);
-        existing.GetAllParameters().Returns(new[] { existingParameter });
-        existing.Name.Returns("Space Odyssey");
-
-        //The return value for our Mock factory
-        var constructed = Substitute.For<IFilter>();
-        constructed.GetQuerySyntaxHelper().Returns(MicrosoftQuerySyntaxHelper.Instance);
-        var constructedParameter = Substitute.For<ISqlParameter>();
->>>>>>> e5e8e757
 
         //The mocked factory
         var factory = Substitute.For<IFilterFactory>();
@@ -383,11 +232,7 @@
         Assert.AreEqual("@hall2 = 'active'", constructed.WhereSQL);
 
         //Master filter should have been asked what its parameters are
-<<<<<<< HEAD
         Mock.Get(master).Verify(m => m.GetAllParameters(), Times.Once);
-=======
-        master.Received(1).GetAllParameters();
->>>>>>> e5e8e757
 
         //Existing filter in the scope should have been asked what its parameters are
         existing.Received(1);
