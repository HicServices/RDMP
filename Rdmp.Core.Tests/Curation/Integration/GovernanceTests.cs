// Copyright (c) The University of Dundee 2018-2019
// This file is part of the Research Data Management Platform (RDMP).
// RDMP is free software: you can redistribute it and/or modify it under the terms of the GNU General Public License as published by the Free Software Foundation, either version 3 of the License, or (at your option) any later version.
// RDMP is distributed in the hope that it will be useful, but WITHOUT ANY WARRANTY; without even the implied warranty of MERCHANTABILITY or FITNESS FOR A PARTICULAR PURPOSE. See the GNU General Public License for more details.
// You should have received a copy of the GNU General Public License along with RDMP. If not, see <https://www.gnu.org/licenses/>.

using System;
using System.Collections.Generic;
using Microsoft.Data.SqlClient;
using System.Linq;
using NUnit.Framework;
using Rdmp.Core.Curation.Data;
using Rdmp.Core.Curation.Data.Governance;
using Rdmp.Core.MapsDirectlyToDatabaseTable;
using Rdmp.Core.Repositories;
using Rdmp.Core.ReusableLibraryCode.Checks;
using Tests.Common;

namespace Rdmp.Core.Tests.Curation.Integration;

public class GovernanceTests:DatabaseTests
{
    [OneTimeTearDown]
    protected void OneTimeTearDown()
    {
        //delete all governance periods
        foreach (var governancePeriod in toCleanup)
            try
            {
                governancePeriod.DeleteInDatabase();
            }
            catch (Exception e)
            {
                Console.WriteLine($"Ignoring exception {e.Message} during clean up");
            }
    }

    [Test]
    public void TestCreatingGovernance_StartsAtToday()
    {
        var gov = GetGov();

        Assert.NotNull(gov);
        Assert.AreEqual(gov.StartDate,DateTime.Now.Date);
    }
    [Test]
    public void TestCreatingGovernance_ChangeName()
    {
        if (CatalogueRepository is not TableRepository)
            Assert.Inconclusive("This test for stale objects only applies to database repositories");

        var gov = GetGov();
        gov.Name = "Fish";
        var freshCopy = CatalogueRepository.GetObjectByID<GovernancePeriod>(gov.ID);
            
        //local change not applied yet
        Assert.AreNotEqual(gov.Name,freshCopy.Name);
            
        //comitted change to database
        gov.SaveToDatabase();
            
        //notice that this fresh copy is still desynced
        Assert.AreNotEqual(gov.Name,freshCopy.Name);
            
        //sync it
        freshCopy = CatalogueRepository.GetObjectByID<GovernancePeriod>(gov.ID);
        Assert.AreEqual(gov.Name ,freshCopy.Name);

    }

    [Test]
    public void TestCreatingGovernance_CannotHaveSameNames()
    {
        var gov1 = GetGov();
        var gov2 = GetGov();

        gov1.Name = "HiDuplicate";
        gov1.SaveToDatabase();

        gov2.Name = "HiDuplicate";

        if(CatalogueRepository is TableRepository)
        {
            var ex = Assert.Throws<SqlException>(gov2.SaveToDatabase);
            StringAssert.StartsWith("Cannot insert duplicate key row in object 'dbo.GovernancePeriod' with unique index 'idxGovernancePeriodNameMustBeUnique'. The duplicate key value is (HiDuplicate)", ex.Message);
        }

    }

    [Test]
    public void Checkability_ExpiresBeforeStarts()
    {
        var gov = GetGov();
        gov.Name = "TestExpiryBeforeStarting";

        //valid to start with
        gov.Check(ThrowImmediatelyCheckNotifier.Quiet);

        gov.EndDate = DateTime.MinValue;
        var ex = Assert.Throws<Exception>(()=>gov.Check(ThrowImmediatelyCheckNotifier.Quiet));//no longer valid - notice there is no SaveToDatabase because we can shouldnt be going back to db anyway
        Assert.AreEqual("GovernancePeriod TestExpiryBeforeStarting expires before it begins!", ex.Message);
    }

    [Test]
    public void Checkability_NoExpiryDateWarning()
    {
        var gov = GetGov();
        gov.Name = "NeverExpires";

<<<<<<< HEAD
        //valid to start with
        var ex = Assert.Throws<Exception>(()=>gov.Check(ThrowImmediatelyCheckNotifier.QuietPicky));
        Assert.AreEqual("There is no end date for GovernancePeriod NeverExpires",ex?.Message);
=======
        //valid to start with 
        var ex = Assert.Throws<Exception>(()=>gov.Check(new ThrowImmediatelyCheckNotifier {ThrowOnWarning = true}));
        Assert.AreEqual("There is no end date for GovernancePeriod NeverExpires",ex.Message);
>>>>>>> 5c0a3943

    }

    [TestCase(true)]
    [TestCase(false)]
    public void GovernsCatalogue(bool memoryRepository)
    {
        var repo = memoryRepository ? (ICatalogueRepository) new MemoryCatalogueRepository() : CatalogueRepository;

        var gov = GetGov(repo);
        var c = new Catalogue(repo, "GovernedCatalogue");
        try
        {
            Assert.AreEqual(gov.GovernedCatalogues.Count(), 0);

            //should be no governanced catalogues for this governancer yet
            gov.CreateGovernanceRelationshipTo(c);

            var allCatalogues = gov.GovernedCatalogues.ToArray();
            var governedCatalogue = allCatalogues[0];
            Assert.AreEqual(governedCatalogue, c); //we now govern C
        }
        finally
        {
            gov.DeleteGovernanceRelationshipTo(c);
            Assert.AreEqual(gov.GovernedCatalogues.Count(), 0); //we govern c nevermore!

            c.DeleteInDatabase();
        }
    }

    [Test]
    public void GovernsSameCatalogueTwice()
    {
        var c = new Catalogue(CatalogueRepository, "GovernedCatalogue");

        var gov = GetGov();
        Assert.AreEqual(gov.GovernedCatalogues.Count(), 0);//should be no governanced catalogues for this governancer yet

        gov.CreateGovernanceRelationshipTo(c);
        gov.CreateGovernanceRelationshipTo(c);            
    }

<<<<<<< HEAD

=======
>>>>>>> 5c0a3943
    private List<GovernancePeriod> toCleanup = new();
    private GovernancePeriod GetGov(ICatalogueRepository repo = null)
    {
        var gov = new GovernancePeriod(repo??CatalogueRepository);
        toCleanup.Add(gov);

        return gov;
    }
}<|MERGE_RESOLUTION|>--- conflicted
+++ resolved
@@ -107,15 +107,9 @@
         var gov = GetGov();
         gov.Name = "NeverExpires";
 
-<<<<<<< HEAD
-        //valid to start with
-        var ex = Assert.Throws<Exception>(()=>gov.Check(ThrowImmediatelyCheckNotifier.QuietPicky));
-        Assert.AreEqual("There is no end date for GovernancePeriod NeverExpires",ex?.Message);
-=======
         //valid to start with 
         var ex = Assert.Throws<Exception>(()=>gov.Check(new ThrowImmediatelyCheckNotifier {ThrowOnWarning = true}));
         Assert.AreEqual("There is no end date for GovernancePeriod NeverExpires",ex.Message);
->>>>>>> 5c0a3943
 
     }
 
@@ -159,10 +153,6 @@
         gov.CreateGovernanceRelationshipTo(c);            
     }
 
-<<<<<<< HEAD
-
-=======
->>>>>>> 5c0a3943
     private List<GovernancePeriod> toCleanup = new();
     private GovernancePeriod GetGov(ICatalogueRepository repo = null)
     {
