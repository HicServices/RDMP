// Copyright (c) The University of Dundee 2018-2019
// This file is part of the Research Data Management Platform (RDMP).
// RDMP is free software: you can redistribute it and/or modify it under the terms of the GNU General Public License as published by the Free Software Foundation, either version 3 of the License, or (at your option) any later version.
// RDMP is distributed in the hope that it will be useful, but WITHOUT ANY WARRANTY; without even the implied warranty of MERCHANTABILITY or FITNESS FOR A PARTICULAR PURPOSE. See the GNU General Public License for more details.
// You should have received a copy of the GNU General Public License along with RDMP. If not, see <https://www.gnu.org/licenses/>.

using System;
using System.Collections.Generic;
using Microsoft.Data.SqlClient;
using System.Linq;
using NUnit.Framework;
using Rdmp.Core.Curation.Data;
using Rdmp.Core.Curation.Data.Governance;
using Rdmp.Core.MapsDirectlyToDatabaseTable;
using Rdmp.Core.Repositories;
using Rdmp.Core.ReusableLibraryCode.Checks;
using Tests.Common;

namespace Rdmp.Core.Tests.Curation.Integration;

public class GovernanceTests : DatabaseTests
{
    [OneTimeTearDown]
    protected void OneTimeTearDown()
    {
        //delete all governance periods
        foreach (var governancePeriod in toCleanup)
            try
            {
                governancePeriod.DeleteInDatabase();
            }
            catch (Exception e)
            {
                Console.WriteLine($"Ignoring exception {e.Message} during clean up");
            }
    }

    [Test]
    public void TestCreatingGovernance_StartsAtToday()
    {
        var gov = GetGov();

        Assert.NotNull(gov);
        Assert.AreEqual(gov.StartDate, DateTime.Now.Date);
    }

    [Test]
    public void TestCreatingGovernance_ChangeName()
    {
        if (CatalogueRepository is not TableRepository)
            Assert.Inconclusive("This test for stale objects only applies to database repositories");

        var gov = GetGov();
        gov.Name = "Fish";
        var freshCopy = CatalogueRepository.GetObjectByID<GovernancePeriod>(gov.ID);

        //local change not applied yet
        Assert.AreNotEqual(gov.Name, freshCopy.Name);

        //comitted change to database
        gov.SaveToDatabase();

        //notice that this fresh copy is still desynced
        Assert.AreNotEqual(gov.Name, freshCopy.Name);

        //sync it
        freshCopy = CatalogueRepository.GetObjectByID<GovernancePeriod>(gov.ID);
        Assert.AreEqual(gov.Name, freshCopy.Name);
    }

    [Test]
    public void TestCreatingGovernance_CannotHaveSameNames()
    {
        var gov1 = GetGov();
        var gov2 = GetGov();

        gov1.Name = "HiDuplicate";
        gov1.SaveToDatabase();

        gov2.Name = "HiDuplicate";

        if (CatalogueRepository is TableRepository)
        {
            var ex = Assert.Throws<SqlException>(gov2.SaveToDatabase);
            StringAssert.StartsWith(
                "Cannot insert duplicate key row in object 'dbo.GovernancePeriod' with unique index 'idxGovernancePeriodNameMustBeUnique'. The duplicate key value is (HiDuplicate)",
<<<<<<< HEAD
                ex.Message);
=======
                ex?.Message);
>>>>>>> 9e847e4d
        }
    }

    [Test]
    public void Checkability_ExpiresBeforeStarts()
    {
        var gov = GetGov();
        gov.Name = "TestExpiryBeforeStarting";

        //valid to start with
        gov.Check(ThrowImmediatelyCheckNotifier.Quiet);

        gov.EndDate = DateTime.MinValue;
        var ex = Assert.Throws<Exception>(() =>
<<<<<<< HEAD
            gov.Check(
                new ThrowImmediatelyCheckNotifier())); //no longer valid - notice there is no SaveToDatabase because we can shouldnt be going back to db anyway
        Assert.AreEqual("GovernancePeriod TestExpiryBeforeStarting expires before it begins!", ex.Message);
=======
            gov.Check(ThrowImmediatelyCheckNotifier
                .Quiet)); //no longer valid - notice there is no SaveToDatabase because we can shouldn't be going back to db anyway
        Assert.AreEqual("GovernancePeriod TestExpiryBeforeStarting expires before it begins!", ex?.Message);
>>>>>>> 9e847e4d
    }

    [Test]
    public void Checkability_NoExpiryDateWarning()
    {
        var gov = GetGov();
        gov.Name = "NeverExpires";

<<<<<<< HEAD
        //valid to start with 
        var ex = Assert.Throws<Exception>(() => gov.Check(new ThrowImmediatelyCheckNotifier { ThrowOnWarning = true }));
        Assert.AreEqual("There is no end date for GovernancePeriod NeverExpires", ex.Message);
=======
        //valid to start with
        var ex = Assert.Throws<Exception>(() => gov.Check(ThrowImmediatelyCheckNotifier.QuietPicky));
        Assert.AreEqual("There is no end date for GovernancePeriod NeverExpires", ex?.Message);
>>>>>>> 9e847e4d
    }

    [TestCase(true)]
    [TestCase(false)]
    public void GovernsCatalogue(bool memoryRepository)
    {
        var repo = memoryRepository ? (ICatalogueRepository)new MemoryCatalogueRepository() : CatalogueRepository;

        var gov = GetGov(repo);
        var c = new Catalogue(repo, "GovernedCatalogue");
        try
        {
            Assert.AreEqual(gov.GovernedCatalogues.Count(), 0);

            //should be no governanced catalogues for this governancer yet
            gov.CreateGovernanceRelationshipTo(c);

            var allCatalogues = gov.GovernedCatalogues.ToArray();
            var governedCatalogue = allCatalogues[0];
            Assert.AreEqual(governedCatalogue, c); //we now govern C
        }
        finally
        {
            gov.DeleteGovernanceRelationshipTo(c);
            Assert.AreEqual(gov.GovernedCatalogues.Count(), 0); //we govern c nevermore!

            c.DeleteInDatabase();
        }
    }

    [Test]
    public void GovernsSameCatalogueTwice()
    {
        var c = new Catalogue(CatalogueRepository, "GovernedCatalogue");

        var gov = GetGov();
        Assert.AreEqual(gov.GovernedCatalogues.Count(),
            0); //should be no governanced catalogues for this governancer yet

        gov.CreateGovernanceRelationshipTo(c);
        gov.CreateGovernanceRelationshipTo(c);
    }

    private List<GovernancePeriod> toCleanup = new();

    private GovernancePeriod GetGov(ICatalogueRepository repo = null)
    {
        var gov = new GovernancePeriod(repo ?? CatalogueRepository);
        toCleanup.Add(gov);

        return gov;
    }
}<|MERGE_RESOLUTION|>--- conflicted
+++ resolved
@@ -84,11 +84,7 @@
             var ex = Assert.Throws<SqlException>(gov2.SaveToDatabase);
             StringAssert.StartsWith(
                 "Cannot insert duplicate key row in object 'dbo.GovernancePeriod' with unique index 'idxGovernancePeriodNameMustBeUnique'. The duplicate key value is (HiDuplicate)",
-<<<<<<< HEAD
-                ex.Message);
-=======
                 ex?.Message);
->>>>>>> 9e847e4d
         }
     }
 
@@ -103,15 +99,9 @@
 
         gov.EndDate = DateTime.MinValue;
         var ex = Assert.Throws<Exception>(() =>
-<<<<<<< HEAD
-            gov.Check(
-                new ThrowImmediatelyCheckNotifier())); //no longer valid - notice there is no SaveToDatabase because we can shouldnt be going back to db anyway
-        Assert.AreEqual("GovernancePeriod TestExpiryBeforeStarting expires before it begins!", ex.Message);
-=======
             gov.Check(ThrowImmediatelyCheckNotifier
                 .Quiet)); //no longer valid - notice there is no SaveToDatabase because we can shouldn't be going back to db anyway
         Assert.AreEqual("GovernancePeriod TestExpiryBeforeStarting expires before it begins!", ex?.Message);
->>>>>>> 9e847e4d
     }
 
     [Test]
@@ -120,15 +110,9 @@
         var gov = GetGov();
         gov.Name = "NeverExpires";
 
-<<<<<<< HEAD
-        //valid to start with 
-        var ex = Assert.Throws<Exception>(() => gov.Check(new ThrowImmediatelyCheckNotifier { ThrowOnWarning = true }));
-        Assert.AreEqual("There is no end date for GovernancePeriod NeverExpires", ex.Message);
-=======
         //valid to start with
         var ex = Assert.Throws<Exception>(() => gov.Check(ThrowImmediatelyCheckNotifier.QuietPicky));
         Assert.AreEqual("There is no end date for GovernancePeriod NeverExpires", ex?.Message);
->>>>>>> 9e847e4d
     }
 
     [TestCase(true)]
