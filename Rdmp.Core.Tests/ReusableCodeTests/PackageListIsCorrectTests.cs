--- conflicted
+++ resolved
@@ -54,15 +54,10 @@
             .ToHashSet(StringComparer.InvariantCultureIgnoreCase);
 
         // Extract the named packages from csproj files
-<<<<<<< HEAD
-        var x = GetCsprojFiles(root).Select(File.ReadAllText).SelectMany(s => RPackageRefNoVersion.Matches(s)).ToList();
-        var usedPackages = x.Select(m => m.Groups[1].Value).ToHashSet(StringComparer.InvariantCultureIgnoreCase);
-=======
         var usedPackages = GetCsprojFiles(root).Select(File.ReadAllText)
           .SelectMany(s => RPackageRefNoVersion.Matches(s))
             .Select(m => m.Groups[1].Value)
               .ToHashSet(StringComparer.InvariantCultureIgnoreCase);
->>>>>>> 36ca4985
 
         // Then subtract those listed in PACKAGES.md (should be empty)
         var undocumentedPackages = usedPackages.Except(packagesMarkdown).Select(BuildRecommendedMarkdownLine).ToList();
