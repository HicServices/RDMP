require 'albacore'

load 'rakeconfig.rb'

task :ci_continuous, [:config] => [:setup_connection, :assemblyinfo, :deploy]

task :pluginbuild, [:folder] => [:assemblyinfo, :deployplugins]

task :restorepackages do
    sh "nuget restore HIC.DataManagementPlatform.sln"
end

task :setup_connection do 
    File.open("Tests.Common/TestDatabases.txt", "w") do |f|
        f.write "ServerName:#{DBSERVER}\r\n"
        f.write "Prefix:#{DBPREFIX}\r\n"
    end
end

msbuild :build, [:config] => :restorepackages do |msb, args|
	args.with_defaults(:config => :Debug)
    msb.properties = { :configuration => args.config }
    msb.targets = [ :Clean, :Build ]   
    msb.solution = SOLUTION
end

msbuild :deploy, [:config] => :restorepackages do |msb, args|
	args.with_defaults(:config => :Release)
    msb.targets [ :Clean, :Build ]
    msb.properties = {
        :configuration => args.config,
        :outdir => "#{PUBLISH_DIR}/"
    }
    msb.solution = SOLUTION
end

desc "Sets the version number from GIT"    
assemblyinfo :assemblyinfo do |asm|
	asm.input_file = "SharedAssemblyInfo.cs"
    asm.output_file = "SharedAssemblyInfo.cs"
    version = File.read("SharedAssemblyInfo.cs")[/\d+\.\d+\.\d+(\.\d+)?/]
    describe = `git describe`.strip
    tag, rev, hash = describe.split(/-/)
    major, minor, patch, build = version.split(/\./)
    if PRERELEASE == "true"
        puts "version: #{major}.#{minor}.#{patch}.#{rev} build:#{build} suffix:#{SUFFIX}"
        asm.version = "#{major}.#{minor}.#{patch}.#{rev}"
        asm.file_version = "#{major}.#{minor}.#{patch}.#{rev}"
        asm.informational_version = "#{major}.#{minor}.#{patch}.#{rev}-#{SUFFIX}"
<<<<<<< HEAD
    elsif CANDIDATE == "true"
=======
    else if CANDIDATE == "true"
>>>>>>> ac1504f1
        puts "version: #{major}.#{minor}.#{patch}.0 build:#{build} suffix:#{SUFFIX}#{rev}"
        asm.version = "#{major}.#{minor}.#{patch}.0"
        asm.file_version = "#{major}.#{minor}.#{patch}.0"
        asm.informational_version = "#{major}.#{minor}.#{patch}.0-#{SUFFIX}#{rev}"
    else
        puts "version: #{major}.#{minor}.#{patch}.0 build:#{build}"
        asm.version = "#{major}.#{minor}.#{patch}.0"
        asm.file_version = "#{major}.#{minor}.#{patch}.0"
        asm.informational_version = "#{major}.#{minor}.#{patch}.0"
    end
end

task :deployplugins, [:folder] do |t, args|
    Dir.chdir('Plugin/Plugin') do
        sh "./build-and-deploy-local.bat #{args.folder}"
    end
end

# task :link do
# 	if File.exist?("DatabaseCreation.exe") 
# 		File.delete("DatabaseCreation.exe")
# 	end
# 	sh "call mklink DatabaseCreation.exe DatabaseCreation\\Release\\DatabaseCreation.exe"
# end<|MERGE_RESOLUTION|>--- conflicted
+++ resolved
@@ -47,15 +47,11 @@
         asm.version = "#{major}.#{minor}.#{patch}.#{rev}"
         asm.file_version = "#{major}.#{minor}.#{patch}.#{rev}"
         asm.informational_version = "#{major}.#{minor}.#{patch}.#{rev}-#{SUFFIX}"
-<<<<<<< HEAD
-    elsif CANDIDATE == "true"
-=======
     else if CANDIDATE == "true"
->>>>>>> ac1504f1
-        puts "version: #{major}.#{minor}.#{patch}.0 build:#{build} suffix:#{SUFFIX}#{rev}"
+        puts "version: #{major}.#{minor}.#{patch}.0 build:#{build} suffix:#{SUFFIX}"
         asm.version = "#{major}.#{minor}.#{patch}.0"
         asm.file_version = "#{major}.#{minor}.#{patch}.0"
-        asm.informational_version = "#{major}.#{minor}.#{patch}.0-#{SUFFIX}#{rev}"
+        asm.informational_version = "#{major}.#{minor}.#{patch}.0-#{SUFFIX}"
     else
         puts "version: #{major}.#{minor}.#{patch}.0 build:#{build}"
         asm.version = "#{major}.#{minor}.#{patch}.0"
