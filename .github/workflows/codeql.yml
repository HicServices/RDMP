name: "CodeQL"

on:
  push:
    branches: [ "develop" ]
  pull_request:
    branches: [ "develop" ]
  schedule:
    - cron: "16 21 * * 6"

jobs:
  analyze:
    name: Analyze
    runs-on: ubuntu-latest
    permissions:
      actions: read
      contents: read
      security-events: write

    strategy:
      fail-fast: false
      matrix:
        language: [ csharp ]

    steps:
      - name: Checkout
        uses: actions/checkout@v4
      - name: setup .NET
<<<<<<< HEAD
        uses: actions/setup-dotnet@v4.3.0
=======
        uses: actions/setup-dotnet@v4.3.1
>>>>>>> f49d51e2
        with:
          global-json-file: global.json
          dotnet-version: '6.0.x'

      - name: Initialize CodeQL
        uses: github/codeql-action/init@v3
        with:
          languages: ${{ matrix.language }}
          queries: +security-and-quality
          config-file: ./.github/configs/codeql.yml

      - name: Build
        run: dotnet build

      - name: SecurityCodescan
        run: |
          dotnet tool install --global security-scan
          mkdir -p sarif-results
          security-scan HIC.DataManagementPlatform.sln -n -x sarif-results/scs.sarif
          sed -i 's/"language": ""/"language": "en-US"/' sarif-results/scs.sarif

      - name: Perform CodeQL Analysis
        uses: github/codeql-action/analyze@v3
        with:
          category: "/language:${{ matrix.language }}"
          upload: False
          output: sarif-results
      
      - name: Upload SARIF
        uses: github/codeql-action/upload-sarif@v3
        with:
          sarif_file: sarif-results<|MERGE_RESOLUTION|>--- conflicted
+++ resolved
@@ -26,11 +26,7 @@
       - name: Checkout
         uses: actions/checkout@v4
       - name: setup .NET
-<<<<<<< HEAD
-        uses: actions/setup-dotnet@v4.3.0
-=======
         uses: actions/setup-dotnet@v4.3.1
->>>>>>> f49d51e2
         with:
           global-json-file: global.json
           dotnet-version: '6.0.x'
