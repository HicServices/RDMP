--- conflicted
+++ resolved
@@ -190,12 +190,7 @@
       - name: Calculate SHA256SUMS
         run: '&{foreach ($i in Get-ChildItem dist -Exclude *SUMS|Get-FileHash) { echo "$($i.Hash) $(echo $i | Split-Path -Leaf)" }} > dist/SHA256SUMS'
       - name: Archive production artifacts
-<<<<<<< HEAD
-        uses: actions/upload-artifact@v3
-=======
-        if: contains(github.ref, 'refs/tags/v') || contains('refs/heads/main refs/heads/develop',github.ref)
         uses: actions/upload-artifact@v4
->>>>>>> 7dfec921
         with:
           name: dist
           path: |
