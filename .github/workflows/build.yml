name: Build

# Run this workflow every time a new commit pushed to your repository

on: push

env:
  DOTNET_NOLOGO: 1
  DOTNET_SKIP_FIRST_TIME_EXPERIENCE: true

jobs:
  # Set the job key. The key is displayed as the job name
  # when a job name is not provided
  tests_db:
    name: Run Database Tests
    runs-on: windows-latest
    steps:
      - name: Checkout code
        uses: actions/checkout@v4
      - name: Populate Databases.yaml
        shell: bash
<<<<<<< HEAD
        run: perl -ne "print \"rdmpversion=\$1\n\" if /AssemblyInformationalVersion\(\"([0-9a-z.-]+)\"\)/;" SharedAssemblyInfo.cs >> $GITHUB_OUTPUT
      - name: Check output
        run: echo ${{ steps.version.outputs.rdmpversion }}
      - name: Setup .NET Core
        uses: actions/setup-dotnet@v4.0.0
        with:
          dotnet-version: 6.0.x
=======
        run: |
          cat > ./Tools/rdmp/Databases.yaml << EOF
          CatalogueConnectionString: Server=(localdb)\MSSQLLocalDB;Database=TEST_Catalogue;Trusted_Connection=True;TrustServerCertificate=true;
          DataExportConnectionString: Server=(localdb)\MSSQLLocalDB;Database=TEST_DataExport;Trusted_Connection=True;TrustServerCertificate=true;
          EOF
      - name: Build
        run: |
          dotnet build --configuration Release --verbosity minimal
>>>>>>> 232d8a10
      - name: Install MS SQL 2019 Express LocalDB
        uses: crazy-max/ghaction-chocolatey@v3
        with:
          args: install -r sqllocaldb --no-progress
      - name: Initialise LocalDB
        shell: bash
        run: |
          SqlLocalDB.exe create MSSQLLocalDB -s
          sqlcmd -l 180 -S '(localdb)\MSSQLLocalDB' -Q "SELECT @@VERSION;"
          sed -i'' -e 's/localhost/\(localdb\)\\MSSQLLocalDB/' Tests.Common/TestDatabases.txt
      - uses: shogo82148/actions-setup-mysql@v1
        with:
          mysql-version: '8.0'
          root-password: 'YourStrong!Passw0rd'
          auto-start: true
<<<<<<< HEAD
      - name: Populate Databases.yaml 
        shell: bash
        run: |
            find ./Tools/rdmp/Databases.yaml -type f -exec sed -i 's/RDMP_/TEST_/g' {} \;
      - name: BundleSource
        shell: bash
        run: |
          mkdir -p Tools/BundleUpSourceIntoZip/output
          rm -f Tools/BundleUpSourceIntoZip/output/SourceCodeForSelfAwareness.zip
          echo "dir /s/b *.cs *.xml > srcbitsa.txt" | cmd
          perl -pe '$_=reverse' < srcbitsa.txt | sort -t'\' -k1,1 -u | perl -pe '$_=reverse' > srcbits.txt
          echo 7z a -mx=9 Tools/BundleUpSourceIntoZip/output/SourceCodeForSelfAwareness.zip @srcbits.txt | cmd
=======
>>>>>>> 232d8a10
      - name: Build
        run: dotnet build --configuration Release --verbosity minimal
      - name: Initialise RDMP
        run: |
          dotnet run -c Release --no-build --project Tools/rdmp/rdmp.csproj -- install --createdatabasetimeout 180 "(localdb)\MSSQLLocalDB" TEST_ -e
      - name: Create MySql Logging, DQE and Cohort Building Cache Db
        run: |
          dotnet run -c Release --no-build --project Tools/rdmp/rdmp.csproj -- createnewexternaldatabaseserver LiveLoggingServer_ID "DatabaseType:MySQL:Server=127.0.0.1;Uid=root;Pwd=YourStrong!Passw0rd;Database=rdmp_logging2" --dir ~/rdmp/rdmp-yaml/
          dotnet run -c Release --no-build --project Tools/rdmp/rdmp.csproj -- createnewexternaldatabaseserver DQE "DatabaseType:MySQL:Server=127.0.0.1;Uid=root;Pwd=YourStrong!Passw0rd;Database=rdmp_dqe" --dir ~/rdmp/rdmp-yaml/
          dotnet run -c Release --no-build --project Tools/rdmp/rdmp.csproj -- createnewexternaldatabaseserver CohortIdentificationQueryCachingServer_ID "DatabaseType:MySQL:Server=127.0.0.1;Uid=root;Pwd=YourStrong!Passw0rd;Database=rdmp_cache" --dir ~/rdmp/rdmp-yaml/
      - name: Run integration test scripts
        run: |
            dotnet run -c Release --no-build --project Tools/rdmp/rdmp.csproj -- -f ./scripts/create_list_destroy_catalogue.yaml 
            dotnet run -c Release --no-build --project Tools/rdmp/rdmp.csproj -- -f ./scripts/create_cohort.yaml 
            dotnet run -c Release --no-build --project Tools/rdmp/rdmp.csproj -- -f ./scripts/create_dataload.yaml 
            dotnet run -c Release --no-build --project Tools/rdmp/rdmp.csproj -- -f ./scripts/orphan_extractable_column.yaml 
      - name: Test (DB)
        shell: bash
        run: |
          rm -rf coverage
          dotnet test Rdmp.UI.Tests/Rdmp.UI.Tests.csproj --nologo --collect:"XPlat Code Coverage" --no-build --verbosity minimal -c Release --results-directory coverage -- DataCollectionRunSettings.DataCollectors.DataCollector.Configuration.Format=lcov
          mv `find coverage -type f` db-ui.lcov
          dotnet test Rdmp.Core.Tests/Rdmp.Core.Tests.csproj --nologo --collect:"XPlat Code Coverage" --no-build --verbosity minimal -c Release --results-directory coverage -- DataCollectionRunSettings.DataCollectors.DataCollector.Configuration.Format=lcov
          mv `find coverage -type f` db-core.lcov
      - uses: coverallsapp/github-action@v2.2.3
        with:
          github-token: ${{ secrets.github_token }}
          files: ./db-ui.lcov ./db-core.lcov
          flag-name: unit tests

  
  tests_file_system:
    name: Run File System Tests
    runs-on: windows-latest
    steps:
      - name: Checkout code
        uses: actions/checkout@v4
      - name: Populate Databases.yaml
        shell: bash
        run: |
          cat > ./Tools/rdmp/Databases.yaml << EOF
          CatalogueConnectionString: Server=(localdb)\MSSQLLocalDB;Database=TEST_Catalogue;Trusted_Connection=True;TrustServerCertificate=true;
          DataExportConnectionString: Server=(localdb)\MSSQLLocalDB;Database=TEST_DataExport;Trusted_Connection=True;TrustServerCertificate=true;
          EOF
      - name: Build
        run: |
          dotnet build --configuration Release --verbosity minimal
      - name: Install MS SQL 2019 Express LocalDB
        uses: crazy-max/ghaction-chocolatey@v3
        with:
          args: install -r sqllocaldb --no-progress
      - name: Initialise LocalDB
        shell: bash
        run: |
          SqlLocalDB.exe create MSSQLLocalDB -s
          sqlcmd -l 180 -S '(localdb)\MSSQLLocalDB' -Q "SELECT @@VERSION;"
          sed -i'' -e 's/localhost/\(localdb\)\\MSSQLLocalDB/' Tests.Common/TestDatabases.txt
      - uses: shogo82148/actions-setup-mysql@v1
        with:
          mysql-version: '8.0'
          root-password: 'YourStrong!Passw0rd'
          auto-start: true
      - name: Build
        run: dotnet build --configuration Release --verbosity minimal
      - name: Initialise RDMP
        run: |
          dotnet run -c Release --no-build --project Tools/rdmp/rdmp.csproj -- install --createdatabasetimeout 180 "(localdb)\MSSQLLocalDB" TEST_ -e
      - name: Create MySql Logging, DQE and Cohort Building Cache Db
        run: |
          dotnet run -c Release --no-build --project Tools/rdmp/rdmp.csproj -- createnewexternaldatabaseserver LiveLoggingServer_ID "DatabaseType:MySQL:Server=127.0.0.1;Uid=root;Pwd=YourStrong!Passw0rd;Database=rdmp_logging2" --dir ~/rdmp/rdmp-yaml/
          dotnet run -c Release --no-build --project Tools/rdmp/rdmp.csproj -- createnewexternaldatabaseserver DQE "DatabaseType:MySQL:Server=127.0.0.1;Uid=root;Pwd=YourStrong!Passw0rd;Database=rdmp_dqe" --dir ~/rdmp/rdmp-yaml/
          dotnet run -c Release --no-build --project Tools/rdmp/rdmp.csproj -- createnewexternaldatabaseserver CohortIdentificationQueryCachingServer_ID "DatabaseType:MySQL:Server=127.0.0.1;Uid=root;Pwd=YourStrong!Passw0rd;Database=rdmp_cache" --dir ~/rdmp/rdmp-yaml/
      - name: Run integration test scripts
        run: |
            dotnet run -c Release --no-build --project Tools/rdmp/rdmp.csproj -- -f ./scripts/create_list_destroy_catalogue.yaml 
            dotnet run -c Release --no-build --project Tools/rdmp/rdmp.csproj -- -f ./scripts/create_cohort.yaml 
            dotnet run -c Release --no-build --project Tools/rdmp/rdmp.csproj -- -f ./scripts/create_dataload.yaml 
            dotnet run -c Release --no-build --project Tools/rdmp/rdmp.csproj -- -f ./scripts/orphan_extractable_column.yaml 
      - name: Test with local file system
        shell: bash
        run:  |
          echo "UseFileSystemRepo: true" >> Tests.Common/TestDatabases.txt
          dotnet test Rdmp.UI.Tests/Rdmp.UI.Tests.csproj --nologo --collect:"XPlat Code Coverage" --no-build --verbosity minimal -c Release --results-directory coverage -- DataCollectionRunSettings.DataCollectors.DataCollector.Configuration.Format=lcov
          mv `find coverage -type f` fs-ui.lcov
          dotnet test Rdmp.Core.Tests/Rdmp.Core.Tests.csproj --nologo --collect:"XPlat Code Coverage" --no-build --verbosity minimal -c Release --results-directory coverage -- DataCollectionRunSettings.DataCollectors.DataCollector.Configuration.Format=lcov
          mv `find coverage -type f` fs-core.lcov
<<<<<<< HEAD
      - name: Coveralls
        uses: coverallsapp/github-action@v2.2.3
        with:
          github-token: ${{ secrets.github_token }}
          files: ./db-ui.lcov ./db-core.lcov ./fs-ui.lcov ./fs-core.lcov
          flag-name: unit tests

      - name: Package
        run: |
          dotnet publish Application/ResearchDataManagementPlatform/ResearchDataManagementPlatform.csproj -r win-x64 --self-contained -c Release -o PublishWinForms -p:GenerateDocumentationFile=false -p:PublishSingleFile=true -p:PublishReadyToRun=true -p:IncludeNativeLibrariesForSelfExtract=true --verbosity minimal --nologo
          dotnet publish Tools/rdmp/rdmp.csproj -r win-x64 --self-contained -c Release -o PublishWindows -p:GenerateDocumentationFile=false -p:PublishSingleFile=true -p:PublishReadyToRun=true -p:IncludeNativeLibrariesForSelfExtract=true --verbosity minimal --nologo
          dotnet publish Tools/rdmp/rdmp.csproj -r linux-x64 --self-contained -c Release -o PublishLinux -p:GenerateDocumentationFile=false -p:PublishSingleFile=true -p:PublishReadyToRun=true --verbosity minimal --nologo
      - name: Install Plugins
        if: contains(github.ref, 'refs/tags/v') || contains('refs/heads/main refs/heads/develop',github.ref)
        shell: bash
        run: |
          for plugin in https://api.github.com/repos/SMI/RdmpDicom/releases/latest https://api.github.com/repos/HICServices/HicPlugin/releases/latest https://api.github.com/repos/HICServices/RdmpExtensions/releases/latest
          do
            PluginName="$(cut -d/ -f6 <<< $plugin)"
            NAME="$(curl -s $plugin | grep "browser_download_url.*$PluginName.*nupkg" | cut -d : -f 2,3 | cut -d "\"" -f 2)"
            echo $NAME
            curl -OL  $NAME
            for platform in PublishWindows PublishLinux PublishWinForms
            do
              cp *.nupkg $platform
            done
            rm *.nupkg
          done

      - name: Sign
        if: contains(github.ref, 'refs/tags/v') || contains('refs/heads/main refs/heads/develop',github.ref)
        shell: bash
        run: |
          dotnet tool install --global AzureSignTool 
          AzureSignTool sign -kvu "${{ secrets.AZURE_KEY_VAULT_URI }}" -kvi "${{ secrets.AZURE_CLIENT_ID }}" -kvt "${{ secrets.AZURE_TENANT_ID }}" -kvs "${{ secrets.AZURE_CLIENT_SECRET }}" -kvc ${{ secrets.AZURE_CERT_NAME }} -tr http://timestamp.digicert.com -v PublishWindows/rdmp.exe
          AzureSignTool sign -kvu "${{ secrets.AZURE_KEY_VAULT_URI }}" -kvi "${{ secrets.AZURE_CLIENT_ID }}" -kvt "${{ secrets.AZURE_TENANT_ID }}" -kvs "${{ secrets.AZURE_CLIENT_SECRET }}" -kvc ${{ secrets.AZURE_CERT_NAME }} -tr http://timestamp.digicert.com -v PublishWinForms/ResearchDataManagementPlatform.exe
          mkdir -p dist
          cmd /c wix\\build.cmd ${{ steps.version.outputs.rdmpversion }}
          (cd PublishWindows ; echo 7z a -mx=9 ../dist/rdmp-${{ steps.version.outputs.rdmpversion }}-cli-win-x64.zip rdmp.exe NLog.config *.yaml *.nupkg | cmd)
          (cd PublishLinux ; echo 7z a -mx=0 ../dist/rdmp-${{ steps.version.outputs.rdmpversion }}-cli-linux-x64.zip . | cmd)
          mv PublishLinux rdmp-${{ steps.version.outputs.rdmpversion }}-cli-linux
          echo 7z a dist/rdmp-${{ steps.version.outputs.rdmpversion }}-cli-linux-x64.tar rdmp-${{ steps.version.outputs.rdmpversion }}-cli-linux | cmd
          (cd PublishWinForms ; echo 7z a -mx=9 ../dist/rdmp-${{ steps.version.outputs.rdmpversion }}-client.zip ResearchDataManagementPlatform.exe *.nupkg | cmd)


      - name: Install Perl dependencies
        if: contains(github.ref, 'refs/tags/v') || contains('refs/heads/main refs/heads/develop',github.ref)
        uses: shogo82148/actions-setup-perl@v1.25.0
=======
      - uses: coverallsapp/github-action@v2.2.3
        with:
          github-token: ${{ secrets.github_token }}
          files: ./fs-ui.lcov ./fs-core.lcov
          flag-name: unit tests

  bundle:
    name: Bundle Build
    runs-on: windows-latest
    steps:
      - name: Checkout code
        uses: actions/checkout@v4
      - name: Determine RDMP build version
        id: version
        shell: bash
        run: perl -ne "print \"rdmpversion=\$1\n\" if /AssemblyInformationalVersion\(\"([0-9a-z.-]+)\"\)/;" SharedAssemblyInfo.cs >> $GITHUB_OUTPUT
      - name: Setup .NET Core
        uses: actions/setup-dotnet@v3.2.0
        with:
          dotnet-version: 7.0.x
      - name: BundleSource
        shell: bash
        run: |
          mkdir -p Tools/BundleUpSourceIntoZip/output
          rm -f Tools/BundleUpSourceIntoZip/output/SourceCodeForSelfAwareness.zip
          echo "dir /s/b *.cs *.xml > srcbitsa.txt" | cmd
          perl -pe '$_=reverse' < srcbitsa.txt | sort -t'\' -k1,1 -u | perl -pe '$_=reverse' > srcbits.txt
          echo 7z a -mx=9 Tools/BundleUpSourceIntoZip/output/SourceCodeForSelfAwareness.zip @srcbits.txt | cmd
      - name: Package
        run: |
          dotnet publish Application/ResearchDataManagementPlatform/ResearchDataManagementPlatform.csproj -r win-x64 --self-contained -c Release -o PublishWinForms -p:GenerateDocumentationFile=false -p:PublishSingleFile=true -p:PublishReadyToRun=true -p:IncludeNativeLibrariesForSelfExtract=true --verbosity minimal --nologo
          dotnet publish Tools/rdmp/rdmp.csproj -r win-x64 --self-contained -c Release -o PublishWindows -p:GenerateDocumentationFile=false -p:PublishSingleFile=true -p:PublishReadyToRun=true -p:IncludeNativeLibrariesForSelfExtract=true --verbosity minimal --nologo
          dotnet publish Tools/rdmp/rdmp.csproj -r linux-x64 --self-contained -c Release -o PublishLinux -p:GenerateDocumentationFile=false -p:PublishSingleFile=true -p:PublishReadyToRun=true --verbosity minimal --nologo
      - name: Install Plugins
        shell: bash
        run: |
          for plugin in https://api.github.com/repos/SMI/RdmpDicom/releases/latest https://api.github.com/repos/HICServices/HicPlugin/releases/latest https://api.github.com/repos/HICServices/RdmpExtensions/releases/latest
          do
            PluginName="$(cut -d/ -f6 <<< $plugin)"
            NAME="$(curl -s $plugin | grep "browser_download_url.*$PluginName.*nupkg" | cut -d : -f 2,3 | cut -d "\"" -f 2)"
            curl -OL  $NAME
          done
          ls *.nupkg > rdmpplugins.txt
          for platform in PublishWindows PublishLinux PublishWinForms
          do
            cp rdmpplugins.txt *.nupkg $platform
          done
          rm rdmpplugins.txt *.nupkg
      - name: Sign & zip
        shell: bash
        run: |
          if [ ${{github.ref}} == 'refs/heads/develop' ] || [ ${{github.ref}} == 'refs/heads/main' ]
          then 
              dotnet tool install --global AzureSignTool 
              AzureSignTool sign -kvu "${{ secrets.AZURE_KEY_VAULT_URI }}" -kvi "${{ secrets.AZURE_CLIENT_ID }}" -kvt "${{ secrets.AZURE_TENANT_ID }}" -kvs "${{ secrets.AZURE_CLIENT_SECRET }}" -kvc ${{ secrets.AZURE_CERT_NAME }} -tr http://timestamp.digicert.com -v PublishWindows/rdmp.exe
              AzureSignTool sign -kvu "${{ secrets.AZURE_KEY_VAULT_URI }}" -kvi "${{ secrets.AZURE_CLIENT_ID }}" -kvt "${{ secrets.AZURE_TENANT_ID }}" -kvs "${{ secrets.AZURE_CLIENT_SECRET }}" -kvc ${{ secrets.AZURE_CERT_NAME }} -tr http://timestamp.digicert.com -v PublishWinForms/ResearchDataManagementPlatform.exe
          fi
          mkdir -p dist
          cmd /c wix\\build.cmd ${{ steps.version.outputs.rdmpversion }}
          (cd PublishWindows ; echo 7z a -mx=9 ../dist/rdmp-${{ steps.version.outputs.rdmpversion }}-cli-win-x64.zip rdmp.exe NLog.config *.yaml *.nupkg rdmpplugins.txt | cmd)
          (cd PublishLinux ; echo 7z a -mx=0 ../dist/rdmp-${{ steps.version.outputs.rdmpversion }}-cli-linux-x64.zip . | cmd)
          mv PublishLinux rdmp-${{ steps.version.outputs.rdmpversion }}-cli-linux
          echo 7z a dist/rdmp-${{ steps.version.outputs.rdmpversion }}-cli-linux-x64.tar rdmp-${{ steps.version.outputs.rdmpversion }}-cli-linux | cmd
          (cd PublishWinForms ; echo 7z a -mx=9 ../dist/rdmp-${{ steps.version.outputs.rdmpversion }}-client.zip ResearchDataManagementPlatform.exe *.nupkg rdmpplugins.txt | cmd)


      - name: Install Perl dependencies
        uses: shogo82148/actions-setup-perl@v1.24.3
>>>>>>> 232d8a10
        with:
          install-modules-with: cpanm
          install-modules: Archive::Zip Archive::Tar
      - name: Fix execute permissions
        if: contains(github.ref, 'refs/tags/v') || contains('refs/heads/main refs/heads/develop',github.ref)
        shell: perl {0}
        run: |
          use strict;
          use warnings;
          use Archive::Zip qw( :ERROR_CODES :CONSTANTS );
          use Archive::Tar;

          my ($tarname,$zipname)=('dist/rdmp-${{ steps.version.outputs.rdmpversion }}-cli-linux-x64.tar','dist/rdmp-${{ steps.version.outputs.rdmpversion }}-cli-linux-x64.zip');

          # Find rdmp in .tar, set permissions 0755
          my $tar=Archive::Tar->new($tarname) || die "read $tarname:$!\n";
          my @tarbits=$tar->get_files();
          foreach my $bit (@tarbits) {
            $bit->chmod('0755') if $bit->name =~ /\/rdmp$/;
          }
          $tar->write( $tarname );

          # Find rdmp in .zip, set permissions 0755
          my $srczip = Archive::Zip->new($zipname);
          my $zip=Archive::Zip->new();
          foreach my $bit ($srczip->members()) {
            print "Adding ",$bit->fileName(),"\n";
            my $m=$zip->addString($bit->contents(),$bit->fileName());
            $m->fileName($bit->fileName());
            my $iszip=$bit->fileName() =~ /\.zip$/i;
            $m->desiredCompressionMethod($iszip ? COMPRESSION_STORED : COMPRESSION_DEFLATED);
            $m->desiredCompressionLevel($iszip ? 0 :  9 );
          }
          $zip->memberNamed('rdmp')->unixFileAttributes( 0755 );
          $zip->overwriteAs($zipname);
      - name: Compress tar
        if: contains(github.ref, 'refs/tags/v') || contains('refs/heads/main refs/heads/develop',github.ref)
        run: |
          7z a -txz dist/rdmp-${{ steps.version.outputs.rdmpversion }}-cli-linux-x64.tar.xz dist/rdmp-${{ steps.version.outputs.rdmpversion }}-cli-linux-x64.tar
          rm dist/rdmp-${{ steps.version.outputs.rdmpversion }}-cli-linux-x64.tar
      - name: Build Nuget packages
        if: contains(github.ref, 'refs/tags/v')
        shell: bash
        run: |
          for i in Rdmp.Core/Rdmp.Core.csproj Rdmp.UI/Rdmp.UI.csproj Tests.Common/Tests.Common.csproj
          do
          dotnet pack $i -c Release --include-symbols --nologo -o . -v:m -p:Version=${{ steps.version.outputs.rdmpversion }}
          done
      - name: Calculate SHA256SUMS
        if: contains(github.ref, 'refs/tags/v')
        run: '&{foreach ($i in Get-ChildItem dist -Exclude *SUMS|Get-FileHash) { echo "$($i.Hash) $(echo $i | Split-Path -Leaf)" }} > dist/SHA256SUMS'
      - name: Archive production artifacts
<<<<<<< HEAD
        if: contains(github.ref, 'refs/tags/v') || contains('refs/heads/main refs/heads/develop',github.ref)
        uses: actions/upload-artifact@v3
=======
        uses: actions/upload-artifact@v4
>>>>>>> 232d8a10
        with:
          name: dist
          path: |
            dist
      - name: Cache Build
        id: cache-build
        uses: actions/cache/save@v3
        with:
          path: ${{ github.workspace }}/
          key: ${{ github.sha }}-your-cache-key-bundled

  production-upload:
    name: Production Upload
    runs-on: windows-latest
    needs: ['bundle','tests_db','tests_file_system']
    if: contains(github.ref, 'refs/tags/v')
    steps:
      - uses: actions/cache/restore@v3
        id: restore-build
        with:
          path: ${{ github.workspace }}/
          key: ${{ github.sha }}-your-cache-key-bundled
      - name: Determine RDMP build version
        id: version
        shell: bash
        run: perl -ne "print \"rdmpversion=\$1\n\" if /AssemblyInformationalVersion\(\"([0-9a-z.-]+)\"\)/;" SharedAssemblyInfo.cs >> $GITHUB_OUTPUT
      - name: Upload Nuget packages
        run: dotnet nuget push HIC.RDMP.Plugin*${{ steps.version.outputs.rdmpversion }}.nupkg -s https://api.nuget.org/v3/index.json --skip-duplicate -k ${{ secrets.NUGET_KEY }}
      - name: Upload binaries to release
        uses: svenstaro/upload-release-action@2.7.0
        with:
          repo_token: ${{ secrets.GITHUB_TOKEN }}
          file: dist/*
          tag: ${{ github.ref }}
          overwrite: true
          file_glob: true <|MERGE_RESOLUTION|>--- conflicted
+++ resolved
@@ -19,15 +19,6 @@
         uses: actions/checkout@v4
       - name: Populate Databases.yaml
         shell: bash
-<<<<<<< HEAD
-        run: perl -ne "print \"rdmpversion=\$1\n\" if /AssemblyInformationalVersion\(\"([0-9a-z.-]+)\"\)/;" SharedAssemblyInfo.cs >> $GITHUB_OUTPUT
-      - name: Check output
-        run: echo ${{ steps.version.outputs.rdmpversion }}
-      - name: Setup .NET Core
-        uses: actions/setup-dotnet@v4.0.0
-        with:
-          dotnet-version: 6.0.x
-=======
         run: |
           cat > ./Tools/rdmp/Databases.yaml << EOF
           CatalogueConnectionString: Server=(localdb)\MSSQLLocalDB;Database=TEST_Catalogue;Trusted_Connection=True;TrustServerCertificate=true;
@@ -36,7 +27,6 @@
       - name: Build
         run: |
           dotnet build --configuration Release --verbosity minimal
->>>>>>> 232d8a10
       - name: Install MS SQL 2019 Express LocalDB
         uses: crazy-max/ghaction-chocolatey@v3
         with:
@@ -52,21 +42,6 @@
           mysql-version: '8.0'
           root-password: 'YourStrong!Passw0rd'
           auto-start: true
-<<<<<<< HEAD
-      - name: Populate Databases.yaml 
-        shell: bash
-        run: |
-            find ./Tools/rdmp/Databases.yaml -type f -exec sed -i 's/RDMP_/TEST_/g' {} \;
-      - name: BundleSource
-        shell: bash
-        run: |
-          mkdir -p Tools/BundleUpSourceIntoZip/output
-          rm -f Tools/BundleUpSourceIntoZip/output/SourceCodeForSelfAwareness.zip
-          echo "dir /s/b *.cs *.xml > srcbitsa.txt" | cmd
-          perl -pe '$_=reverse' < srcbitsa.txt | sort -t'\' -k1,1 -u | perl -pe '$_=reverse' > srcbits.txt
-          echo 7z a -mx=9 Tools/BundleUpSourceIntoZip/output/SourceCodeForSelfAwareness.zip @srcbits.txt | cmd
-=======
->>>>>>> 232d8a10
       - name: Build
         run: dotnet build --configuration Release --verbosity minimal
       - name: Initialise RDMP
@@ -153,56 +128,6 @@
           mv `find coverage -type f` fs-ui.lcov
           dotnet test Rdmp.Core.Tests/Rdmp.Core.Tests.csproj --nologo --collect:"XPlat Code Coverage" --no-build --verbosity minimal -c Release --results-directory coverage -- DataCollectionRunSettings.DataCollectors.DataCollector.Configuration.Format=lcov
           mv `find coverage -type f` fs-core.lcov
-<<<<<<< HEAD
-      - name: Coveralls
-        uses: coverallsapp/github-action@v2.2.3
-        with:
-          github-token: ${{ secrets.github_token }}
-          files: ./db-ui.lcov ./db-core.lcov ./fs-ui.lcov ./fs-core.lcov
-          flag-name: unit tests
-
-      - name: Package
-        run: |
-          dotnet publish Application/ResearchDataManagementPlatform/ResearchDataManagementPlatform.csproj -r win-x64 --self-contained -c Release -o PublishWinForms -p:GenerateDocumentationFile=false -p:PublishSingleFile=true -p:PublishReadyToRun=true -p:IncludeNativeLibrariesForSelfExtract=true --verbosity minimal --nologo
-          dotnet publish Tools/rdmp/rdmp.csproj -r win-x64 --self-contained -c Release -o PublishWindows -p:GenerateDocumentationFile=false -p:PublishSingleFile=true -p:PublishReadyToRun=true -p:IncludeNativeLibrariesForSelfExtract=true --verbosity minimal --nologo
-          dotnet publish Tools/rdmp/rdmp.csproj -r linux-x64 --self-contained -c Release -o PublishLinux -p:GenerateDocumentationFile=false -p:PublishSingleFile=true -p:PublishReadyToRun=true --verbosity minimal --nologo
-      - name: Install Plugins
-        if: contains(github.ref, 'refs/tags/v') || contains('refs/heads/main refs/heads/develop',github.ref)
-        shell: bash
-        run: |
-          for plugin in https://api.github.com/repos/SMI/RdmpDicom/releases/latest https://api.github.com/repos/HICServices/HicPlugin/releases/latest https://api.github.com/repos/HICServices/RdmpExtensions/releases/latest
-          do
-            PluginName="$(cut -d/ -f6 <<< $plugin)"
-            NAME="$(curl -s $plugin | grep "browser_download_url.*$PluginName.*nupkg" | cut -d : -f 2,3 | cut -d "\"" -f 2)"
-            echo $NAME
-            curl -OL  $NAME
-            for platform in PublishWindows PublishLinux PublishWinForms
-            do
-              cp *.nupkg $platform
-            done
-            rm *.nupkg
-          done
-
-      - name: Sign
-        if: contains(github.ref, 'refs/tags/v') || contains('refs/heads/main refs/heads/develop',github.ref)
-        shell: bash
-        run: |
-          dotnet tool install --global AzureSignTool 
-          AzureSignTool sign -kvu "${{ secrets.AZURE_KEY_VAULT_URI }}" -kvi "${{ secrets.AZURE_CLIENT_ID }}" -kvt "${{ secrets.AZURE_TENANT_ID }}" -kvs "${{ secrets.AZURE_CLIENT_SECRET }}" -kvc ${{ secrets.AZURE_CERT_NAME }} -tr http://timestamp.digicert.com -v PublishWindows/rdmp.exe
-          AzureSignTool sign -kvu "${{ secrets.AZURE_KEY_VAULT_URI }}" -kvi "${{ secrets.AZURE_CLIENT_ID }}" -kvt "${{ secrets.AZURE_TENANT_ID }}" -kvs "${{ secrets.AZURE_CLIENT_SECRET }}" -kvc ${{ secrets.AZURE_CERT_NAME }} -tr http://timestamp.digicert.com -v PublishWinForms/ResearchDataManagementPlatform.exe
-          mkdir -p dist
-          cmd /c wix\\build.cmd ${{ steps.version.outputs.rdmpversion }}
-          (cd PublishWindows ; echo 7z a -mx=9 ../dist/rdmp-${{ steps.version.outputs.rdmpversion }}-cli-win-x64.zip rdmp.exe NLog.config *.yaml *.nupkg | cmd)
-          (cd PublishLinux ; echo 7z a -mx=0 ../dist/rdmp-${{ steps.version.outputs.rdmpversion }}-cli-linux-x64.zip . | cmd)
-          mv PublishLinux rdmp-${{ steps.version.outputs.rdmpversion }}-cli-linux
-          echo 7z a dist/rdmp-${{ steps.version.outputs.rdmpversion }}-cli-linux-x64.tar rdmp-${{ steps.version.outputs.rdmpversion }}-cli-linux | cmd
-          (cd PublishWinForms ; echo 7z a -mx=9 ../dist/rdmp-${{ steps.version.outputs.rdmpversion }}-client.zip ResearchDataManagementPlatform.exe *.nupkg | cmd)
-
-
-      - name: Install Perl dependencies
-        if: contains(github.ref, 'refs/tags/v') || contains('refs/heads/main refs/heads/develop',github.ref)
-        uses: shogo82148/actions-setup-perl@v1.25.0
-=======
       - uses: coverallsapp/github-action@v2.2.3
         with:
           github-token: ${{ secrets.github_token }}
@@ -271,7 +196,6 @@
 
       - name: Install Perl dependencies
         uses: shogo82148/actions-setup-perl@v1.24.3
->>>>>>> 232d8a10
         with:
           install-modules-with: cpanm
           install-modules: Archive::Zip Archive::Tar
@@ -324,12 +248,7 @@
         if: contains(github.ref, 'refs/tags/v')
         run: '&{foreach ($i in Get-ChildItem dist -Exclude *SUMS|Get-FileHash) { echo "$($i.Hash) $(echo $i | Split-Path -Leaf)" }} > dist/SHA256SUMS'
       - name: Archive production artifacts
-<<<<<<< HEAD
-        if: contains(github.ref, 'refs/tags/v') || contains('refs/heads/main refs/heads/develop',github.ref)
-        uses: actions/upload-artifact@v3
-=======
         uses: actions/upload-artifact@v4
->>>>>>> 232d8a10
         with:
           name: dist
           path: |
