--- conflicted
+++ resolved
@@ -141,12 +141,8 @@
 
 
       - name: Install Perl dependencies
-<<<<<<< HEAD
-        if: contains(github.ref, 'refs/tags/v') || contains('refs/heads/main refs/heads/develop',github.ref)
-        uses: shogo82148/actions-setup-perl@v1.24.3
-=======
+        if: contains(github.ref, 'refs/tags/v') || contains('refs/heads/main refs/heads/develop',github.ref)
         uses: shogo82148/actions-setup-perl@v1.25.0
->>>>>>> 0e783a15
         with:
           install-modules-with: cpanm
           install-modules: Archive::Zip Archive::Tar
