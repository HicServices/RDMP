name: Build

# Run this workflow every time a new commit pushed to your repository

on: push

env:
  DOTNET_NOLOGO: 1
  DOTNET_SKIP_FIRST_TIME_EXPERIENCE: true

jobs:
  # Set the job key. The key is displayed as the job name
  # when a job name is not provided
  super-lint:
    # Name the Job
    name: Build, test, package and sign release
    # Set the type of machine to run on
    runs-on: windows-latest

    steps:
      - name: Stub Node dependencies
        shell: bash
        run: touch package-lock.json
      - name: Install Node for coverage reporting
        uses: actions/setup-node@v3.8.1
        with:
          node-version: '16.x'
          cache: 'npm'
      - name: LCov merger tool
        run: npm install -g lcov-result-merger
      - name: Checkout code
        uses: actions/checkout@v4
      - name: Determine RDMP build version
        id: version
        shell: bash
        run: perl -ne "print \"rdmpversion=\$1\n\" if /AssemblyInformationalVersion\(\"([0-9a-z.-]+)\"\)/;" SharedAssemblyInfo.cs >> $GITHUB_OUTPUT
      - name: Check output
        run: echo ${{ steps.version.outputs.rdmpversion }}
      - name: Setup .NET Core
        uses: actions/setup-dotnet@v3.2.0
        with:
          dotnet-version: 6.0.x
      - name: Install MS SQL 2019 Express LocalDB
        uses: crazy-max/ghaction-chocolatey@v3
        with:
          args: install -r sqllocaldb --no-progress
      - name: Initialise LocalDB
        shell: bash
        run: |
          SqlLocalDB.exe create MSSQLLocalDB -s
          sqlcmd -l 180 -S '(localdb)\MSSQLLocalDB' -Q "SELECT @@VERSION;"
          sed -i'' -e 's/localhost/\(localdb\)\\MSSQLLocalDB/' Tests.Common/TestDatabases.txt
      - uses: shogo82148/actions-setup-mysql@v1
        with:
          mysql-version: '8.0'
          root-password: 'YourStrong!Passw0rd'
          auto-start: true
      - name: Populate Databases.yaml 
        shell: bash
        run: |
            find ./Tools/rdmp/Databases.yaml -type f -exec sed -i 's/RDMP_/TEST_/g' {} \;
      - name: Build
        run: dotnet build --configuration Release --verbosity minimal
      - name: Create MySql Logging, DQE and Cohort Building Cache Db
        run: |
          dotnet run -c Release --no-build --project Tools/rdmp/rdmp.csproj -- createnewexternaldatabaseserver LiveLoggingServer_ID "DatabaseType:MySQL:Server=127.0.0.1;Uid=root;Pwd=YourStrong!Passw0rd;Database=rdmp_logging2" --dir ~/rdmp/rdmp-yaml/
          dotnet run -c Release --no-build --project Tools/rdmp/rdmp.csproj -- createnewexternaldatabaseserver DQE "DatabaseType:MySQL:Server=127.0.0.1;Uid=root;Pwd=YourStrong!Passw0rd;Database=rdmp_dqe" --dir ~/rdmp/rdmp-yaml/
          dotnet run -c Release --no-build --project Tools/rdmp/rdmp.csproj -- createnewexternaldatabaseserver CohortIdentificationQueryCachingServer_ID "DatabaseType:MySQL:Server=127.0.0.1;Uid=root;Pwd=YourStrong!Passw0rd;Database=rdmp_cache" --dir ~/rdmp/rdmp-yaml/
      - name: Initialise RDMP
        run: dotnet run -c Release --no-build --project Tools/rdmp/rdmp.csproj -- install --createdatabasetimeout 180 "(localdb)\MSSQLLocalDB" TEST_ -e
<<<<<<< HEAD
      - name: Run integration test scripts
        run: |
            dotnet run -c Release --no-build --project Tools/rdmp/rdmp.csproj -- -f ./scripts/create_list_destroy_catalogue.yaml 
            dotnet run -c Release --no-build --project Tools/rdmp/rdmp.csproj -- -f ./scripts/create_cohort.yaml 
            dotnet run -c Release --no-build --project Tools/rdmp/rdmp.csproj -- -f ./scripts/create_dataload.yaml 
            dotnet run -c Release --no-build --project Tools/rdmp/rdmp.csproj -- -f ./scripts/orphan_extractable_column.yaml 
=======
      - name: Populate Databases.yaml
        shell: bash
        run: |
          cat > ./Tools/rdmp/Databases.yaml << EOF
          CatalogueConnectionString: Server=(localdb)\MSSQLLocalDB;Database=TEST_Catalogue;Trusted_Connection=True;TrustServerCertificate=true;
          DataExportConnectionString: Server=(localdb)\MSSQLLocalDB;Database=TEST_DataExport;Trusted_Connection=True;TrustServerCertificate=true;
          EOF
      - name: Run integration test scripts
        run: |
            dotnet run -c Release --no-build --project Tools/rdmp/rdmp.csproj -- -f ./scripts/create_list_destroy_catalogue.yaml &&
            dotnet run -c Release --no-build --project Tools/rdmp/rdmp.csproj -- -f ./scripts/create_cohort.yaml &&
            dotnet run -c Release --no-build --project Tools/rdmp/rdmp.csproj -- -f ./scripts/create_dataload.yaml &&
            dotnet run -c Release --no-build --project Tools/rdmp/rdmp.csproj -- -f ./scripts/orphan_extractable_column.yaml &&
>>>>>>> d6edf73d
      - name: Test (DB)
        shell: bash
        run: |
          rm -rf coverage
          dotnet test Rdmp.UI.Tests/Rdmp.UI.Tests.csproj --nologo --collect:"XPlat Code Coverage" --no-build --verbosity minimal -c Release --results-directory coverage -- DataCollectionRunSettings.DataCollectors.DataCollector.Configuration.Format=lcov
          mv `find coverage -type f` db-ui.lcov
          dotnet test Rdmp.Core.Tests/Rdmp.Core.Tests.csproj --nologo --collect:"XPlat Code Coverage" --no-build --verbosity minimal -c Release --results-directory coverage -- DataCollectionRunSettings.DataCollectors.DataCollector.Configuration.Format=lcov
          mv `find coverage -type f` db-core.lcov
      - name: Test with local file system
        shell: bash
        run:  |
          echo "UseFileSystemRepo: true" >> Tests.Common/TestDatabases.txt
          dotnet test Rdmp.UI.Tests/Rdmp.UI.Tests.csproj --nologo --collect:"XPlat Code Coverage" --no-build --verbosity minimal -c Release --results-directory coverage -- DataCollectionRunSettings.DataCollectors.DataCollector.Configuration.Format=lcov
          mv `find coverage -type f` fs-ui.lcov
          dotnet test Rdmp.Core.Tests/Rdmp.Core.Tests.csproj --nologo --collect:"XPlat Code Coverage" --no-build --verbosity minimal -c Release --results-directory coverage -- DataCollectionRunSettings.DataCollectors.DataCollector.Configuration.Format=lcov
          mv `find coverage -type f` fs-core.lcov
      - name: Merge LCovs
        run: lcov-result-merger "{db,fs}-{ui,core}.lcov" all.lcov
      - name: Coveralls
        uses: coverallsapp/github-action@master
        with:
          github-token: ${{ secrets.github_token }}
          path-to-lcov: all.lcov
          flag-name: unit tests

      - name: Package
        run: |
          dotnet publish Application/ResearchDataManagementPlatform/ResearchDataManagementPlatform.csproj -r win-x64 --self-contained -c Release -o PublishWinForms -p:GenerateDocumentationFile=false -p:PublishSingleFile=true -p:PublishReadyToRun=true --verbosity minimal --nologo
          dotnet publish Tools/rdmp/rdmp.csproj -r win-x64 --self-contained -c Release -o PublishWindows -p:GenerateDocumentationFile=false -p:PublishSingleFile=true -p:PublishReadyToRun=true --verbosity minimal --nologo
          dotnet publish Tools/rdmp/rdmp.csproj -r linux-x64 --self-contained -c Release -o PublishLinux -p:GenerateDocumentationFile=false -p:PublishSingleFile=true -p:PublishReadyToRun=true --verbosity minimal --nologo
      - name: BundleSource
        shell: bash
        run: |
          mkdir -p Tools/BundleUpSourceIntoZip/output
          echo "dir /s/b *.cs *.xml > srcbitsa.txt" | cmd
          perl -pe '$_=reverse' < srcbitsa.txt | sort -t'\' -k1,1 -u | perl -pe '$_=reverse' > srcbits.txt
          echo 7z a -mx=9 Tools/BundleUpSourceIntoZip/output/SourceCodeForSelfAwareness.zip @srcbits.txt | cmd

      - name: Sign
        shell: bash
        run: |
          signtool=(/c/Program\ Files\ \(x86\)/Windows\ Kits/10/bin/*/x64/signtool.exe)
          signtool=${signtool[${#signtool[@]}-1]}
          signtool=`echo $signtool | sed -e 's#^/c#c:#' | tr / \\\\`
          echo ${{ secrets.DIGICERT_PFX }} | base64 --decode > GitHubActionsWorkflow.pfx
          echo '"'$signtool'"' 'Sign  /f GitHubActionsWorkflow.pfx /fd sha256 /tr http://timestamp.digicert.com /td sha256 /p ${{ secrets.DIGICERT_PASSWORD }} PublishWindows/*.exe PublishWinForms/*.exe' | cmd
          mkdir -p dist
          cmd /c wix\\build.cmd ${{ steps.version.outputs.rdmpversion }}
          echo '"'$signtool'"' 'Sign  /f GitHubActionsWorkflow.pfx /fd sha256 /tr http://timestamp.digicert.com /td sha256 /p ${{ secrets.DIGICERT_PASSWORD }} dist/rdmp.msi' | cmd
          (cd PublishWindows ; echo 7z a -mx=9 ../dist/rdmp-${{ steps.version.outputs.rdmpversion }}-cli-win-x64.zip . | cmd)
          (cd PublishLinux ; echo 7z a -mx=0 ../dist/rdmp-${{ steps.version.outputs.rdmpversion }}-cli-linux-x64.zip . | cmd)
          mv PublishLinux rdmp-${{ steps.version.outputs.rdmpversion }}-cli-linux
          echo 7z a dist/rdmp-${{ steps.version.outputs.rdmpversion }}-cli-linux-x64.tar rdmp-${{ steps.version.outputs.rdmpversion }}-cli-linux | cmd
          (cd PublishWinForms ; echo 7z a -mx=9 ../dist/rdmp-${{ steps.version.outputs.rdmpversion }}-client.zip . | cmd)

      - name: Install Perl dependencies
        uses: shogo82148/actions-setup-perl@v1.23.1
        with:
          install-modules-with: cpanm
          install-modules: Archive::Zip Archive::Tar
      - name: Fix execute permissions
        shell: perl {0}
        run: |
          use strict;
          use warnings;
          use Archive::Zip qw( :ERROR_CODES :CONSTANTS );
          use Archive::Tar;

          my ($tarname,$zipname)=('dist/rdmp-${{ steps.version.outputs.rdmpversion }}-cli-linux-x64.tar','dist/rdmp-${{ steps.version.outputs.rdmpversion }}-cli-linux-x64.zip');

          # Find rdmp in .tar, set permissions 0755
          my $tar=Archive::Tar->new($tarname) || die "read $tarname:$!\n";
          my @tarbits=$tar->get_files();
          foreach my $bit (@tarbits) {
            $bit->chmod('0755') if $bit->name =~ /\/rdmp$/;
          }
          $tar->write( $tarname );

          # Find rdmp in .zip, set permissions 0755
          my $srczip = Archive::Zip->new($zipname);
          my $zip=Archive::Zip->new();
          foreach my $bit ($srczip->members()) {
            print "Adding ",$bit->fileName(),"\n";
            my $m=$zip->addString($bit->contents(),$bit->fileName());
            $m->fileName($bit->fileName());
            my $iszip=$bit->fileName() =~ /\.zip$/i;
            $m->desiredCompressionMethod($iszip ? COMPRESSION_STORED : COMPRESSION_DEFLATED);
            $m->desiredCompressionLevel($iszip ? 0 :  9 );
          }
          $zip->memberNamed('rdmp')->unixFileAttributes( 0755 );
          $zip->overwriteAs($zipname);
      - name: Compress tar
        run: |
          7z a -txz dist/rdmp-${{ steps.version.outputs.rdmpversion }}-cli-linux-x64.tar.xz dist/rdmp-${{ steps.version.outputs.rdmpversion }}-cli-linux-x64.tar
          rm dist/rdmp-${{ steps.version.outputs.rdmpversion }}-cli-linux-x64.tar

      - name: Build Nuget packages
        shell: bash
        run: |
          for i in Rdmp.Core/Rdmp.Core.csproj Rdmp.UI/Rdmp.UI.csproj Tests.Common/Tests.Common.csproj
          do
          dotnet pack $i -c Release --include-symbols --nologo -o . -v:m -p:Version=${{ steps.version.outputs.rdmpversion }}
          done

      - name: Upload Nuget packages
        if: contains(github.ref, 'refs/tags/v')
        run: dotnet nuget push HIC.RDMP.Plugin*${{ steps.version.outputs.rdmpversion }}.nupkg -s https://api.nuget.org/v3/index.json --skip-duplicate -k ${{ secrets.NUGET_KEY }}

      - name: Calculate SHA256SUMS
        run: '&{foreach ($i in Get-ChildItem dist -Exclude *SUMS|Get-FileHash) { echo "$($i.Hash) $(echo $i | Split-Path -Leaf)" }} > dist/SHA256SUMS'

      - name: Archive production artifacts
        uses: actions/upload-artifact@v3
        with:
          name: dist
          path: |
            dist
      - name: Upload binaries to release
        uses: svenstaro/upload-release-action@2.7.0
        if: contains(github.ref, 'refs/tags/v')
        with:
          repo_token: ${{ secrets.GITHUB_TOKEN }}
          file: dist/*
          tag: ${{ github.ref }}
          overwrite: true
          file_glob: true<|MERGE_RESOLUTION|>--- conflicted
+++ resolved
@@ -68,28 +68,12 @@
           dotnet run -c Release --no-build --project Tools/rdmp/rdmp.csproj -- createnewexternaldatabaseserver CohortIdentificationQueryCachingServer_ID "DatabaseType:MySQL:Server=127.0.0.1;Uid=root;Pwd=YourStrong!Passw0rd;Database=rdmp_cache" --dir ~/rdmp/rdmp-yaml/
       - name: Initialise RDMP
         run: dotnet run -c Release --no-build --project Tools/rdmp/rdmp.csproj -- install --createdatabasetimeout 180 "(localdb)\MSSQLLocalDB" TEST_ -e
-<<<<<<< HEAD
       - name: Run integration test scripts
         run: |
             dotnet run -c Release --no-build --project Tools/rdmp/rdmp.csproj -- -f ./scripts/create_list_destroy_catalogue.yaml 
             dotnet run -c Release --no-build --project Tools/rdmp/rdmp.csproj -- -f ./scripts/create_cohort.yaml 
             dotnet run -c Release --no-build --project Tools/rdmp/rdmp.csproj -- -f ./scripts/create_dataload.yaml 
             dotnet run -c Release --no-build --project Tools/rdmp/rdmp.csproj -- -f ./scripts/orphan_extractable_column.yaml 
-=======
-      - name: Populate Databases.yaml
-        shell: bash
-        run: |
-          cat > ./Tools/rdmp/Databases.yaml << EOF
-          CatalogueConnectionString: Server=(localdb)\MSSQLLocalDB;Database=TEST_Catalogue;Trusted_Connection=True;TrustServerCertificate=true;
-          DataExportConnectionString: Server=(localdb)\MSSQLLocalDB;Database=TEST_DataExport;Trusted_Connection=True;TrustServerCertificate=true;
-          EOF
-      - name: Run integration test scripts
-        run: |
-            dotnet run -c Release --no-build --project Tools/rdmp/rdmp.csproj -- -f ./scripts/create_list_destroy_catalogue.yaml &&
-            dotnet run -c Release --no-build --project Tools/rdmp/rdmp.csproj -- -f ./scripts/create_cohort.yaml &&
-            dotnet run -c Release --no-build --project Tools/rdmp/rdmp.csproj -- -f ./scripts/create_dataload.yaml &&
-            dotnet run -c Release --no-build --project Tools/rdmp/rdmp.csproj -- -f ./scripts/orphan_extractable_column.yaml &&
->>>>>>> d6edf73d
       - name: Test (DB)
         shell: bash
         run: |
