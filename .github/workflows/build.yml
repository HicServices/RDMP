--- conflicted
+++ resolved
@@ -68,14 +68,6 @@
           dotnet run -c Release --no-build --project Tools/rdmp/rdmp.csproj -- createnewexternaldatabaseserver CohortIdentificationQueryCachingServer_ID "DatabaseType:MySQL:Server=127.0.0.1;Uid=root;Pwd=YourStrong!Passw0rd;Database=rdmp_cache" --dir ~/rdmp/rdmp-yaml/
       - name: Initialise RDMP
         run: dotnet run -c Release --no-build --project Tools/rdmp/rdmp.csproj -- install --createdatabasetimeout 180 "(localdb)\MSSQLLocalDB" TEST_ -e
-<<<<<<< HEAD
-      - name: Run integration test scripts
-        run: |
-            dotnet run -c Release --no-build --project Tools/rdmp/rdmp.csproj -- -f ./scripts/create_list_destroy_catalogue.yaml 
-            dotnet run -c Release --no-build --project Tools/rdmp/rdmp.csproj -- -f ./scripts/create_cohort.yaml 
-            dotnet run -c Release --no-build --project Tools/rdmp/rdmp.csproj -- -f ./scripts/create_dataload.yaml 
-            dotnet run -c Release --no-build --project Tools/rdmp/rdmp.csproj -- -f ./scripts/orphan_extractable_column.yaml 
-=======
       - name: Populate Databases.yaml
         shell: bash
         run: |
@@ -85,11 +77,10 @@
           EOF
       - name: Run integration test scripts
         run: |
-            dotnet run -c Release --no-build --project Tools/rdmp/rdmp.csproj -- -f ./scripts/create_list_destroy_catalogue.yaml &&
-            dotnet run -c Release --no-build --project Tools/rdmp/rdmp.csproj -- -f ./scripts/create_cohort.yaml &&
-            dotnet run -c Release --no-build --project Tools/rdmp/rdmp.csproj -- -f ./scripts/create_dataload.yaml &&
-            dotnet run -c Release --no-build --project Tools/rdmp/rdmp.csproj -- -f ./scripts/orphan_extractable_column.yaml &&
->>>>>>> c8836872
+            dotnet run -c Release --no-build --project Tools/rdmp/rdmp.csproj -- -f ./scripts/create_list_destroy_catalogue.yaml 
+            dotnet run -c Release --no-build --project Tools/rdmp/rdmp.csproj -- -f ./scripts/create_cohort.yaml 
+            dotnet run -c Release --no-build --project Tools/rdmp/rdmp.csproj -- -f ./scripts/create_dataload.yaml 
+            dotnet run -c Release --no-build --project Tools/rdmp/rdmp.csproj -- -f ./scripts/orphan_extractable_column.yaml 
       - name: Test (DB)
         shell: bash
         run: |
