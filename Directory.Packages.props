--- conflicted
+++ resolved
@@ -23,13 +23,8 @@
     <PackageVersion Include="NLog" Version="5.4.0" />
     <PackageVersion Include="SixLabors.ImageSharp" Version="3.1.7" />
     <PackageVersion Include="SixLabors.ImageSharp.Drawing" Version="2.1.5" />
-<<<<<<< HEAD
     <PackageVersion Include="Spectre.Console" Version="0.50.0" />
-    <PackageVersion Include="SSH.NET" Version="2024.2.0" />
-=======
-    <PackageVersion Include="Spectre.Console" Version="0.49.1" />
     <PackageVersion Include="SSH.NET" Version="2025.0.0" />
->>>>>>> 483813a0
     <PackageVersion Include="System.Private.Uri" Version="4.3.2" />
     <PackageVersion Include="Terminal.Gui" Version="1.18.0" />
     <PackageVersion Include="YamlDotNet" Version="16.3.0" />
