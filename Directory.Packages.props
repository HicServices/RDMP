--- conflicted
+++ resolved
@@ -1,16 +1,9 @@
 <Project>
   <ItemGroup>
-<<<<<<< HEAD
-    <PackageVersion Include="AWSSDK.S3" Version="3.7.413.1" />
-    <PackageVersion Include="AWSSDK.SecurityToken" Version="3.7.401.35" />
-    <PackageVersion Include="AWSSDK.SSO" Version="3.7.400.86" />
-    <PackageVersion Include="AWSSDK.SSOOIDC" Version="3.7.400.87" />
-=======
     <PackageVersion Include="AWSSDK.S3" Version="3.7.416.16" />
     <PackageVersion Include="AWSSDK.SecurityToken" Version="3.7.401.89" />
     <PackageVersion Include="AWSSDK.SSO" Version="3.7.400.140" />
     <PackageVersion Include="AWSSDK.SSOOIDC" Version="3.7.401.18" />
->>>>>>> f49d51e2
     <PackageVersion Include="CommandLineParser" Version="2.9.1" />
     <PackageVersion Include="Equ" Version="2.3.0" />
     <PackageVersion Include="ExcelNumberFormat" Version="1.1.0" />
@@ -18,28 +11,12 @@
     <PackageVersion Include="HIC.SynthEHR" Version="2.0.1" />
     <PackageVersion Include="HIC.FAnsiSql" Version="3.2.7" />
     <PackageVersion Include="LibArchive.Net" Version="0.1.5" />
-<<<<<<< HEAD
-    <PackageVersion Include="Microsoft.Bcl.AsyncInterfaces" Version="9.0.1" />
-=======
     <PackageVersion Include="Microsoft.Bcl.AsyncInterfaces" Version="9.0.4" />
->>>>>>> f49d51e2
     <PackageVersion Include="Microsoft.SourceLink.GitHub" Version="8.0.0">
       <PrivateAssets>all</PrivateAssets>
       <IncludeAssets>runtime; build; native; contentfiles; analyzers; buildtransitive</IncludeAssets>
     </PackageVersion>
     <PackageVersion Include="Minio" Version="6.0.4" />
-<<<<<<< HEAD
-    <PackageVersion Include="MongoDB.Driver" Version="3.1.0" />
-    <PackageVersion Include="Newtonsoft.Json" Version="13.0.3" />
-    <PackageVersion Include="NPOI" Version="2.7.2" />
-    <PackageVersion Include="NLog" Version="5.4.0" />
-    <PackageVersion Include="SixLabors.ImageSharp" Version="3.1.6" />
-    <PackageVersion Include="SixLabors.ImageSharp.Drawing" Version="2.1.5" />
-    <PackageVersion Include="Spectre.Console" Version="0.49.1" />
-    <PackageVersion Include="SSH.NET" Version="2024.2.0" />
-    <PackageVersion Include="System.Private.Uri" Version="4.3.2" />
-    <PackageVersion Include="Terminal.Gui" Version="1.17.1" />
-=======
     <PackageVersion Include="MongoDB.Driver" Version="3.3.0" />
     <PackageVersion Include="Newtonsoft.Json" Version="13.0.3" />
     <PackageVersion Include="NPOI" Version="2.7.3" />
@@ -50,25 +27,11 @@
     <PackageVersion Include="SSH.NET" Version="2025.0.0" />
     <PackageVersion Include="System.Private.Uri" Version="4.3.2" />
     <PackageVersion Include="Terminal.Gui" Version="1.18.1" />
->>>>>>> f49d51e2
     <PackageVersion Include="YamlDotNet" Version="16.3.0" />
     <PackageVersion Include="ConsoleControl" Version="1.3.0" />
     <PackageVersion Include="Autoupdater.NET.Official" Version="1.9.2" />
     <PackageVersion Include="DockPanelSuite.ThemeVS2015" Version="3.1.1" />
     <PackageVersion Include="System.Threading.ThreadPool" Version="4.3.0" />
-<<<<<<< HEAD
-    <PackageVersion Include="WeCantSpell.Hunspell" Version="5.2.1" />
-    <PackageVersion Include="NUnit" Version="4.3.2" />
-    <PackageVersion Include="ObjectListView.Repack.NET6Plus" Version="2.9.5" />
-    <PackageVersion Include="Scintilla.NET" Version="5.3.2.9" />
-    <PackageVersion Include="System.Resources.Extensions" Version="9.0.2" />
-    <PackageVersion Include="VPKSoft.ScintillaLexers.NET" Version="1.1.16" />
-    <PackageVersion Include="HIC.System.Windows.Forms.DataVisualization" Version="1.0.1" />
-    <PackageVersion Include="NUnit3TestAdapter" Version="4.6.0" />
-    <PackageVersion Include="NUnit.Analyzers" Version="4.6.0" />
-    <PackageVersion Include="NSubstitute" Version="5.3.0" />
-    <PackageVersion Include="Microsoft.NET.Test.Sdk" Version="17.12.0" />
-=======
     <PackageVersion Include="WeCantSpell.Hunspell" Version="6.0.0" />
     <PackageVersion Include="NUnit" Version="4.3.2" />
     <PackageVersion Include="ObjectListView.Repack.NET6Plus" Version="2.9.5" />
@@ -80,7 +43,6 @@
     <PackageVersion Include="NUnit.Analyzers" Version="4.6.0" />
     <PackageVersion Include="NSubstitute" Version="5.3.0" />
     <PackageVersion Include="Microsoft.NET.Test.Sdk" Version="17.13.0" />
->>>>>>> f49d51e2
     <PackageVersion Include="coverlet.collector" Version="6.0.4" />
   </ItemGroup>
 </Project>