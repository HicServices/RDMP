--- conflicted
+++ resolved
@@ -22,13 +22,8 @@
     <PackageVersion Include="Terminal.Gui" Version="1.17.1" />
     <PackageVersion Include="YamlDotNet" Version="16.0.0" />
     <PackageVersion Include="ConsoleControl" Version="1.3.0" />
-<<<<<<< HEAD
     <PackageVersion Include="Autoupdater.NET.Official" Version="1.9.2" />
-    <PackageVersion Include="DockPanelSuite.ThemeVS2015" Version="3.1.0" />
-=======
-    <PackageVersion Include="Autoupdater.NET.Official" Version="1.9.1" />
     <PackageVersion Include="DockPanelSuite.ThemeVS2015" Version="3.1.1" />
->>>>>>> 90591b96
     <PackageVersion Include="System.Threading.ThreadPool" Version="4.3.0" />
     <PackageVersion Include="WeCantSpell.Hunspell" Version="5.0.0" />
     <PackageVersion Include="NUnit" Version="4.1.0" />
