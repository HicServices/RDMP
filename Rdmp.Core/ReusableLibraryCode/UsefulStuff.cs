// Copyright (c) The University of Dundee 2018-2019
// This file is part of the Research Data Management Platform (RDMP).
// RDMP is free software: you can redistribute it and/or modify it under the terms of the GNU General Public License as published by the Free Software Foundation, either version 3 of the License, or (at your option) any later version.
// RDMP is distributed in the hope that it will be useful, but WITHOUT ANY WARRANTY; without even the implied warranty of MERCHANTABILITY or FITNESS FOR A PARTICULAR PURPOSE. See the GNU General Public License for more details.
// You should have received a copy of the GNU General Public License along with RDMP. If not, see <https://www.gnu.org/licenses/>.

using System;
using System.Collections.Generic;
using System.Data;
using System.Data.Common;
using System.Diagnostics;
using System.Globalization;
using System.IO;
using System.Linq;
using System.Reflection;
using System.Runtime.InteropServices;
using System.Security.Cryptography;
using System.Text;
using System.Text.RegularExpressions;
using System.Threading;
using System.Threading.Tasks;
using CommandLine;
using CsvHelper;

namespace Rdmp.Core.ReusableLibraryCode;

/// <summary>
/// Contains lots of generically useful static methods
/// </summary>
public static partial class UsefulStuff
{
<<<<<<< HEAD
    public static readonly Regex RegexThingsThatAreNotNumbersOrLetters =
        new("[^0-9A-Za-z]+", RegexOptions.Compiled | RegexOptions.CultureInvariant);

    public static readonly Regex RegexThingsThatAreNotNumbersOrLettersOrUnderscores =
        new("[^0-9A-Za-z_]+", RegexOptions.Compiled | RegexOptions.CultureInvariant);

    private static readonly Regex NullWithSpaces = new(@"^\s*null\s*$",
        RegexOptions.Compiled | RegexOptions.IgnoreCase | RegexOptions.CultureInvariant);

    public static bool IsBasicallyNull(this string result) =>
        string.IsNullOrWhiteSpace(result) ||
        // if user types the literal string null then return null (typically interpreted as - 'I don't want to pick one')
        // but not the same as task cancellation
        NullWithSpaces.IsMatch(result);

    public static bool IsBadName(string name)
    {
        return name != null && name.Any(c => Path.GetInvalidFileNameChars().Contains(c));
    }
=======
    public static readonly Regex RegexThingsThatAreNotNumbersOrLetters = NonAlphaNumeric();

    public static readonly Regex RegexThingsThatAreNotNumbersOrLettersOrUnderscores =
        NonAlphaNumericUnderscore();

    private static readonly Regex NullWithSpaces = NullInSpace();

    public static bool IsBasicallyNull(this string result) =>
        string.IsNullOrWhiteSpace(result) ||
        // if user types the literal string null then return null (typically interpreted as - 'I don't want to pick one')
        // but not the same as task cancellation
        NullWithSpaces.IsMatch(result);

    public static bool IsBadName(string name) => name?.Any(Path.GetInvalidFileNameChars().Contains) == true;
>>>>>>> 9e847e4d

    public static void OpenUrl(string url)
    {
        try
        {
            Process.Start(url);
        }
        catch
        {
            // hack because of this: https://github.com/dotnet/corefx/issues/10361
            if (RuntimeInformation.IsOSPlatform(OSPlatform.Windows))
            {
                url = url.Replace("&", "^&");
                Process.Start(new ProcessStartInfo("cmd", $"/c start {url}") { CreateNoWindow = true });
            }
            else if (RuntimeInformation.IsOSPlatform(OSPlatform.Linux))
            {
                Process.Start("xdg-open", url);
            }
            else if (RuntimeInformation.IsOSPlatform(OSPlatform.OSX))
            {
                Process.Start("open", url);
            }
            else
            {
                throw;
            }
        }
    }


    internal static DateTime LooseConvertToDate(object iO)
    {
        DateTime sDate;

        try
        {
            sDate = Convert.ToDateTime(iO);
        }
        catch (FormatException)
        {
            try
            {
                var sDateAsString = iO.ToString();

                switch (sDateAsString?.Length)
                {
                    case 6:
                    case 8:
                        sDate = Convert.ToDateTime($"{sDateAsString[..2]}/{sDateAsString[2..4]}/{sDateAsString[4..]}");
                        break;
                    default:
                        throw;
                }
            }
            catch (Exception)
            {
                throw new Exception($"Cannot recognise date format :{iO}");
            }
        }

        return sDate;
    }


    // find quoted field names at end of line
    private static readonly Regex RDoubleQuotes = new("\"([^\"]+)\"$");
    private static readonly Regex RSingleQuotes = new("'([^']+)'$");
    private static readonly Regex RBacktickQuotes = new("`([^']+)`$");
    private static readonly Regex RSquareBrackets = new(@"\[([^[]+)]$");
    private static readonly Regex RNoPunctuation = new(@"^([\w\s]+)$");

    public static IEnumerable<string> GetArrayOfColumnNamesFromStringPastedInByUser(string text)
    {
        if (string.IsNullOrWhiteSpace(text))
            yield break;

        var split = text.Split(new char[] { '\r', '\n', ',' }, StringSplitOptions.RemoveEmptyEntries);


        //trim off [db]..[tbl] 1
        for (var i = 0; i < split.Length; i++)
            split[i] = Regex.Replace(split[i], @"\s+[\d\s]*$", "");

        //identifies the last word in a collection of multiple words (requires you .Trim() so we don't get ending whitespace match)
        var regexLastWord = new Regex("\\s[^\\s]*$");
        foreach (var s in split)
        {
            //clean the string

            var toAdd = s.Trim();
            if (toAdd.Contains('.'))
                toAdd = toAdd[(toAdd.LastIndexOf(".", StringComparison.Ordinal) + 1)..];

            var gotDelimitedMatch = false;

            // if user has really horrible names like with spaces and stuff
            // then try expect them to have quoted them and pull out the capture
            // groups.  Remember different DBMS have different quoting symbols
            foreach (var r in new[]
                     {
                         RDoubleQuotes, RSingleQuotes,
                         RSquareBrackets, RBacktickQuotes, RNoPunctuation
                     })
            {
                var m = r.Matches(toAdd);
                if (!m.Any()) continue;
                yield return m.Last().Groups[1].Value;
                gotDelimitedMatch = true;
                break;
            }

            if (gotDelimitedMatch)
                continue;

            toAdd = toAdd.Replace("]", "");
            toAdd = toAdd.Replace("[", "");

            toAdd = toAdd.Replace("`", "");

            if (string.IsNullOrWhiteSpace(toAdd))
                continue;

            if (regexLastWord.IsMatch(toAdd))
                toAdd = regexLastWord.Match(toAdd).Value.Trim();

            yield return toAdd;
        }
    }

<<<<<<< HEAD
    public static bool CHIisOK(string sCHI)
    {
        if (!long.TryParse(sCHI, NumberStyles.None, CultureInfo.InvariantCulture, out _) ||
            sCHI.Length != 10) return false;
        return DateTime.TryParse($"{sCHI[..2]}/{sCHI[2..4]}/{sCHI[4..6]}", out _) && GetCHICheckDigit(sCHI) == sCHI[^1];
    }
=======
    public static bool CHIisOK(string sCHI) =>
        long.TryParse(sCHI, NumberStyles.None, CultureInfo.InvariantCulture, out _) && sCHI.Length == 10 &&
        DateTime.TryParse($"{sCHI[..2]}/{sCHI[2..4]}/{sCHI[4..6]}", out _) && GetCHICheckDigit(sCHI) == sCHI[^1];
>>>>>>> 9e847e4d

    private static char GetCHICheckDigit(string sCHI)
    {
        //sCHI = "120356785";
        var lsCHI = sCHI.Length; // Must be 10!!

        var sum = 0;
        var c = (int)'0';
        for (var i = 0; i < lsCHI - 1; i++)
            sum += (sCHI[i] - c) * (lsCHI - i);
        sum %= 11;

        c = 11 - sum;
        if (c == 11) c = 0;

        return (char)(c + '0');
    }

    public static DirectoryInfo GetExecutableDirectory() =>
<<<<<<< HEAD
        !string.IsNullOrWhiteSpace(AppDomain.CurrentDomain.BaseDirectory)
            ? new DirectoryInfo(AppDomain.CurrentDomain.BaseDirectory)
            : new DirectoryInfo(Environment.CurrentDirectory);
=======
        new(AppDomain.CurrentDomain.BaseDirectory ?? throw new Exception("BaseDirectory was null?!"));
>>>>>>> 9e847e4d

    public static string HashFile(string filename, int retryCount = 6)
    {
        try
        {
            using var hashProvider = SHA512.Create();
            using var stream = File.OpenRead(filename);
            return BitConverter.ToString(hashProvider.ComputeHash(stream));
        }
        catch (IOException)
        {
            //couldn't access the file so wait 1 second then try again
            Thread.Sleep(1000);

            if (retryCount-- > 0)
                return HashFile(filename, retryCount); //try it again (recursively)
            throw;
        }
    }

    public static bool RequiresLength(string columnType)
    {
        return columnType.ToLowerInvariant() switch
        {
            "binary" => true,
            "bit" => false,
            "char" => true,
            "image" => true,
            "nchar" => true,
            "nvarchar" => true,
            "varbinary" => true,
            "varchar" => true,
            "numeric" => true,
            _ => false
        };
    }

    public static bool HasPrecisionAndScale(string columnType)
    {
        return columnType.ToLowerInvariant() switch
        {
            "decimal" => true,
            "numeric" => true,
            _ => false
        };
    }

    public static string RemoveIllegalFilenameCharacters(string value)
    {
        return string.IsNullOrWhiteSpace(value)
            ? value
            : Path.GetInvalidFileNameChars().Aggregate(value,
                (current, invalidFileNameChar) => current.Replace(invalidFileNameChar.ToString(), ""));
    }


    public static void ExecuteBatchNonQuery(string sql, DbConnection conn, DbTransaction transaction = null,
        int timeout = 30)
    {
        ExecuteBatchNonQuery(sql, conn, transaction, out _, timeout);
    }

    /// <summary>
    /// Executes the given SQL against the database + sends GO delimited statements as separate batches
    /// </summary>
    /// <param name="sql"></param>
    /// <param name="conn"></param>
    /// <param name="transaction"></param>
    /// <param name="performanceFigures">Line number the batch started at and the time it took to complete it</param>
    /// <param name="timeout"></param>
    public static void ExecuteBatchNonQuery(string sql, DbConnection conn, DbTransaction transaction,
        out Dictionary<int, Stopwatch> performanceFigures, int timeout = 30)
    {
        performanceFigures = new Dictionary<int, Stopwatch>();

        var sqlBatch = string.Empty;
        var cmd = DatabaseCommandHelper.GetCommand(string.Empty, conn, transaction);
        var hadToOpen = false;

        if (conn.State != ConnectionState.Open)
        {
            conn.Open();
            hadToOpen = true;
        }

        var lineNumber = 1;

        sql += "\nGO"; // make sure last batch is executed.
        try
        {
            foreach (var line in sql.Split(new[] { "\n", "\r" }, StringSplitOptions.RemoveEmptyEntries))
            {
                lineNumber++;

                if (line.ToUpperInvariant().Trim() == "GO")
                {
                    if (string.IsNullOrWhiteSpace(sqlBatch))
                        continue;

                    if (!performanceFigures.ContainsKey(lineNumber))
                        performanceFigures.Add(lineNumber, new Stopwatch());
                    performanceFigures[lineNumber].Start();

                    cmd.CommandText = sqlBatch;
                    cmd.CommandTimeout = timeout;
                    cmd.ExecuteNonQuery();

                    performanceFigures[lineNumber].Stop();
                    sqlBatch = string.Empty;
                }
                else
                {
                    sqlBatch += $"{line}\n";
                }
            }
        }
        finally
        {
            if (hadToOpen)
                conn.Close();
        }
    }


    /// <summary>
    /// Locates a manifest resource in the assembly under the manifest name subspace.  If you want to spray the resource MySoftwareSuite.MyApplication.MyResources.Bob.txt then pass:
    /// 1. the assembly containing the resource (e.g. typeof(MyClass1).Assembly)
    /// 2. the full path to the resource file: "MySoftwareSuite.MyApplication.MyResources.Bob.txt"
    /// 3. the filename "Bob.txt"
    /// </summary>
    /// <param name="assembly">The dll e.g. MySoftwareSuite.MyApplication.dll</param>
    /// <param name="manifestName">The full path to the manifest resource e.g. MySoftwareSuite.MyApplication.MyResources.Bob.txt</param>
    /// <param name="file">The filename ONLY of the resource e.g. Bob.txt</param>
    /// <param name="outputDirectory">The directory to put the generated file in.  Defaults to %appdata%/RDMP </param>
    public static FileInfo SprayFile(Assembly assembly, string manifestName, string file, string outputDirectory = null)
    {
        outputDirectory ??= Path.Combine(Environment.GetFolderPath(Environment.SpecialFolder.ApplicationData), "RDMP");

        using var fileToSpray = assembly.GetManifestResourceStream(manifestName) ?? throw new Exception(
            $"assembly.GetManifestResourceStream returned null for manifest name {manifestName} in assembly {assembly}");

        if (!Directory.Exists(outputDirectory))
            Directory.CreateDirectory(outputDirectory);

        var target = new FileInfo(Path.Combine(outputDirectory, file));
        using var destination = target.OpenWrite();
        fileToSpray.CopyTo(destination, 1 << 20);
        return target;
    }

    public static string GetHumanReadableByteSize(long len)
    {
        string[] sizes = { "bytes", "KB", "MB", "GB", "TB", "PB" };

        var order = 0;
        while (len >= 1024 && order + 1 < sizes.Length)
        {
            order++;
            len /= 1024;
        }

        // Adjust the format string to your preferences. For example "{0:0.#}{1}" would
        // show a single decimal place, and no space.
        return $"{len:0.##} {sizes[order]}";
    }

    public static bool VerifyFileExists(string path, int timeout)
    {
        var task = new Task<bool>(() =>
        {
            try
            {
                var fi = new FileInfo(path);
                return fi.Exists;
            }
            catch (Exception)
            {
                return false;
            }
        });
        task.Start();
        return task.Wait(timeout) && task.Result;
    }

    public static bool VerifyFileExists(Uri uri, int timeout) => VerifyFileExists(uri.LocalPath, timeout);

    public static string DataTableToHtmlDataTable(DataTable dt)
    {
        var sb = new StringBuilder();

        sb.AppendLine("<Table>");
        sb.Append("<TR>");

        foreach (DataColumn column in dt.Columns)
            sb.Append($"<TD>{column.ColumnName}</TD>");

        sb.AppendLine("</TR>");

        foreach (DataRow row in dt.Rows)
        {
            sb.Append("<TR>");

            foreach (var cellObject in row.ItemArray)
                sb.Append($"<TD>{cellObject}</TD>");

            sb.AppendLine("</TR>");
        }

        sb.Append("</Table>");

        return sb.ToString();
    }

    public static string DataTableToCsv(DataTable dt)
    {
        var sb = new StringBuilder();

        using var w = new CsvWriter(new StringWriter(sb), CultureInfo.CurrentCulture);
        foreach (DataColumn column in dt.Columns)
            w.WriteField(column.ColumnName);

        w.NextRecord();

        foreach (DataRow row in dt.Rows)
        {
            foreach (var cellObject in row.ItemArray)
                w.WriteField(cellObject);

            w.NextRecord();
        }

        w.Flush();

        return sb.ToString();
    }

    public static void ShowPathInWindowsExplorer(FileSystemInfo fileInfo)
    {
        var argument = $"{(fileInfo is FileInfo ? "/select," : "")} \"{fileInfo.FullName}\"";
        Process.Start("explorer.exe", argument);
    }

    public static string GetClipboardFormattedHtmlStringFromHtmlString(string s)
    {
        const int maxLength = 1_000_000_000 - 52; // Header is 51 characters, total length must fit in 10 digits
        if (s.Length > maxLength)
            throw new ArgumentException(
                $"String s is too long, the maximum length is {maxLength} but argument s was length {s.Length}",
                nameof(s));

        // Circular dependency here: we need a string containing both its own length and the length of the string after it
        // {0:D6} is the same length as its own description
        // {1:D10} is 3 characters longer than its own description, so +3
        // {2} on the end adds 3, so the overall prefix length is constant
        var template = "Version:1.0\r\nStartHTML:{0:D6}\r\nEndHTML:{1:D10}\r\n{2}";
        return string.Format(
            template,
            template.Length,
            s.Length + template.Length, s);
    }

    public static bool IsAssignableToGenericType(Type givenType, Type genericType)
    {
        var interfaceTypes = givenType.GetInterfaces();

        if (interfaceTypes.Any(it => it.IsGenericType && it.GetGenericTypeDefinition() == genericType))
            return true;

        if (givenType.IsGenericType && givenType.GetGenericTypeDefinition() == genericType)
            return true;

        var baseType = givenType.BaseType;
        return baseType != null && IsAssignableToGenericType(baseType, genericType);
    }

    public static string PascalCaseStringToHumanReadable(string pascalCaseString)
    {
        //Deal with legacy property names by replacing underscore with a space
        pascalCaseString = pascalCaseString.Replace("_", " ");

        //There are two clauses in this Regex
        //Part1: [A-Z][A-Z]*(?=[A-Z][a-z]|\b) - looks for any series of uppercase letters that have a ending uppercase then lowercase OR end of line charater: https://regex101.com/r/mCqVk6/2
        //Part2: [A-Z](?=[a-z])               - looks for any single  of uppercase letters followed by a lower case letter: https://regex101.com/r/hdSCqH/1
        //This is then made into a single group that is matched and we add a space on front during the replacement.
        pascalCaseString = Regex.Replace(pascalCaseString, @"([A-Z][A-Z]*(?=[A-Z][a-z]|\b)|[A-Z](?=[a-z]))", " $1");

        //Remove any double multiple white space
        //Because this matched the first capital letter in a string with Part2 of our regex above we should TRIM to remove the white space.
        pascalCaseString = Regex.Replace(pascalCaseString, @"\s\s+", " ").Trim();

        return pascalCaseString;
    }

    /// <summary>
    /// Returns the <paramref name="input"/> string split across multiple lines with the
    /// <paramref name="newline"/> (or <see cref="Environment.NewLine"/> if null) separator
    /// such that no lines are longer than <paramref name="maxLen"/>
    /// </summary>
    /// <param name="input"></param>
    /// <param name="maxLen"></param>
    /// <param name="newline"></param>
    /// <returns></returns>
    public static string SplitByLength(string input, int maxLen, string newline = null)
    {
        return
            string.Join(newline ?? Environment.NewLine,
                Regex.Split(input, $@"(.{{1,{maxLen}}})(?:\s|$)")
                    .Where(x => x.Length > 0)
                    .Select(x => x.Trim()));
    }


    public static void ConfirmContentsOfDirectoryAreTheSame(DirectoryInfo first, DirectoryInfo other)
    {
        if (first.EnumerateFiles().Count() != other.EnumerateFiles().Count())
            throw new Exception(
                $"found different number of files in Globals directory {first.FullName} and {other.FullName}");

        var filesInFirst = first.EnumerateFiles().ToArray();
        var filesInOther = other.EnumerateFiles().ToArray();

        for (var i = 0; i < filesInFirst.Length; i++)
        {
            var file1 = filesInFirst[i];
            var file2 = filesInOther[i];
            if (!file1.Name.Equals(file2.Name))
                throw new Exception(
                    $"Although there were the same number of files in Globals directories {first.FullName} and {other.FullName}, there were differing file names ({file1.Name} and {file2.Name})");

            if (!HashFile(file1.FullName).Equals(HashFile(file2.FullName)))
                throw new Exception(
                    $"File found in Globals directory which has a different MD5 from another Globals file.  Files were \"{file1.FullName}\" and \"{file2.FullName}\"");
        }
    }

    public static Parser GetParser()
    {
        var defaults = Parser.Default.Settings;

        var parser = new Parser(settings =>
        {
            settings.CaseSensitive = false;
            settings.CaseInsensitiveEnumValues = true;
            settings.EnableDashDash = defaults.EnableDashDash;
            settings.HelpWriter = defaults.HelpWriter;
            settings.IgnoreUnknownArguments = defaults.IgnoreUnknownArguments;
            settings.MaximumDisplayWidth = defaults.MaximumDisplayWidth;
            settings.ParsingCulture = defaults.ParsingCulture;
        });

        return parser;
    }

    /// <summary>
    /// Implementation of <see cref="Convert.ChangeType(object,Type)"/> that works with nullable types,
    /// dates etc
    /// </summary>
    /// <param name="value"></param>
    /// <param name="conversionType"></param>
    /// <returns></returns>
    public static object ChangeType(object value, Type conversionType)
    {
        var t = Nullable.GetUnderlyingType(conversionType) ?? conversionType;

<<<<<<< HEAD
        if (t == typeof(DateTime) && value is string s)
            return string.Equals(s, "now", StringComparison.InvariantCultureIgnoreCase)
                ? DateTime.Now
                :
                //Convert.ChangeType doesn't handle dates, so let's deal with that
                DateTime.Parse(s);

        return value == null || (value is string sval && string.IsNullOrWhiteSpace(sval))
            ? null
            : Convert.ChangeType(value, t);
=======
        return t == typeof(DateTime) && value is string s
            ? string.Equals(s, "now", StringComparison.InvariantCultureIgnoreCase)
                ? DateTime.Now
                :
                //Convert.ChangeType doesn't handle dates, so let's deal with that
                DateTime.Parse(s)
            : value == null || (value is string sval && string.IsNullOrWhiteSpace(sval))
                ? null
                : Convert.ChangeType(value, t);
>>>>>>> 9e847e4d
    }

    [GeneratedRegex("[^0-9A-Za-z]+", RegexOptions.Compiled | RegexOptions.CultureInvariant)]
    private static partial Regex NonAlphaNumeric();

    [GeneratedRegex("[^0-9A-Za-z_]+", RegexOptions.Compiled | RegexOptions.CultureInvariant)]
    private static partial Regex NonAlphaNumericUnderscore();

    [GeneratedRegex("^\\s*null\\s*$", RegexOptions.IgnoreCase | RegexOptions.Compiled | RegexOptions.CultureInvariant)]
    private static partial Regex NullInSpace();
}<|MERGE_RESOLUTION|>--- conflicted
+++ resolved
@@ -29,15 +29,12 @@
 /// </summary>
 public static partial class UsefulStuff
 {
-<<<<<<< HEAD
-    public static readonly Regex RegexThingsThatAreNotNumbersOrLetters =
-        new("[^0-9A-Za-z]+", RegexOptions.Compiled | RegexOptions.CultureInvariant);
+    public static readonly Regex RegexThingsThatAreNotNumbersOrLetters = NonAlphaNumeric();
 
     public static readonly Regex RegexThingsThatAreNotNumbersOrLettersOrUnderscores =
-        new("[^0-9A-Za-z_]+", RegexOptions.Compiled | RegexOptions.CultureInvariant);
-
-    private static readonly Regex NullWithSpaces = new(@"^\s*null\s*$",
-        RegexOptions.Compiled | RegexOptions.IgnoreCase | RegexOptions.CultureInvariant);
+        NonAlphaNumericUnderscore();
+
+    private static readonly Regex NullWithSpaces = NullInSpace();
 
     public static bool IsBasicallyNull(this string result) =>
         string.IsNullOrWhiteSpace(result) ||
@@ -45,26 +42,7 @@
         // but not the same as task cancellation
         NullWithSpaces.IsMatch(result);
 
-    public static bool IsBadName(string name)
-    {
-        return name != null && name.Any(c => Path.GetInvalidFileNameChars().Contains(c));
-    }
-=======
-    public static readonly Regex RegexThingsThatAreNotNumbersOrLetters = NonAlphaNumeric();
-
-    public static readonly Regex RegexThingsThatAreNotNumbersOrLettersOrUnderscores =
-        NonAlphaNumericUnderscore();
-
-    private static readonly Regex NullWithSpaces = NullInSpace();
-
-    public static bool IsBasicallyNull(this string result) =>
-        string.IsNullOrWhiteSpace(result) ||
-        // if user types the literal string null then return null (typically interpreted as - 'I don't want to pick one')
-        // but not the same as task cancellation
-        NullWithSpaces.IsMatch(result);
-
     public static bool IsBadName(string name) => name?.Any(Path.GetInvalidFileNameChars().Contains) == true;
->>>>>>> 9e847e4d
 
     public static void OpenUrl(string url)
     {
@@ -195,18 +173,9 @@
         }
     }
 
-<<<<<<< HEAD
-    public static bool CHIisOK(string sCHI)
-    {
-        if (!long.TryParse(sCHI, NumberStyles.None, CultureInfo.InvariantCulture, out _) ||
-            sCHI.Length != 10) return false;
-        return DateTime.TryParse($"{sCHI[..2]}/{sCHI[2..4]}/{sCHI[4..6]}", out _) && GetCHICheckDigit(sCHI) == sCHI[^1];
-    }
-=======
     public static bool CHIisOK(string sCHI) =>
         long.TryParse(sCHI, NumberStyles.None, CultureInfo.InvariantCulture, out _) && sCHI.Length == 10 &&
         DateTime.TryParse($"{sCHI[..2]}/{sCHI[2..4]}/{sCHI[4..6]}", out _) && GetCHICheckDigit(sCHI) == sCHI[^1];
->>>>>>> 9e847e4d
 
     private static char GetCHICheckDigit(string sCHI)
     {
@@ -226,13 +195,7 @@
     }
 
     public static DirectoryInfo GetExecutableDirectory() =>
-<<<<<<< HEAD
-        !string.IsNullOrWhiteSpace(AppDomain.CurrentDomain.BaseDirectory)
-            ? new DirectoryInfo(AppDomain.CurrentDomain.BaseDirectory)
-            : new DirectoryInfo(Environment.CurrentDirectory);
-=======
         new(AppDomain.CurrentDomain.BaseDirectory ?? throw new Exception("BaseDirectory was null?!"));
->>>>>>> 9e847e4d
 
     public static string HashFile(string filename, int retryCount = 6)
     {
@@ -597,18 +560,6 @@
     {
         var t = Nullable.GetUnderlyingType(conversionType) ?? conversionType;
 
-<<<<<<< HEAD
-        if (t == typeof(DateTime) && value is string s)
-            return string.Equals(s, "now", StringComparison.InvariantCultureIgnoreCase)
-                ? DateTime.Now
-                :
-                //Convert.ChangeType doesn't handle dates, so let's deal with that
-                DateTime.Parse(s);
-
-        return value == null || (value is string sval && string.IsNullOrWhiteSpace(sval))
-            ? null
-            : Convert.ChangeType(value, t);
-=======
         return t == typeof(DateTime) && value is string s
             ? string.Equals(s, "now", StringComparison.InvariantCultureIgnoreCase)
                 ? DateTime.Now
@@ -618,7 +569,6 @@
             : value == null || (value is string sval && string.IsNullOrWhiteSpace(sval))
                 ? null
                 : Convert.ChangeType(value, t);
->>>>>>> 9e847e4d
     }
 
     [GeneratedRegex("[^0-9A-Za-z]+", RegexOptions.Compiled | RegexOptions.CultureInvariant)]
