// Copyright (c) The University of Dundee 2018-2019
// This file is part of the Research Data Management Platform (RDMP).
// RDMP is free software: you can redistribute it and/or modify it under the terms of the GNU General Public License as published by the Free Software Foundation, either version 3 of the License, or (at your option) any later version.
// RDMP is distributed in the hope that it will be useful, but WITHOUT ANY WARRANTY; without even the implied warranty of MERCHANTABILITY or FITNESS FOR A PARTICULAR PURPOSE. See the GNU General Public License for more details.
// You should have received a copy of the GNU General Public License along with RDMP. If not, see <https://www.gnu.org/licenses/>.

using System;
using System.Collections;
using System.Text.RegularExpressions;

namespace Rdmp.Core.ReusableLibraryCode;

/// <summary>
/// This Class implements the Difference Algorithm published in
/// "An O(ND) Difference Algorithm and its Variations" by Eugene Myers
/// Algorithmica Vol. 1 No. 2, 1986, p 251.
/// 
/// <para>There are many C, Java, Lisp implementations public available but they all seem to come
/// from the same source (diffutils) that is under the (unfree) GNU public License
/// and cannot be reused as a sourcecode for a commercial application.
/// There are very old C implementations that use other (worse) algorithms.
/// Microsoft also published sourcecode of a diff-tool (windiff) that uses some tree data.
/// Also, a direct transfer from a C source to C# is not easy because there is a lot of pointer
/// arithmetic in the typical C solutions and i need a managed solution.
/// These are the reasons why I implemented the original published algorithm from the scratch and
/// make it avaliable without the GNU license limitations.
/// I do not need a high performance diff tool because it is used only sometimes.
/// I will do some performace tweaking when needed.</para>
/// 
/// <para>The algorithm itself is comparing 2 arrays of numbers so when comparing 2 text documents
/// each line is converted into a (hash) number. See DiffText(). </para>
/// 
/// <para>Some chages to the original algorithm:
/// The original algorithm was described using a recursive approach and comparing zero indexed arrays.
/// Extracting sub-arrays and rejoining them is very performance and memory intensive so the same
/// (readonly) data arrays are passed arround together with their lower and upper bounds.
/// This circumstance makes the LCS and SMS functions more complicate.
/// I added some code to the LCS function to get a fast response on sub-arrays that are identical,
/// completely deleted or inserted.</para>
/// 
/// <para>The result from a comparisation is stored in 2 arrays that flag for modified (deleted or inserted)
/// lines in the 2 data arrays. These bits are then analysed to produce a array of Item objects.</para>
/// 
/// <para>Further possible optimizations:
/// (first rule: don't do it; second: don't do it yet)
/// The arrays DataA and DataB are passed as parameters, but are never changed after the creation
/// so they can be members of the class to avoid the paramter overhead.
/// In SMS is a lot of boundary arithmetic in the for-D and for-k loops that can be done by increment
/// and decrement of local variables.
/// The DownVector and UpVector arrays are alywas created and destroyed each time the SMS gets called.
/// It is possible to reuse tehm when transfering them to members of the class.</para>
/// 
/// <para>diff.cs: A port of the algorythm to C#
/// Created by Matthias Hertel, see http://www.mathertel.de
/// This work is licensed under a Creative Commons Attribution 2.0 Germany License.
/// see http://creativecommons.org/licenses/by/2.0/de/</para>
/// 
/// <para>Changes:
/// 2002.09.20 There was a "hang" in some situations.
/// Now I undestand a little bit more of the SMS algorithm.
/// There have been overlapping boxes; that where analyzed partial differently.
/// One return-point is enough.
/// A assertion was added in CreateDiffs when in debug-mode, that counts the number of equal (no modified) lines in both arrays.
/// They must be identical.</para>
/// 
/// <para>2003.02.07 Out of bounds error in the Up/Down vector arrays in some situations.
/// The two vetors are now accessed using different offsets that are adjusted using the start k-Line.
/// A test case is added. </para>
/// 
/// <para>2006.03.05 Some documentation and a direct Diff entry point.</para>
/// 
/// <para>2006.03.08 Refactored the API to static methods on the Diff class to make usage simpler.
/// 2006.03.10 using the standard Debug class for self-test now.
///            compile with: csc /target:exe /out:diffTest.exe /d:DEBUG /d:TRACE /d:SELFTEST Diff.cs</para>
/// </summary>
public class Diff {

    /// <summary>details of one difference.</summary>
    public struct Item {
        /// <summary>Start Line number in Data A.</summary>
        public int StartA;
        /// <summary>Start Line number in Data B.</summary>
        public int StartB;

        /// <summary>Number of changes in Data A.</summary>
        public int deletedA;
        /// <summary>Number of changes in Data A.</summary>
        public int insertedB;
    } // Item

    /// <summary>
    /// Shortest Middle Snake Return Data
    /// </summary>
    private struct SMSRD {
        internal int x, y;
        // internal int u, v;  // 2002.09.20: no need for 2 points
    }


    #region self-Test

#if (SELFTEST)
    /// <summary>
    /// start a self- / box-test for some diff cases and report to the debug output.
    /// </summary>
    /// <param name="args">not used</param>
    /// <returns>always 0</returns>
    public static int Main(string[] args) {
      StringBuilder ret = new StringBuilder();
      string a, b;

      System.Diagnostics.ConsoleTraceListener ctl = new System.Diagnostics.ConsoleTraceListener(false);
      System.Diagnostics.Debug.Listeners.Add(ctl);

      System.Console.WriteLine("Diff Self Test...");

      // test all changes
      a = "a,b,c,d,e,f,g,h,i,j,k,l".Replace(',', '\n');
      b = "0,1,2,3,4,5,6,7,8,9".Replace(',', '\n');
      System.Diagnostics.Debug.Assert(TestHelper(Diff.DiffText(a, b, false, false, false))
        == "12.10.0.0*",
        "all-changes test failed.");
      System.Diagnostics.Debug.WriteLine("all-changes test passed.");
      // test all same
      a = "a,b,c,d,e,f,g,h,i,j,k,l".Replace(',', '\n');
      b = a;
      System.Diagnostics.Debug.Assert(TestHelper(Diff.DiffText(a, b, false, false, false))
        == "",
        "all-same test failed.");
      System.Diagnostics.Debug.WriteLine("all-same test passed.");

      // test snake
      a = "a,b,c,d,e,f".Replace(',', '\n');
      b = "b,c,d,e,f,x".Replace(',', '\n');
      System.Diagnostics.Debug.Assert(TestHelper(Diff.DiffText(a, b, false, false, false))
        == "1.0.0.0*0.1.6.5*",
        "snake test failed.");
      System.Diagnostics.Debug.WriteLine("snake test passed.");

      // 2002.09.20 - repro
      a = "c1,a,c2,b,c,d,e,g,h,i,j,c3,k,l".Replace(',', '\n');
      b = "C1,a,C2,b,c,d,e,I1,e,g,h,i,j,C3,k,I2,l".Replace(',', '\n');
      System.Diagnostics.Debug.Assert(TestHelper(Diff.DiffText(a, b, false, false, false))
        == "1.1.0.0*1.1.2.2*0.2.7.7*1.1.11.13*0.1.13.15*",
        "repro20020920 test failed.");
      System.Diagnostics.Debug.WriteLine("repro20020920 test passed.");

      // 2003.02.07 - repro
      a = "F".Replace(',', '\n');
      b = "0,F,1,2,3,4,5,6,7".Replace(',', '\n');
      System.Diagnostics.Debug.Assert(TestHelper(Diff.DiffText(a, b, false, false, false))
        == "0.1.0.0*0.7.1.2*",
        "repro20030207 test failed.");
      System.Diagnostics.Debug.WriteLine("repro20030207 test passed.");

      // Muegel - repro
      a = "HELLO\nWORLD";
      b = "\n\nhello\n\n\n\nworld\n";
      System.Diagnostics.Debug.Assert(TestHelper(Diff.DiffText(a, b, false, false, false))
        == "2.8.0.0*",
        "repro20030409 test failed.");
      System.Diagnostics.Debug.WriteLine("repro20030409 test passed.");

    // test some differences
      a = "a,b,-,c,d,e,f,f".Replace(',', '\n');
      b = "a,b,x,c,e,f".Replace(',', '\n');
      System.Diagnostics.Debug.Assert(TestHelper(Diff.DiffText(a, b, false, false, false))
        == "1.1.2.2*1.0.4.4*1.0.6.5*",
        "some-changes test failed.");
      System.Diagnostics.Debug.WriteLine("some-changes test passed.");

      System.Diagnostics.Debug.WriteLine("End.");
      System.Diagnostics.Debug.Flush();

      return (0);
    }


    public static string TestHelper(Item []f) {
      StringBuilder ret = new StringBuilder();
      for (int n = 0; n < f.Length; n++) {
        ret.Append(f[n].deletedA.ToString() + "." + f[n].insertedB.ToString() + "." + f[n].StartA.ToString() + "." + f[n].StartB.ToString() + "*");
      }
      // Debug.Write(5, "TestHelper", ret.ToString());
      return (ret.ToString());
    }
#endif
    #endregion


    /// <summary>
    /// Find the difference in 2 texts, comparing by textlines.
    /// </summary>
    /// <param name="TextA">A-version of the text (usualy the old one)</param>
    /// <param name="TextB">B-version of the text (usualy the new one)</param>
    /// <returns>Returns a array of Items that describe the differences.</returns>
<<<<<<< HEAD
    public Item [] DiffText(string TextA, string TextB) {
=======
    public static Item [] DiffText(string TextA, string TextB) {
>>>>>>> 5c0a3943
        return DiffText(TextA, TextB, false, false, false);
    } // DiffText


    /// <summary>
    /// Find the difference in 2 text documents, comparing by textlines.
    /// The algorithm itself is comparing 2 arrays of numbers so when comparing 2 text documents
    /// each line is converted into a (hash) number. This hash-value is computed by storing all
    /// textlines into a common hashtable so i can find dublicates in there, and generating a
    /// new number each time a new textline is inserted.
    /// </summary>
    /// <param name="TextA">A-version of the text (usualy the old one)</param>
    /// <param name="TextB">B-version of the text (usualy the new one)</param>
    /// <param name="trimSpace">When set to true, all leading and trailing whitespace characters are stripped out before the comparation is done.</param>
    /// <param name="ignoreSpace">When set to true, all whitespace characters are converted to a single space character before the comparation is done.</param>
    /// <param name="ignoreCase">When set to true, all characters are converted to their lowercase equivivalence before the comparation is done.</param>
    /// <returns>Returns a array of Items that describe the differences.</returns>
    public static Item [] DiffText(string TextA, string TextB, bool trimSpace, bool ignoreSpace, bool ignoreCase) {
        // prepare the input-text and convert to comparable numbers.
        var h = new Hashtable(TextA.Length + TextB.Length);

        // The A-Version of the data (original data) to be compared.
        var DataA = new DiffData(DiffCodes(TextA, h, trimSpace, ignoreSpace, ignoreCase));

        // The B-Version of the data (modified data) to be compared.
        var DataB = new DiffData(DiffCodes(TextB, h, trimSpace, ignoreSpace, ignoreCase));

        h = null; // free up hashtable memory (maybe)

        LCS(DataA, 0, DataA.Length, DataB, 0, DataB.Length);
        return CreateDiffs(DataA, DataB);
    } // DiffText


    /// <summary>
    /// Find the difference in 2 arrays of integers.
    /// </summary>
    /// <param name="ArrayA">A-version of the numbers (usualy the old one)</param>
    /// <param name="ArrayB">B-version of the numbers (usualy the new one)</param>
    /// <returns>Returns a array of Items that describe the differences.</returns>
    public static Item [] DiffInt(int[] ArrayA, int[] ArrayB) {
        // The A-Version of the data (original data) to be compared.
        var DataA = new DiffData(ArrayA);

        // The B-Version of the data (modified data) to be compared.
        var DataB = new DiffData(ArrayB);

        LCS(DataA, 0, DataA.Length, DataB, 0, DataB.Length);
        return CreateDiffs(DataA, DataB);
    } // Diff


    /// <summary>
    /// This function converts all textlines of the text into unique numbers for every unique textline
    /// so further work can work only with simple numbers.
    /// </summary>
    /// <param name="aText">the input text</param>
    /// <param name="h">This extern initialized hashtable is used for storing all ever used textlines.</param>
    /// <param name="trimSpace">ignore leading and trailing space characters</param>
    /// <param name="ignoreSpace">ignore whitespace differents e.g. double spaces vs single spaces</param>
    /// <param name="ignoreCase">ignore capitalisation in comparison</param>
    /// <returns>a array of integers.</returns>
    private static int[] DiffCodes(string aText, Hashtable h, bool trimSpace, bool ignoreSpace, bool ignoreCase) {
        // get all codes of the text
        var lastUsedCode = h.Count;

        // strip off all cr, only use lf as line separator.
        aText = aText.Replace("\r", "");
        var Lines = aText.Split('\n');

        var Codes = new int[Lines.Length];

        for (var i = 0; i < Lines.Length; ++i) {
            var s = Lines[i];
            if (trimSpace)
                s = s.Trim();

            if (ignoreSpace) {
                s = Regex.Replace(s, "\\s+", " ");
            }

            if (ignoreCase)
                s = s.ToLower();

            var aCode = h[s];
            if (aCode == null) {
                lastUsedCode++;
                h[s] = lastUsedCode;
                Codes[i] = lastUsedCode;
            } else {
                Codes[i] = (int)aCode;
            } // if
        } // for
        return Codes;
    } // DiffCodes


    /// <summary>
    /// This is the algorithm to find the Shortest Middle Snake (SMS).
    /// </summary>
    /// <param name="DataA">sequence A</param>
    /// <param name="LowerA">lower bound of the actual range in DataA</param>
    /// <param name="UpperA">upper bound of the actual range in DataA (exclusive)</param>
    /// <param name="DataB">sequence B</param>
    /// <param name="LowerB">lower bound of the actual range in DataB</param>
    /// <param name="UpperB">upper bound of the actual range in DataB (exclusive)</param>
    /// <returns>a MiddleSnakeData record containing x,y and u,v</returns>
    private static SMSRD SMS(DiffData DataA, int LowerA, int UpperA, DiffData DataB, int LowerB, int UpperB) {
        var MAX = DataA.Length + DataB.Length + 1;

        var DownK = LowerA - LowerB; // the k-line to start the forward search
        var UpK = UpperA - UpperB; // the k-line to start the reverse search

        var Delta = UpperA - LowerA - (UpperB - LowerB);
        var oddDelta = (Delta & 1) != 0;

        // vector for the (0,0) to (x,y) search
        var DownVector = new int[2* MAX + 2];

        // vector for the (u,v) to (N,M) search
        var UpVector = new int[2 * MAX + 2];

        // The vectors in the publication accepts negative indexes. the vectors implemented here are 0-based
        // and are access using a specific offset: UpOffset UpVector and DownOffset for DownVektor
        var DownOffset = MAX - DownK;
        var UpOffset = MAX - UpK;
<<<<<<< HEAD
	
        var  MaxD = (UpperA - LowerA + UpperB - LowerB) / 2 + 1;
=======

        var MaxD = (UpperA - LowerA + UpperB - LowerB) / 2 + 1;
>>>>>>> 5c0a3943
		
        // Debug.Write(2, "SMS", String.Format("Search the box: A[{0}-{1}] to B[{2}-{3}]", LowerA, UpperA, LowerB, UpperB));

        // init vectors
        DownVector[DownOffset + DownK + 1] = LowerA;
        UpVector[UpOffset + UpK - 1] = UpperA;
			
        for (var D = 0; D <= MaxD; D++) {

            // Extend the forward path.
            SMSRD ret;
            for (var k = DownK - D; k <= DownK + D; k += 2) {
                // Debug.Write(0, "SMS", "extend forward path " + k.ToString());

                // find the only or better starting point
                int x;
                if (k == DownK - D) {
                    x = DownVector[DownOffset + k+1]; // down
                } else {
                    x = DownVector[DownOffset + k-1] + 1; // a step to the right
                    if (k < DownK + D && DownVector[DownOffset + k+1] >= x)
                        x = DownVector[DownOffset + k+1]; // down
                }
                var y = x - k;

                // find the end of the furthest reaching forward D-path in diagonal k.
                while (x < UpperA && y < UpperB && DataA.data[x] == DataB.data[y]) {
                    x++; y++;
                }
                DownVector[DownOffset + k] = x;

                // overlap ?
                if (oddDelta && UpK-D < k && k < UpK+D) {
                    if (UpVector[UpOffset + k] <= DownVector[DownOffset + k]) {
                        ret.x = DownVector[DownOffset + k];
                        ret.y = DownVector[DownOffset + k] - k;
                        // ret.u = UpVector[UpOffset + k];      // 2002.09.20: no need for 2 points
                        // ret.v = UpVector[UpOffset + k] - k;
                        return ret;
                    } // if
                } // if

            } // for k

            // Extend the reverse path.
            for (var k = UpK - D; k <= UpK + D; k += 2) {
                // Debug.Write(0, "SMS", "extend reverse path " + k.ToString());

                // find the only or better starting point
                int x;
                if (k == UpK + D) {
                    x = UpVector[UpOffset + k-1]; // up
                } else {
                    x = UpVector[UpOffset + k+1] - 1; // left
                    if (k > UpK - D && UpVector[UpOffset + k-1] < x)
                        x = UpVector[UpOffset + k-1]; // up
                } // if
                var y = x - k;

                while (x > LowerA && y > LowerB && DataA.data[x-1] == DataB.data[y-1]) {
                    x--; y--; // diagonal
                }
                UpVector[UpOffset + k] = x;

                // overlap ?
                if (! oddDelta && DownK-D <= k && k <= DownK+D) {
                    if (UpVector[UpOffset + k] <= DownVector[DownOffset + k]) {
                        ret.x = DownVector[DownOffset + k];
                        ret.y = DownVector[DownOffset + k] - k;
                        // ret.u = UpVector[UpOffset + k];     // 2002.09.20: no need for 2 points
                        // ret.v = UpVector[UpOffset + k] - k;
                        return ret;
                    } // if
                } // if

            } // for k

        } // for D

        throw new ApplicationException("the algorithm should never come here.");
    } // SMS


    /// <summary>
    /// This is the divide-and-conquer implementation of the longes common-subsequence (LCS)
    /// algorithm.
    /// The published algorithm passes recursively parts of the A and B sequences.
    /// To avoid copying these arrays the lower and upper bounds are passed while the sequences stay constant.
    /// </summary>
    /// <param name="DataA">sequence A</param>
    /// <param name="LowerA">lower bound of the actual range in DataA</param>
    /// <param name="UpperA">upper bound of the actual range in DataA (exclusive)</param>
    /// <param name="DataB">sequence B</param>
    /// <param name="LowerB">lower bound of the actual range in DataB</param>
    /// <param name="UpperB">upper bound of the actual range in DataB (exclusive)</param>
    private static void LCS(DiffData DataA, int LowerA, int UpperA, DiffData DataB, int LowerB, int UpperB) {
        // Debug.Write(2, "LCS", String.Format("Analyse the box: A[{0}-{1}] to B[{2}-{3}]", LowerA, UpperA, LowerB, UpperB));

        // Fast walkthrough equal lines at the start
        while (LowerA < UpperA && LowerB < UpperB && DataA.data[LowerA] == DataB.data[LowerB]) {
            LowerA++; LowerB++;
        }

        // Fast walkthrough equal lines at the end
        while (LowerA < UpperA && LowerB < UpperB && DataA.data[UpperA-1] == DataB.data[UpperB-1]) {
            --UpperA; --UpperB;
        }
			
        if (LowerA == UpperA) {
            // mark as inserted lines.
            while (LowerB < UpperB)
                DataB.modified[LowerB++] = true;

        } else if (LowerB == UpperB) {
            // mark as deleted lines.
            while (LowerA < UpperA)
                DataA.modified[LowerA++] = true;

        } else {
            // Find the middle snakea and length of an optimal path for A and B
            var smsrd = SMS(DataA, LowerA, UpperA, DataB, LowerB, UpperB);
            // Debug.Write(2, "MiddleSnakeData", String.Format("{0},{1}", smsrd.x, smsrd.y));

            // The path is from LowerX to (x,y) and (x,y) ot UpperX
            LCS(DataA, LowerA, smsrd.x, DataB, LowerB, smsrd.y);
            LCS(DataA, smsrd.x, UpperA, DataB, smsrd.y, UpperB);  // 2002.09.20: no need for 2 points
        }
    } // LCS()


    /// <summary>Scan the tables of which lines are inserted and deleted,
    /// producing an edit script in forward order.
    /// </summary>
    /// dynamic array
    private static Item[] CreateDiffs(DiffData DataA, DiffData DataB) {
        var a = new ArrayList();

        int StartA, StartB;

        var LineA = 0;
        var LineB = 0;
        while (LineA < DataA.Length || LineB < DataB.Length) {
            if (LineA < DataA.Length && ! DataA.modified[LineA]
                                     && LineB < DataB.Length && ! DataB.modified[LineB]) {
                // equal lines
                LineA++;
                LineB++;

            } else {
                // maybe deleted and/or inserted lines
                StartA = LineA;
                StartB = LineB;

                while (LineA < DataA.Length && (LineB >= DataB.Length || DataA.modified[LineA]))
                    // while (LineA < DataA.Length && DataA.modified[LineA])
                    LineA++;

                while (LineB < DataB.Length && (LineA >= DataA.Length || DataB.modified[LineB]))
                    // while (LineB < DataB.Length && DataB.modified[LineB])
                    LineB++;

                if (StartA < LineA || StartB < LineB) {
                    // store a new difference-item
                    a.Add( new Item
                    {
                        StartA = StartA,
                        StartB = StartB,
                        deletedA = LineA - StartA,
                        insertedB = LineB - StartB
                    });
                } // if
            } // if
        } // while

        var result = new Item[a.Count];
        a.CopyTo(result);

        return result;
    }

} // class Diff

/// <summary>Data on one input file being compared.
/// </summary>
internal class DiffData {

    /// <summary>Number of elements (lines).</summary>
    internal int Length;

    /// <summary>Buffer of numbers that will be compared.</summary>
    internal int[] data;

    /// <summary>
    /// Array of booleans that flag for modified data.
    /// This is the result of the diff.
    /// This means deletedA in the first Data or inserted in the second Data.
    /// </summary>
    internal bool[] modified;

    /// <summary>
    /// Initialize the Diff-Data buffer.
    /// </summary>
    /// <param name="initData">reference to the buffer</param>
    internal DiffData(int[] initData) {
        data = initData;
        Length = initData.Length;
        modified = new bool[Length + 2];
    } // DiffData

} // class DiffData

// namespace<|MERGE_RESOLUTION|>--- conflicted
+++ resolved
@@ -194,11 +194,7 @@
     /// <param name="TextA">A-version of the text (usualy the old one)</param>
     /// <param name="TextB">B-version of the text (usualy the new one)</param>
     /// <returns>Returns a array of Items that describe the differences.</returns>
-<<<<<<< HEAD
-    public Item [] DiffText(string TextA, string TextB) {
-=======
     public static Item [] DiffText(string TextA, string TextB) {
->>>>>>> 5c0a3943
         return DiffText(TextA, TextB, false, false, false);
     } // DiffText
 
@@ -325,13 +321,8 @@
         // and are access using a specific offset: UpOffset UpVector and DownOffset for DownVektor
         var DownOffset = MAX - DownK;
         var UpOffset = MAX - UpK;
-<<<<<<< HEAD
-	
-        var  MaxD = (UpperA - LowerA + UpperB - LowerB) / 2 + 1;
-=======
 
         var MaxD = (UpperA - LowerA + UpperB - LowerB) / 2 + 1;
->>>>>>> 5c0a3943
 		
         // Debug.Write(2, "SMS", String.Format("Search the box: A[{0}-{1}] to B[{2}-{3}]", LowerA, UpperA, LowerB, UpperB));
 
