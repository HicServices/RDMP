// Copyright (c) The University of Dundee 2018-2019
// This file is part of the Research Data Management Platform (RDMP).
// RDMP is free software: you can redistribute it and/or modify it under the terms of the GNU General Public License as published by the Free Software Foundation, either version 3 of the License, or (at your option) any later version.
// RDMP is distributed in the hope that it will be useful, but WITHOUT ANY WARRANTY; without even the implied warranty of MERCHANTABILITY or FITNESS FOR A PARTICULAR PURPOSE. See the GNU General Public License for more details.
// You should have received a copy of the GNU General Public License along with RDMP. If not, see <https://www.gnu.org/licenses/>.

using System;
using System.Collections;
using System.Text.RegularExpressions;

namespace Rdmp.Core.ReusableLibraryCode;

/// <summary>
/// This Class implements the Difference Algorithm published in
/// "An O(ND) Difference Algorithm and its Variations" by Eugene Myers
/// Algorithmica Vol. 1 No. 2, 1986, p 251.
/// 
/// <para>There are many C, Java, Lisp implementations public available but they all seem to come
/// from the same source (diffutils) that is under the (unfree) GNU public License
/// and cannot be reused as a sourcecode for a commercial application.
/// There are very old C implementations that use other (worse) algorithms.
/// Microsoft also published sourcecode of a diff-tool (windiff) that uses some tree data.
/// Also, a direct transfer from a C source to C# is not easy because there is a lot of pointer
/// arithmetic in the typical C solutions and i need a managed solution.
/// These are the reasons why I implemented the original published algorithm from the scratch and
/// make it available without the GNU license limitations.
/// I do not need a high performance diff tool because it is used only sometimes.
/// I will do some performance tweaking when needed.</para>
/// 
/// <para>The algorithm itself is comparing 2 arrays of numbers so when comparing 2 text documents
/// each line is converted into a (hash) number. See DiffText(). </para>
/// 
/// <para>Some changes to the original algorithm:
/// The original algorithm was described using a recursive approach and comparing zero indexed arrays.
/// Extracting sub-arrays and rejoining them is very performance and memory intensive so the same
/// (readonly) data arrays are passed around together with their lower and upper bounds.
/// This circumstance makes the LCS and SMS functions more complicate.
/// I added some code to the LCS function to get a fast response on sub-arrays that are identical,
/// completely deleted or inserted.</para>
/// 
/// <para>The result from a comparison is stored in 2 arrays that flag for modified (deleted or inserted)
/// lines in the 2 data arrays. These bits are then analysed to produce a array of Item objects.</para>
/// 
/// <para>Further possible optimizations:
/// (first rule: don't do it; second: don't do it yet)
/// The arrays DataA and DataB are passed as parameters, but are never changed after the creation
/// so they can be members of the class to avoid the parameter overhead.
/// In SMS is a lot of boundary arithmetic in the for-D and for-k loops that can be done by increment
/// and decrement of local variables.
/// The DownVector and UpVector arrays are always created and destroyed each time the SMS gets called.
/// It is possible to reuse them when transferring them to members of the class.</para>
/// 
/// <para>diff.cs: A port of the algorithm to C#
/// Created by Matthias Hertel, see http://www.mathertel.de
/// This work is licensed under a Creative Commons Attribution 2.0 Germany License.
/// see http://creativecommons.org/licenses/by/2.0/de/</para>
/// 
/// <para>Changes:
/// 2002.09.20 There was a "hang" in some situations.
/// Now I understand a little bit more of the SMS algorithm.
/// There have been overlapping boxes; that where analyzed partial differently.
/// One return-point is enough.
/// A assertion was added in CreateDiffs when in debug-mode, that counts the number of equal (no modified) lines in both arrays.
/// They must be identical.</para>
/// 
/// <para>2003.02.07 Out of bounds error in the Up/Down vector arrays in some situations.
/// The two vectors are now accessed using different offsets that are adjusted using the start k-Line.
/// A test case is added. </para>
/// 
/// <para>2006.03.05 Some documentation and a direct Diff entry point.</para>
/// 
/// <para>2006.03.08 Refactored the API to static methods on the Diff class to make usage simpler.
/// 2006.03.10 using the standard Debug class for self-test now.
///            compile with: csc /target:exe /out:diffTest.exe /d:DEBUG /d:TRACE /d:SELFTEST Diff.cs</para>
/// </summary>
public class Diff
{
    /// <summary>details of one difference.</summary>
    public struct Item
    {
        /// <summary>Start Line number in Data A.</summary>
        public int StartA;

        /// <summary>Start Line number in Data B.</summary>
        public int StartB;

        /// <summary>Number of changes in Data A.</summary>
        public int deletedA;

        /// <summary>Number of changes in Data A.</summary>
        public int insertedB;
    } // Item

    /// <summary>
    /// Shortest Middle Snake Return Data
    /// </summary>
    private struct SMSRD
    {
        internal int x, y;
        // internal int u, v;  // 2002.09.20: no need for 2 points
    }


    #region self-Test

#if (SELFTEST)
    /// <summary>
    /// start a self- / box-test for some diff cases and report to the debug output.
    /// </summary>
    /// <param name="args">not used</param>
    /// <returns>always 0</returns>
    public static int Main(string[] args) {
      StringBuilder ret = new StringBuilder();
      string a, b;

      System.Diagnostics.ConsoleTraceListener ctl = new System.Diagnostics.ConsoleTraceListener(false);
      System.Diagnostics.Debug.Listeners.Add(ctl);

      System.Console.WriteLine("Diff Self Test...");

      // test all changes
      a = "a,b,c,d,e,f,g,h,i,j,k,l".Replace(',', '\n');
      b = "0,1,2,3,4,5,6,7,8,9".Replace(',', '\n');
      System.Diagnostics.Debug.Assert(TestHelper(Diff.DiffText(a, b, false, false, false))
        == "12.10.0.0*",
        "all-changes test failed.");
      System.Diagnostics.Debug.WriteLine("all-changes test passed.");
      // test all same
      a = "a,b,c,d,e,f,g,h,i,j,k,l".Replace(',', '\n');
      b = a;
      System.Diagnostics.Debug.Assert(TestHelper(Diff.DiffText(a, b, false, false, false))
        == "",
        "all-same test failed.");
      System.Diagnostics.Debug.WriteLine("all-same test passed.");

      // test snake
      a = "a,b,c,d,e,f".Replace(',', '\n');
      b = "b,c,d,e,f,x".Replace(',', '\n');
      System.Diagnostics.Debug.Assert(TestHelper(Diff.DiffText(a, b, false, false, false))
        == "1.0.0.0*0.1.6.5*",
        "snake test failed.");
      System.Diagnostics.Debug.WriteLine("snake test passed.");

      // 2002.09.20 - repro
      a = "c1,a,c2,b,c,d,e,g,h,i,j,c3,k,l".Replace(',', '\n');
      b = "C1,a,C2,b,c,d,e,I1,e,g,h,i,j,C3,k,I2,l".Replace(',', '\n');
      System.Diagnostics.Debug.Assert(TestHelper(Diff.DiffText(a, b, false, false, false))
        == "1.1.0.0*1.1.2.2*0.2.7.7*1.1.11.13*0.1.13.15*",
        "repro20020920 test failed.");
      System.Diagnostics.Debug.WriteLine("repro20020920 test passed.");

      // 2003.02.07 - repro
      a = "F".Replace(',', '\n');
      b = "0,F,1,2,3,4,5,6,7".Replace(',', '\n');
      System.Diagnostics.Debug.Assert(TestHelper(Diff.DiffText(a, b, false, false, false))
        == "0.1.0.0*0.7.1.2*",
        "repro20030207 test failed.");
      System.Diagnostics.Debug.WriteLine("repro20030207 test passed.");

      // Muegel - repro
      a = "HELLO\nWORLD";
      b = "\n\nhello\n\n\n\nworld\n";
      System.Diagnostics.Debug.Assert(TestHelper(Diff.DiffText(a, b, false, false, false))
        == "2.8.0.0*",
        "repro20030409 test failed.");
      System.Diagnostics.Debug.WriteLine("repro20030409 test passed.");

    // test some differences
      a = "a,b,-,c,d,e,f,f".Replace(',', '\n');
      b = "a,b,x,c,e,f".Replace(',', '\n');
      System.Diagnostics.Debug.Assert(TestHelper(Diff.DiffText(a, b, false, false, false))
        == "1.1.2.2*1.0.4.4*1.0.6.5*",
        "some-changes test failed.");
      System.Diagnostics.Debug.WriteLine("some-changes test passed.");

      System.Diagnostics.Debug.WriteLine("End.");
      System.Diagnostics.Debug.Flush();

      return (0);
    }


    public static string TestHelper(Item []f) {
      StringBuilder ret = new StringBuilder();
      for (int n = 0; n < f.Length; n++) {
        ret.Append(f[n].deletedA.ToString() + "." + f[n].insertedB.ToString() + "." + f[n].StartA.ToString() + "." + f[n].StartB.ToString() + "*");
      }
      // Debug.Write(5, "TestHelper", ret.ToString());
      return (ret.ToString());
    }
#endif

    #endregion


    /// <summary>
    /// Find the difference in 2 texts, comparing by textlines.
    /// </summary>
    /// <param name="TextA">A-version of the text (usually the old one)</param>
    /// <param name="TextB">B-version of the text (usually the new one)</param>
    /// <returns>Returns a array of Items that describe the differences.</returns>
    public static Item[] DiffText(string TextA, string TextB) =>
        DiffText(TextA, TextB, false, false, false); // DiffText


    /// <summary>
    /// Find the difference in 2 text documents, comparing by textlines.
    /// The algorithm itself is comparing 2 arrays of numbers so when comparing 2 text documents
    /// each line is converted into a (hash) number. This hash-value is computed by storing all
    /// textlines into a common hashtable so i can find duplicates in there, and generating a
    /// new number each time a new textline is inserted.
    /// </summary>
    /// <param name="TextA">A-version of the text (usually the old one)</param>
    /// <param name="TextB">B-version of the text (usually the new one)</param>
    /// <param name="trimSpace">When set to true, all leading and trailing whitespace characters are stripped out before the comparison is done.</param>
    /// <param name="ignoreSpace">When set to true, all whitespace characters are converted to a single space character before the comparison is done.</param>
    /// <param name="ignoreCase">When set to true, all characters are converted to their lowercase equivalents before the comparison is done.</param>
    /// <returns>Returns a array of Items that describe the differences.</returns>
    public static Item[] DiffText(string TextA, string TextB, bool trimSpace, bool ignoreSpace, bool ignoreCase)
    {
        // prepare the input-text and convert to comparable numbers.
        var h = new Hashtable(TextA.Length + TextB.Length);

        // The A-Version of the data (original data) to be compared.
        var DataA = new DiffData(DiffCodes(TextA, h, trimSpace, ignoreSpace, ignoreCase));

        // The B-Version of the data (modified data) to be compared.
        var DataB = new DiffData(DiffCodes(TextB, h, trimSpace, ignoreSpace, ignoreCase));

        LCS(DataA, 0, DataA.Length, DataB, 0, DataB.Length);
        return CreateDiffs(DataA, DataB);
    } // DiffText


    /// <summary>
    /// Find the difference in 2 arrays of integers.
    /// </summary>
    /// <param name="ArrayA">A-version of the numbers (usually the old one)</param>
    /// <param name="ArrayB">B-version of the numbers (usually the new one)</param>
    /// <returns>Returns a array of Items that describe the differences.</returns>
    public static Item[] DiffInt(int[] ArrayA, int[] ArrayB)
    {
        // The A-Version of the data (original data) to be compared.
        var DataA = new DiffData(ArrayA);

        // The B-Version of the data (modified data) to be compared.
        var DataB = new DiffData(ArrayB);

        LCS(DataA, 0, DataA.Length, DataB, 0, DataB.Length);
        return CreateDiffs(DataA, DataB);
    } // Diff


    /// <summary>
    /// This function converts all textlines of the text into unique numbers for every unique textline
    /// so further work can work only with simple numbers.
    /// </summary>
    /// <param name="aText">the input text</param>
    /// <param name="h">This extern initialized hashtable is used for storing all ever used textlines.</param>
    /// <param name="trimSpace">ignore leading and trailing space characters</param>
    /// <param name="ignoreSpace">ignore whitespace differences e.g. double spaces vs single spaces</param>
    /// <param name="ignoreCase">ignore capitalisation in comparison</param>
    /// <returns>a array of integers.</returns>
    private static int[] DiffCodes(string aText, Hashtable h, bool trimSpace, bool ignoreSpace, bool ignoreCase)
    {
        // get all codes of the text
        var lastUsedCode = h.Count;

        // strip off all cr, only use lf as line separator.
        aText = aText.Replace("\r", "");
        var Lines = aText.Split('\n');

        var Codes = new int[Lines.Length];

        for (var i = 0; i < Lines.Length; ++i)
        {
            var s = Lines[i];
            if (trimSpace)
                s = s.Trim();

            if (ignoreSpace) s = Regex.Replace(s, "\\s+", " ");

            if (ignoreCase)
                s = s.ToLower();

            var aCode = h[s];
            if (aCode == null)
            {
                lastUsedCode++;
                h[s] = lastUsedCode;
                Codes[i] = lastUsedCode;
            }
            else
            {
                Codes[i] = (int)aCode;
            } // if
        } // for

        return Codes;
    } // DiffCodes


    /// <summary>
    /// This is the algorithm to find the Shortest Middle Snake (SMS).
    /// </summary>
    /// <param name="DataA">sequence A</param>
    /// <param name="LowerA">lower bound of the actual range in DataA</param>
    /// <param name="UpperA">upper bound of the actual range in DataA (exclusive)</param>
    /// <param name="DataB">sequence B</param>
    /// <param name="LowerB">lower bound of the actual range in DataB</param>
    /// <param name="UpperB">upper bound of the actual range in DataB (exclusive)</param>
    /// <returns>a MiddleSnakeData record containing x,y and u,v</returns>
    private static SMSRD SMS(DiffData DataA, int LowerA, int UpperA, DiffData DataB, int LowerB, int UpperB)
    {
        var MAX = DataA.Length + DataB.Length + 1;

        var DownK = LowerA - LowerB; // the k-line to start the forward search
        var UpK = UpperA - UpperB; // the k-line to start the reverse search

        var Delta = UpperA - LowerA - (UpperB - LowerB);
        var oddDelta = (Delta & 1) != 0;

        // vector for the (0,0) to (x,y) search
        var DownVector = new int[2 * MAX + 2];

        // vector for the (u,v) to (N,M) search
        var UpVector = new int[2 * MAX + 2];

        // The vectors in the publication accepts negative indexes. the vectors implemented here are 0-based
        // and are access using a specific offset: UpOffset UpVector and DownOffset for DownVektor
        var DownOffset = MAX - DownK;
        var UpOffset = MAX - UpK;

        var MaxD = (UpperA - LowerA + UpperB - LowerB) / 2 + 1;

        // Debug.Write(2, "SMS", String.Format("Search the box: A[{0}-{1}] to B[{2}-{3}]", LowerA, UpperA, LowerB, UpperB));

        // init vectors
        DownVector[DownOffset + DownK + 1] = LowerA;
        UpVector[UpOffset + UpK - 1] = UpperA;

        for (var D = 0; D <= MaxD; D++)
        {
            // Extend the forward path.
            SMSRD ret;
            for (var k = DownK - D; k <= DownK + D; k += 2)
            {
                // Debug.Write(0, "SMS", "extend forward path " + k.ToString());

                // find the only or better starting point
                int x;
                if (k == DownK - D)
                {
                    x = DownVector[DownOffset + k + 1]; // down
<<<<<<< HEAD
                }
                else
                {
                    x = DownVector[DownOffset + k - 1] + 1; // a step to the right
                    if (k < DownK + D && DownVector[DownOffset + k + 1] >= x)
                        x = DownVector[DownOffset + k + 1]; // down
                }
=======
                }
                else
                {
                    x = DownVector[DownOffset + k - 1] + 1; // a step to the right
                    if (k < DownK + D && DownVector[DownOffset + k + 1] >= x)
                        x = DownVector[DownOffset + k + 1]; // down
                }
>>>>>>> 9e847e4d

                var y = x - k;

                // find the end of the furthest reaching forward D-path in diagonal k.
                while (x < UpperA && y < UpperB && DataA.data[x] == DataB.data[y])
                {
                    x++;
                    y++;
                }

                DownVector[DownOffset + k] = x;

                // overlap ?
                if (oddDelta && UpK - D < k && k < UpK + D)
                    if (UpVector[UpOffset + k] <= DownVector[DownOffset + k])
                    {
                        ret.x = DownVector[DownOffset + k];
                        ret.y = DownVector[DownOffset + k] - k;
                        // ret.u = UpVector[UpOffset + k];      // 2002.09.20: no need for 2 points
                        // ret.v = UpVector[UpOffset + k] - k;
                        return ret;
                    } // if
                // if
            } // for k

            // Extend the reverse path.
            for (var k = UpK - D; k <= UpK + D; k += 2)
            {
                // Debug.Write(0, "SMS", "extend reverse path " + k.ToString());

                // find the only or better starting point
                int x;
                if (k == UpK + D)
                {
                    x = UpVector[UpOffset + k - 1]; // up
                }
                else
                {
                    x = UpVector[UpOffset + k + 1] - 1; // left
                    if (k > UpK - D && UpVector[UpOffset + k - 1] < x)
                        x = UpVector[UpOffset + k - 1]; // up
                } // if

                var y = x - k;

                while (x > LowerA && y > LowerB && DataA.data[x - 1] == DataB.data[y - 1])
                {
                    x--;
                    y--; // diagonal
                }

                UpVector[UpOffset + k] = x;

                // overlap ?
                if (!oddDelta && DownK - D <= k && k <= DownK + D)
                    if (UpVector[UpOffset + k] <= DownVector[DownOffset + k])
                    {
                        ret.x = DownVector[DownOffset + k];
                        ret.y = DownVector[DownOffset + k] - k;
                        // ret.u = UpVector[UpOffset + k];     // 2002.09.20: no need for 2 points
                        // ret.v = UpVector[UpOffset + k] - k;
                        return ret;
                    } // if
                // if
            } // for k
        } // for D

        throw new ApplicationException("the algorithm should never come here.");
    } // SMS


    /// <summary>
    /// This is the divide-and-conquer implementation of the longes common-subsequence (LCS)
    /// algorithm.
    /// The published algorithm passes recursively parts of the A and B sequences.
    /// To avoid copying these arrays the lower and upper bounds are passed while the sequences stay constant.
    /// </summary>
    /// <param name="DataA">sequence A</param>
    /// <param name="LowerA">lower bound of the actual range in DataA</param>
    /// <param name="UpperA">upper bound of the actual range in DataA (exclusive)</param>
    /// <param name="DataB">sequence B</param>
    /// <param name="LowerB">lower bound of the actual range in DataB</param>
    /// <param name="UpperB">upper bound of the actual range in DataB (exclusive)</param>
    private static void LCS(DiffData DataA, int LowerA, int UpperA, DiffData DataB, int LowerB, int UpperB)
    {
        // Debug.Write(2, "LCS", String.Format("Analyse the box: A[{0}-{1}] to B[{2}-{3}]", LowerA, UpperA, LowerB, UpperB));

        // Fast walkthrough equal lines at the start
        while (LowerA < UpperA && LowerB < UpperB && DataA.data[LowerA] == DataB.data[LowerB])
        {
            LowerA++;
            LowerB++;
        }

        // Fast walkthrough equal lines at the end
        while (LowerA < UpperA && LowerB < UpperB && DataA.data[UpperA - 1] == DataB.data[UpperB - 1])
        {
            --UpperA;
            --UpperB;
        }

        if (LowerA == UpperA)
        {
            // mark as inserted lines.
            while (LowerB < UpperB)
                DataB.modified[LowerB++] = true;
        }
        else if (LowerB == UpperB)
        {
            // mark as deleted lines.
            while (LowerA < UpperA)
                DataA.modified[LowerA++] = true;
        }
        else
        {
            // Find the middle snakea and length of an optimal path for A and B
            var smsrd = SMS(DataA, LowerA, UpperA, DataB, LowerB, UpperB);
            // Debug.Write(2, "MiddleSnakeData", String.Format("{0},{1}", smsrd.x, smsrd.y));

            // The path is from LowerX to (x,y) and (x,y) ot UpperX
            LCS(DataA, LowerA, smsrd.x, DataB, LowerB, smsrd.y);
            LCS(DataA, smsrd.x, UpperA, DataB, smsrd.y, UpperB); // 2002.09.20: no need for 2 points
        }
    } // LCS()


    /// <summary>Scan the tables of which lines are inserted and deleted,
    /// producing an edit script in forward order.
    /// </summary>
    /// dynamic array
    private static Item[] CreateDiffs(DiffData DataA, DiffData DataB)
    {
        var a = new ArrayList();

        int StartA, StartB;

        var LineA = 0;
        var LineB = 0;
        while (LineA < DataA.Length || LineB < DataB.Length)
            if (LineA < DataA.Length && !DataA.modified[LineA]
                                     && LineB < DataB.Length && !DataB.modified[LineB])
            {
                // equal lines
                LineA++;
                LineB++;
            }
            else
            {
                // maybe deleted and/or inserted lines
                StartA = LineA;
                StartB = LineB;

                while (LineA < DataA.Length && (LineB >= DataB.Length || DataA.modified[LineA]))
                    // while (LineA < DataA.Length && DataA.modified[LineA])
                    LineA++;

                while (LineB < DataB.Length && (LineA >= DataA.Length || DataB.modified[LineB]))
                    // while (LineB < DataB.Length && DataB.modified[LineB])
                    LineB++;

                if (StartA < LineA || StartB < LineB)
                    // store a new difference-item
                    a.Add(new Item
                    {
                        StartA = StartA,
                        StartB = StartB,
                        deletedA = LineA - StartA,
                        insertedB = LineB - StartB
                    }); // if
            } // if

        // while
        var result = new Item[a.Count];
        a.CopyTo(result);

        return result;
    }
} // class Diff

/// <summary>Data on one input file being compared.
/// </summary>
internal class DiffData
{
    /// <summary>Number of elements (lines).</summary>
    internal int Length;

    /// <summary>Buffer of numbers that will be compared.</summary>
    internal int[] data;

    /// <summary>
    /// Array of booleans that flag for modified data.
    /// This is the result of the diff.
    /// This means deletedA in the first Data or inserted in the second Data.
    /// </summary>
    internal bool[] modified;

    /// <summary>
    /// Initialize the Diff-Data buffer.
    /// </summary>
    /// <param name="initData">reference to the buffer</param>
    internal DiffData(int[] initData)
    {
        data = initData;
        Length = initData.Length;
        modified = new bool[Length + 2];
    } // DiffData
} // class DiffData

// namespace<|MERGE_RESOLUTION|>--- conflicted
+++ resolved
@@ -352,7 +352,6 @@
                 if (k == DownK - D)
                 {
                     x = DownVector[DownOffset + k + 1]; // down
-<<<<<<< HEAD
                 }
                 else
                 {
@@ -360,15 +359,6 @@
                     if (k < DownK + D && DownVector[DownOffset + k + 1] >= x)
                         x = DownVector[DownOffset + k + 1]; // down
                 }
-=======
-                }
-                else
-                {
-                    x = DownVector[DownOffset + k - 1] + 1; // a step to the right
-                    if (k < DownK + D && DownVector[DownOffset + k + 1] >= x)
-                        x = DownVector[DownOffset + k + 1]; // down
-                }
->>>>>>> 9e847e4d
 
                 var y = x - k;
 
