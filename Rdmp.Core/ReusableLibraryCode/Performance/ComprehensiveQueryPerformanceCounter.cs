--- conflicted
+++ resolved
@@ -20,15 +20,7 @@
 /// </summary>
 public class ComprehensiveQueryPerformanceCounter
 {
-<<<<<<< HEAD
-    public Dictionary<string, QueryPerformed> DictionaryOfQueries = new();
-
-    public ComprehensiveQueryPerformanceCounter()
-    {
-    }
-=======
     public readonly Dictionary<string, QueryPerformed> DictionaryOfQueries = new();
->>>>>>> 9e847e4d
 
     public void AddAudit(DbCommand cmd, string environmentDotStackTrace)
     {
