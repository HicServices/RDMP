// Copyright (c) The University of Dundee 2018-2019
// This file is part of the Research Data Management Platform (RDMP).
// RDMP is free software: you can redistribute it and/or modify it under the terms of the GNU General Public License as published by the Free Software Foundation, either version 3 of the License, or (at your option) any later version.
// RDMP is distributed in the hope that it will be useful, but WITHOUT ANY WARRANTY; without even the implied warranty of MERCHANTABILITY or FITNESS FOR A PARTICULAR PURPOSE. See the GNU General Public License for more details.
// You should have received a copy of the GNU General Public License along with RDMP. If not, see <https://www.gnu.org/licenses/>.

using System;

namespace Rdmp.Core.ReusableLibraryCode.Progress;

/// <summary>
/// IDataLoadEventListener that ignores all OnProgress messages but responds to OnNotify events of ProgressEventType.Error (and optionally Warning) by
/// raising an Exception.  Use this if you need an IDataLoadEventListener and don't care about the messages it sends (unless they are errors).
/// </summary>
public sealed class ThrowImmediatelyDataLoadEventListener : IDataLoadEventListener
{
    /// <summary>
    /// By default this class will only throw Fail results but if you set this flag then it will also throw warning messages
    /// </summary>
<<<<<<< HEAD
    public bool ThrowOnWarning { get; set; }

    public bool WriteToConsole { get; set; }
=======
    public bool ThrowOnWarning { get; init; }
>>>>>>> 9e847e4d

    public bool WriteToConsole { get; init; }

    public static readonly ThrowImmediatelyDataLoadEventListener Quiet = new(false, false);
    public static readonly ThrowImmediatelyDataLoadEventListener Noisy = new(true, false);
    public static readonly ThrowImmediatelyDataLoadEventListener QuietPicky = new(false, true);
    public static readonly ThrowImmediatelyDataLoadEventListener NoisyPicky = new(true, true);

    private ThrowImmediatelyDataLoadEventListener(bool write, bool picky)
    {
        WriteToConsole = write;
        ThrowOnWarning = picky;
    }

    [Obsolete("Use the singleton Luke")]
    public ThrowImmediatelyDataLoadEventListener()
    {
    }

    public void OnNotify(object sender, NotifyEventArgs e)
    {
        if (WriteToConsole)
            Console.WriteLine($"{sender}:{e.Message}");

        if (e.ProgressEventType == ProgressEventType.Error ||
            (e.ProgressEventType == ProgressEventType.Warning && ThrowOnWarning))
            throw new Exception(e.Message, e.Exception);
    }

    public void OnProgress(object sender, ProgressEventArgs e)
    {
    }
}<|MERGE_RESOLUTION|>--- conflicted
+++ resolved
@@ -17,13 +17,7 @@
     /// <summary>
     /// By default this class will only throw Fail results but if you set this flag then it will also throw warning messages
     /// </summary>
-<<<<<<< HEAD
-    public bool ThrowOnWarning { get; set; }
-
-    public bool WriteToConsole { get; set; }
-=======
     public bool ThrowOnWarning { get; init; }
->>>>>>> 9e847e4d
 
     public bool WriteToConsole { get; init; }
 
