// Copyright (c) The University of Dundee 2018-2019
// This file is part of the Research Data Management Platform (RDMP).
// RDMP is free software: you can redistribute it and/or modify it under the terms of the GNU General Public License as published by the Free Software Foundation, either version 3 of the License, or (at your option) any later version.
// RDMP is distributed in the hope that it will be useful, but WITHOUT ANY WARRANTY; without even the implied warranty of MERCHANTABILITY or FITNESS FOR A PARTICULAR PURPOSE. See the GNU General Public License for more details.
// You should have received a copy of the GNU General Public License along with RDMP. If not, see <https://www.gnu.org/licenses/>.

using System;
using System.IO;
using System.IO.IsolatedStorage;
using System.Linq;
using Plugin.Settings.Abstractions;

namespace Rdmp.Core.ReusableLibraryCode.Settings;

internal class RDMPApplicationSettings : ISettings
{
    private readonly IsolatedStorageFile store;
    private readonly object locker = new();

    public RDMPApplicationSettings()
    {
        try
        {
            store = IsolatedStorageFile.GetUserStoreForApplication();
        }
        catch (Exception)
        {
            store = IsolatedStorageFile.GetUserStoreForAssembly();
        }
    }

    /// <summary>
    /// Add or Upate
    /// </summary>
    /// <typeparam name="T"></typeparam>
    /// <param name="key"></param>
    /// <param name="value"></param>
    /// <param name="fileName">Name of file for settings to be stored and retrieved </param>
    /// <returns></returns>
    private bool AddOrUpdateValueInternal<T>(string key, T value, string fileName = null)
    {
        if (value == null)
        {
            Remove(key);

            return true;
        }

        var type = value.GetType();

        if (type.IsGenericType && type.GetGenericTypeDefinition() == typeof(Nullable<>))
        {
            type = type.GenericTypeArguments.FirstOrDefault();
        }


        if (type == typeof(string) ||
            type == typeof(decimal) ||
            type == typeof(double) ||
            type == typeof(float) ||
            type == typeof(DateTime) ||
            type == typeof(Guid) ||
            type == typeof(bool) ||
            type == typeof(int) ||
            type == typeof(long) ||
            type == typeof(byte))
        {
            lock (locker)
            {
<<<<<<< HEAD
                string str;

                switch (value)
=======
                if (value is decimal)
>>>>>>> 5c0a3943
                {
                    case decimal:
                        return AddOrUpdateValue(key,
                            Convert.ToString(Convert.ToDecimal(value), System.Globalization.CultureInfo.InvariantCulture));
                    case DateTime:
                        return AddOrUpdateValue(key,
                            Convert.ToString(-Convert.ToDateTime(value).ToUniversalTime().Ticks,
                                System.Globalization.CultureInfo.InvariantCulture));
                    default:
                        str = Convert.ToString(value, System.Globalization.CultureInfo.InvariantCulture);
                        break;
                }
<<<<<<< HEAD
=======

                if (value is DateTime)
                {
                    return AddOrUpdateValue(key,
                        Convert.ToString(-Convert.ToDateTime(value).ToUniversalTime().Ticks,
                            System.Globalization.CultureInfo.InvariantCulture));
                }
                var str = Convert.ToString(value, System.Globalization.CultureInfo.InvariantCulture);
>>>>>>> 5c0a3943

                string oldValue = null;

                if (store.FileExists(key))
                {
                    using var stream = store.OpenFile(key, FileMode.Open);
                    using var sr = new StreamReader(stream);
                    oldValue = sr.ReadToEnd();
                }

                using (var stream = store.OpenFile(key, FileMode.Create, FileAccess.Write))
                {
                    using var sw = new StreamWriter(stream);
                    sw.Write(str);
                }

                return oldValue != str;
            }
        }

        throw new ArgumentException($"Value of type {type.Name} is not supported.");
    }

    /// <summary>
    /// Get Value
    /// </summary>
    /// <typeparam name="T"></typeparam>
    /// <param name="key"></param>
    /// <param name="defaultValue"></param>
    /// <param name="fileName">Name of file for settings to be stored and retrieved </param>
    /// <returns></returns>
    private T GetValueOrDefaultInternal<T>(string key, T defaultValue = default, string fileName = null)
    {
        object value = null;
        lock (locker)
        {
            try
            {
                string str = null;

                // If the key exists, retrieve the value.
                if (store.FileExists(key))
                {
                    using var stream = store.OpenFile(key, FileMode.Open);
                    using var sr = new StreamReader(stream);
                    str = sr.ReadToEnd();
                }

                if (str == null)
                    return defaultValue;

                var type = typeof(T);

                if (type.IsGenericType && type.GetGenericTypeDefinition() == typeof(Nullable<>))
                {
                    type = type.GenericTypeArguments.FirstOrDefault();
                }

                if (type == typeof(string))
                    value = str;

                else if (type == typeof(decimal))
                {

                    var savedDecimal = Convert.ToString(str);


                    value = Convert.ToDecimal(savedDecimal, System.Globalization.CultureInfo.InvariantCulture);

                    return null != value ? (T)value : defaultValue;

                }

                else if (type == typeof(double))
                {
                    value = Convert.ToDouble(str, System.Globalization.CultureInfo.InvariantCulture);
                }

                else if (type == typeof(float))
                {
                    value = Convert.ToSingle(str, System.Globalization.CultureInfo.InvariantCulture);
                }

                else if (type == typeof(DateTime))
                {

                    var ticks = Convert.ToInt64(str, System.Globalization.CultureInfo.InvariantCulture);
                    //Old value, stored before update to UTC values
                    value = ticks >= 0 ? new DateTime(ticks) :
                        //New value, UTC
                        new DateTime(-ticks, DateTimeKind.Utc);


                    return (T)value;
                }

                else if (type == typeof(Guid))
                {
<<<<<<< HEAD
                    if (Guid.TryParse(str, out var guid))
=======
                    if (Guid.TryParse(str, out Guid guid))
>>>>>>> 5c0a3943
                        value = guid;
                }

                else if (type == typeof(bool))
                {
                    value = Convert.ToBoolean(str, System.Globalization.CultureInfo.InvariantCulture);
                }

                else if (type == typeof(int))
                {
                    value = Convert.ToInt32(str, System.Globalization.CultureInfo.InvariantCulture);
                }

                else if (type == typeof(long))
                {
                    value = Convert.ToInt64(str, System.Globalization.CultureInfo.InvariantCulture);
                }

                else if (type == typeof(byte))
                {
                    value = Convert.ToByte(str, System.Globalization.CultureInfo.InvariantCulture);
                }

                else
                {
                    throw new ArgumentException($"Value of type {type} is not supported.");
                }
            }
            catch (FormatException)
            {
                return defaultValue;
            }

        }

        return null != value ? (T) value : defaultValue;
    }

    /// <summary>
    /// Remove key
    /// </summary>
    /// <param name="key">Key to remove</param>
    /// <param name="fileName">Name of file for settings to be stored and retrieved </param>
    public void Remove(string key, string fileName = null)
    {
        if (store.FileExists(key))
            store.DeleteFile(key);
    }

    /// <summary>
    /// Clear all keys from settings
    /// </summary>
    /// <param name="fileName">Name of file for settings to be stored and retrieved </param>
    public void Clear(string fileName = null)
    {
        try
        {
            foreach (var file in store.GetFileNames())
            {
                store.DeleteFile(file);
            }
        }
        catch (Exception ex)
        {
            Console.WriteLine($"Unable to clear all defaults. Message: {ex.Message}");
        }
    }

    /// <summary>
    /// Checks to see if the key has been added.
    /// </summary>
    /// <param name="key">Key to check</param>
    /// <param name="fileName">Name of file for settings to be stored and retrieved </param>
    /// <returns>True if contains key, else false</returns>
    public bool Contains(string key, string fileName = null)
    {
        return store.FileExists(key);
    }

    #region GetValueOrDefault

    /// <summary>
    /// Gets the current value or the default that you specify.
    /// </summary>
    /// <param name="key">Key for settings</param>
    /// <param name="defaultValue">default value if not set</param>
    /// <param name="fileName">Name of file for settings to be stored and retrieved </param>
    /// <returns>Value or default</returns>
    public decimal GetValueOrDefault(string key, decimal defaultValue, string fileName = null)
    {
        return
            GetValueOrDefaultInternal(key, defaultValue, fileName);
    }

    /// <summary>
    /// Gets the current value or the default that you specify.
    /// </summary>
    /// <param name="key">Key for settings</param>
    /// <param name="defaultValue">default value if not set</param>
    /// <param name="fileName">Name of file for settings to be stored and retrieved </param>
    /// <returns>Value or default</returns>
    public bool GetValueOrDefault(string key, bool defaultValue, string fileName = null)
    {
        return
            GetValueOrDefaultInternal(key, defaultValue, fileName);
    }

    /// <summary>
    /// Gets the current value or the default that you specify.
    /// </summary>
    /// <param name="key">Key for settings</param>
    /// <param name="defaultValue">default value if not set</param>
    /// <param name="fileName">Name of file for settings to be stored and retrieved </param>
    /// <returns>Value or default</returns>
    public long GetValueOrDefault(string key, long defaultValue, string fileName = null)
    {
        return
            GetValueOrDefaultInternal(key, defaultValue, fileName);
    }

    /// <summary>
    /// Gets the current value or the default that you specify.
    /// </summary>
    /// <param name="key">Key for settings</param>
    /// <param name="defaultValue">default value if not set</param>
    /// <param name="fileName">Name of file for settings to be stored and retrieved </param>
    /// <returns>Value or default</returns>
    public string GetValueOrDefault(string key, string defaultValue, string fileName = null)
    {
        return
            GetValueOrDefaultInternal(key, defaultValue, fileName);

    }

    /// <summary>
    /// Gets the current value or the default that you specify.
    /// </summary>
    /// <param name="key">Key for settings</param>
    /// <param name="defaultValue">default value if not set</param>
    /// <param name="fileName">Name of file for settings to be stored and retrieved </param>
    /// <returns>Value or default</returns>
    public int GetValueOrDefault(string key, int defaultValue, string fileName = null)
    {
        return
            GetValueOrDefaultInternal(key, defaultValue, fileName);

    }

    /// <summary>
    /// Gets the current value or the default that you specify.
    /// </summary>
    /// <param name="key">Key for settings</param>
    /// <param name="defaultValue">default value if not set</param>
    /// <param name="fileName">Name of file for settings to be stored and retrieved </param>
    /// <returns>Value or default</returns>
    public float GetValueOrDefault(string key, float defaultValue, string fileName = null)
    {
        return
            GetValueOrDefaultInternal(key, defaultValue, fileName);

    }

    /// <summary>
    /// Gets the current value or the default that you specify.
    /// </summary>
    /// <param name="key">Key for settings</param>
    /// <param name="defaultValue">default value if not set</param>
    /// <param name="fileName">Name of file for settings to be stored and retrieved </param>
    /// <returns>Value or default</returns>
    public DateTime GetValueOrDefault(string key, DateTime defaultValue, string fileName = null)
    {
        return
            GetValueOrDefaultInternal(key, defaultValue, fileName);

    }

    /// <summary>
    /// Gets the current value or the default that you specify.
    /// </summary>
    /// <param name="key">Key for settings</param>
    /// <param name="defaultValue">default value if not set</param>
    /// <param name="fileName">Name of file for settings to be stored and retrieved </param>
    /// <returns>Value or default</returns>
    public Guid GetValueOrDefault(string key, Guid defaultValue, string fileName = null)
    {
        return
            GetValueOrDefaultInternal(key, defaultValue, fileName);

    }

    /// <summary>
    /// Gets the current value or the default that you specify.
    /// </summary>
    /// <param name="key">Key for settings</param>
    /// <param name="defaultValue">default value if not set</param>
    /// <param name="fileName">Name of file for settings to be stored and retrieved </param>
    /// <returns>Value or default</returns>
    public double GetValueOrDefault(string key, double defaultValue, string fileName = null)
    {
        return
            GetValueOrDefaultInternal(key, defaultValue, fileName);
    }

    #endregion

    #region AddOrUpdateValue

    /// <summary>
    /// Adds or updates the value
    /// </summary>
    /// <param name="key">Key for settting</param>
    /// <param name="value">Value to set</param>
    /// <param name="fileName">Name of file for settings to be stored and retrieved </param>
    /// <returns>True of was added or updated and you need to save it.</returns>
    public bool AddOrUpdateValue(string key, decimal value, string fileName = null)
    {
        return
            AddOrUpdateValueInternal(key, value, fileName);

    }

    /// <summary>
    /// Adds or updates the value
    /// </summary>
    /// <param name="key">Key for settting</param>
    /// <param name="value">Value to set</param>
    /// <param name="fileName">Name of file for settings to be stored and retrieved </param>
    /// <returns>True of was added or updated and you need to save it.</returns>
    public bool AddOrUpdateValue(string key, bool value, string fileName = null)
    {
        return
            AddOrUpdateValueInternal(key, value, fileName);

    }

    /// <summary>
    /// Adds or updates the value
    /// </summary>
    /// <param name="key">Key for settting</param>
    /// <param name="value">Value to set</param>
    /// <param name="fileName">Name of file for settings to be stored and retrieved </param>
    /// <returns>True of was added or updated and you need to save it.</returns>
    public bool AddOrUpdateValue(string key, long value, string fileName = null)
    {
        return AddOrUpdateValueInternal(key, value, fileName);
    }

    /// <summary>
    /// Adds or updates the value
    /// </summary>
    /// <param name="key">Key for settting</param>
    /// <param name="value">Value to set</param>
    /// <param name="fileName">Name of file for settings to be stored and retrieved </param>
    /// <returns>True of was added or updated and you need to save it.</returns>
    public bool AddOrUpdateValue(string key, string value, string fileName = null)
    {
        return
            AddOrUpdateValueInternal(key, value, fileName);

    }

    /// <summary>
    /// Adds or updates the value
    /// </summary>
    /// <param name="key">Key for settting</param>
    /// <param name="value">Value to set</param>
    /// <param name="fileName">Name of file for settings to be stored and retrieved </param>
    /// <returns>True of was added or updated and you need to save it.</returns>
    public bool AddOrUpdateValue(string key, int value, string fileName = null)
    {
        return AddOrUpdateValueInternal(key, value, fileName);
    }

    /// <summary>
    /// Adds or updates the value
    /// </summary>
    /// <param name="key">Key for settting</param>
    /// <param name="value">Value to set</param>
    /// <param name="fileName">Name of file for settings to be stored and retrieved </param>
    /// <returns>True of was added or updated and you need to save it.</returns>
    public bool AddOrUpdateValue(string key, float value, string fileName = null)
    {
        return AddOrUpdateValueInternal(key, value, fileName);
    }

    /// <summary>
    /// Adds or updates the value
    /// </summary>
    /// <param name="key">Key for settting</param>
    /// <param name="value">Value to set</param>
    /// <param name="fileName">Name of file for settings to be stored and retrieved </param>
    /// <returns>True of was added or updated and you need to save it.</returns>
    public bool AddOrUpdateValue(string key, DateTime value, string fileName = null)
    {
        return AddOrUpdateValueInternal(key, value, fileName);
    }

    /// <summary>
    /// Adds or updates the value
    /// </summary>
    /// <param name="key">Key for settting</param>
    /// <param name="value">Value to set</param>
    /// <param name="fileName">Name of file for settings to be stored and retrieved </param>
    /// <returns>True of was added or updated and you need to save it.</returns>
    public bool AddOrUpdateValue(string key, Guid value, string fileName = null)
    {
        return AddOrUpdateValueInternal(key, value, fileName);
    }

    /// <summary>
    /// Adds or updates the value
    /// </summary>
    /// <param name="key">Key for settting</param>
    /// <param name="value">Value to set</param>
    /// <param name="fileName">Name of file for settings to be stored and retrieved </param>
    /// <returns>True of was added or updated and you need to save it.</returns>
    public bool AddOrUpdateValue(string key, double value, string fileName = null)
    {
        return AddOrUpdateValueInternal(key, value, fileName);
    }

    #endregion

    /// <summary>
    /// Attempts to open the app settings page.
    /// </summary>
    /// <returns>true if success, else false and not supported</returns>
    public bool OpenAppSettings()
    {
        return false;
    }
}<|MERGE_RESOLUTION|>--- conflicted
+++ resolved
@@ -67,13 +67,9 @@
         {
             lock (locker)
             {
-<<<<<<< HEAD
                 string str;
 
                 switch (value)
-=======
-                if (value is decimal)
->>>>>>> 5c0a3943
                 {
                     case decimal:
                         return AddOrUpdateValue(key,
@@ -86,17 +82,6 @@
                         str = Convert.ToString(value, System.Globalization.CultureInfo.InvariantCulture);
                         break;
                 }
-<<<<<<< HEAD
-=======
-
-                if (value is DateTime)
-                {
-                    return AddOrUpdateValue(key,
-                        Convert.ToString(-Convert.ToDateTime(value).ToUniversalTime().Ticks,
-                            System.Globalization.CultureInfo.InvariantCulture));
-                }
-                var str = Convert.ToString(value, System.Globalization.CultureInfo.InvariantCulture);
->>>>>>> 5c0a3943
 
                 string oldValue = null;
 
@@ -195,11 +180,7 @@
 
                 else if (type == typeof(Guid))
                 {
-<<<<<<< HEAD
                     if (Guid.TryParse(str, out var guid))
-=======
-                    if (Guid.TryParse(str, out Guid guid))
->>>>>>> 5c0a3943
                         value = guid;
                 }
 
