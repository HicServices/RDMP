// Copyright (c) The University of Dundee 2018-2019
// This file is part of the Research Data Management Platform (RDMP).
// RDMP is free software: you can redistribute it and/or modify it under the terms of the GNU General Public License as published by the Free Software Foundation, either version 3 of the License, or (at your option) any later version.
// RDMP is distributed in the hope that it will be useful, but WITHOUT ANY WARRANTY; without even the implied warranty of MERCHANTABILITY or FITNESS FOR A PARTICULAR PURPOSE. See the GNU General Public License for more details.
// You should have received a copy of the GNU General Public License along with RDMP. If not, see <https://www.gnu.org/licenses/>.

using System;
using System.Collections.Generic;
using System.Linq;
using FAnsi.Discovery;
using Rdmp.Core.ReusableLibraryCode.Checks;

namespace Rdmp.Core.ReusableLibraryCode.Settings;

/// <summary>
/// This is the Settings static class that can be used in your Core solution or in any
/// of your client applications. All settings are laid out the same exact way with getters
/// and setters.
/// </summary>
public static class UserSettings
{
<<<<<<< HEAD
    private static Lazy<ISettings> implementation =
        new(() => CreateSettings(), System.Threading.LazyThreadSafetyMode.PublicationOnly);

    private static ISettings AppSettings
    {
        get
        {
            var ret = implementation.Value ??
                      throw new NotImplementedException("Isolated Storage does not work in this environment...");
            return ret;
        }
    }
=======
    private static readonly Lazy<RDMPApplicationSettings> Implementation =
        new(static () => new RDMPApplicationSettings(), System.Threading.LazyThreadSafetyMode.ExecutionAndPublication);

    private static RDMPApplicationSettings AppSettings => Implementation.Value ??
                                                          throw new NotImplementedException(
                                                              "Isolated Storage does not work in this environment...");
>>>>>>> 9e847e4d

    /// <summary>
    /// Show a Yes/No confirmation dialog box when closing RDMP
    /// </summary>
    public static bool ConfirmApplicationExiting
    {
        get => AppSettings.GetValueOrDefault("ConfirmExit", true);
        set => AppSettings.AddOrUpdateValue("ConfirmExit", value);
    }

    /// <summary>
    /// True if the user has accepted the open source license agreements for RDMP and
    /// dependencies used in the software (i.e. MIT and GNU licenses).
    /// </summary>
    public static string LicenseAccepted
    {
        get => AppSettings.GetValueOrDefault("LicenseAccepted", null);
        set => AppSettings.AddOrUpdateValue("LicenseAccepted", value);
    }

    /// <summary>
    /// Automatically launch the RDMP Home Screen on launch of the RDMP application, regardless of the last window you viewed.
    /// </summary>
    public static bool ShowHomeOnStartup
    {
        get => AppSettings.GetValueOrDefault("ShowHomeOnStartup", false);
        set => AppSettings.AddOrUpdateValue("ShowHomeOnStartup", value);
    }

    /// <summary>
    /// If checked series included in graphs that have no values will not be displayed
    /// </summary>
    public static bool IncludeZeroSeriesInGraphs
    {
        get => AppSettings.GetValueOrDefault("IncludeZeroSeriesInGraphs", true);
        set => AppSettings.AddOrUpdateValue("IncludeZeroSeriesInGraphs", value);
    }

    /// <summary>
    /// Adds an additional behaviour when changing tabs that highlights the tree view
    /// collection that has that object visible in it.
    /// </summary>
    public static bool EmphasiseOnTabChanged
    {
        get => AppSettings.GetValueOrDefault("EmphasiseOnTabChanged", false);
        set => AppSettings.AddOrUpdateValue("EmphasiseOnTabChanged", value);
    }

    /// <summary>
    /// True to disable any auto starting tutorials
    /// </summary>
    public static bool DisableTutorials
    {
        get => AppSettings.GetValueOrDefault("DisableTutorials", false);
        set => AppSettings.AddOrUpdateValue("DisableTutorials", value);
    }

    /// <summary>
    /// The connection string to the main RDMP platform database
    /// </summary>
    public static string CatalogueConnectionString
    {
        get => AppSettings.GetValueOrDefault("CatalogueConnectionString", "");
        set => AppSettings.AddOrUpdateValue("CatalogueConnectionString", value);
    }

    /// <summary>
    /// The connection string to the data export RDMP platform database.  This database will contain
    /// refrerences to objects in the <see cref="CatalogueConnectionString"/> database
    /// </summary>
    public static string DataExportConnectionString
    {
        get => AppSettings.GetValueOrDefault("DataExportConnectionString", "");
        set => AppSettings.AddOrUpdateValue("DataExportConnectionString", value);
    }

    /// <summary>
    /// The colour scheme and format for the RDMP gui client application
    /// </summary>
    public static string Theme
    {
        get => AppSettings.GetValueOrDefault("Theme", "ResearchDataManagementPlatform.Theme.MyVS2015BlueTheme");
        set => AppSettings.AddOrUpdateValue("Theme", value);
    }

    /// <summary>
    /// When selecting a result from the Find dialog the selected item is pinned in the corresponding view.
    /// </summary>
    public static bool FindShouldPin
    {
        get => AppSettings.GetValueOrDefault("FindShouldPin", true);
        set => AppSettings.AddOrUpdateValue("FindShouldPin", value);
    }

    /// <summary>
    /// Set the amount of time (in seconds) that the Create Database processes should wait before timing out.
    /// </summary>
    public static int CreateDatabaseTimeout
    {
        get => AppSettings.GetValueOrDefault("CreateDatabaseTimeout", 30);
        set => AppSettings.AddOrUpdateValue("CreateDatabaseTimeout",
            DiscoveredServerHelper.CreateDatabaseTimeoutInSeconds = Math.Max(value, 30));
    }

    /// <summary>
    /// Set the amount of time (in milliseconds) that tooltips should take to appear in the tree collection views (e.g. list of Catalogues etc)
    /// </summary>
    public static int TooltipAppearDelay
    {
        get => AppSettings.GetValueOrDefault("TooltipAppearDelay", 750);
        set => AppSettings.AddOrUpdateValue("TooltipAppearDelay", Math.Max(10, value));
    }

    /// <summary>
    /// When using the Find feature this option will automatically filter out any cohort set containers (i.e. UNION / INTERSECT / EXCEPT containers)
    /// </summary>
    public static bool ScoreZeroForCohortAggregateContainers
    {
        get => AppSettings.GetValueOrDefault("ScoreZeroForCohortAggregateContainers", false);
        set => AppSettings.AddOrUpdateValue("ScoreZeroForCohortAggregateContainers", value);
    }

    /// <summary>
    /// Create audit objects for specific objects/changes (e.g. changes to Catalogue Deprecated status).
    /// </summary>
    public static bool EnableCommits
    {
        get => AppSettings.GetValueOrDefault("EnableCommits", true);
        set => AppSettings.AddOrUpdateValue("EnableCommits", value);
    }


    #region Catalogue flag visibility settings

    public static bool ShowInternalCatalogues
    {
        get => AppSettings.GetValueOrDefault("ShowInternalCatalogues", true);
        set => AppSettings.AddOrUpdateValue("ShowInternalCatalogues", value);
    }

    public static bool ShowDeprecatedCatalogues
    {
        get => AppSettings.GetValueOrDefault("ShowDeprecatedCatalogues", true);
        set => AppSettings.AddOrUpdateValue("ShowDeprecatedCatalogues", value);
    }

    public static bool ShowColdStorageCatalogues
    {
        get => AppSettings.GetValueOrDefault("ShowColdStorageCatalogues", true);
        set => AppSettings.AddOrUpdateValue("ShowColdStorageCatalogues", value);
    }

    public static bool ShowProjectSpecificCatalogues
    {
        get => AppSettings.GetValueOrDefault("ShowProjectSpecificCatalogues", true);
        set => AppSettings.AddOrUpdateValue("ShowProjectSpecificCatalogues", value);
    }

    public static bool ShowNonExtractableCatalogues
    {
        get => AppSettings.GetValueOrDefault("ShowNonExtractableCatalogues", true);
        set => AppSettings.AddOrUpdateValue("ShowNonExtractableCatalogues", value);
    }

    /// <summary>
    /// True to apply theme changes to context menus and tool strips.
    /// </summary>
    public static bool ApplyThemeToMenus
    {
        get => AppSettings.GetValueOrDefault("ApplyThemeToMenus", true);
        set => AppSettings.AddOrUpdateValue("ApplyThemeToMenus", value);
    }

    /// <summary>
    /// Determines line wrapping in multi line editor controls when lines stretch off the control client area
    /// </summary>
    public static int WrapMode
    {
        get => AppSettings.GetValueOrDefault("WrapMode", 0);
        set => AppSettings.AddOrUpdateValue("WrapMode", value);
    }

    /// <summary>
    /// <para>Base colours used for generating heatmaps in HEX format.  Colour intensity will vary
    /// from the first color to the second.</para>
    /// 
    /// <para>The first colour represents the lowest values and should
    /// typically be darker than the second which represents high values.</para>
    /// </summary>
    public static string HeatMapColours
    {
        get => AppSettings.GetValueOrDefault("HeatMapColours", null);
        set => AppSettings.AddOrUpdateValue("HeatMapColours", value);
    }

    /// <summary>
    /// <para>Adds a 5 second delay after startup</para>
    /// <para>Use this option to add a delay that can be helpful for troubleshooting issues on RDMP startup. </para>
    /// </summary>
    public static bool Wait5SecondsAfterStartupUI
    {
        get => AppSettings.GetValueOrDefault("Wait5SecondsAfterStartupUI", true);
        set => AppSettings.AddOrUpdateValue("Wait5SecondsAfterStartupUI", value);
    }

    /// <summary>
    /// True to show the cohort creation wizard when creating new cohorts.  False to create
    /// a default empty configuration.
    /// </summary>
    public static bool ShowCohortWizard
    {
        get => AppSettings.GetValueOrDefault("ShowCohortWizard", false);
        set => AppSettings.AddOrUpdateValue("ShowCohortWizard", value);
    }

    /// <summary>
    /// <para>True to enable "stirct validation" for containers in Cohort Builder Queries.</para>
    ///
    /// <para>Will not allow empty sets, or sets that only have one item.</para>
    /// </summary>
    public static bool StrictValidationForCohortBuilderContainers
    {
        get => AppSettings.GetValueOrDefault("StrictValidationForCohortBuilderContainers", true);
        set => AppSettings.AddOrUpdateValue("StrictValidationForCohortBuilderContainers", value);
    }

    /// <summary>
    /// Changes the behaviour of mouse double clicks in tree views.  When enabled double
    /// click expands nodes instead of opening the double clicked object (the default behaviour).
    /// </summary>
    public static bool DoubleClickToExpand
    {
        get => AppSettings.GetValueOrDefault("DoubleClickToExpand", false);
        set => AppSettings.AddOrUpdateValue("DoubleClickToExpand", value);
    }

    public static string RecentHistory
    {
        get => AppSettings.GetValueOrDefault("RecentHistory", "");
        set => AppSettings.AddOrUpdateValue("RecentHistory", value);
    }

    /// <summary>
    /// <para>When enabled RDMP will record certain performance related metrics (how long refresh takes etc).</para>
    /// <para>These figures are completely internal to the application and are not transmitted anywhere.You can view the results in the toolbar.</para>
    /// </summary>
    public static bool DebugPerformance
    {
        get => AppSettings.GetValueOrDefault("DebugPerformance", false);
        set => AppSettings.AddOrUpdateValue("DebugPerformance", value);
    }

    /// <summary>
    /// <para>Automatically resize columns in the RDMP user interface with fit contents.</para>
    /// <para>Can be disabled if problems arrise with column content or header visibility</para>
    /// </summary>
    public static bool AutoResizeColumns
    {
        get => AppSettings.GetValueOrDefault("AutoResizeColumns", true);
        set => AppSettings.AddOrUpdateValue("AutoResizeColumns", value);
    }


    /// <summary>
    /// Show a popup confirmation dialog at the end of a pipeline completing execution
    /// </summary>
    public static bool ShowPipelineCompletedPopup
    {
        get => AppSettings.GetValueOrDefault("ShowPipelineCompletedPopup", true);
        set => AppSettings.AddOrUpdateValue("ShowPipelineCompletedPopup", value);
    }

    /// <summary>
    /// <para>Enable to skip the checking stage of pipeline source component CohortIdentificationConfigurationSource.</para>
    /// <para>In slow computer, or contesest databases this can take a while to compile. This option lets you disable it.</para>
    /// </summary>
    public static bool SkipCohortBuilderValidationOnCommit
    {
        get => AppSettings.GetValueOrDefault("SkipCohortBuilderValidationOnCommit", false);
        set => AppSettings.AddOrUpdateValue("SkipCohortBuilderValidationOnCommit", value);
    }

    public static string ConsoleColorScheme
    {
        get => AppSettings.GetValueOrDefault("ConsoleColorScheme", "default");
        set => AppSettings.AddOrUpdateValue("ConsoleColorScheme", value);
    }

    /// <summary>
    /// <para>When true RDMP log viewer will hide table load audits where no inserts/updates/deletes were applied.</para>
    /// <para>This is helpful if a load targets many tables not all of which will be updated in a given run</para>
    /// </summary>
    public static bool HideEmptyTableLoadRunAudits
    {
        get => AppSettings.GetValueOrDefault("HideEmptyTableLoadRunAudits", false);
        set => AppSettings.AddOrUpdateValue("HideEmptyTableLoadRunAudits", value);
    }

    /// <summary>
    /// <para>Enables additional Find filters for objects that are in:</para>
    /// <para>Cold Storage, Internal, Deprecated, Project Specific and Non Extractable</para>
    /// </summary>
    public static bool AdvancedFindFilters
    {
        get => AppSettings.GetValueOrDefault("AdvancedFindFilters", false);
        set => AppSettings.AddOrUpdateValue("AdvancedFindFilters", value);
    }

    /// <summary>
    /// Timeout in seconds to allow for creating archive trigger, index etc
    /// </summary>
    public static int ArchiveTriggerTimeout
    {
        get => AppSettings.GetValueOrDefault("ArchiveTriggerTimeout", 30);
        set => AppSettings.AddOrUpdateValue("ArchiveTriggerTimeout", value);
    }

    public static int FindWindowWidth
    {
        get => AppSettings.GetValueOrDefault("FindWindowWidth", 730);
        set => AppSettings.AddOrUpdateValue("FindWindowWidth", value);
    }

    public static int FindWindowHeight
    {
        get => AppSettings.GetValueOrDefault("FindWindowHeight", 400);
        set => AppSettings.AddOrUpdateValue("FindWindowHeight", value);
    }

    /// <summary>
    /// Enable to refresh only objects which you make changes to instead of
    /// fetching all database changes since your last edit.  This improves
    /// performance in large RDMP deployments with thousands of Projects configured.
    /// </summary>
    public static bool SelectiveRefresh
    {
        get => AppSettings.GetValueOrDefault("SelectiveRefresh", false);
        set => AppSettings.AddOrUpdateValue("SelectiveRefresh", value);
    }

    /// <summary>
    /// Set to true to always attempt to force joins on all tables under a Catalogue
    /// when building queries (in Cohort Builder).  This makes it impossible to untick
    /// force joins.
    /// </summary>
    public static bool AlwaysJoinEverything
    {
        get => AppSettings.GetValueOrDefault("AlwaysJoinEverything", false);
        set => AppSettings.AddOrUpdateValue("AlwaysJoinEverything", value);
    }

    /// <summary>
    /// <para>
    /// Determines whether queries are automatically sent and results displayed in
    /// data tabs in RDMP (e.g. View top 100 etc).  Enable to automatically send the
    /// queries.  Disable to show the SQL but require the user to press F5 or click Run
    /// to execute.
    /// </para>
    /// </summary>
    public static bool AutoRunSqlQueries
    {
        get => AppSettings.GetValueOrDefault("AutoRunSqlQueries", false);
        set => AppSettings.AddOrUpdateValue("AutoRunSqlQueries", value);
    }

    /// <summary>
    /// Enable to automatically expand the tree when opening or creating cohorts in
    /// Cohort Builder
    /// </summary>
    public static bool ExpandAllInCohortBuilder
    {
        get => AppSettings.GetValueOrDefault("ExpandAllInCohortBuilder", true);
        set => AppSettings.AddOrUpdateValue("ExpandAllInCohortBuilder", value);
    }

    /// <summary>
    /// True to show ProjectSpecific Catalogues' columns in extraction configuration user interface
    /// </summary>
    public static bool ShowProjectSpecificColumns
    {
        get => AppSettings.GetValueOrDefault("ShowProjectSpecificColumns", true);
        set => AppSettings.AddOrUpdateValue("ShowProjectSpecificColumns", value);
    }

    /// <summary>
    /// <para>When generating an aggregate graph, use the column alias instead of the select sql.  For example
    /// when you have the select column 'SELECT YEAR(dt) as myYear' then the GROUP BY will default to
    /// 'GROUP BY YEAR(dt)'.  Setting this property to true will instead use 'GROUP BY myYear'.  Typically
    /// this only works in MySql but it is not universally supported by all MySql versions and server settings
    /// </para>
    /// <para>Defaults to false.</para>
    /// </summary>
    public static bool UseAliasInsteadOfTransformInGroupByAggregateGraphs
    {
        get => AppSettings.GetValueOrDefault("ShowProjectSpecificColumns", false);
        set => AppSettings.AddOrUpdateValue("ShowProjectSpecificColumns", value);
    }

    #endregion

    /// <summary>
    /// Returns the error level the user wants for <paramref name="errorCode"/> or <see cref="ErrorCode.DefaultTreatment"/> (if no custom
    /// reporting level has been set up for this error code).
    /// </summary>
    /// <param name="errorCode"></param>
    /// <returns></returns>
    public static CheckResult GetErrorReportingLevelFor(ErrorCode errorCode)
    {
        var result = AppSettings.GetValueOrDefault($"EC_{errorCode.Code}", errorCode.DefaultTreatment.ToString());

        return Enum.Parse<CheckResult>(result);
    }

    /// <summary>
    /// Changes the reporting level of the given error to <paramref name="value"/> instead of its <see cref="ErrorCode.DefaultTreatment"/>
    /// </summary>
    /// <param name="errorCode"></param>
    /// <param name="value"></param>
    public static void SetErrorReportingLevelFor(ErrorCode errorCode, CheckResult value)
    {
        AppSettings.AddOrUpdateValue($"EC_{errorCode.Code}", value.ToString());
    }

<<<<<<< HEAD
    public static bool GetTutorialDone(Guid tutorialGuid)
    {
        if (tutorialGuid == Guid.Empty)
            return false;

        return AppSettings.GetValueOrDefault($"T_{tutorialGuid:N}", false);
    }

=======
    public static bool GetTutorialDone(Guid tutorialGuid) =>
        tutorialGuid != Guid.Empty && AppSettings.GetValueOrDefault($"T_{tutorialGuid:N}", false);

>>>>>>> 9e847e4d
    public static void SetTutorialDone(Guid tutorialGuid, bool value)
    {
        if (tutorialGuid == Guid.Empty)
            return;

        AppSettings.AddOrUpdateValue($"T_{tutorialGuid:N}", value);
    }

    public static void SetColumnWidth(Guid columnGuid, int width)
    {
        if (columnGuid == Guid.Empty)
            return;
        SetColumnWidth(columnGuid.ToString("N"), width);
    }

    public static void SetColumnWidth(string colIdentifier, int width)
    {
        AppSettings.AddOrUpdateValue($"ColW_{colIdentifier}", width);
    }

    public static void SetColumnVisible(Guid columnGuid, bool visible)
    {
        if (columnGuid == Guid.Empty)
            return;

        SetColumnVisible(columnGuid.ToString("N"), visible);
    }

    public static void SetColumnVisible(string colIdentifier, bool visible)
    {
        AppSettings.AddOrUpdateValue($"ColV_{colIdentifier}", visible);
    }

    public static int GetColumnWidth(Guid columnGuid) =>
        columnGuid == Guid.Empty ? 100 : GetColumnWidth(columnGuid.ToString("N"));

<<<<<<< HEAD
        return GetColumnWidth(columnGuid.ToString("N"));
    }

=======
>>>>>>> 9e847e4d
    public static int GetColumnWidth(string colIdentifier) =>
        AppSettings.GetValueOrDefault($"ColW_{colIdentifier}", 100);

    public static bool GetColumnVisible(Guid columnGuid) =>
        columnGuid == Guid.Empty || GetColumnVisible(columnGuid.ToString("N"));

<<<<<<< HEAD
        return GetColumnVisible(columnGuid.ToString("N"));
    }

=======
>>>>>>> 9e847e4d
    public static bool GetColumnVisible(string colIdentifier) =>
        AppSettings.GetValueOrDefault($"ColV_{colIdentifier}", true);

    public static string[] GetHistoryForControl(Guid controlGuid)
    {
        return AppSettings.GetValueOrDefault($"A_{controlGuid:N}", "").Split(new[] { "#!#" }, StringSplitOptions.None);
    }

    public static void SetHistoryForControl(Guid controlGuid, IEnumerable<string> history)
    {
        AppSettings.AddOrUpdateValue($"A_{controlGuid:N}", string.Join("#!#", history));
    }

    public static void AddHistoryForControl(Guid guid, string v)
    {
        if (string.IsNullOrWhiteSpace(v))
            return;

        var l = GetHistoryForControl(guid).ToList();

        if (l.Contains(v))
            return;

        l.Add(v);

        SetHistoryForControl(guid, l.Distinct().ToList());
    }

    public static Tuple<string, bool> GetLastColumnSortForCollection(Guid controlGuid)
    {
        lock (_oLockUserSettings)
        {
            var value = AppSettings.GetValueOrDefault($"LastColumnSort_{controlGuid:N}", null);

            //if we don't have a value
            if (string.IsNullOrWhiteSpace(value))
                return null;

            var args = value.Split(new[] { "#!#" }, StringSplitOptions.RemoveEmptyEntries);

            //or it doesn't split properly
            if (args.Length != 2)
                return null;

            //or either element is null
            if (string.IsNullOrWhiteSpace(args[0]) || string.IsNullOrWhiteSpace(args[1]))
                return null;

            if (bool.TryParse(args[1], out var ascending))
                return Tuple.Create(args[0], ascending);
        }

        return null;
    }

    private static object _oLockUserSettings = new();

    public static void SetLastColumnSortForCollection(Guid controlGuid, string columnName, bool ascending)
    {
        lock (_oLockUserSettings)
        {
            AppSettings.AddOrUpdateValue($"LastColumnSort_{controlGuid:N}", $"{columnName}#!#{ascending}");
        }
    }


    /// <summary>
    /// Returns the last known manually set splitter distance for the Control who is
    /// identified by <paramref name="controlGuid"/> or -1 if none set yet
    /// </summary>
    /// <param name="controlGuid"></param>
    /// <returns></returns>
    public static int GetSplitterDistance(Guid controlGuid) =>
        AppSettings.GetValueOrDefault($"SplitterDistance_{controlGuid:N}", -1);

    /// <summary>
    /// Records that the user has manaully changed the splitter distance of the Control
    /// who is identified by <paramref name="controlGuid"/>
    /// </summary>
    /// <param name="controlGuid"></param>
    /// <param name="splitterDistance"></param>
    public static void SetSplitterDistance(Guid controlGuid, int splitterDistance)
    {
        lock (_oLockUserSettings)
        {
            AppSettings.AddOrUpdateValue($"SplitterDistance_{controlGuid:N}", splitterDistance);
        }
    }
<<<<<<< HEAD

    private static ISettings CreateSettings() => new RDMPApplicationSettings();
=======
>>>>>>> 9e847e4d
}<|MERGE_RESOLUTION|>--- conflicted
+++ resolved
@@ -19,27 +19,12 @@
 /// </summary>
 public static class UserSettings
 {
-<<<<<<< HEAD
-    private static Lazy<ISettings> implementation =
-        new(() => CreateSettings(), System.Threading.LazyThreadSafetyMode.PublicationOnly);
-
-    private static ISettings AppSettings
-    {
-        get
-        {
-            var ret = implementation.Value ??
-                      throw new NotImplementedException("Isolated Storage does not work in this environment...");
-            return ret;
-        }
-    }
-=======
     private static readonly Lazy<RDMPApplicationSettings> Implementation =
         new(static () => new RDMPApplicationSettings(), System.Threading.LazyThreadSafetyMode.ExecutionAndPublication);
 
     private static RDMPApplicationSettings AppSettings => Implementation.Value ??
                                                           throw new NotImplementedException(
                                                               "Isolated Storage does not work in this environment...");
->>>>>>> 9e847e4d
 
     /// <summary>
     /// Show a Yes/No confirmation dialog box when closing RDMP
@@ -463,20 +448,9 @@
         AppSettings.AddOrUpdateValue($"EC_{errorCode.Code}", value.ToString());
     }
 
-<<<<<<< HEAD
-    public static bool GetTutorialDone(Guid tutorialGuid)
-    {
-        if (tutorialGuid == Guid.Empty)
-            return false;
-
-        return AppSettings.GetValueOrDefault($"T_{tutorialGuid:N}", false);
-    }
-
-=======
     public static bool GetTutorialDone(Guid tutorialGuid) =>
         tutorialGuid != Guid.Empty && AppSettings.GetValueOrDefault($"T_{tutorialGuid:N}", false);
 
->>>>>>> 9e847e4d
     public static void SetTutorialDone(Guid tutorialGuid, bool value)
     {
         if (tutorialGuid == Guid.Empty)
@@ -513,24 +487,12 @@
     public static int GetColumnWidth(Guid columnGuid) =>
         columnGuid == Guid.Empty ? 100 : GetColumnWidth(columnGuid.ToString("N"));
 
-<<<<<<< HEAD
-        return GetColumnWidth(columnGuid.ToString("N"));
-    }
-
-=======
->>>>>>> 9e847e4d
     public static int GetColumnWidth(string colIdentifier) =>
         AppSettings.GetValueOrDefault($"ColW_{colIdentifier}", 100);
 
     public static bool GetColumnVisible(Guid columnGuid) =>
         columnGuid == Guid.Empty || GetColumnVisible(columnGuid.ToString("N"));
 
-<<<<<<< HEAD
-        return GetColumnVisible(columnGuid.ToString("N"));
-    }
-
-=======
->>>>>>> 9e847e4d
     public static bool GetColumnVisible(string colIdentifier) =>
         AppSettings.GetValueOrDefault($"ColV_{colIdentifier}", true);
 
@@ -619,9 +581,4 @@
             AppSettings.AddOrUpdateValue($"SplitterDistance_{controlGuid:N}", splitterDistance);
         }
     }
-<<<<<<< HEAD
-
-    private static ISettings CreateSettings() => new RDMPApplicationSettings();
-=======
->>>>>>> 9e847e4d
 }