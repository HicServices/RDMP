--- conflicted
+++ resolved
@@ -605,8 +605,6 @@
         }
     }
 
-<<<<<<< HEAD
-
     public static void ClearUserSettings(){
         AppSettings.Clear();
     }
@@ -616,7 +614,5 @@
         return new RDMPApplicationSettings();
     }
 
-=======
     private static ISettings CreateSettings() => new RDMPApplicationSettings();
->>>>>>> 360aaf5d
 }