--- conflicted
+++ resolved
@@ -19,27 +19,12 @@
 /// </summary>
 public static class UserSettings
 {
-<<<<<<< HEAD
     private static readonly Lazy<RDMPApplicationSettings> Implementation =
         new(static () => new RDMPApplicationSettings(), System.Threading.LazyThreadSafetyMode.ExecutionAndPublication);
 
     private static RDMPApplicationSettings AppSettings => Implementation.Value ??
                                                           throw new NotImplementedException(
                                                               "Isolated Storage does not work in this environment...");
-=======
-    private static Lazy<ISettings> implementation =
-        new(() => CreateSettings(), System.Threading.LazyThreadSafetyMode.PublicationOnly);
-
-    private static ISettings AppSettings
-    {
-        get
-        {
-            var ret = implementation.Value ??
-                      throw new NotImplementedException("Isolated Storage does not work in this environment...");
-            return ret;
-        }
-    }
->>>>>>> e5e8e757
 
 
     /// <summary>
@@ -464,18 +449,8 @@
         AppSettings.AddOrUpdateValue($"EC_{errorCode.Code}", value.ToString());
     }
 
-<<<<<<< HEAD
     public static bool GetTutorialDone(Guid tutorialGuid) =>
         tutorialGuid != Guid.Empty && AppSettings.GetValueOrDefault($"T_{tutorialGuid:N}", false);
-=======
-    public static bool GetTutorialDone(Guid tutorialGuid)
-    {
-        if (tutorialGuid == Guid.Empty)
-            return false;
-
-        return AppSettings.GetValueOrDefault($"T_{tutorialGuid:N}", false);
-    }
->>>>>>> e5e8e757
 
     public static void SetTutorialDone(Guid tutorialGuid, bool value)
     {
@@ -513,24 +488,12 @@
     public static int GetColumnWidth(Guid columnGuid) =>
         columnGuid == Guid.Empty ? 100 : GetColumnWidth(columnGuid.ToString("N"));
 
-<<<<<<< HEAD
-=======
-        return GetColumnWidth(columnGuid.ToString("N"));
-    }
-
->>>>>>> e5e8e757
     public static int GetColumnWidth(string colIdentifier) =>
         AppSettings.GetValueOrDefault($"ColW_{colIdentifier}", 100);
 
     public static bool GetColumnVisible(Guid columnGuid) =>
         columnGuid == Guid.Empty || GetColumnVisible(columnGuid.ToString("N"));
 
-<<<<<<< HEAD
-=======
-        return GetColumnVisible(columnGuid.ToString("N"));
-    }
-
->>>>>>> e5e8e757
     public static bool GetColumnVisible(string colIdentifier) =>
         AppSettings.GetValueOrDefault($"ColV_{colIdentifier}", true);
 
@@ -620,15 +583,8 @@
         }
     }
 
-<<<<<<< HEAD
     public static void ClearUserSettings()
     {
         AppSettings.Clear();
     }
-=======
-    public static void ClearUserSettings(){
-        AppSettings.Clear();
-    }
-    private static ISettings CreateSettings() => new RDMPApplicationSettings();
->>>>>>> e5e8e757
 }