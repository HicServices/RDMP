// Copyright (c) The University of Dundee 2018-2019
// This file is part of the Research Data Management Platform (RDMP).
// RDMP is free software: you can redistribute it and/or modify it under the terms of the GNU General Public License as published by the Free Software Foundation, either version 3 of the License, or (at your option) any later version.
// RDMP is distributed in the hope that it will be useful, but WITHOUT ANY WARRANTY; without even the implied warranty of MERCHANTABILITY or FITNESS FOR A PARTICULAR PURPOSE. See the GNU General Public License for more details.
// You should have received a copy of the GNU General Public License along with RDMP. If not, see <https://www.gnu.org/licenses/>.

using System;
using System.Collections.Generic;
using System.Linq;
using FAnsi.Discovery;
using Rdmp.Core.ReusableLibraryCode.Checks;

namespace Rdmp.Core.ReusableLibraryCode.Settings;

/// <summary>
/// This is the Settings static class that can be used in your Core solution or in any
/// of your client applications. All settings are laid out the same exact way with getters
/// and setters.
/// </summary>
public static class UserSettings
{
<<<<<<< HEAD
    private static readonly Lazy<RDMPApplicationSettings> Implementation =
        new(static () => new RDMPApplicationSettings(), System.Threading.LazyThreadSafetyMode.ExecutionAndPublication);

    private static RDMPApplicationSettings AppSettings => Implementation.Value ??
                                                          throw new NotImplementedException(
                                                              "Isolated Storage does not work in this environment...");

=======
    private static Lazy<ISettings> implementation =
        new(() => CreateSettings(), System.Threading.LazyThreadSafetyMode.PublicationOnly);

    private static ISettings AppSettings
    {
        get
        {
            var ret = implementation.Value ??
                      throw new NotImplementedException("Isolated Storage does not work in this environment...");
            return ret;
        }
    }
>>>>>>> d6edf73d


    /// <summary>
    /// Show a Yes/No confirmation dialog box when closing RDMP
    /// </summary>
    public static bool ConfirmApplicationExiting
    {
        get => AppSettings.GetValueOrDefault("ConfirmExit", true);
        set => AppSettings.AddOrUpdateValue("ConfirmExit", value);
    }

    /// <summary>
    /// True if the user has accepted the open source license agreements for RDMP and
    /// dependencies used in the software (i.e. MIT and GNU licenses).
    /// </summary>
    public static string LicenseAccepted
    {
        get => AppSettings.GetValueOrDefault("LicenseAccepted", null);
        set => AppSettings.AddOrUpdateValue("LicenseAccepted", value);
    }

    /// <summary>
    /// Automatically launch the RDMP Home Screen on launch of the RDMP application, regardless of the last window you viewed.
    /// </summary>
    public static bool ShowHomeOnStartup
    {
        get => AppSettings.GetValueOrDefault("ShowHomeOnStartup", false);
        set => AppSettings.AddOrUpdateValue("ShowHomeOnStartup", value);
    }

    /// <summary>
    /// If checked series included in graphs that have no values will not be displayed
    /// </summary>
    public static bool IncludeZeroSeriesInGraphs
    {
        get => AppSettings.GetValueOrDefault("IncludeZeroSeriesInGraphs", true);
        set => AppSettings.AddOrUpdateValue("IncludeZeroSeriesInGraphs", value);
    }

    /// <summary>
    /// Adds an additional behaviour when changing tabs that highlights the tree view
    /// collection that has that object visible in it.
    /// </summary>
    public static bool EmphasiseOnTabChanged
    {
        get => AppSettings.GetValueOrDefault("EmphasiseOnTabChanged", false);
        set => AppSettings.AddOrUpdateValue("EmphasiseOnTabChanged", value);
    }

    /// <summary>
    /// True to disable any auto starting tutorials
    /// </summary>
    public static bool DisableTutorials
    {
        get => AppSettings.GetValueOrDefault("DisableTutorials", false);
        set => AppSettings.AddOrUpdateValue("DisableTutorials", value);
    }

    /// <summary>
    /// The connection string to the main RDMP platform database
    /// </summary>
    public static string CatalogueConnectionString
    {
        get => AppSettings.GetValueOrDefault("CatalogueConnectionString", "");
        set => AppSettings.AddOrUpdateValue("CatalogueConnectionString", value);
    }

    /// <summary>
    /// The connection string to the data export RDMP platform database.  This database will contain
    /// refrerences to objects in the <see cref="CatalogueConnectionString"/> database
    /// </summary>
    public static string DataExportConnectionString
    {
        get => AppSettings.GetValueOrDefault("DataExportConnectionString", "");
        set => AppSettings.AddOrUpdateValue("DataExportConnectionString", value);
    }

    /// <summary>
    /// The colour scheme and format for the RDMP gui client application
    /// </summary>
    public static string Theme
    {
        get => AppSettings.GetValueOrDefault("Theme", "ResearchDataManagementPlatform.Theme.MyVS2015BlueTheme");
        set => AppSettings.AddOrUpdateValue("Theme", value);
    }

    /// <summary>
    /// When selecting a result from the Find dialog the selected item is pinned in the corresponding view.
    /// </summary>
    public static bool FindShouldPin
    {
        get => AppSettings.GetValueOrDefault("FindShouldPin", true);
        set => AppSettings.AddOrUpdateValue("FindShouldPin", value);
    }

    /// <summary>
    /// Set the amount of time (in seconds) that the Create Database processes should wait before timing out.
    /// </summary>
    public static int CreateDatabaseTimeout
    {
        get => AppSettings.GetValueOrDefault("CreateDatabaseTimeout", 30);
        set => AppSettings.AddOrUpdateValue("CreateDatabaseTimeout",
            DiscoveredServerHelper.CreateDatabaseTimeoutInSeconds = Math.Max(value, 30));
    }

    /// <summary>
    /// Set the amount of time (in milliseconds) that tooltips should take to appear in the tree collection views (e.g. list of Catalogues etc)
    /// </summary>
    public static int TooltipAppearDelay
    {
        get => AppSettings.GetValueOrDefault("TooltipAppearDelay", 750);
        set => AppSettings.AddOrUpdateValue("TooltipAppearDelay", Math.Max(10, value));
    }

    /// <summary>
    /// When using the Find feature this option will automatically filter out any cohort set containers (i.e. UNION / INTERSECT / EXCEPT containers)
    /// </summary>
    public static bool ScoreZeroForCohortAggregateContainers
    {
        get => AppSettings.GetValueOrDefault("ScoreZeroForCohortAggregateContainers", false);
        set => AppSettings.AddOrUpdateValue("ScoreZeroForCohortAggregateContainers", value);
    }

    /// <summary>
    /// Create audit objects for specific objects/changes (e.g. changes to Catalogue Deprecated status).
    /// </summary>
    public static bool EnableCommits
    {
        get => AppSettings.GetValueOrDefault("EnableCommits", true);
        set => AppSettings.AddOrUpdateValue("EnableCommits", value);
    }


    #region Catalogue flag visibility settings

    public static bool ShowInternalCatalogues
    {
        get => AppSettings.GetValueOrDefault("ShowInternalCatalogues", true);
        set => AppSettings.AddOrUpdateValue("ShowInternalCatalogues", value);
    }

    public static bool ShowDeprecatedCatalogues
    {
        get => AppSettings.GetValueOrDefault("ShowDeprecatedCatalogues", true);
        set => AppSettings.AddOrUpdateValue("ShowDeprecatedCatalogues", value);
    }

    public static bool ShowColdStorageCatalogues
    {
        get => AppSettings.GetValueOrDefault("ShowColdStorageCatalogues", true);
        set => AppSettings.AddOrUpdateValue("ShowColdStorageCatalogues", value);
    }

    public static bool ShowProjectSpecificCatalogues
    {
        get => AppSettings.GetValueOrDefault("ShowProjectSpecificCatalogues", true);
        set => AppSettings.AddOrUpdateValue("ShowProjectSpecificCatalogues", value);
    }

    public static bool ShowNonExtractableCatalogues
    {
        get => AppSettings.GetValueOrDefault("ShowNonExtractableCatalogues", true);
        set => AppSettings.AddOrUpdateValue("ShowNonExtractableCatalogues", value);
    }

    /// <summary>
    /// True to apply theme changes to context menus and tool strips.
    /// </summary>
    public static bool ApplyThemeToMenus
    {
        get => AppSettings.GetValueOrDefault("ApplyThemeToMenus", true);
        set => AppSettings.AddOrUpdateValue("ApplyThemeToMenus", value);
    }

    /// <summary>
    /// Determines line wrapping in multi line editor controls when lines stretch off the control client area
    /// </summary>
    public static int WrapMode
    {
        get => AppSettings.GetValueOrDefault("WrapMode", 0);
        set => AppSettings.AddOrUpdateValue("WrapMode", value);
    }

    /// <summary>
    /// <para>Base colours used for generating heatmaps in HEX format.  Colour intensity will vary
    /// from the first color to the second.</para>
    /// 
    /// <para>The first colour represents the lowest values and should
    /// typically be darker than the second which represents high values.</para>
    /// </summary>
    public static string HeatMapColours
    {
        get => AppSettings.GetValueOrDefault("HeatMapColours", null);
        set => AppSettings.AddOrUpdateValue("HeatMapColours", value);
    }

    /// <summary>
    /// <para>Adds a 5 second delay after startup</para>
    /// <para>Use this option to add a delay that can be helpful for troubleshooting issues on RDMP startup. </para>
    /// </summary>
    public static bool Wait5SecondsAfterStartupUI
    {
        get => AppSettings.GetValueOrDefault("Wait5SecondsAfterStartupUI", true);
        set => AppSettings.AddOrUpdateValue("Wait5SecondsAfterStartupUI", value);
    }

    /// <summary>
    /// True to show the cohort creation wizard when creating new cohorts.  False to create
    /// a default empty configuration.
    /// </summary>
    public static bool ShowCohortWizard
    {
        get => AppSettings.GetValueOrDefault("ShowCohortWizard", false);
        set => AppSettings.AddOrUpdateValue("ShowCohortWizard", value);
    }

    /// <summary>
    /// <para>True to enable "stirct validation" for containers in Cohort Builder Queries.</para>
    ///
    /// <para>Will not allow empty sets, or sets that only have one item.</para>
    /// </summary>
    public static bool StrictValidationForCohortBuilderContainers
    {
        get => AppSettings.GetValueOrDefault("StrictValidationForCohortBuilderContainers", true);
        set => AppSettings.AddOrUpdateValue("StrictValidationForCohortBuilderContainers", value);
    }

    /// <summary>
    /// Changes the behaviour of mouse double clicks in tree views.  When enabled double
    /// click expands nodes instead of opening the double clicked object (the default behaviour).
    /// </summary>
    public static bool DoubleClickToExpand
    {
        get => AppSettings.GetValueOrDefault("DoubleClickToExpand", false);
        set => AppSettings.AddOrUpdateValue("DoubleClickToExpand", value);
    }

    public static string RecentHistory
    {
        get => AppSettings.GetValueOrDefault("RecentHistory", "");
        set => AppSettings.AddOrUpdateValue("RecentHistory", value);
    }

    /// <summary>
    /// <para>When enabled RDMP will record certain performance related metrics (how long refresh takes etc).</para>
    /// <para>These figures are completely internal to the application and are not transmitted anywhere.You can view the results in the toolbar.</para>
    /// </summary>
    public static bool DebugPerformance
    {
        get => AppSettings.GetValueOrDefault("DebugPerformance", false);
        set => AppSettings.AddOrUpdateValue("DebugPerformance", value);
    }

    /// <summary>
    /// <para>Automatically resize columns in the RDMP user interface with fit contents.</para>
    /// <para>Can be disabled if problems arrise with column content or header visibility</para>
    /// </summary>
    public static bool AutoResizeColumns
    {
        get => AppSettings.GetValueOrDefault("AutoResizeColumns", true);
        set => AppSettings.AddOrUpdateValue("AutoResizeColumns", value);
    }


    /// <summary>
    /// Show a popup confirmation dialog at the end of a pipeline completing execution
    /// </summary>
    public static bool ShowPipelineCompletedPopup
    {
        get => AppSettings.GetValueOrDefault("ShowPipelineCompletedPopup", true);
        set => AppSettings.AddOrUpdateValue("ShowPipelineCompletedPopup", value);
    }

    /// <summary>
    /// <para>Enable to skip the checking stage of pipeline source component CohortIdentificationConfigurationSource.</para>
    /// <para>In slow computer, or contesest databases this can take a while to compile. This option lets you disable it.</para>
    /// </summary>
    public static bool SkipCohortBuilderValidationOnCommit
    {
        get => AppSettings.GetValueOrDefault("SkipCohortBuilderValidationOnCommit", false);
        set => AppSettings.AddOrUpdateValue("SkipCohortBuilderValidationOnCommit", value);
    }

    public static string ConsoleColorScheme
    {
        get => AppSettings.GetValueOrDefault("ConsoleColorScheme", "default");
        set => AppSettings.AddOrUpdateValue("ConsoleColorScheme", value);
    }

    /// <summary>
    /// <para>When true RDMP log viewer will hide table load audits where no inserts/updates/deletes were applied.</para>
    /// <para>This is helpful if a load targets many tables not all of which will be updated in a given run</para>
    /// </summary>
    public static bool HideEmptyTableLoadRunAudits
    {
        get => AppSettings.GetValueOrDefault("HideEmptyTableLoadRunAudits", false);
        set => AppSettings.AddOrUpdateValue("HideEmptyTableLoadRunAudits", value);
    }

    /// <summary>
    /// <para>Enables additional Find filters for objects that are in:</para>
    /// <para>Cold Storage, Internal, Deprecated, Project Specific and Non Extractable</para>
    /// </summary>
    public static bool AdvancedFindFilters
    {
        get => AppSettings.GetValueOrDefault("AdvancedFindFilters", false);
        set => AppSettings.AddOrUpdateValue("AdvancedFindFilters", value);
    }

    /// <summary>
    /// Timeout in seconds to allow for creating archive trigger, index etc
    /// </summary>
    public static int ArchiveTriggerTimeout
    {
        get => AppSettings.GetValueOrDefault("ArchiveTriggerTimeout", 30);
        set => AppSettings.AddOrUpdateValue("ArchiveTriggerTimeout", value);
    }

    public static int FindWindowWidth
    {
        get => AppSettings.GetValueOrDefault("FindWindowWidth", 730);
        set => AppSettings.AddOrUpdateValue("FindWindowWidth", value);
    }

    public static int FindWindowHeight
    {
        get => AppSettings.GetValueOrDefault("FindWindowHeight", 400);
        set => AppSettings.AddOrUpdateValue("FindWindowHeight", value);
    }

    /// <summary>
    /// Enable to refresh only objects which you make changes to instead of
    /// fetching all database changes since your last edit.  This improves
    /// performance in large RDMP deployments with thousands of Projects configured.
    /// </summary>
    public static bool SelectiveRefresh
    {
        get => AppSettings.GetValueOrDefault("SelectiveRefresh", false);
        set => AppSettings.AddOrUpdateValue("SelectiveRefresh", value);
    }

    /// <summary>
    /// Set to true to always attempt to force joins on all tables under a Catalogue
    /// when building queries (in Cohort Builder).  This makes it impossible to untick
    /// force joins.
    /// </summary>
    public static bool AlwaysJoinEverything
    {
        get => AppSettings.GetValueOrDefault("AlwaysJoinEverything", false);
        set => AppSettings.AddOrUpdateValue("AlwaysJoinEverything", value);
    }

    /// <summary>
    /// <para>
    /// Determines whether queries are automatically sent and results displayed in
    /// data tabs in RDMP (e.g. View top 100 etc).  Enable to automatically send the
    /// queries.  Disable to show the SQL but require the user to press F5 or click Run
    /// to execute.
    /// </para>
    /// </summary>
    public static bool AutoRunSqlQueries
    {
        get => AppSettings.GetValueOrDefault("AutoRunSqlQueries", false);
        set => AppSettings.AddOrUpdateValue("AutoRunSqlQueries", value);
    }

    /// <summary>
    /// Enable to automatically expand the tree when opening or creating cohorts in
    /// Cohort Builder
    /// </summary>
    public static bool ExpandAllInCohortBuilder
    {
        get => AppSettings.GetValueOrDefault("ExpandAllInCohortBuilder", true);
        set => AppSettings.AddOrUpdateValue("ExpandAllInCohortBuilder", value);
    }

    /// <summary>
    /// True to show ProjectSpecific Catalogues' columns in extraction configuration user interface
    /// </summary>
    public static bool ShowProjectSpecificColumns
    {
        get => AppSettings.GetValueOrDefault("ShowProjectSpecificColumns", true);
        set => AppSettings.AddOrUpdateValue("ShowProjectSpecificColumns", value);
    }

    /// <summary>
    /// <para>When generating an aggregate graph, use the column alias instead of the select sql.  For example
    /// when you have the select column 'SELECT YEAR(dt) as myYear' then the GROUP BY will default to
    /// 'GROUP BY YEAR(dt)'.  Setting this property to true will instead use 'GROUP BY myYear'.  Typically
    /// this only works in MySql but it is not universally supported by all MySql versions and server settings
    /// </para>
    /// <para>Defaults to false.</para>
    /// </summary>
    public static bool UseAliasInsteadOfTransformInGroupByAggregateGraphs
    {
        get => AppSettings.GetValueOrDefault("ShowProjectSpecificColumns", false);
        set => AppSettings.AddOrUpdateValue("ShowProjectSpecificColumns", value);
    }

    #endregion

    /// <summary>
    /// Returns the error level the user wants for <paramref name="errorCode"/> or <see cref="ErrorCode.DefaultTreatment"/> (if no custom
    /// reporting level has been set up for this error code).
    /// </summary>
    /// <param name="errorCode"></param>
    /// <returns></returns>
    public static CheckResult GetErrorReportingLevelFor(ErrorCode errorCode)
    {
        var result = AppSettings.GetValueOrDefault($"EC_{errorCode.Code}", errorCode.DefaultTreatment.ToString());

        return Enum.Parse<CheckResult>(result);
    }

    /// <summary>
    /// Changes the reporting level of the given error to <paramref name="value"/> instead of its <see cref="ErrorCode.DefaultTreatment"/>
    /// </summary>
    /// <param name="errorCode"></param>
    /// <param name="value"></param>
    public static void SetErrorReportingLevelFor(ErrorCode errorCode, CheckResult value)
    {
        AppSettings.AddOrUpdateValue($"EC_{errorCode.Code}", value.ToString());
    }

<<<<<<< HEAD
    public static bool GetTutorialDone(Guid tutorialGuid) =>
        tutorialGuid != Guid.Empty && AppSettings.GetValueOrDefault($"T_{tutorialGuid:N}", false);
=======
    public static bool GetTutorialDone(Guid tutorialGuid)
    {
        if (tutorialGuid == Guid.Empty)
            return false;

        return AppSettings.GetValueOrDefault($"T_{tutorialGuid:N}", false);
    }
>>>>>>> d6edf73d

    public static void SetTutorialDone(Guid tutorialGuid, bool value)
    {
        if (tutorialGuid == Guid.Empty)
            return;

        AppSettings.AddOrUpdateValue($"T_{tutorialGuid:N}", value);
    }

    public static void SetColumnWidth(Guid columnGuid, int width)
    {
        if (columnGuid == Guid.Empty)
            return;
        SetColumnWidth(columnGuid.ToString("N"), width);
    }

    public static void SetColumnWidth(string colIdentifier, int width)
    {
        AppSettings.AddOrUpdateValue($"ColW_{colIdentifier}", width);
    }

    public static void SetColumnVisible(Guid columnGuid, bool visible)
    {
        if (columnGuid == Guid.Empty)
            return;

        SetColumnVisible(columnGuid.ToString("N"), visible);
    }

    public static void SetColumnVisible(string colIdentifier, bool visible)
    {
        AppSettings.AddOrUpdateValue($"ColV_{colIdentifier}", visible);
    }

    public static int GetColumnWidth(Guid columnGuid) =>
        columnGuid == Guid.Empty ? 100 : GetColumnWidth(columnGuid.ToString("N"));

<<<<<<< HEAD
    public static int GetColumnWidth(string colIdentifier) =>
        AppSettings.GetValueOrDefault($"ColW_{colIdentifier}", 100);
=======
        return GetColumnWidth(columnGuid.ToString("N"));
    }

    public static int GetColumnWidth(string colIdentifier) =>
        AppSettings.GetValueOrDefault($"ColW_{colIdentifier}", 100);

    public static bool GetColumnVisible(Guid columnGuid)
    {
        if (columnGuid == Guid.Empty)
            return true;
>>>>>>> d6edf73d

    public static bool GetColumnVisible(Guid columnGuid) =>
        columnGuid == Guid.Empty || GetColumnVisible(columnGuid.ToString("N"));

    public static bool GetColumnVisible(string colIdentifier) =>
        AppSettings.GetValueOrDefault($"ColV_{colIdentifier}", true);

    public static string[] GetHistoryForControl(Guid controlGuid)
    {
        return AppSettings.GetValueOrDefault($"A_{controlGuid:N}", "").Split(new[] { "#!#" }, StringSplitOptions.None);
    }

    public static void SetHistoryForControl(Guid controlGuid, IEnumerable<string> history)
    {
        AppSettings.AddOrUpdateValue($"A_{controlGuid:N}", string.Join("#!#", history));
    }

    public static void AddHistoryForControl(Guid guid, string v)
    {
        if (string.IsNullOrWhiteSpace(v))
            return;

        var l = GetHistoryForControl(guid).ToList();

        if (l.Contains(v))
            return;

        l.Add(v);

        SetHistoryForControl(guid, l.Distinct().ToList());
    }

    public static Tuple<string, bool> GetLastColumnSortForCollection(Guid controlGuid)
    {
        lock (_oLockUserSettings)
        {
            var value = AppSettings.GetValueOrDefault($"LastColumnSort_{controlGuid:N}", null);

            //if we don't have a value
            if (string.IsNullOrWhiteSpace(value))
                return null;

            var args = value.Split(new[] { "#!#" }, StringSplitOptions.RemoveEmptyEntries);

            //or it doesn't split properly
            if (args.Length != 2)
                return null;

            //or either element is null
            if (string.IsNullOrWhiteSpace(args[0]) || string.IsNullOrWhiteSpace(args[1]))
                return null;

            if (bool.TryParse(args[1], out var ascending))
                return Tuple.Create(args[0], ascending);
        }

        return null;
    }

    private static object _oLockUserSettings = new();

    public static void SetLastColumnSortForCollection(Guid controlGuid, string columnName, bool ascending)
    {
        lock (_oLockUserSettings)
        {
            AppSettings.AddOrUpdateValue($"LastColumnSort_{controlGuid:N}", $"{columnName}#!#{ascending}");
        }
    }


    /// <summary>
    /// Returns the last known manually set splitter distance for the Control who is
    /// identified by <paramref name="controlGuid"/> or -1 if none set yet
    /// </summary>
    /// <param name="controlGuid"></param>
    /// <returns></returns>
    public static int GetSplitterDistance(Guid controlGuid) =>
        AppSettings.GetValueOrDefault($"SplitterDistance_{controlGuid:N}", -1);

    /// <summary>
    /// Records that the user has manaully changed the splitter distance of the Control
    /// who is identified by <paramref name="controlGuid"/>
    /// </summary>
    /// <param name="controlGuid"></param>
    /// <param name="splitterDistance"></param>
    public static void SetSplitterDistance(Guid controlGuid, int splitterDistance)
    {
        lock (_oLockUserSettings)
        {
            AppSettings.AddOrUpdateValue($"SplitterDistance_{controlGuid:N}", splitterDistance);
        }
    }

<<<<<<< HEAD
    public static void ClearUserSettings()
    {
        AppSettings.Clear();
    }
=======
    public static void ClearUserSettings(){
        AppSettings.Clear();
    }
    private static ISettings CreateSettings() => new RDMPApplicationSettings();
>>>>>>> d6edf73d
}<|MERGE_RESOLUTION|>--- conflicted
+++ resolved
@@ -19,7 +19,6 @@
 /// </summary>
 public static class UserSettings
 {
-<<<<<<< HEAD
     private static readonly Lazy<RDMPApplicationSettings> Implementation =
         new(static () => new RDMPApplicationSettings(), System.Threading.LazyThreadSafetyMode.ExecutionAndPublication);
 
@@ -27,20 +26,6 @@
                                                           throw new NotImplementedException(
                                                               "Isolated Storage does not work in this environment...");
 
-=======
-    private static Lazy<ISettings> implementation =
-        new(() => CreateSettings(), System.Threading.LazyThreadSafetyMode.PublicationOnly);
-
-    private static ISettings AppSettings
-    {
-        get
-        {
-            var ret = implementation.Value ??
-                      throw new NotImplementedException("Isolated Storage does not work in this environment...");
-            return ret;
-        }
-    }
->>>>>>> d6edf73d
 
 
     /// <summary>
@@ -465,18 +450,8 @@
         AppSettings.AddOrUpdateValue($"EC_{errorCode.Code}", value.ToString());
     }
 
-<<<<<<< HEAD
     public static bool GetTutorialDone(Guid tutorialGuid) =>
         tutorialGuid != Guid.Empty && AppSettings.GetValueOrDefault($"T_{tutorialGuid:N}", false);
-=======
-    public static bool GetTutorialDone(Guid tutorialGuid)
-    {
-        if (tutorialGuid == Guid.Empty)
-            return false;
-
-        return AppSettings.GetValueOrDefault($"T_{tutorialGuid:N}", false);
-    }
->>>>>>> d6edf73d
 
     public static void SetTutorialDone(Guid tutorialGuid, bool value)
     {
@@ -514,21 +489,8 @@
     public static int GetColumnWidth(Guid columnGuid) =>
         columnGuid == Guid.Empty ? 100 : GetColumnWidth(columnGuid.ToString("N"));
 
-<<<<<<< HEAD
     public static int GetColumnWidth(string colIdentifier) =>
         AppSettings.GetValueOrDefault($"ColW_{colIdentifier}", 100);
-=======
-        return GetColumnWidth(columnGuid.ToString("N"));
-    }
-
-    public static int GetColumnWidth(string colIdentifier) =>
-        AppSettings.GetValueOrDefault($"ColW_{colIdentifier}", 100);
-
-    public static bool GetColumnVisible(Guid columnGuid)
-    {
-        if (columnGuid == Guid.Empty)
-            return true;
->>>>>>> d6edf73d
 
     public static bool GetColumnVisible(Guid columnGuid) =>
         columnGuid == Guid.Empty || GetColumnVisible(columnGuid.ToString("N"));
@@ -622,15 +584,8 @@
         }
     }
 
-<<<<<<< HEAD
     public static void ClearUserSettings()
     {
         AppSettings.Clear();
     }
-=======
-    public static void ClearUserSettings(){
-        AppSettings.Clear();
-    }
-    private static ISettings CreateSettings() => new RDMPApplicationSettings();
->>>>>>> d6edf73d
 }