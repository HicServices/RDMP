--- conflicted
+++ resolved
@@ -6,16 +6,6 @@
 
 using System;
 
-<<<<<<< HEAD
-// ReSharper disable UnusedMember.Global
-// ReSharper disable MemberCanBePrivate.Global
-// ReSharper disable UnusedAutoPropertyAccessor.Global
-// ReSharper disable IntroduceOptionalParameters.Global
-// ReSharper disable MemberCanBeProtected.Global
-// ReSharper disable InconsistentNaming
-
-=======
->>>>>>> 5c0a3943
 namespace Rdmp.Core.ReusableLibraryCode.Annotations;
 
 /// <summary>
@@ -98,134 +88,6 @@
 }
 
 /// <summary>
-<<<<<<< HEAD
-/// Describes dependency between method input and output
-/// </summary>
-/// <syntax>
-/// <p>Function Definition Table syntax:</p>
-/// <list>
-/// <item>FDT      ::= FDTRow [;FDTRow]*</item>
-/// <item>FDTRow   ::= Input =&gt; Output | Output &lt;= Input</item>
-/// <item>Input    ::= ParameterName: Value [, Input]*</item>
-/// <item>Output   ::= [ParameterName: Value]* {halt|stop|void|nothing|Value}</item>
-/// <item>Value    ::= true | false | null | notnull | canbenull</item>
-/// </list>
-/// If method has single input parameter, its name could be omitted.<br/>
-/// Using <c>halt</c> (or <c>void</c>/<c>nothing</c>, which is the same)
-/// for method output means that the methos doesn't return normally.<br/>
-/// <c>canbenull</c> annotation is only applicable for output parameters.<br/>
-/// You can use multiple <c>[ContractAnnotation]</c> for each FDT row,
-/// or use single attribute with rows separated by semicolon.<br/>
-/// </syntax>
-/// <examples><list>
-/// <item><code>
-/// [ContractAnnotation("=> halt")]
-/// public void TerminationMethod()
-/// </code></item>
-/// <item><code>
-/// [ContractAnnotation("halt &lt;= condition: false")]
-/// public void Assert(bool condition, string text) // regular assertion method
-/// </code></item>
-/// <item><code>
-/// [ContractAnnotation("s:null => true")]
-/// public bool IsNullOrEmpty(string s) // string.IsNullOrEmpty()
-/// </code></item>
-/// <item><code>
-/// // A method that returns null if the parameter is null, and not null if the parameter is not null
-/// [ContractAnnotation("null => null; notnull => notnull")]
-/// public object Transform(object data)
-/// </code></item>
-/// <item><code>
-/// [ContractAnnotation("s:null=>false; =>true,result:notnull; =>false, result:null")]
-/// public bool TryParse(string s, out Person result)
-/// </code></item>
-/// </list></examples>
-[AttributeUsage(AttributeTargets.Method, AllowMultiple = true, Inherited = true)]
-public sealed class ContractAnnotationAttribute : Attribute
-{
-    public ContractAnnotationAttribute([NotNull] string contract)
-        : this(contract, false) { }
-
-    public ContractAnnotationAttribute([NotNull] string contract, bool forceFullStates)
-    {
-        Contract = contract;
-        ForceFullStates = forceFullStates;
-    }
-
-    public string Contract { get; private set; }
-    public bool ForceFullStates { get; private set; }
-}
-
-/// <summary>
-/// Indicates that marked element should be localized or not
-/// </summary>
-/// <example><code>
-/// [LocalizationRequiredAttribute(true)]
-/// public class Foo {
-///   private string str = "my string"; // Warning: Localizable string
-/// }
-/// </code></example>
-[AttributeUsage(AttributeTargets.All, AllowMultiple = false, Inherited = true)]
-public sealed class LocalizationRequiredAttribute : Attribute
-{
-    public LocalizationRequiredAttribute() : this(true) { }
-    public LocalizationRequiredAttribute(bool required)
-    {
-        Required = required;
-    }
-
-    public bool Required { get; private set; }
-}
-
-/// <summary>
-/// Indicates that the value of the marked type (or its derivatives)
-/// cannot be compared using '==' or '!=' operators and <c>Equals()</c>
-/// should be used instead. However, using '==' or '!=' for comparison
-/// with <c>null</c> is always permitted.
-/// </summary>
-/// <example><code>
-/// [CannotApplyEqualityOperator]
-/// class NoEquality { }
-/// class UsesNoEquality {
-///   public void Test() {
-///     var ca1 = new NoEquality();
-///     var ca2 = new NoEquality();
-///     if (ca1 != null) { // OK
-///       bool condition = ca1 == ca2; // Warning
-///     }
-///   }
-/// }
-/// </code></example>
-[AttributeUsage(
-    AttributeTargets.Interface | AttributeTargets.Class |
-    AttributeTargets.Struct, AllowMultiple = false, Inherited = true)]
-public sealed class CannotApplyEqualityOperatorAttribute : Attribute { }
-
-/// <summary>
-/// When applied to a target attribute, specifies a requirement for any type marked
-/// with the target attribute to implement or inherit specific type or types.
-/// </summary>
-/// <example><code>
-/// [BaseTypeRequired(typeof(IComponent)] // Specify requirement
-/// public class ComponentAttribute : Attribute { }
-/// [Component] // ComponentAttribute requires implementing IComponent interface
-/// public class MyComponent : IComponent { }
-/// </code></example>
-[AttributeUsage(AttributeTargets.Class, AllowMultiple = true, Inherited = true)]
-[BaseTypeRequired(typeof(Attribute))]
-public sealed class BaseTypeRequiredAttribute : Attribute
-{
-    public BaseTypeRequiredAttribute([NotNull] Type baseType)
-    {
-        BaseType = baseType;
-    }
-
-    [NotNull] public Type BaseType { get; private set; }
-}
-
-/// <summary>
-=======
->>>>>>> 5c0a3943
 /// Indicates that the marked symbol is used implicitly
 /// (e.g. via reflection, in external library), so this symbol
 /// will not be marked as unused (as well as by other usage inspections)
@@ -245,37 +107,6 @@
     public ImplicitUseTargetFlags TargetFlags { get; }
 }
 
-<<<<<<< HEAD
-/// <summary>
-/// Should be used on attributes and causes ReSharper
-/// to not mark symbols marked with such attributes as unused
-/// (as well as by other usage inspections)
-/// </summary>
-[AttributeUsage(AttributeTargets.Class, AllowMultiple = false, Inherited = true)]
-public sealed class MeansImplicitUseAttribute : Attribute
-{
-    public MeansImplicitUseAttribute()
-        : this(ImplicitUseKindFlags.Default, ImplicitUseTargetFlags.Default) { }
-
-    public MeansImplicitUseAttribute(ImplicitUseKindFlags useKindFlags)
-        : this(useKindFlags, ImplicitUseTargetFlags.Default) { }
-
-    public MeansImplicitUseAttribute(ImplicitUseTargetFlags targetFlags)
-        : this(ImplicitUseKindFlags.Default, targetFlags) { }
-
-    public MeansImplicitUseAttribute(
-        ImplicitUseKindFlags useKindFlags, ImplicitUseTargetFlags targetFlags)
-    {
-        UseKindFlags = useKindFlags;
-        TargetFlags = targetFlags;
-    }
-
-    [UsedImplicitly] public ImplicitUseKindFlags UseKindFlags { get; private set; }
-    [UsedImplicitly] public ImplicitUseTargetFlags TargetFlags { get; private set; }
-}
-
-=======
->>>>>>> 5c0a3943
 [Flags]
 public enum ImplicitUseKindFlags
 {
@@ -299,77 +130,10 @@
 [Flags]
 public enum ImplicitUseTargetFlags
 {
-<<<<<<< HEAD
-    Default = Itself,
-#pragma warning disable CA1069 // Enums values should not be duplicated
-    Itself = 1,
-#pragma warning restore CA1069 // Enums values should not be duplicated
-=======
     Itself = 1,
     Default = Itself,
->>>>>>> 5c0a3943
     /// <summary>Members of entity marked with attribute are considered used</summary>
     Members = 2,
     /// <summary>Entity marked with attribute and all its members considered used</summary>
     WithMembers = Itself | Members
-<<<<<<< HEAD
-}
-
-/// <summary>
-/// This attribute is intended to mark publicly available API
-/// which should not be removed and so is treated as used
-/// </summary>
-[MeansImplicitUse]
-public sealed class PublicAPIAttribute : Attribute
-{
-    public PublicAPIAttribute() { }
-    public PublicAPIAttribute([NotNull] string comment)
-    {
-        Comment = comment;
-    }
-
-    [NotNull] public string Comment { get; private set; }
-}
-
-/// <summary>
-/// Tells code analysis engine if the parameter is completely handled
-/// when the invoked method is on stack. If the parameter is a delegate,
-/// indicates that delegate is executed while the method is executed.
-/// If the parameter is an enumerable, indicates that it is enumerated
-/// while the method is executed
-/// </summary>
-[AttributeUsage(AttributeTargets.Parameter, Inherited = true)]
-public sealed class InstantHandleAttribute : Attribute { }
-
-/// <summary>
-/// Indicates that a method does not make any observable state changes.
-/// The same as <c>System.Diagnostics.Contracts.PureAttribute</c>
-/// </summary>
-/// <example><code>
-/// [Pure] private int Multiply(int x, int y) { return x * y; }
-/// public void Foo() {
-///   const int a = 2, b = 2;
-///   Multiply(a, b); // Warning: Return value of pure method is not used
-/// }
-/// </code></example>
-[AttributeUsage(AttributeTargets.Method, Inherited = true)]
-public sealed class PureAttribute : Attribute { }
-
-/// <summary>
-/// Indicates that a parameter is a path to a file or a folder
-/// within a web project. Path can be relative or absolute,
-/// starting from web root (~)
-/// </summary>
-[AttributeUsage(AttributeTargets.Parameter)]
-public class PathReferenceAttribute : Attribute
-{
-    public PathReferenceAttribute() { }
-    public PathReferenceAttribute([PathReference] string basePath)
-    {
-        BasePath = basePath;
-    }
-
-    [NotNull] public string BasePath { get; private set; }
-=======
->>>>>>> 5c0a3943
 }