--- conflicted
+++ resolved
@@ -32,15 +32,7 @@
             
         foreach (DataRow row in sourceTable.Rows)
         {
-<<<<<<< HEAD
             var line = (from DataColumn col in sourceTable.Columns select QuoteValue(GetStringRepresentation(row[col], typeDictionary[col].Guess.CSharpType == typeof(DateTime), escaper))).ToList();
-=======
-            var line = new List<string>();
-
-            foreach (DataColumn col in sourceTable.Columns)
-                line.Add(QuoteValue(GetStringRepresentation(row[col], typeDictionary[col].Guess.CSharpType == typeof(DateTime), escaper)));
-
->>>>>>> 5c0a3943
             writer.WriteLine(string.Join(",", line));
         }
 
@@ -52,26 +44,14 @@
         if (o == null || o == DBNull.Value)
             return null;
 
-<<<<<<< HEAD
         switch (o)
         {
             case string s when allowDates && DateTime.TryParse(s, out var dt):
-=======
-        if (o is string s && allowDates)
-        {
-            if (DateTime.TryParse(s, out var dt))
->>>>>>> 5c0a3943
                 return GetStringRepresentation(dt);
             case DateTime dateTime:
                 return GetStringRepresentation(dateTime);
         }
 
-<<<<<<< HEAD
-=======
-        if (o is DateTime time)
-            return GetStringRepresentation(time);
-
->>>>>>> 5c0a3943
         var str = o.ToString();
 
         str = escaper != null ? escaper.Escape(str) : str.Replace("\"", "\"\"");
