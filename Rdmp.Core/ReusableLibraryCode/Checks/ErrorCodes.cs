﻿// Copyright (c) The University of Dundee 2018-2019
// This file is part of the Research Data Management Platform (RDMP).
// RDMP is free software: you can redistribute it and/or modify it under the terms of the GNU General Public License as published by the Free Software Foundation, either version 3 of the License, or (at your option) any later version.
// RDMP is distributed in the hope that it will be useful, but WITHOUT ANY WARRANTY; without even the implied warranty of MERCHANTABILITY or FITNESS FOR A PARTICULAR PURPOSE. See the GNU General Public License for more details.
// You should have received a copy of the GNU General Public License along with RDMP. If not, see <https://www.gnu.org/licenses/>.

using System.Collections.Generic;
using System.Linq;
using System.Reflection;

namespace Rdmp.Core.ReusableLibraryCode.Checks;

/// <summary>
/// All standard <see cref="ErrorCode"/> which can be exposed by RDMP or plugins
/// </summary>
public static class ErrorCodes
{
<<<<<<< HEAD
    public static readonly ErrorCode ExistingExtractionTableInDatabase = new("R001", "Table {0} already exists in the extraction database {1}", CheckResult.Fail);
    public static readonly ErrorCode ExtractTimeoutChecking = new("R002", "Failed to read rows after {0}s", CheckResult.Warning);
    public static readonly ErrorCode ExtractionProgressColumnProbablyNotADate = new("R003","Data type for column '{0}' is '{1}' which is not a date.  If the SelectSQL is a transform to then this is ok",CheckResult.Warning);
    public static readonly ErrorCode ExtractionIsIdentifiable = new("R004", "PrivateIdentifierField and ReleaseIdentifierField are the same, this means your cohort will extract identifiable data (no cohort identifier substitution takes place)", CheckResult.Fail);

    public static readonly ErrorCode ExtractionContainsSpecialApprovalRequired = new("R005", "ExtractionConfiguration '{0}' dataset '{1}' contains SpecialApprovalRequired columns: {2}", CheckResult.Warning);
    public static readonly ErrorCode ExtractionContainsInternal = new("R006", "ExtractionConfiguration '{0}' dataset '{1}' contains Internal columns: {2}", CheckResult.Warning);
    public static readonly ErrorCode ExtractionContainsDeprecated = new("R007", "ExtractionConfiguration '{0}' dataset '{1}' contains Deprecated columns: {2}", CheckResult.Fail);

    public static readonly ErrorCode CouldNotLoadDll = new("R008", "Encountered Bad Assembly loading {0} into memory", CheckResult.Success);
    public static readonly ErrorCode CouldOnlyHalfLoadDll = new("R009", "Loaded {0}/{1} Types from {2}", CheckResult.Warning);
    public static readonly ErrorCode CohortAndExtractableDatasetsAreOnDifferentServers = new("R010","Cohort is on server '{0}' ({1}) but dataset '{2}' is on '{3}' ({4})", CheckResult.Warning);
    public static readonly ErrorCode CouldNotReachCohort = new("R011", "Could not reach cohort '{0}' (it may be slow responding or inaccessible due to user permissions)",CheckResult.Warning);

    public static readonly ErrorCode ExtractionFailedToExecuteTop1 = new("R012", "Failed to execute Top 1 on dataset '{0}'", CheckResult.Warning);
    public static readonly ErrorCode TextColumnsInExtraction = new("R013", "The following columns are data type ntext or text and so may be incompatible with the DISTINCT keyword({0}).  Ensure that PipelineSources are set to use extraction strategy 'OrderByAndDistinctInMemory' (ignore this message if you have already enabled this setting)", CheckResult.Warning);
=======
    public static readonly ErrorCode ExistingExtractionTableInDatabase = new("R001",
        "Table {0} already exists in the extraction database {1}", CheckResult.Fail);
    public static readonly ErrorCode ExtractTimeoutChecking =
        new("R002", "Failed to read rows after {0}s", CheckResult.Warning);
    public static readonly ErrorCode ExtractionProgressColumnProbablyNotADate = new("R003",
        "Data type for column '{0}' is '{1}' which is not a date.  If the SelectSQL is a transform to then this is ok",
        CheckResult.Warning);
    public static readonly ErrorCode ExtractionIsIdentifiable = new("R004",
        "PrivateIdentifierField and ReleaseIdentifierField are the same, this means your cohort will extract identifiable data (no cohort identifier substitution takes place)",
        CheckResult.Fail);

    public static readonly ErrorCode ExtractionContainsSpecialApprovalRequired = new("R005",
        "ExtractionConfiguration '{0}' dataset '{1}' contains SpecialApprovalRequired columns: {2}",
        CheckResult.Warning);
    public static readonly ErrorCode ExtractionContainsInternal = new("R006",
        "ExtractionConfiguration '{0}' dataset '{1}' contains Internal columns: {2}", CheckResult.Warning);
    public static readonly ErrorCode ExtractionContainsDeprecated = new("R007",
        "ExtractionConfiguration '{0}' dataset '{1}' contains Deprecated columns: {2}", CheckResult.Fail);
        
    public static readonly ErrorCode CouldNotLoadDll =
        new("R008", "Encountered Bad Assembly loading {0} into memory", CheckResult.Success);
    public static readonly ErrorCode CouldOnlyHalfLoadDll =
        new("R009", "Loaded {0}/{1} Types from {2}", CheckResult.Warning);
    public static readonly ErrorCode CohortAndExtractableDatasetsAreOnDifferentServers = new("R010",
        "Cohort is on server '{0}' ({1}) but dataset '{2}' is on '{3}' ({4})", CheckResult.Warning);
    public static readonly ErrorCode CouldNotReachCohort = new("R011",
        "Could not reach cohort '{0}' (it may be slow responding or inaccessible due to user permissions)",
        CheckResult.Warning);
        
    public static readonly ErrorCode ExtractionFailedToExecuteTop1 =
        new("R012", "Failed to execute Top 1 on dataset '{0}'", CheckResult.Warning);
    public static readonly ErrorCode TextColumnsInExtraction = new("R013",
        "The following columns are data type ntext or text and so may be incompatible with the DISTINCT keyword({0}).  Ensure that PipelineSources are set to use extraction strategy 'OrderByAndDistinctInMemory' (ignore this message if you have already enabled this setting)",
        CheckResult.Warning);
>>>>>>> 5c0a3943

    public static readonly ErrorCode ExtractionInformationMissing = new("R014",
        "The following columns no longer map to an ExtractionInformation(it may have been deleted){0}",
        CheckResult.Warning);

<<<<<<< HEAD
    public static readonly ErrorCode AttemptToReleaseUnfinishedExtractionProgress = new("R015", "Dataset {0} should not be released because its ExtractionProgress has a progress date of {1} but an end date of {2}", CheckResult.Fail);
    public static readonly ErrorCode NoSqlAuditedForExtractionProgress = new("R0016", "ExtractionProgress '{0}' is 'in progress' (ProgressDate is not null) but there is no audit of previously extracted SQL (needed for checking cohort changes)",CheckResult.Fail);
    public static readonly ErrorCode CohortSwappedMidExtraction = new("R0017", "ExtractionProgress '{0}' is 'in progress' (ProgressDate is not null) but we did not find the expected Cohort WHERE Sql in the audit of SQL extracted with the last batch.  Did you change the cohort without resetting the ProgressDate? The SQL we expected to find was '{1}'",CheckResult.Fail);

=======
    public static readonly ErrorCode AttemptToReleaseUnfinishedExtractionProgress = new("R015",
        "Dataset {0} should not be released because its ExtractionProgress has a progress date of {1} but an end date of {2}",
        CheckResult.Fail);
    public static readonly ErrorCode NoSqlAuditedForExtractionProgress = new("R0016",
        "ExtractionProgress '{0}' is 'in progress' (ProgressDate is not null) but there is no audit of previously extracted SQL (needed for checking cohort changes)",
        CheckResult.Fail);
    public static readonly ErrorCode CohortSwappedMidExtraction = new("R0017",
        "ExtractionProgress '{0}' is 'in progress' (ProgressDate is not null) but we did not find the expected Cohort WHERE Sql in the audit of SQL extracted with the last batch.  Did you change the cohort without resetting the ProgressDate? The SQL we expected to find was '{1}'",
        CheckResult.Fail);
        
>>>>>>> 5c0a3943
    static ErrorCodes()
    {
        var fields = typeof(ErrorCodes).GetFields(BindingFlags.Public | BindingFlags.Static).Where(p => p.FieldType == typeof(ErrorCode));

        foreach(var field in fields)
        {
            KnownCodes.Add((ErrorCode)field.GetValue(null));
        }
    }

    /// <summary>
    /// Collection of all known error codes.  Plugins are free to add to these if desired but must do so pre startup
    /// </summary>
    public static readonly List<ErrorCode> KnownCodes = new();

}<|MERGE_RESOLUTION|>--- conflicted
+++ resolved
@@ -15,24 +15,6 @@
 /// </summary>
 public static class ErrorCodes
 {
-<<<<<<< HEAD
-    public static readonly ErrorCode ExistingExtractionTableInDatabase = new("R001", "Table {0} already exists in the extraction database {1}", CheckResult.Fail);
-    public static readonly ErrorCode ExtractTimeoutChecking = new("R002", "Failed to read rows after {0}s", CheckResult.Warning);
-    public static readonly ErrorCode ExtractionProgressColumnProbablyNotADate = new("R003","Data type for column '{0}' is '{1}' which is not a date.  If the SelectSQL is a transform to then this is ok",CheckResult.Warning);
-    public static readonly ErrorCode ExtractionIsIdentifiable = new("R004", "PrivateIdentifierField and ReleaseIdentifierField are the same, this means your cohort will extract identifiable data (no cohort identifier substitution takes place)", CheckResult.Fail);
-
-    public static readonly ErrorCode ExtractionContainsSpecialApprovalRequired = new("R005", "ExtractionConfiguration '{0}' dataset '{1}' contains SpecialApprovalRequired columns: {2}", CheckResult.Warning);
-    public static readonly ErrorCode ExtractionContainsInternal = new("R006", "ExtractionConfiguration '{0}' dataset '{1}' contains Internal columns: {2}", CheckResult.Warning);
-    public static readonly ErrorCode ExtractionContainsDeprecated = new("R007", "ExtractionConfiguration '{0}' dataset '{1}' contains Deprecated columns: {2}", CheckResult.Fail);
-
-    public static readonly ErrorCode CouldNotLoadDll = new("R008", "Encountered Bad Assembly loading {0} into memory", CheckResult.Success);
-    public static readonly ErrorCode CouldOnlyHalfLoadDll = new("R009", "Loaded {0}/{1} Types from {2}", CheckResult.Warning);
-    public static readonly ErrorCode CohortAndExtractableDatasetsAreOnDifferentServers = new("R010","Cohort is on server '{0}' ({1}) but dataset '{2}' is on '{3}' ({4})", CheckResult.Warning);
-    public static readonly ErrorCode CouldNotReachCohort = new("R011", "Could not reach cohort '{0}' (it may be slow responding or inaccessible due to user permissions)",CheckResult.Warning);
-
-    public static readonly ErrorCode ExtractionFailedToExecuteTop1 = new("R012", "Failed to execute Top 1 on dataset '{0}'", CheckResult.Warning);
-    public static readonly ErrorCode TextColumnsInExtraction = new("R013", "The following columns are data type ntext or text and so may be incompatible with the DISTINCT keyword({0}).  Ensure that PipelineSources are set to use extraction strategy 'OrderByAndDistinctInMemory' (ignore this message if you have already enabled this setting)", CheckResult.Warning);
-=======
     public static readonly ErrorCode ExistingExtractionTableInDatabase = new("R001",
         "Table {0} already exists in the extraction database {1}", CheckResult.Fail);
     public static readonly ErrorCode ExtractTimeoutChecking =
@@ -67,18 +49,11 @@
     public static readonly ErrorCode TextColumnsInExtraction = new("R013",
         "The following columns are data type ntext or text and so may be incompatible with the DISTINCT keyword({0}).  Ensure that PipelineSources are set to use extraction strategy 'OrderByAndDistinctInMemory' (ignore this message if you have already enabled this setting)",
         CheckResult.Warning);
->>>>>>> 5c0a3943
 
     public static readonly ErrorCode ExtractionInformationMissing = new("R014",
         "The following columns no longer map to an ExtractionInformation(it may have been deleted){0}",
         CheckResult.Warning);
 
-<<<<<<< HEAD
-    public static readonly ErrorCode AttemptToReleaseUnfinishedExtractionProgress = new("R015", "Dataset {0} should not be released because its ExtractionProgress has a progress date of {1} but an end date of {2}", CheckResult.Fail);
-    public static readonly ErrorCode NoSqlAuditedForExtractionProgress = new("R0016", "ExtractionProgress '{0}' is 'in progress' (ProgressDate is not null) but there is no audit of previously extracted SQL (needed for checking cohort changes)",CheckResult.Fail);
-    public static readonly ErrorCode CohortSwappedMidExtraction = new("R0017", "ExtractionProgress '{0}' is 'in progress' (ProgressDate is not null) but we did not find the expected Cohort WHERE Sql in the audit of SQL extracted with the last batch.  Did you change the cohort without resetting the ProgressDate? The SQL we expected to find was '{1}'",CheckResult.Fail);
-
-=======
     public static readonly ErrorCode AttemptToReleaseUnfinishedExtractionProgress = new("R015",
         "Dataset {0} should not be released because its ExtractionProgress has a progress date of {1} but an end date of {2}",
         CheckResult.Fail);
@@ -89,7 +64,6 @@
         "ExtractionProgress '{0}' is 'in progress' (ProgressDate is not null) but we did not find the expected Cohort WHERE Sql in the audit of SQL extracted with the last batch.  Did you change the cohort without resetting the ProgressDate? The SQL we expected to find was '{1}'",
         CheckResult.Fail);
         
->>>>>>> 5c0a3943
     static ErrorCodes()
     {
         var fields = typeof(ErrorCodes).GetFields(BindingFlags.Public | BindingFlags.Static).Where(p => p.FieldType == typeof(ErrorCode));
