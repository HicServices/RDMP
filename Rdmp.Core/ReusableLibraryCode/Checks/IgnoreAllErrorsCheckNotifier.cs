--- conflicted
+++ resolved
@@ -12,14 +12,11 @@
 /// </summary>
 public class IgnoreAllErrorsCheckNotifier : ICheckNotifier
 {
-<<<<<<< HEAD
-=======
     public static readonly IgnoreAllErrorsCheckNotifier Instance = new();
 
     public IgnoreAllErrorsCheckNotifier()
     {
     }
 
->>>>>>> 9e847e4d
     public bool OnCheckPerformed(CheckEventArgs args) => true;
 }