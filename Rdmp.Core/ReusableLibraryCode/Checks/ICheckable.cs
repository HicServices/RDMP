--- conflicted
+++ resolved
@@ -7,11 +7,7 @@
 
 namespace Rdmp.Core.ReusableLibraryCode.Checks;
 
-<<<<<<< HEAD
-//important to keep these in order of severity from least sever to most severe so > operations can be applied to Enum
-=======
 //important to keep these in order of severity from least severe to most severe so > operations can be applied to Enum
->>>>>>> 5c0a3943
 public enum CheckResult
 {
     Success,
