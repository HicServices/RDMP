// Copyright (c) The University of Dundee 2018-2019
// This file is part of the Research Data Management Platform (RDMP).
// RDMP is free software: you can redistribute it and/or modify it under the terms of the GNU General Public License as published by the Free Software Foundation, either version 3 of the License, or (at your option) any later version.
// RDMP is distributed in the hope that it will be useful, but WITHOUT ANY WARRANTY; without even the implied warranty of MERCHANTABILITY or FITNESS FOR A PARTICULAR PURPOSE. See the GNU General Public License for more details.
// You should have received a copy of the GNU General Public License along with RDMP. If not, see <https://www.gnu.org/licenses/>.

using System;
using Rdmp.Core.ReusableLibraryCode.Progress;
using Rdmp.Core.ReusableLibraryCode.Settings;

namespace Rdmp.Core.ReusableLibraryCode.Checks;

/// <summary>
/// Created when an ICheckable performs a check to indicate whether the check passed or not and whether there is an Exception or ProposedFix.  ProposedFix
/// is a string that suggests how a problem can be resolved but where the resolution might be undesireable under certain circumstances (hence the choice).
/// 
/// <para>The workflow is:
/// 1. ICheckable has its Check method called with an ICheckNotifier
/// 2. Check logic performed
/// 3. CheckEventArgs created and ICheckNotifier.OnCheckPerformed called
/// 4. ICheckNotifier decides how to respond to the message (which can include throwing an Exception - which you should not catch/suppress).
/// 5. If OnCheckPerformed compeltes without Exception evaluate the bool return if there was a ProposedFix and apply the fix if it is true</para>
/// 
/// </summary>
public partial class CheckEventArgs : IHasSummary
{
    public string Message { get; set; }
    public CheckResult Result { get; set; }
    public Exception Ex { get; set; }
    public string ProposedFix { get; set; }
    public string StackTrace { get; set; }

    public DateTime EventDate { get; private set; }

    public CheckEventArgs(string message, CheckResult result, Exception ex = null, string proposedFix = null)
    {
        Message = message;
        Result = result;
        Ex = ex;
        ProposedFix = proposedFix;

        EventDate = DateTime.Now;

        try
        {
            StackTrace = Environment.StackTrace;
        }
        catch (Exception)
        {
            //Stack trace not available ah well
        }
    }

    public CheckEventArgs(ErrorCode code, params object[] formatStringArgs) : this(code, null, null, formatStringArgs)
    {
    }

    public CheckEventArgs(ErrorCode code, Exception ex, params object[] formatStringArgs) : this(code, ex, null,
        formatStringArgs)
    {
    }

    /// <summary>
    /// Reports an event from the standard list in <see cref="ErrorCodes"/> at the <see cref="ErrorCode.DefaultTreatment"/> check
    /// level (or the customised reporting level in <see cref="UserSettings"/>).
    /// </summary>
    /// <param name="code"></param>
    /// <param name="ex"></param>
    /// <param name="proposedFix"></param>
    /// <param name="formatStringArgs"></param>
    public CheckEventArgs(ErrorCode code, Exception ex, string proposedFix, params object[] formatStringArgs)
    {
        Message = $"{code.Code} {string.Format(code.Message, formatStringArgs)}";
        Result = UserSettings.GetErrorReportingLevelFor(code);
        Ex = ex;
        ProposedFix = proposedFix;

        EventDate = DateTime.Now;

        try
        {
            StackTrace = Environment.StackTrace;
        }
        catch (Exception)
        {
            //Stack trace not available ah well
        }
    }

    public override string ToString() => Message;

    public NotifyEventArgs ToNotifyEventArgs()
    {
<<<<<<< HEAD
        ProgressEventType status;

        switch (Result)
=======
        var status = Result switch
>>>>>>> 9e847e4d
        {
            CheckResult.Success => ProgressEventType.Information,
            CheckResult.Warning => ProgressEventType.Warning,
            CheckResult.Fail => ProgressEventType.Error,
            _ => throw new ArgumentOutOfRangeException()
        };

        return new NotifyEventArgs(status, Message, Ex);
    }

    public void GetSummary(out string title, out string body, out string stackTrace, out CheckResult level)
    {
        title = "Check Result";
        body = Message;
        stackTrace = StackTrace;
        level = Result;
    }
}<|MERGE_RESOLUTION|>--- conflicted
+++ resolved
@@ -91,13 +91,7 @@
 
     public NotifyEventArgs ToNotifyEventArgs()
     {
-<<<<<<< HEAD
-        ProgressEventType status;
-
-        switch (Result)
-=======
         var status = Result switch
->>>>>>> 9e847e4d
         {
             CheckResult.Success => ProgressEventType.Information,
             CheckResult.Warning => ProgressEventType.Warning,
