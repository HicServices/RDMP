--- conflicted
+++ resolved
@@ -41,12 +41,6 @@
         foreach (var r in results.Rows.Cast<DataRow>().ToArray())
             if (r[0] == null || r[0] == DBNull.Value)
                 results.Rows.Remove(r);
-<<<<<<< HEAD
-
-        if (identifierColumn == null)
-            throw new Exception("You must specify the data type of the identifier column, identifierColumn was null");
-=======
->>>>>>> 9e847e4d
 
         _identifierColumn = identifierColumn ??
                             throw new Exception(
