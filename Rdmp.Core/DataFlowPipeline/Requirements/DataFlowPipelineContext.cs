--- conflicted
+++ resolved
@@ -58,11 +58,7 @@
     /// <returns></returns>
     public bool IsAllowable(Type t)
     {
-<<<<<<< HEAD
         return IsAllowable(t, out string _);
-=======
-        return IsAllowable(t, out string whoCares);
->>>>>>> 5c0a3943
     }
 
     /// <inheritdoc/>
@@ -193,11 +189,7 @@
     /// <inheritdoc/>
     public bool IsAllowable(IPipeline pipeline)
     {
-<<<<<<< HEAD
         return IsAllowable(pipeline, out _);
-=======
-        return IsAllowable(pipeline, out string whocares);
->>>>>>> 5c0a3943
     }
 
 
@@ -295,16 +287,6 @@
         {
             //We have an interface that matches the input object, let's call it
             var preInit = interfaceToInvokeIfAny.GetMethod("PreInitialize");
-<<<<<<< HEAD
-
-            //but first document the fact that we have found it
-            if (!initializedComponents.ContainsKey(component))
-                initializedComponents.Add(component, new Dictionary<MethodInfo, object>());
-
-            if (!initializedComponents[component].TryAdd(preInit, value))
-                throw new MultipleMatchingImplmentationException(
-                    $"Interface {GetFullName(interfaceToInvokeIfAny)} matches both input objects '{initializedComponents[component][preInit]}' ('{initializedComponents[component][preInit].GetType().Name}') and '{value}' ('{value.GetType().Name}')");
-=======
 
             //but first document the fact that we have found it
             if (!initializedComponents.TryGetValue(component,out var dict))
@@ -314,7 +296,6 @@
                 throw new MultipleMatchingImplmentationException(
                     $"Interface {GetFullName(interfaceToInvokeIfAny)} matches both input objects '{existing}' ('{existing.GetType().Name}') and '{value}' ('{value.GetType().Name}')");
             initializedComponents[component].Add(preInit, value);
->>>>>>> 5c0a3943
 
             //invoke it
             preInit.Invoke(component, new[] {value, listener});
@@ -349,11 +330,8 @@
         if (!t.IsGenericType)
             return t.Name;
 
-<<<<<<< HEAD
-=======
         var sb = new StringBuilder();
 
->>>>>>> 5c0a3943
         sb.Append(t.Name[..t.Name.LastIndexOf("`", StringComparison.Ordinal)]);
         sb.Append('<');
         sb.AppendJoin(',', t.GetGenericArguments().Select(GetFullName));
