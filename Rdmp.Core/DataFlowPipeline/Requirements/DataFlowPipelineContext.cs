--- conflicted
+++ resolved
@@ -56,11 +56,7 @@
     /// </summary>
     /// <param name="t"></param>
     /// <returns></returns>
-<<<<<<< HEAD
-    public bool IsAllowable(Type t) => IsAllowable(t, out string whoCares);
-=======
     public bool IsAllowable(Type t) => IsAllowable(t, out string _);
->>>>>>> 9e847e4d
 
     /// <inheritdoc/>
     public bool IsAllowable(Type t, out string reason)
@@ -174,11 +170,7 @@
 
                 if (!mustHaveType.IsAssignableFrom(pipelineComponentType))
                     return
-<<<<<<< HEAD
-                        $"The pipeline requires a {descriptionOfThingBeingChecked} of type {GetFullName(mustHaveType)} but the currently configured {descriptionOfThingBeingChecked}{GetFullName(pipelineComponentType)} is not of the same type or a derrived type";
-=======
                         $"The pipeline requires a {descriptionOfThingBeingChecked} of type {GetFullName(mustHaveType)} but the currently configured {descriptionOfThingBeingChecked}{GetFullName(pipelineComponentType)} is not of the same type or a derived type";
->>>>>>> 9e847e4d
             }
         else
             //it cannot have destination
@@ -190,11 +182,7 @@
     }
 
     /// <inheritdoc/>
-<<<<<<< HEAD
-    public bool IsAllowable(IPipeline pipeline) => IsAllowable(pipeline, out var whocares);
-=======
     public bool IsAllowable(IPipeline pipeline) => IsAllowable(pipeline, out _);
->>>>>>> 9e847e4d
 
 
     /// <summary>
@@ -247,11 +235,7 @@
         var initializedComponents = new Dictionary<object, Dictionary<MethodInfo, object>>();
 
         //these are the T tokens in the above interfaces
-<<<<<<< HEAD
-        var typesRequired = requirements.Select(i => i.GenericTypeArguments[0]).ToList();
-=======
         var typesRequired = requirements.Select(static i => i.GenericTypeArguments[0]).ToList();
->>>>>>> 9e847e4d
 
         //now initialize all the parameters
         foreach (var parameter in parameters)
@@ -278,22 +262,13 @@
             );
     }
 
-<<<<<<< HEAD
-    private static Type PreInitializeComponentWithSingleObject(IDataLoadEventListener listener, object component,
-=======
     [CanBeNull]
     private static Type PreInitializeComponentWithSingleObject(IDataLoadEventListener listener, [NotNull] object component,
->>>>>>> 9e847e4d
         object value, Dictionary<object, Dictionary<MethodInfo, object>> initializedComponents)
     {
         var compatibleInterfaces = component.GetType()
             .GetInterfaces().Where(i =>
-<<<<<<< HEAD
-                i.IsGenericType && (i.GenericTypeArguments[0] == value.GetType() ||
-                                    i.GenericTypeArguments[0].IsInstanceOfType(value))
-=======
                 i.IsGenericType && i.GenericTypeArguments[0].IsInstanceOfType(value)
->>>>>>> 9e847e4d
             ).ToArray();
 
         switch (compatibleInterfaces.Length)
@@ -311,19 +286,6 @@
 
         //We have an interface that matches the input object, let's call it
 
-<<<<<<< HEAD
-            //but first document the fact that we have found it
-            if (!initializedComponents.TryGetValue(component, out var dict))
-                initializedComponents.Add(component, dict = new Dictionary<MethodInfo, object>());
-
-            if (dict.TryGetValue(preInit, out var existing))
-                throw new MultipleMatchingImplmentationException(
-                    $"Interface {GetFullName(interfaceToInvokeIfAny)} matches both input objects '{existing}' ('{existing.GetType().Name}') and '{value}' ('{value.GetType().Name}')");
-            initializedComponents[component].Add(preInit, value);
-
-            //invoke it
-            preInit.Invoke(component, new[] { value, listener });
-=======
         //but first document the fact that we have found it
         if (!initializedComponents.TryGetValue(component, out var dict))
             initializedComponents.Add(component, dict = new Dictionary<MethodInfo, object>());
@@ -333,7 +295,6 @@
                 $"Interface {GetFullName(interfaceToInvokeIfAny)} matches both input objects '{existing}' ('{existing.GetType().Name}') and '{value}' ('{value.GetType().Name}')");
 
         initializedComponents[component].Add(preInit, value);
->>>>>>> 9e847e4d
 
         //invoke it
         try
