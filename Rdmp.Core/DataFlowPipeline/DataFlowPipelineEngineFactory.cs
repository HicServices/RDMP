--- conflicted
+++ resolved
@@ -40,32 +40,16 @@
     /// Creates a new factory which can translate <see cref="IPipeline"/> blueprints into runnable <see cref="IDataFlowPipelineEngine"/> instances.
     /// </summary>
     /// <param name="useCase">The use case which describes which <see cref="IPipeline"/> are compatible, which objects are available for hydration/preinitialization etc</param>
-<<<<<<< HEAD
-    /// <param name="mefPlugins">Class for generating Types by name, use <see cref="ICatalogueRepository.MEF"/> to get this </param>
-    public DataFlowPipelineEngineFactory(IPipelineUseCase useCase, MEF mefPlugins)
-=======
     public DataFlowPipelineEngineFactory(IPipelineUseCase useCase)
->>>>>>> 9e847e4d
     {
         _context = useCase.GetContext();
         _useCase = useCase;
         _flowType = _context.GetFlowType();
-<<<<<<< HEAD
-
-        _constructor = new ObjectConstructor();
-
-=======
->>>>>>> 9e847e4d
         _engineType = typeof(DataFlowPipelineEngine<>).MakeGenericType(_flowType);
     }
 
     /// <inheritdoc/>
-<<<<<<< HEAD
-    public DataFlowPipelineEngineFactory(IPipelineUseCase useCase, IPipeline pipeline) : this(useCase,
-        ((ICatalogueRepository)pipeline.Repository).MEF)
-=======
     public DataFlowPipelineEngineFactory(IPipelineUseCase useCase, IPipeline pipeline) : this(useCase)
->>>>>>> 9e847e4d
     {
     }
 
@@ -83,30 +67,12 @@
             (IDataFlowPipelineEngine)ObjectConstructor.ConstructIfPossible(_engineType, _context, source, destination,
                 listener, pipeline);
 
-<<<<<<< HEAD
-        //now go fetch everything that the user has configured for this particular pipeline
-        foreach (PipelineComponent toBuild in pipeline.PipelineComponents)
-        {
-            //if it is the destination do not add it
-            if (toBuild.ID == pipeline.DestinationPipelineComponent_ID)
-                continue;
-
-            //if it is the source do not add it
-            if (toBuild.ID == pipeline.SourcePipelineComponent_ID)
-                continue;
-
-            //get the factory to realize the freaky Export types defined in any assembly anywhere and set their DemandsInitialization properties based on the Arguments
-            var component = CreateComponent(toBuild);
-
-            //Add the components to the pipeline
-=======
         //now go fetch everything that the user has configured for this particular pipeline except the source and destination
         //get the factory to realize the freaky Export types defined in any assembly anywhere and set their DemandsInitialization properties based on the Arguments
         foreach (var component in pipeline.PipelineComponents.Where(pc =>
                          pc.ID != pipeline.DestinationPipelineComponent_ID &&
                          pc.ID != pipeline.SourcePipelineComponent_ID)
                      .Select(CreateComponent))
->>>>>>> 9e847e4d
             dataFlowEngine.ComponentObjects.Add(component);
 
         return dataFlowEngine;
@@ -123,11 +89,7 @@
     private static T2 GetBest<T2>(T2 explicitThing, T2 pipelineConfigurationThing, string descriptionOfWhatThingIs)
     {
         // if explicitThing and pipelineConfigurationThing are both null
-<<<<<<< HEAD
-        //Means: xplicitThing == null && pipelineConfigurationThing == null
-=======
         //Means: explicitThing == null && pipelineConfigurationThing == null
->>>>>>> 9e847e4d
         if (EqualityComparer<T2>.Default.Equals(explicitThing, default) &&
             EqualityComparer<T2>.Default.Equals(pipelineConfigurationThing, default))
             throw new Exception(
@@ -236,16 +198,8 @@
                 if (argument == null)
                     if (initialization.DefaultValue == null && initialization.Mandatory)
                     {
-<<<<<<< HEAD
-                        var msg = string.Format(
-                            "Class {0} has a property {1} marked with DemandsInitialization but no corresponding argument was found in the arguments (PipelineComponentArgument) of the PipelineComponent called {2}",
-                            toReturn.GetType().Name,
-                            propertyInfo.Name,
-                            toBuild.Name);
-=======
                         var msg =
                             $"Class {toReturn.GetType().Name} has a property {propertyInfo.Name} marked with DemandsInitialization but no corresponding argument was found in the arguments (PipelineComponentArgument) of the PipelineComponent called {toBuild.Name}";
->>>>>>> 9e847e4d
 
                         throw new PropertyDemandNotMetException(msg, toBuild, propertyInfo);
                     }
@@ -324,11 +278,7 @@
         if (initizationObjects == null)
         {
             checkNotifier.OnCheckPerformed(new CheckEventArgs(
-<<<<<<< HEAD
-                "initizationObjects parameter has not been set (this is a programmer error most likely ask your developer to fix it - this parameter should be empty not null)",
-=======
                 "initializationObjects parameter has not been set (this is a programmer error most likely ask your developer to fix it - this parameter should be empty not null)",
->>>>>>> 9e847e4d
                 CheckResult.Fail));
             return;
         }
