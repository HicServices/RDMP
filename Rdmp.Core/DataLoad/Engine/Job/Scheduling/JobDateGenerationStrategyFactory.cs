--- conflicted
+++ resolved
@@ -43,19 +43,9 @@
 
         var loadMetadata = loadProgress.LoadMetadata;
 
-<<<<<<< HEAD
-        var factory = new CacheLayoutFactory();
-
-        if (_typeToCreate == typeof(SingleScheduleCacheDateTrackingStrategy))
-            return new SingleScheduleCacheDateTrackingStrategy(
-                CacheLayoutFactory.CreateCacheLayout(loadProgress, loadMetadata), loadProgress, listener);
-
-        throw new Exception("Factory has been configured to supply an unknown type");
-=======
         return _typeToCreate == typeof(SingleScheduleCacheDateTrackingStrategy)
             ? (IJobDateGenerationStrategy)new SingleScheduleCacheDateTrackingStrategy(
                 CacheLayoutFactory.CreateCacheLayout(loadProgress, loadMetadata), loadProgress, listener)
             : throw new Exception("Factory has been configured to supply an unknown type");
->>>>>>> 9e847e4d
     }
 }