// Copyright (c) The University of Dundee 2018-2019
// This file is part of the Research Data Management Platform (RDMP).
// RDMP is free software: you can redistribute it and/or modify it under the terms of the GNU General Public License as published by the Free Software Foundation, either version 3 of the License, or (at your option) any later version.
// RDMP is distributed in the hope that it will be useful, but WITHOUT ANY WARRANTY; without even the implied warranty of MERCHANTABILITY or FITNESS FOR A PARTICULAR PURPOSE. See the GNU General Public License for more details.
// You should have received a copy of the GNU General Public License along with RDMP. If not, see <https://www.gnu.org/licenses/>.

using System;
using System.Collections.Generic;
using System.Text;

namespace Rdmp.Core.DataLoad.Engine.Checks.Checkers;

internal class CommandLineParser
{
    private char[] cmd; // source buffer
    private StringBuilder buf; // output buffer
    private int i; // current position within the source buffer

    public CommandLineParser()
    {
        cmd = null;
        buf = null;
        i = -1;
    }

    public IEnumerable<string> Parse(string commandLine)
    {
        cmd = commandLine.ToCharArray();
        buf = new StringBuilder();
        i = 0;

        while (i < cmd.Length)
        {
            var ch = cmd[i];

            if (char.IsWhiteSpace(ch)) throw new InvalidOperationException();

<<<<<<< HEAD
            if (ch == '\\')
                ParseEscapeSequence();
            else if (ch == '"')
                ParseQuotedWord();
            else
                ParseBareWord();
=======
            switch (ch)
            {
                case '\\':
                    ParseEscapeSequence();
                    break;
                case '"':
                    ParseQuotedWord();
                    break;
                default:
                    ParseBareWord();
                    break;
            }
>>>>>>> 9e847e4d

            if (i >= cmd.Length || char.IsWhiteSpace(cmd[i]))
            {
                var arg = buf.ToString();

                yield return arg;

                buf.Length = 0;
                ConsumeWhitespace();
            }
        }
    }

    /// <summary>
    /// Parse a quoted word
    /// </summary>
    private void ParseQuotedWord()
    {
        // scan over the lead-in quotation mark w/o adding it to the buffer
        ++i;

        // scan the contents of the quoted word into the buffer
        while (i < cmd.Length && cmd[i] != '"')
        {
            var ch = cmd[i];
            if (ch == '\\')
            {
                ParseEscapeSequence();
            }
            else
            {
                buf.Append(ch);
                ++i;
            }
        }

        // scan over the lead-out quotation mark w/o adding it to the buffer
        if (i < cmd.Length) ++i;
        return;
    }

    /// <summary>
    /// Parse a bareword
    /// </summary>
    private void ParseBareWord()
    {
        while (i < cmd.Length)
        {
            var ch = cmd[i];
            if (char.IsWhiteSpace(ch)) break; // whitespace terminates a bareword
            if (ch == '"') break; // lead-in quote starts a quoted word
            if (ch == '\\') break; // escape sequence terminates the bareword

            buf.Append(ch); // otherwise, keep reading this word

            ++i;
        }
<<<<<<< HEAD

        return;
=======
>>>>>>> 9e847e4d
    }

    /// <summary>
    /// Parse an escape sequence of one or more backslashes followed an an optional trailing quotation mark
    /// </summary>
    private void ParseEscapeSequence()
    {
        //---------------------------------------------------------------------------------------------------------
        // The rule is that:
        //
        // * An even number of backslashes followed by a quotation mark ('"') means that
        //   - the backslashes are escaped, so half that many get injected into the buffer, and
        //   - the quotation mark is a lead-in/lead-out quotation mark that marks the start of a quoted word
        //     which does not get added to the buffer.
        //
        // * An odd number of backslashes followed by a quotation mark ('"') means that
        //   - the backslashes are escaped, so half that many get injected into the buffer, and
        //   - the quotation mark is escaped. It's a literal quotation mark that also gets injected into the buffer
        //
        // * Any number of backslashes that aren't followed by a quotation mark ('"') have no special meaning:
        //   all of them get added to the buffer as-sis.
        //
        //---------------------------------------------------------------------------------------------------------

        //
        // scan in the backslashes
        //
        var p = i; // start of the escape sequence
        while (i < cmd.Length && cmd[i] == '\\')
        {
            buf.Append('\\');
            ++i;
        }

        //
        // if the backslash sequence is followed by a quotation mark, it's an escape sequence
        //
        if (i < cmd.Length && cmd[i] == '"')
        {
            var n = i - p; // find the number of backslashes seen
            var quotient = n >> 1; // n divide 2 ( 5 div 2 = 2 , 6 div 2 = 3 )
            var remainder = n & 1; // n modulo 2 ( 5 mod 2 = 1 , 6 mod 2 = 0 )

            buf.Length -= quotient + remainder; // remove the unwanted backslashes

            if (remainder != 0)
            {
                // the trailing quotation mark is an escaped, literal quotation mark
                // add it to the buffer and increment the pointer
                buf.Append('"');
                ++i;
            }
        }

        return;
    }

    /// <summary>
    /// Consume inter-argument whitespace
    /// </summary>
    private void ConsumeWhitespace()
    {
        while (i < cmd.Length && char.IsWhiteSpace(cmd[i])) ++i;
        return;
    }
}<|MERGE_RESOLUTION|>--- conflicted
+++ resolved
@@ -35,14 +35,6 @@
 
             if (char.IsWhiteSpace(ch)) throw new InvalidOperationException();
 
-<<<<<<< HEAD
-            if (ch == '\\')
-                ParseEscapeSequence();
-            else if (ch == '"')
-                ParseQuotedWord();
-            else
-                ParseBareWord();
-=======
             switch (ch)
             {
                 case '\\':
@@ -55,7 +47,6 @@
                     ParseBareWord();
                     break;
             }
->>>>>>> 9e847e4d
 
             if (i >= cmd.Length || char.IsWhiteSpace(cmd[i]))
             {
@@ -113,11 +104,6 @@
 
             ++i;
         }
-<<<<<<< HEAD
-
-        return;
-=======
->>>>>>> 9e847e4d
     }
 
     /// <summary>
