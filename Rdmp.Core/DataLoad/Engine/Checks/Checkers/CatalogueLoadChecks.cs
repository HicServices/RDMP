--- conflicted
+++ resolved
@@ -103,12 +103,7 @@
 
         CheckTableInfoSynchronization(tableInfo, notifier);
 
-<<<<<<< HEAD
-        CheckTableHasColumnInfosAndPrimaryKeys(live, tableInfo, out var columnInfos,
-            out var columnInfosWhichArePrimaryKeys, notifier);
-=======
         CheckTableHasColumnInfosAndPrimaryKeys(live, tableInfo, out _, out _, notifier);
->>>>>>> 9e847e4d
 
         //check for trying to ignore primary keys
         foreach (var col in tableInfo.ColumnInfos)
@@ -177,11 +172,7 @@
             var launchSyncFixer = notifier.OnCheckPerformed(new CheckEventArgs(
                 $"TableInfo {tableInfo} failed Synchronization check with following problems:{problemList}",
                 CheckResult.Fail,
-<<<<<<< HEAD
-                null, "Launch Synchronization Fixing")); //failed syncronization
-=======
                 null, "Launch Synchronization Fixing")); //failed synchronization
->>>>>>> 9e847e4d
 
             if (launchSyncFixer)
             {
