--- conflicted
+++ resolved
@@ -82,14 +82,8 @@
 
         var tableNames = allTableInfos.Select(info =>
             info.GetRuntimeName(LoadBubble.Staging, _databaseConfiguration.DatabaseNamer));
-<<<<<<< HEAD
-        foreach (var tableName in tableNames)
-            if (stagingDbInfo.ExpectTable(tableName).Exists())
-                alreadyExistingTableInfosThatShouldntBeThere.Add(tableName);
-=======
         var alreadyExistingTableInfosThatShouldntBeThere =
             tableNames.Where(tableName => stagingDbInfo.ExpectTable(tableName).Exists()).ToList();
->>>>>>> 9e847e4d
 
         if (alreadyExistingTableInfosThatShouldntBeThere.Any())
         {
