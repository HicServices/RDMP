--- conflicted
+++ resolved
@@ -82,11 +82,7 @@
         if (alreadyExistingTableInfosThatShouldntBeThere.Any())
         {
             var nukeTables = _notifier.OnCheckPerformed(new CheckEventArgs(
-<<<<<<< HEAD
                 $"The following tables: '{string.Join(',', alreadyExistingTableInfosThatShouldntBeThere)}' exists in the Staging database ({stagingDbInfo.GetRuntimeName()}) but the database load configuration requires that tables are created during the load process",
-=======
-                $"The following tables: '{alreadyExistingTableInfosThatShouldntBeThere.Aggregate("", (s, n) => $"{s}{n},")}' exists in the Staging database ({stagingDbInfo.GetRuntimeName()}) but the database load configuration requires that tables are created during the load process",
->>>>>>> 5c0a3943
                 CheckResult.Fail, null, "Drop the tables"));
 
             if (nukeTables)
@@ -256,11 +252,7 @@
                     CheckResult.Fail));
     }
 
-<<<<<<< HEAD
-    public void RemoveTablesFromDatabase(IEnumerable<string> tableNames, DiscoveredDatabase dbInfo)
-=======
     public static void RemoveTablesFromDatabase(IEnumerable<string> tableNames, DiscoveredDatabase dbInfo)
->>>>>>> 5c0a3943
     {
         if (!IsNukable(dbInfo))
             throw new Exception("This method loops through every table in a database and nukes it! for obvious reasons this is only allowed on databases with a suffix _STAGING/_RAW");
