--- conflicted
+++ resolved
@@ -24,11 +24,7 @@
     public ILoadMetadata LoadMetadata { get; set; }
 
     public CheckEntireDataLoadProcess(ILoadMetadata loadMetadata, HICDatabaseConfiguration databaseConfiguration,
-<<<<<<< HEAD
-        HICLoadConfigurationFlags loadConfigurationFlags, MEF mef)
-=======
         HICLoadConfigurationFlags loadConfigurationFlags)
->>>>>>> 9e847e4d
     {
         _databaseConfiguration = databaseConfiguration;
         _loadConfigurationFlags = loadConfigurationFlags;
