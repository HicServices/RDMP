// Copyright (c) The University of Dundee 2018-2019
// This file is part of the Research Data Management Platform (RDMP).
// RDMP is free software: you can redistribute it and/or modify it under the terms of the GNU General Public License as published by the Free Software Foundation, either version 3 of the License, or (at your option) any later version.
// RDMP is distributed in the hope that it will be useful, but WITHOUT ANY WARRANTY; without even the implied warranty of MERCHANTABILITY or FITNESS FOR A PARTICULAR PURPOSE. See the GNU General Public License for more details.
// You should have received a copy of the GNU General Public License along with RDMP. If not, see <https://www.gnu.org/licenses/>.

using System;
using System.Collections.Generic;
using System.Linq;
using Rdmp.Core.Curation.Data;
using Rdmp.Core.Curation.Data.DataLoad;
using Rdmp.Core.DataLoad.Engine.LoadExecution.Components.Arguments;
using Rdmp.Core.DataLoad.Engine.LoadExecution.Components.Runtime;
using Rdmp.Core.Repositories;

namespace Rdmp.Core.DataLoad.Engine.LoadExecution.Components;

/// <summary>
/// Converts multiple user defined DLE ProcessTasks into a single hydrated CompositeDataLoadComponent.  This involves converting the ProcessTasks
/// (which are user defined class names, argument values etc) into instances of IRuntimeTask.  You can either call CreateCompositeDataLoadComponentFor
/// to create a generic CompositeDataLoadComponent containing all the IRuntimeTasks or you can get the IRuntimeTask list directly and use it yourself in
/// a more advanced DataLoadComponent (e.g. PopulateRAW - See usages in HICDataLoadFactory)
/// </summary>
public class RuntimeTaskPackager
{
    public readonly IEnumerable<IProcessTask> ProcessTasks;
    private readonly Dictionary<LoadStage, IStageArgs> _loadArgsDictionary;
    private readonly IEnumerable<ICatalogue> _cataloguesToLoad;
    private readonly ICatalogueRepository _repository;

    public RuntimeTaskPackager(IEnumerable<IProcessTask> processTasks,
        Dictionary<LoadStage, IStageArgs> loadArgsDictionary, IEnumerable<ICatalogue> cataloguesToLoad,
        ICatalogueRepository repository)
    {
        ProcessTasks = processTasks;
        _loadArgsDictionary = loadArgsDictionary;
        _cataloguesToLoad = cataloguesToLoad;
        _repository = repository;
    }

    public List<IRuntimeTask> GetRuntimeTasksForStage(LoadStage loadStage)
    {
        var tasksForThisLoadStage = ProcessTasks.Where(task => task.LoadStage == loadStage).ToList();

        if (!tasksForThisLoadStage.Any())
            return new List<IRuntimeTask>();

        var factory = new RuntimeTaskFactory(_repository);
<<<<<<< HEAD
        foreach (var processTask in tasksForThisLoadStage)
            runtimeTasks.Add(factory.Create(processTask, _loadArgsDictionary[processTask.LoadStage]));


        runtimeTasks = runtimeTasks.OrderBy(task => task.ProcessTask.Order).ToList();
        return runtimeTasks;
=======
        return tasksForThisLoadStage
            .Select(processTask => RuntimeTaskFactory.Create(processTask, _loadArgsDictionary[processTask.LoadStage]))
            .Cast<IRuntimeTask>().OrderBy(task => task.ProcessTask.Order).ToList();
>>>>>>> 9e847e4d
    }

    public IEnumerable<IRuntimeTask> GetAllRuntimeTasks()
    {
        var runtimeTasks = new List<IRuntimeTask>();

        foreach (LoadStage loadStage in Enum.GetValues(typeof(LoadStage)))
            runtimeTasks.AddRange(GetRuntimeTasksForStage(loadStage));

        return runtimeTasks;
    }

    public CompositeDataLoadComponent CreateCompositeDataLoadComponentFor(LoadStage loadStage,
        string descriptionForComponent)
    {
        var tasks = GetRuntimeTasksForStage(loadStage).Select(task => RuntimeTaskFactory.Create(task.ProcessTask, _loadArgsDictionary[loadStage])).Cast<IDataLoadComponent>().ToList();

        return new CompositeDataLoadComponent(tasks) { Description = descriptionForComponent };
    }
}<|MERGE_RESOLUTION|>--- conflicted
+++ resolved
@@ -46,18 +46,9 @@
             return new List<IRuntimeTask>();
 
         var factory = new RuntimeTaskFactory(_repository);
-<<<<<<< HEAD
-        foreach (var processTask in tasksForThisLoadStage)
-            runtimeTasks.Add(factory.Create(processTask, _loadArgsDictionary[processTask.LoadStage]));
-
-
-        runtimeTasks = runtimeTasks.OrderBy(task => task.ProcessTask.Order).ToList();
-        return runtimeTasks;
-=======
         return tasksForThisLoadStage
             .Select(processTask => RuntimeTaskFactory.Create(processTask, _loadArgsDictionary[processTask.LoadStage]))
             .Cast<IRuntimeTask>().OrderBy(task => task.ProcessTask.Order).ToList();
->>>>>>> 9e847e4d
     }
 
     public IEnumerable<IRuntimeTask> GetAllRuntimeTasks()
