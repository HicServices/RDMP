--- conflicted
+++ resolved
@@ -42,10 +42,6 @@
         _databaseConfiguration = databaseConfiguration;
     }
 
-<<<<<<< HEAD
-
-=======
->>>>>>> 5c0a3943
     private DataFlowPipelineEngine<DataTable> _pipeline;
     public override ExitCodeType Run(IDataLoadJob job, GracefulCancellationToken cancellationToken)
     {
