--- conflicted
+++ resolved
@@ -31,13 +31,6 @@
         if (value is LoadDirectory loadDirectory)
             value = loadDirectory.RootPath.FullName;
 
-<<<<<<< HEAD
-        if (value is DiscoveredDatabase dbInfo)
-            return
-                $"{CreateArgString("DatabaseName", dbInfo.GetRuntimeName())} {CreateArgString("DatabaseServer", dbInfo.Server.Name)}";
-
-        return $"-{ConvertArgNameToString(name)}={GetValueString(value)}";
-=======
         return value switch
         {
             null => throw new ArgumentException("The argument value is null"),
@@ -47,7 +40,6 @@
                 $"{CreateArgString("DatabaseName", dbInfo.GetRuntimeName())} {CreateArgString("DatabaseServer", dbInfo.Server.Name)}",
             _ => $"-{ConvertArgNameToString(name)}={GetValueString(value)}"
         };
->>>>>>> 9e847e4d
     }
 
     public static string ConvertArgNameToString(string name) =>
@@ -57,21 +49,6 @@
 
     public static string GetValueString(object value)
     {
-<<<<<<< HEAD
-        if (value is string s)
-            if (s.ToString().Contains(' '))
-                return $@"""{value}"""; //<- looks like a snake (or a golf club? GM)
-            else
-                return s;
-
-        if (value is DateTime dt)
-            return
-                $"\"{(dt.TimeOfDay.TotalSeconds.Equals(0) ? dt.ToString("yyyy-MM-dd") : dt.ToString("yyyy-MM-dd HH:mm:ss"))}\"";
-
-        if (value is FileInfo fi) return $"\"{fi.FullName}\"";
-
-        throw new ArgumentException($"Cannot create a value string from an object of type {value.GetType().FullName}");
-=======
         return value switch
         {
             string s => s.Contains(' ')
@@ -84,6 +61,5 @@
             _ => throw new ArgumentException(
                 $"Cannot create a value string from an object of type {value.GetType().FullName}")
         };
->>>>>>> 9e847e4d
     }
 }