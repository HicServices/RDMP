--- conflicted
+++ resolved
@@ -55,16 +55,6 @@
 
         switch (attachingProcesses.Length)
         {
-<<<<<<< HEAD
-            // if there are multiple attachers, ensure that they all agree on whether or not they require external database creation
-            var attachers = attachingProcesses.Select(runtime => runtime.Attacher).ToList();
-            var numAttachersRequiringDbCreation =
-                attachers.Count(attacher => attacher.RequestsExternalDatabaseCreation);
-
-            if (numAttachersRequiringDbCreation > 0 && numAttachersRequiringDbCreation < attachingProcesses.Length)
-                throw new Exception(
-                    $"If there are multiple attachers then they should all agree on whether they require database creation or not: {attachers.Aggregate("", (s, attacher) => $"{s} {attacher.GetType().Name}:{attacher.RequestsExternalDatabaseCreation}")}");
-=======
             //we do not have any attaching processes ... magically the data must appear somehow in our RAW database so better create it -- maybe an executable is going to populate it or something
             case 0:
                 return true;
@@ -80,7 +70,6 @@
                         $"If there are multiple attachers then they should all agree on whether they require database creation or not: {attachers.Aggregate("", (s, attacher) => $"{s} {attacher.GetType().Name}:{attacher.RequestsExternalDatabaseCreation}")}");
                 break;
             }
->>>>>>> 9e847e4d
         }
 
         return attachingProcesses[0].Attacher.RequestsExternalDatabaseCreation;
@@ -98,13 +87,8 @@
         var cloner = new DatabaseCloner(_databaseConfiguration);
 
         if (!job.PersistentRaw) cloner.CreateDatabaseForStage(LoadBubble.Raw);
-<<<<<<< HEAD
 
 
-=======
-
-
->>>>>>> 9e847e4d
         job.CreateTablesInStage(cloner, LoadBubble.Raw);
     }
 
