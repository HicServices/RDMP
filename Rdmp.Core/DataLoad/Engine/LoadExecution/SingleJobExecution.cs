// Copyright (c) The University of Dundee 2018-2019
// This file is part of the Research Data Management Platform (RDMP).
// RDMP is free software: you can redistribute it and/or modify it under the terms of the GNU General Public License as published by the Free Software Foundation, either version 3 of the License, or (at your option) any later version.
// RDMP is distributed in the hope that it will be useful, but WITHOUT ANY WARRANTY; without even the implied warranty of MERCHANTABILITY or FITNESS FOR A PARTICULAR PURPOSE. See the GNU General Public License for more details.
// You should have received a copy of the GNU General Public License along with RDMP. If not, see <https://www.gnu.org/licenses/>.

using System;
using System.Collections.Generic;
using Rdmp.Core.DataFlowPipeline;
using Rdmp.Core.DataLoad.Engine.Job;
using Rdmp.Core.DataLoad.Engine.LoadExecution.Components;
using Rdmp.Core.ReusableLibraryCode.Progress;

namespace Rdmp.Core.DataLoad.Engine.LoadExecution;

/// <summary>
/// Pipeline which processes a single job through all stages before accepting another.  Execution involves running each DataLoadComponent with the current
/// IDataLoadJob and then disposing them.
/// </summary>
public class SingleJobExecution : IDataLoadExecution
{
    public List<IDataLoadComponent> Components { get; set; }


    public SingleJobExecution(List<IDataLoadComponent> components)
    {
        Components = components;
    }

    /// <summary>
    /// 
    /// </summary>
    /// <returns></returns>
    /// <exception cref="OperationCanceledException"></exception>
    public ExitCodeType Run(IDataLoadJob job, GracefulCancellationToken cancellationToken)
    {
        job.StartLogging();
        job.OnNotify(this, new NotifyEventArgs(ProgressEventType.Information,
            $"Starting load for {job.LoadMetadata.Name}"));

        try
        {
            foreach (var component in Components)
            {
                cancellationToken.ThrowIfAbortRequested();

                try
                {
                    //schedule the component for disposal
                    job.PushForDisposal(component);

                    //run current component
                    var exitCodeType = component.Run(job, cancellationToken);

                    //current component failed so jump out, either because load not nessesary or crash
                    if (exitCodeType == ExitCodeType.OperationNotRequired)
                    {
                        TryDispose(exitCodeType, job);
                        //load not nessesary so abort entire DLE process but also cleanup still
                        return exitCodeType;
                    }

                    if (exitCodeType != ExitCodeType.Success)
                        throw new Exception($"Component {component.Description} returned result {exitCodeType}");
                }
                catch (OperationCanceledException e)
                {
                    job.OnNotify(this, new NotifyEventArgs(ProgressEventType.Warning,
                        $"{component.Description} has been cancelled by the user", e));
                    throw;
                }
                catch (Exception e)
                {
                    job.OnNotify(this, new NotifyEventArgs(ProgressEventType.Error,
                        $"{component.Description} crashed while running Job ", e));
                    job.OnNotify(this, new NotifyEventArgs(ProgressEventType.Error, "Job crashed", e));
                    TryDispose(ExitCodeType.Error, job);
                    return ExitCodeType.Error;
                }
            }

            TryDispose(ExitCodeType.Success, job);

            job.OnNotify(this, new NotifyEventArgs(ProgressEventType.Information, $"Completed job {job.JobID}"));

            if (job.CrashAtEndMessages.Count > 0)
            {
                job.OnNotify(this, new NotifyEventArgs(ProgressEventType.Warning,
                    $"There were {job.CrashAtEndMessages.Count} {nameof(IDataLoadJob.CrashAtEndMessages)} registered for job {job.JobID}"));

                // pop the messages into the handler
                foreach (var m in
                         job.CrashAtEndMessages)
<<<<<<< HEAD
                    job.OnNotify(job, m); // depending on the listener these may break flow of control (e.g. 
=======
                    job.OnNotify(job, m); // depending on the listener these may break flow of control (e.g.
>>>>>>> 9e847e4d

                // return failed (even if the messages are all warnings)
                return ExitCodeType.Error;
            }

            return ExitCodeType.Success;
        }
        catch (OperationCanceledException)
        {
            if (cancellationToken.IsAbortRequested)
                job.OnNotify(this, new NotifyEventArgs(ProgressEventType.Information,
                    $"Job {job.JobID}cancelled in pipeline"));

            TryDispose(cancellationToken.IsAbortRequested ? ExitCodeType.Abort : ExitCodeType.Success, job);
            throw;
        }
    }

    private void TryDispose(ExitCodeType exitCode, IDataLoadJob job)
    {
        try
        {
            job.OnNotify(this, new NotifyEventArgs(ProgressEventType.Information, "Disposing disposables..."));
            job.LoadCompletedSoDispose(exitCode, job);
            job.CloseLogging();
        }
        catch (Exception e)
        {
            job.OnNotify(this, new NotifyEventArgs(ProgressEventType.Error,
                $"Job {job.JobID} crashed again during disposing", e));
            throw;
        }
    }
}<|MERGE_RESOLUTION|>--- conflicted
+++ resolved
@@ -91,11 +91,7 @@
                 // pop the messages into the handler
                 foreach (var m in
                          job.CrashAtEndMessages)
-<<<<<<< HEAD
-                    job.OnNotify(job, m); // depending on the listener these may break flow of control (e.g. 
-=======
                     job.OnNotify(job, m); // depending on the listener these may break flow of control (e.g.
->>>>>>> 9e847e4d
 
                 // return failed (even if the messages are all warnings)
                 return ExitCodeType.Error;
