--- conflicted
+++ resolved
@@ -114,15 +114,8 @@
         using (var con = destDatabaseInfo.Server.GetConnection())
         {
             con.Open();
-<<<<<<< HEAD
-            using (var cmd = destDatabaseInfo.Server.GetCommand(sql, con))
-            {
-                cmd.ExecuteNonQuery();
-            }
-=======
             using var cmd = destDatabaseInfo.Server.GetCommand(sql, con);
             cmd.ExecuteNonQuery();
->>>>>>> 9e847e4d
         }
 
         if (!newTable.Exists())
@@ -158,11 +151,7 @@
             {
                 _listener.OnNotify(this,
                     new NotifyEventArgs(ProgressEventType.Information,
-<<<<<<< HEAD
-                        $"{colName} will be dropped because it is matches the gloabl ignores pattern ({_hicDatabaseConfiguration.IgnoreColumns})"));
-=======
                         $"{colName} will be dropped because it is matches the global ignores pattern ({_hicDatabaseConfiguration.IgnoreColumns})"));
->>>>>>> 9e847e4d
                 drop = true;
             }
 
