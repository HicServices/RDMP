--- conflicted
+++ resolved
@@ -58,11 +58,7 @@
         // Run the data load process
         JobProvider = jobProvider;
 
-<<<<<<< HEAD
-        //Do a data load 
-=======
         //Do a data load
->>>>>>> 9e847e4d
         ExitCodeType result;
         while ((result = base.Run(loadCancellationToken, payload)) ==
                ExitCodeType.Success) //stop if it said not required
