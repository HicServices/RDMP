--- conflicted
+++ resolved
@@ -79,36 +79,21 @@
         timer.Start();
         try
         {
-<<<<<<< HEAD
             var chunk = schema.Clone();
             chunk.BeginLoadData();
 
-=======
-            DataTable chunk = GetChunkSchema(_reader);
-            chunk.BeginLoadData();
->>>>>>> e5e8e757
             while (_reader.HasRows && _reader.Read())
             {
                 cancellationToken.ThrowIfCancellationRequested();
 
                 AddRowToDataTable(chunk, _reader);
                 readThisBatch++;
-<<<<<<< HEAD
 
                 // loop until we reach the batch limit
                 if (readThisBatch != BatchSize) continue;
 
                 chunk.EndLoadData();
                 return chunk;
-=======
-
-                //we reached batch limit
-                if (readThisBatch == BatchSize)
-                {
-                    chunk.EndLoadData();
-                    return chunk;
-                }
->>>>>>> e5e8e757
             }
             chunk.EndLoadData();
 
@@ -122,16 +107,11 @@
             //data is exhausted
 
             //if data was exhausted on first read and we are allowing empty result sets
-<<<<<<< HEAD
             if (_firstChunk && AllowEmptyResultSets)
             {
                 chunk.EndLoadData();
                 return chunk; //return the empty chunk
             }
-=======
-            if (firstChunk && AllowEmptyResultSets)
-                return chunk; //return the empty chunk
->>>>>>> e5e8e757
 
             //data exhausted
             schema.Dispose();
