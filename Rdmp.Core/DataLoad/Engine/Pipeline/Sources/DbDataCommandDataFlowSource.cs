--- conflicted
+++ resolved
@@ -88,12 +88,9 @@
 
                 AddRowToDataTable(chunk, _reader);
                 readThisBatch++;
-<<<<<<< HEAD
-=======
 
                 // loop until we reach the batch limit
                 if (readThisBatch != BatchSize) continue;
->>>>>>> 9e847e4d
 
                 chunk.EndLoadData();
                 return chunk;
@@ -109,16 +106,11 @@
             //data is exhausted
 
             //if data was exhausted on first read and we are allowing empty result sets
-<<<<<<< HEAD
-            if (firstChunk && AllowEmptyResultSets)
-                return chunk; //return the empty chunk
-=======
             if (_firstChunk && AllowEmptyResultSets)
             {
                 chunk.EndLoadData();
                 return chunk; //return the empty chunk
             }
->>>>>>> 9e847e4d
 
             //data exhausted
             schema.Dispose();
