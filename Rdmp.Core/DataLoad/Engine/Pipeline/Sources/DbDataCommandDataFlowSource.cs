// Copyright (c) The University of Dundee 2018-2019
// This file is part of the Research Data Management Platform (RDMP).
// RDMP is free software: you can redistribute it and/or modify it under the terms of the GNU General Public License as published by the Free Software Foundation, either version 3 of the License, or (at your option) any later version.
// RDMP is distributed in the hope that it will be useful, but WITHOUT ANY WARRANTY; without even the implied warranty of MERCHANTABILITY or FITNESS FOR A PARTICULAR PURPOSE. See the GNU General Public License for more details.
// You should have received a copy of the GNU General Public License along with RDMP. If not, see <https://www.gnu.org/licenses/>.

using System;
using System.Data;
using System.Data.Common;
using System.Diagnostics;
using Rdmp.Core.DataFlowPipeline;
using Rdmp.Core.ReusableLibraryCode;
using Rdmp.Core.ReusableLibraryCode.Progress;

namespace Rdmp.Core.DataLoad.Engine.Pipeline.Sources;

/// <inheritdoc/>
public class DbDataCommandDataFlowSource :  IDbDataCommandDataFlowSource
{
    public string Sql { get; }
    private DbDataReader _reader;
    private readonly DbConnectionStringBuilder _builder;
    private readonly int _timeout;
    private DbConnection _con;

    private readonly string _taskBeingPerformed;
    private Stopwatch timer = new();

    public int BatchSize { get; set; }

    public DbCommand cmd { get; private set; }

    public bool AllowEmptyResultSets { get; set; }
    public int TotalRowsRead { get; set; }

    /// <summary>
    /// Called after command sql has been set up, allows last minute changes by subscribers before it is executed
    /// </summary>
    public Action<DbCommand> CommandAdjuster { get; set; }

    public DbDataCommandDataFlowSource(string sql,string taskBeingPerformed, DbConnectionStringBuilder builder, int timeout)
    {
        Sql = sql;
        _taskBeingPerformed = taskBeingPerformed;
        _builder = builder;
        _timeout = timeout;

        BatchSize = 10000;
    }

    private int _numberOfColumns;

    private bool _firstChunk = true;

    private DataTable schema = null;

    public DataTable GetChunk(IDataLoadEventListener job, GracefulCancellationToken cancellationToken)
    {
        if (_reader == null)
        {
            _con = DatabaseCommandHelper.GetConnection(_builder);
            _con.Open();

            job.OnNotify(this, new NotifyEventArgs(ProgressEventType.Information,
                $"Running SQL:{Environment.NewLine}{Sql}"));

            cmd = DatabaseCommandHelper.GetCommand(Sql, _con);
            cmd.CommandTimeout = _timeout;
            CommandAdjuster?.Invoke(cmd);

            _reader = cmd.ExecuteReaderAsync(cancellationToken.AbortToken).Result;
            _numberOfColumns = _reader.FieldCount;

            schema = GetChunkSchema(_reader);
        }

        var readThisBatch = 0;
        timer.Start();
        try
        {
<<<<<<< HEAD
            var chunk = schema.Clone();
            chunk.BeginLoadData();
=======
            var chunk = GetChunkSchema(_reader);
>>>>>>> 5c0a3943

            while (_reader.HasRows && _reader.Read())
            {
                cancellationToken.ThrowIfCancellationRequested();

                AddRowToDataTable(chunk, _reader);
                readThisBatch ++;

                // loop until we reach the batch limit
                if (readThisBatch != BatchSize) continue;

                chunk.EndLoadData();
                return chunk;
            }

            //if data was read
            if (readThisBatch > 0)
            {
                chunk.EndLoadData();
                return chunk;
            }

            //data is exhausted

            //if data was exhausted on first read and we are allowing empty result sets
            if (_firstChunk && AllowEmptyResultSets)
            {
                chunk.EndLoadData();
                return chunk;//return the empty chunk
            }

            //data exhausted
            schema.Dispose();
            return null;
        }
        catch (Exception e)
        {
            job.OnNotify(this,new NotifyEventArgs(ProgressEventType.Error, "Source read failed",e));
            throw;
        }
        finally
        {
            _firstChunk = false;
            timer.Stop();
            job.OnProgress(this, new ProgressEventArgs(_taskBeingPerformed, new ProgressMeasurement(TotalRowsRead, ProgressType.Records), timer.Elapsed));

        }
    }

    private DataRow AddRowToDataTable(DataTable chunk, DbDataReader reader)
    {
        var values = new object[_numberOfColumns];

        reader.GetValues(values);
        TotalRowsRead++;
        return chunk.LoadDataRow(values, LoadOption.Upsert);
    }

    /// <inheritdoc/>
    public DataRow ReadOneRow()
    {
        //return null if there are no more records to read
        return _reader.Read() ? AddRowToDataTable(GetChunkSchema(_reader), _reader) : null;
    }

    private static DataTable GetChunkSchema(DbDataReader reader)
    {
        var toReturn = new DataTable("dt");

        //Retrieve column schema into a DataTable.
        var schemaTable = reader.GetSchemaTable() ?? throw new InvalidOperationException("Could not retrieve schema information from the DbDataReader");
        Debug.Assert(schemaTable.Columns[0].ColumnName.ToLower().Contains("name"));

        //For each field in the table...
        foreach (DataRow myField in schemaTable.Rows)
        {

            var t = Type.GetType(myField["DataType"].ToString()) ?? throw new NotSupportedException($"Type.GetType failed on SQL DataType:{myField["DataType"]}");

            //let's not mess around with floats, make everything a double please
            if (t == typeof (float))
                t = typeof (double);


            toReturn.Columns.Add(myField[0].ToString(), t);//0 should always be the column name
        }

        return toReturn;
    }

    public void Dispose(IDataLoadEventListener listener, Exception pipelineFailureExceptionIfAny)
    {
        CloseReader(listener);
    }

    public void Abort(IDataLoadEventListener listener)
    {
        CloseReader(listener);
    }

    private void CloseReader(IDataLoadEventListener listener)
    {
        try
        {
            if (_con == null)
                return;

            if (_con.State != ConnectionState.Closed)
                _con.Close();

            _reader?.Dispose();
            cmd?.Dispose();

            //do not do this more than once! which could happen if they abort then it disposes
            _con = null;
        }
        catch (Exception e)
        {
            listener.OnNotify(this, new NotifyEventArgs(ProgressEventType.Warning, "Could not close Reader / Connection", e));
        }
    }

    public DataTable TryGetPreview()
    {
        var chunk = new DataTable();
<<<<<<< HEAD
        using var con = DatabaseCommandHelper.GetConnection(_builder);
        con.Open();
        using var da = DatabaseCommandHelper.GetDataAdapter(DatabaseCommandHelper.GetCommand(Sql, con));
        var read = da.Fill(0, 100, chunk);

        return read == 0 ? null : chunk;
=======
        using (var con = DatabaseCommandHelper.GetConnection(_builder))
        {
            con.Open();
            using (var da = DatabaseCommandHelper.GetDataAdapter(DatabaseCommandHelper.GetCommand(Sql, con)))
            {
                var read = da.Fill(0, 100, chunk);

                if (read == 0)
                    return null;
            }

            return chunk;
        }
>>>>>>> 5c0a3943
    }
}<|MERGE_RESOLUTION|>--- conflicted
+++ resolved
@@ -78,12 +78,8 @@
         timer.Start();
         try
         {
-<<<<<<< HEAD
             var chunk = schema.Clone();
             chunk.BeginLoadData();
-=======
-            var chunk = GetChunkSchema(_reader);
->>>>>>> 5c0a3943
 
             while (_reader.HasRows && _reader.Read())
             {
@@ -209,27 +205,11 @@
     public DataTable TryGetPreview()
     {
         var chunk = new DataTable();
-<<<<<<< HEAD
         using var con = DatabaseCommandHelper.GetConnection(_builder);
         con.Open();
         using var da = DatabaseCommandHelper.GetDataAdapter(DatabaseCommandHelper.GetCommand(Sql, con));
         var read = da.Fill(0, 100, chunk);
 
         return read == 0 ? null : chunk;
-=======
-        using (var con = DatabaseCommandHelper.GetConnection(_builder))
-        {
-            con.Open();
-            using (var da = DatabaseCommandHelper.GetDataAdapter(DatabaseCommandHelper.GetCommand(Sql, con)))
-            {
-                var read = da.Fill(0, 100, chunk);
-
-                if (read == 0)
-                    return null;
-            }
-
-            return chunk;
-        }
->>>>>>> 5c0a3943
     }
 }