--- conflicted
+++ resolved
@@ -90,17 +90,10 @@
         foreach (var columnInDestination in listColumns)
             if (columnInDestination.GetRuntimeName().Equals(SpecialFieldNames.DataLoadRunID) ||
                 columnInDestination.GetRuntimeName().Equals(SpecialFieldNames.ValidFrom))
-<<<<<<< HEAD
-            //its fine if validFrom/DataLoadRunID columns are missing
-=======
-                //its fine if validFrom/DataLoadRunID columns are missing
->>>>>>> c8836872
-            {
-                continue; //its fine
-            }
-            else if
-                (!chunk.Columns.Contains(columnInDestination
-                    .GetRuntimeName())) //its not fine if there are other columns missing (at the very least we should warn the user.
+                //it's fine if validFrom/DataLoadRunID columns are missing
+                continue;//it's fine
+            else
+            if (!chunk.Columns.Contains(columnInDestination.GetRuntimeName()))//it's not fine if there are other columns missing (at the very least we should warn the user).
             {
                 var isBigProblem = !SpecialFieldNames.IsHicPrefixed(columnInDestination);
 
@@ -158,12 +151,8 @@
         CloseConnection(listener);
     }
 
-<<<<<<< HEAD
-    private bool _isDisposed;
-=======
     private bool _isDisposed = false;
->>>>>>> c8836872
-
+        
 
     private void CloseConnection(IDataLoadEventListener listener)
     {
