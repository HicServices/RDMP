// Copyright (c) The University of Dundee 2018-2019
// This file is part of the Research Data Management Platform (RDMP).
// RDMP is free software: you can redistribute it and/or modify it under the terms of the GNU General Public License as published by the Free Software Foundation, either version 3 of the License, or (at your option) any later version.
// RDMP is distributed in the hope that it will be useful, but WITHOUT ANY WARRANTY; without even the implied warranty of MERCHANTABILITY or FITNESS FOR A PARTICULAR PURPOSE. See the GNU General Public License for more details.
// You should have received a copy of the GNU General Public License along with RDMP. If not, see <https://www.gnu.org/licenses/>.

using System;
using System.Collections.Generic;
using System.Data;
using System.Diagnostics;
using System.Linq;
using FAnsi.Discovery;
using Rdmp.Core.DataFlowPipeline;
using Rdmp.Core.DataFlowPipeline.Requirements;
using Rdmp.Core.DataLoad.Triggers;
using Rdmp.Core.Logging;
using Rdmp.Core.ReusableLibraryCode.Progress;

namespace Rdmp.Core.DataLoad.Engine.Pipeline.Destinations;

/// <summary>
/// Bulk inserts data into an (already existing) table, one chunk at a time
/// </summary>
public class SqlBulkInsertDestination : IDataFlowDestination<DataTable>, IPipelineRequirement<ITableLoadInfo>
{
    protected readonly string Table;
    private readonly List<string> _columnNamesToIgnore;
    private string _taskBeingPerformed;

    public const int Timeout = 5000;

    private IBulkCopy _copy = null;
    private Stopwatch _timer = new();

    protected ITableLoadInfo TableLoadInfo;
    private DiscoveredDatabase _dbInfo;

    private DiscoveredTable _table;

    public SqlBulkInsertDestination(DiscoveredDatabase dbInfo, string tableName,
        IEnumerable<string> columnNamesToIgnore)
    {
        _dbInfo = dbInfo;

        if (string.IsNullOrWhiteSpace(tableName))
            throw new Exception("Parameter tableName is not specified for SqlBulkInsertDestination");

        Table = _dbInfo.Server.GetQuerySyntaxHelper().EnsureWrapped(tableName);
        _table = _dbInfo.ExpectTable(tableName);
        _columnNamesToIgnore = columnNamesToIgnore.ToList();
        _taskBeingPerformed = $"Bulk insert into {Table}(server={_dbInfo.Server},database={_dbInfo.GetRuntimeName()})";
    }


    private int _recordsWritten;

    public virtual void SubmitChunk(DataTable chunk, IDataLoadEventListener job)
    {
        _timer.Start();
        if (_copy == null)
        {
            _copy = InitializeBulkCopy(chunk, job);
            AssessMissingAndIgnoredColumns(chunk, job);
        }

        _copy.Upload(chunk);

        _timer.Stop();
        RaiseEvents(chunk, job);
    }

    protected void AssessMissingAndIgnoredColumns(DataTable chunk, IDataLoadEventListener job)
    {
        var listColumns = _dbInfo.ExpectTable(Table).DiscoverColumns();
        var problemsWithColumnSets = false;

        foreach (DataColumn colInSource in chunk.Columns)
            if (!listColumns.Any(c =>
                    c.GetRuntimeName()
                        .Equals(colInSource.ColumnName,
                            StringComparison
                                .CurrentCultureIgnoreCase))) //there is something wicked this way coming, down the pipeline but not in the target table
            {
                job.OnNotify(this, new NotifyEventArgs(ProgressEventType.Error,
                    $"Column {colInSource.ColumnName} appears in pipeline but not destination table ({Table}) which is on (Database={_dbInfo.GetRuntimeName()},Server={_dbInfo.Server})"));

                problemsWithColumnSets = true;
            }

        foreach (var columnInDestination in listColumns)
            if (columnInDestination.GetRuntimeName().Equals(SpecialFieldNames.DataLoadRunID) ||
                columnInDestination.GetRuntimeName().Equals(SpecialFieldNames.ValidFrom))
                //its fine if validFrom/DataLoadRunID columns are missing
            {
                continue; //its fine
            }
            else if
                (!chunk.Columns.Contains(columnInDestination
                    .GetRuntimeName())) //its not fine if there are other columns missing (at the very least we should warn the user.
            {
                var isBigProblem = !SpecialFieldNames.IsHicPrefixed(columnInDestination);

                job.OnNotify(this,
                    new NotifyEventArgs(
                        isBigProblem
                            ? ProgressEventType.Error
                            : ProgressEventType
                                .Warning, //hic_ columns could be ok if missing so only warning, otherwise go error
                        $"Column {columnInDestination.GetRuntimeName()} appears in destination table ({Table}) but is not in the pipeline (will probably be left as NULL)"));

                if (isBigProblem)
                    problemsWithColumnSets = true;
            }

        if (problemsWithColumnSets)
            throw new Exception(
                "There was a mismatch between the columns in the pipeline and the destination table, check earlier progress messages for details on the missing columns");
    }

    private void RaiseEvents(DataTable chunk, IDataLoadEventListener job)
    {
        if (chunk != null)
        {
            _recordsWritten += chunk.Rows.Count;

            if (TableLoadInfo != null)
                TableLoadInfo.Inserts = _recordsWritten;
        }

        job.OnProgress(this,
            new ProgressEventArgs(_taskBeingPerformed, new ProgressMeasurement(_recordsWritten, ProgressType.Records),
                _timer.Elapsed));
    }

    private IBulkCopy InitializeBulkCopy(DataTable dt, IDataLoadEventListener job)
    {
        var insert = _table.BeginBulkInsert();
        insert.Timeout = Timeout;

        job.OnNotify(this, new NotifyEventArgs(ProgressEventType.Information,
            $"SqlBulkCopy to {_dbInfo.Server}, {_dbInfo.GetRuntimeName()}..{Table} initialised for {dt.Columns.Count} columns, with a timeout of {Timeout}.  First chunk received had rowcount of {dt.Rows.Count}"));

        return insert;
    }


    public void Dispose(IDataLoadEventListener listener, Exception pipelineFailureExceptionIfAny)
    {
        CloseConnection(listener);
    }

    public void Abort(IDataLoadEventListener listener)
    {
        CloseConnection(listener);
    }

<<<<<<< HEAD
    private bool _isDisposed = false;
=======
    private bool _isDisposed;
>>>>>>> 9e847e4d


    private void CloseConnection(IDataLoadEventListener listener)
    {
        if (_isDisposed)
            return;

        _isDisposed = true;
        try
        {
            TableLoadInfo?.CloseAndArchive();

            _copy?.Dispose();

            if (_recordsWritten == 0)
                listener.OnNotify(this, new NotifyEventArgs(ProgressEventType.Warning,
                    $"Warning, 0 records written by SqlBulkInsertDestination ({_dbInfo.Server},{_dbInfo.GetRuntimeName()})"));
        }
        catch (Exception e)
        {
            listener.OnNotify(this,
                new NotifyEventArgs(ProgressEventType.Warning, "Could not close connection to server", e));
        }

        listener.OnNotify(this, new NotifyEventArgs(ProgressEventType.Information,
            $"SqlBulkCopy closed after writing {_recordsWritten} rows to the server.  Total time spent writing to server:{_timer.Elapsed}"));
    }

    public DataTable ProcessPipelineData(DataTable toProcess, IDataLoadEventListener listener,
        GracefulCancellationToken cancellationToken)
    {
        SubmitChunk(toProcess, listener);
        return null;
    }

    public void PreInitialize(ITableLoadInfo value, IDataLoadEventListener listener)
    {
        TableLoadInfo = value;
    }
}<|MERGE_RESOLUTION|>--- conflicted
+++ resolved
@@ -154,11 +154,7 @@
         CloseConnection(listener);
     }
 
-<<<<<<< HEAD
-    private bool _isDisposed = false;
-=======
     private bool _isDisposed;
->>>>>>> 9e847e4d
 
 
     private void CloseConnection(IDataLoadEventListener listener)
