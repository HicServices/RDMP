// Copyright (c) The University of Dundee 2018-2019
// This file is part of the Research Data Management Platform (RDMP).
// RDMP is free software: you can redistribute it and/or modify it under the terms of the GNU General Public License as published by the Free Software Foundation, either version 3 of the License, or (at your option) any later version.
// RDMP is distributed in the hope that it will be useful, but WITHOUT ANY WARRANTY; without even the implied warranty of MERCHANTABILITY or FITNESS FOR A PARTICULAR PURPOSE. See the GNU General Public License for more details.
// You should have received a copy of the GNU General Public License along with RDMP. If not, see <https://www.gnu.org/licenses/>.

using System;
using System.Collections.Generic;
using System.Data;
using System.Diagnostics;
using System.Globalization;
using System.Linq;
using System.Threading.Tasks;
using FAnsi.Connections;
using FAnsi.Discovery;
using FAnsi.Discovery.TableCreation;
using Rdmp.Core.Curation.Data;
using Rdmp.Core.DataFlowPipeline;
using Rdmp.Core.DataFlowPipeline.Requirements;
using Rdmp.Core.Logging;
using Rdmp.Core.Logging.Listeners;
using Rdmp.Core.Repositories.Construction;
using Rdmp.Core.ReusableLibraryCode;
using Rdmp.Core.ReusableLibraryCode.Checks;
using Rdmp.Core.ReusableLibraryCode.DataAccess;
using Rdmp.Core.ReusableLibraryCode.Progress;
using TypeGuesser;

namespace Rdmp.Core.DataLoad.Engine.Pipeline.Destinations;

/// <summary>
/// Pipeline component (destination) which commits the DataTable(s) (in batches) to the DiscoveredDatabase (PreInitialize argument).  Supports cross platform
/// targets (MySql , Sql Server etc).  Normally the SQL Data Types and column names will be computed from the DataTable and a table will be created with the
/// name of the DataTable being processed.  If a matching table already exists you can choose to load it anyway in which case a basic bulk insert will take
/// place.
/// </summary>
public class DataTableUploadDestination : IPluginDataFlowComponent<DataTable>, IDataFlowDestination<DataTable>,
    IPipelineRequirement<DiscoveredDatabase>
{
    public const string LoggingServer_Description =
        "The logging server to log the upload to (leave blank to not bother auditing)";

    public const string AllowResizingColumnsAtUploadTime_Description =
        "If the target table being loaded has columns that are too small the destination will attempt to resize them";

    public const string AllowLoadingPopulatedTables_Description =
        "Normally when DataTableUploadDestination encounters a table that already contains records it will abandon the insertion attempt.  Set this to true to instead continue with the load.";

    public const string AlterTimeout_Description =
        "Timeout to perform all ALTER TABLE operations (column resize and PK creation)";

    [DemandsInitialization(LoggingServer_Description)]
    public ExternalDatabaseServer LoggingServer { get; set; }

    [DemandsInitialization(AllowResizingColumnsAtUploadTime_Description, DefaultValue = true)]
    public bool AllowResizingColumnsAtUploadTime { get; set; }

    [DemandsInitialization(AllowLoadingPopulatedTables_Description, DefaultValue = false)]
    public bool AllowLoadingPopulatedTables { get; set; }

    [DemandsInitialization(AlterTimeout_Description, DefaultValue = 300)]
    public int AlterTimeout { get; set; }

    [DemandsInitialization("Optional - Change system behaviour when a new table is being created by the component",
        TypeOf = typeof(IDatabaseColumnRequestAdjuster))]
    public Type Adjuster { get; set; }

    private CultureInfo _culture;

    [DemandsInitialization("The culture to use for uploading (determines date format etc)")]
    public CultureInfo Culture
    {
        get => _culture ?? CultureInfo.CurrentCulture;
        set => _culture = value;
    }

    public string TargetTableName { get; private set; }

    /// <summary>
    /// True if a new table was created or re-created by the execution of this destination.  False if
    /// the table already existed e.g. data was simply added
    /// </summary>
    public bool CreatedTable { get; private set; }

    private IBulkCopy _bulkcopy;
    private int _affectedRows;

    private Stopwatch swTimeSpentWriting = new();
    private Stopwatch swMeasuringStrings = new();

    private DiscoveredServer _loggingDatabaseSettings;

    private DiscoveredServer _server;
    private DiscoveredDatabase _database;

    private DataLoadInfo _dataLoadInfo;

    private IManagedConnection _managedConnection;
    private ToLoggingDatabaseDataLoadEventListener _loggingDatabaseListener;

    public List<DatabaseColumnRequest> ExplicitTypes { get; set; }

    private bool _firstTime = true;
    private HashSet<string> _primaryKey = new(StringComparer.CurrentCultureIgnoreCase);
    private DiscoveredTable _discoveredTable;

    //All column values sent to server so far
    private Dictionary<string, Guesser> _dataTypeDictionary;

    /// <summary>
    /// Optional function called when a name is needed for the table being uploaded (this overrides
    /// upstream components naming of tables - e.g. from file names).
    /// </summary>
    public Func<string> TableNamerDelegate { get; set; }

    public DataTableUploadDestination()
    {
        ExplicitTypes = new List<DatabaseColumnRequest>();
    }

    public DataTable ProcessPipelineData(DataTable toProcess, IDataLoadEventListener listener,
        GracefulCancellationToken cancellationToken)
    {
        if (toProcess == null)
            return null;

        RemoveInvalidCharactersInSchema(toProcess);

        IDatabaseColumnRequestAdjuster adjuster = null;
        if (Adjuster != null) adjuster = (IDatabaseColumnRequestAdjuster)ObjectConstructor.Construct(Adjuster);

        //work out the table name for the table we are going to create
        if (TargetTableName == null)
        {
            if (TableNamerDelegate != null)
            {
                TargetTableName = TableNamerDelegate();
                if (string.IsNullOrWhiteSpace(TargetTableName))
                    throw new Exception("No table name specified (TableNamerDelegate returned null)");
            }
            else if (string.IsNullOrWhiteSpace(toProcess.TableName))
            {
                throw new Exception(
                    "Chunk did not have a TableName, did not know what to call the newly created table");
            }
            else
            {
                TargetTableName = QuerySyntaxHelper.MakeHeaderNameSensible(toProcess.TableName);
            }
        }

        ClearPrimaryKeyFromDataTableAndExplicitWriteTypes(toProcess);

        StartAuditIfExists(TargetTableName);

        if (_loggingDatabaseListener != null)
            listener = new ForkDataLoadEventListener(listener, _loggingDatabaseListener);

        EnsureTableHasDataInIt(toProcess);

        CreatedTable = false;

        if (_firstTime)
        {
            var tableAlreadyExistsButEmpty = false;

            if (!_database.Exists())
                throw new Exception($"Database {_database} does not exist");

            _discoveredTable = _database.ExpectTable(TargetTableName);

            //table already exists
            if (_discoveredTable.Exists())
            {
                tableAlreadyExistsButEmpty = true;

                if (!AllowLoadingPopulatedTables)
                    if (_discoveredTable.IsEmpty())
                        listener.OnNotify(this, new NotifyEventArgs(ProgressEventType.Warning,
                            $"Found table {TargetTableName} already, normally this would forbid you from loading it (data duplication / no primary key etc) but it is empty so we are happy to load it, it will not be created"));
                    else
                        throw new Exception(
                            $"There is already a table called {TargetTableName} at the destination {_database}");

                if (AllowResizingColumnsAtUploadTime)
                    _dataTypeDictionary = _discoveredTable.DiscoverColumns().ToDictionary(k => k.GetRuntimeName(),
                        v => v.GetGuesser(), StringComparer.CurrentCultureIgnoreCase);
            }
            else
            {
                listener.OnNotify(this, new NotifyEventArgs(ProgressEventType.Information,
                    $"Determined that the table name {TargetTableName} is unique at destination {_database}"));
            }

            //create connection to destination
            if (!tableAlreadyExistsButEmpty)
            {
                CreatedTable = true;

                if (AllowResizingColumnsAtUploadTime)
                    _database.CreateTable(out _dataTypeDictionary, TargetTableName, toProcess, ExplicitTypes.ToArray(),
                        true, adjuster);
                else
                    _database.CreateTable(TargetTableName, toProcess, ExplicitTypes.ToArray(), true, adjuster);

                listener.OnNotify(this, new NotifyEventArgs(ProgressEventType.Information,
                    $"Created table {TargetTableName} successfully."));
            }

            _managedConnection = _server.BeginNewTransactedConnection();
            _bulkcopy = _discoveredTable.BeginBulkInsert(Culture, _managedConnection.ManagedTransaction);

            _firstTime = false;
        }

        try
        {
            if (AllowResizingColumnsAtUploadTime && !CreatedTable)
                ResizeColumnsIfRequired(toProcess, listener);

            //push the data
            swTimeSpentWriting.Start();

            _affectedRows += _bulkcopy.Upload(toProcess);

            swTimeSpentWriting.Stop();
            listener.OnProgress(this,
                new ProgressEventArgs($"Uploading to {TargetTableName}",
                    new ProgressMeasurement(_affectedRows, ProgressType.Records), swTimeSpentWriting.Elapsed));
        }
        catch (Exception e)
        {
            _managedConnection.ManagedTransaction.AbandonAndCloseConnection();

            if (LoggingServer != null)
                _dataLoadInfo.LogFatalError(GetType().Name, ExceptionHelper.ExceptionToListOfInnerMessages(e, true));

            throw new Exception($"Failed to write rows (in transaction) to table {TargetTableName}", e);
        }


        _dataLoadInfo?.CloseAndMarkComplete();
        return null;
    }

    private static void RemoveInvalidCharactersInSchema(DataTable toProcess)
    {
        var invalidSymbols = new[] { '.' };

        if (!string.IsNullOrWhiteSpace(toProcess.TableName) && invalidSymbols.Any(c => toProcess.TableName.Contains(c)))
            foreach (var symbol in invalidSymbols)
                toProcess.TableName = toProcess.TableName.Replace(symbol.ToString(), "");

        foreach (DataColumn col in toProcess.Columns)
            if (!string.IsNullOrWhiteSpace(col.ColumnName) && invalidSymbols.Any(c => col.ColumnName.Contains(c)))
                foreach (var symbol in invalidSymbols)
                    col.ColumnName = col.ColumnName.Replace(symbol.ToString(), "");
    }


    /// <summary>
    /// Clears the primary key status of the DataTable / <see cref="ExplicitTypes"/>.  These are recorded in <see cref="_primaryKey"/> and applied at Dispose time
    /// in order that primary key in the destination database table does not interfere with ALTER statements (see <see cref="ResizeColumnsIfRequired"/>)
    /// </summary>
    /// <param name="toProcess"></param>
    private void ClearPrimaryKeyFromDataTableAndExplicitWriteTypes(DataTable toProcess)
    {
        //handle primary keyness by removing it until Dispose step
        foreach (var pkCol in toProcess.PrimaryKey.Select(dc => dc.ColumnName))
            _primaryKey.Add(pkCol);

        toProcess.PrimaryKey = Array.Empty<DataColumn>();

        //also get rid of any ExplicitTypes primary keys
        foreach (var dcr in ExplicitTypes.Where(dcr => dcr.IsPrimaryKey))
        {
            dcr.IsPrimaryKey = false;
            _primaryKey.Add(dcr.ColumnName);
        }
    }

    private static void EnsureTableHasDataInIt(DataTable toProcess)
    {
        if (toProcess.Columns.Count == 0)
            throw new Exception($"DataTable '{toProcess}' had no Columns!");

        if (toProcess.Rows.Count == 0)
            throw new Exception($"DataTable '{toProcess}' had no Rows!");
    }

    private void ResizeColumnsIfRequired(DataTable toProcess, IDataLoadEventListener listener)
    {
        swMeasuringStrings.Start();

        var tbl = _database.ExpectTable(TargetTableName);
        var typeTranslater = tbl.GetQuerySyntaxHelper().TypeTranslater;

        //Get the current estimates from the datatype computer
        var oldTypes = _dataTypeDictionary.ToDictionary(k => k.Key,
            v => typeTranslater.GetSQLDBTypeForCSharpType(v.Value.Guess), StringComparer.CurrentCultureIgnoreCase);

        //columns in
        var sharedColumns = new List<string>();

        //for each destination column
        foreach (var col in _dataTypeDictionary.Keys)
            //if it appears in the toProcess DataTable
            if (toProcess.Columns.Contains(col))
                sharedColumns.Add(col); //it is a shared column


<<<<<<< HEAD
        //adjust the computer to
=======
        //adjust the computer to 
>>>>>>> c8836872
        //for each shared column adjust the corresponding computer for all rows
        Parallel.ForEach(sharedColumns, col =>
        {
            var guesser = _dataTypeDictionary[col];
            foreach (DataRow row in toProcess.Rows)
                guesser.AdjustToCompensateForValue(row[col]);
        });

        //see if any have changed
        foreach (DataColumn column in toProcess.Columns)
        {
            //get what is required for the current batch and the current type that is configured in the live table
            var oldSqlType = oldTypes[column.ColumnName];
            var newSqlType = typeTranslater.GetSQLDBTypeForCSharpType(_dataTypeDictionary[column.ColumnName].Guess);

            var changesMade = false;

            //if the SQL data type has degraded e.g. varchar(10) to varchar(50) or datetime to varchar(20)
            if (oldSqlType != newSqlType)
            {
                var col = tbl.DiscoverColumn(column.ColumnName, _managedConnection.ManagedTransaction);


                if (AbandonAlter(col.DataType.SQLType, newSqlType, out var reason))
                {
                    listener.OnNotify(this,
                        new NotifyEventArgs(ProgressEventType.Warning,
                            $"Considered resizing column '{column}' from '{col.DataType.SQLType}' to '{newSqlType}' but decided not to because:{reason}"));
                    continue;
                }

                listener.OnNotify(this, new NotifyEventArgs(ProgressEventType.Warning,
                    $"Resizing column '{column}' from '{col.DataType.SQLType}' to '{newSqlType}'"));

                //try changing the Type to the legit type
                col.DataType.AlterTypeTo(newSqlType, _managedConnection.ManagedTransaction, AlterTimeout);

                changesMade = true;
            }

            if (changesMade)
                _bulkcopy.InvalidateTableSchema();
        }

        swMeasuringStrings.Stop();
        listener.OnProgress(this,
            new ProgressEventArgs("Measuring DataType Sizes",
                new ProgressMeasurement(_affectedRows + toProcess.Rows.Count, ProgressType.Records),
                swMeasuringStrings.Elapsed));
    }

    /// <summary>
    /// Returns true if we should not be trying to do this alter after all
    /// </summary>
    /// <param name="oldSqlType">The database proprietary type you are considering altering from</param>
    /// <param name="newSqlType">The ANSI SQL type you are considering altering to</param>
    /// <param name="reason">Null or the reason we are returning true</param>
    /// <returns>True if the proposed alter is a bad idea and shouldn't be attempted</returns>
    protected virtual bool AbandonAlter(string oldSqlType, string newSqlType, out string reason)
    {
        var basicallyDecimalAlready = new List<string> { "real", "double", "float", "single" };

        var first = basicallyDecimalAlready.FirstOrDefault(c =>
            oldSqlType.Contains(c, StringComparison.InvariantCultureIgnoreCase));

        if (first != null && newSqlType.Contains("decimal", StringComparison.InvariantCultureIgnoreCase))
        {
            reason = $"Resizing from {first} to decimal is a bad idea and likely to fail";
            return true;
        }

        reason = null;
        return false;
    }

    public void Abort(IDataLoadEventListener listener)
    {
        _managedConnection.ManagedTransaction.AbandonAndCloseConnection();
    }

    public void Dispose(IDataLoadEventListener listener, Exception pipelineFailureExceptionIfAny)
    {
        try
        {
            if (_managedConnection != null)
            {
                //if there was an error
                if (pipelineFailureExceptionIfAny != null)
                {
                    _managedConnection.ManagedTransaction.AbandonAndCloseConnection();

                    listener.OnNotify(this,
<<<<<<< HEAD
                        new NotifyEventArgs(ProgressEventType.Information, "Transaction rolled back successfully"));
=======
                        new NotifyEventArgs(ProgressEventType.Information, "Transaction rolled back sucessfully"));
>>>>>>> c8836872

                    _bulkcopy?.Dispose();
                }
                else
                {
                    _managedConnection.ManagedTransaction.CommitAndCloseConnection();

                    _bulkcopy?.Dispose();

                    listener.OnNotify(this,
<<<<<<< HEAD
                        new NotifyEventArgs(ProgressEventType.Information, "Transaction committed successfully"));
=======
                        new NotifyEventArgs(ProgressEventType.Information, "Transaction committed sucessfully"));
>>>>>>> c8836872
                }
            }
        }
        catch (Exception e)
        {
            listener.OnNotify(this,
                new NotifyEventArgs(ProgressEventType.Error,
                    "Commit failed on transaction (probably there was a previous error?)", e));
        }

        //if we have a primary key to create
<<<<<<< HEAD
        if (pipelineFailureExceptionIfAny == null && _primaryKey?.Any() == true && _discoveredTable?.Exists() == true)
=======
        if (pipelineFailureExceptionIfAny == null && _primaryKey != null && _primaryKey.Any() &&
            _discoveredTable != null && _discoveredTable.Exists())
>>>>>>> c8836872
        {
            //Find the columns in the destination
            var allColumns = _discoveredTable.DiscoverColumns();

            //if there are not yet any primary keys
            if (allColumns.All(c => !c.IsPrimaryKey))
            {
                //find the columns the user decorated in his DataTable
                var pkColumnsToCreate = allColumns.Where(c =>
                        _primaryKey.Any(pk => pk.Equals(c.GetRuntimeName(), StringComparison.CurrentCultureIgnoreCase)))
                    .ToArray();

                //make sure we found all of them
                if (pkColumnsToCreate.Length != _primaryKey.Count)
                    throw new Exception(
                        $"Could not find primary key column(s) {string.Join(",", _primaryKey)} in table {_discoveredTable}");

                //create the primary key to match user provided columns
                _discoveredTable.CreatePrimaryKey(AlterTimeout, pkColumnsToCreate);
            }
        }

        EndAuditIfExists();
    }

    private void EndAuditIfExists()
    {
        //user is auditing
        _loggingDatabaseListener?.FinalizeTableLoadInfos();
    }

    public void Check(ICheckNotifier notifier)
    {
        if (LoggingServer != null)
            new LoggingDatabaseChecker(LoggingServer).Check(notifier);
        else
            notifier.OnCheckPerformed(
                new CheckEventArgs(
                    "There is no logging server so there will be no audit of this destinations activities",
                    CheckResult.Success));
    }

    private void StartAuditIfExists(string tableName)
    {
        if (LoggingServer != null && _dataLoadInfo == null)
        {
            _loggingDatabaseSettings = DataAccessPortal.ExpectServer(LoggingServer, DataAccessContext.Logging);
            var logManager = new LogManager(_loggingDatabaseSettings);
            logManager.CreateNewLoggingTaskIfNotExists("Internal");

            _dataLoadInfo = (DataLoadInfo)logManager.CreateDataLoadInfo("Internal", GetType().Name,
                $"Loading table {tableName}", "", false);
            _loggingDatabaseListener = new ToLoggingDatabaseDataLoadEventListener(logManager, _dataLoadInfo);
        }
    }

    public void PreInitialize(DiscoveredDatabase value, IDataLoadEventListener listener)
    {
        _database = value;
        _server = value.Server;
    }

    /// <summary>
    /// Declare that the column of name columnName (which might or might not appear in DataTables being uploaded) should always have the associated database type (e.g. varchar(59))
    /// The columnName is Case insensitive.  Note that if AllowResizingColumnsAtUploadTime is true then these datatypes are only the starting types and might get changed later to
    /// accomodate new data.
    /// </summary>
    /// <param name="columnName"></param>
    /// <param name="explicitType"></param>
    /// <param name="columnFlags"></param>
    /// <returns>The Column Request that has been added to the array</returns>
    public DatabaseColumnRequest AddExplicitWriteType(string columnName, string explicitType,
        ISupplementalColumnInformation columnFlags = null)
    {
        DatabaseColumnRequest columnRequest;

        if (columnFlags == null)
        {
            columnRequest = new DatabaseColumnRequest(columnName, explicitType, true);
            ExplicitTypes.Add(columnRequest);
            return columnRequest;
        }

        columnRequest = new DatabaseColumnRequest(columnName, explicitType,
            !columnFlags.IsPrimaryKey && !columnFlags.IsAutoIncrement)
        {
            IsPrimaryKey = columnFlags.IsPrimaryKey,
            IsAutoIncrement = columnFlags.IsAutoIncrement,
            Collation = columnFlags.Collation
        };

        ExplicitTypes.Add(columnRequest);
        return columnRequest;
    }
}<|MERGE_RESOLUTION|>--- conflicted
+++ resolved
@@ -308,12 +308,6 @@
             if (toProcess.Columns.Contains(col))
                 sharedColumns.Add(col); //it is a shared column
 
-
-<<<<<<< HEAD
-        //adjust the computer to
-=======
-        //adjust the computer to 
->>>>>>> c8836872
         //for each shared column adjust the corresponding computer for all rows
         Parallel.ForEach(sharedColumns, col =>
         {
@@ -406,11 +400,7 @@
                     _managedConnection.ManagedTransaction.AbandonAndCloseConnection();
 
                     listener.OnNotify(this,
-<<<<<<< HEAD
                         new NotifyEventArgs(ProgressEventType.Information, "Transaction rolled back successfully"));
-=======
-                        new NotifyEventArgs(ProgressEventType.Information, "Transaction rolled back sucessfully"));
->>>>>>> c8836872
 
                     _bulkcopy?.Dispose();
                 }
@@ -421,11 +411,7 @@
                     _bulkcopy?.Dispose();
 
                     listener.OnNotify(this,
-<<<<<<< HEAD
                         new NotifyEventArgs(ProgressEventType.Information, "Transaction committed successfully"));
-=======
-                        new NotifyEventArgs(ProgressEventType.Information, "Transaction committed sucessfully"));
->>>>>>> c8836872
                 }
             }
         }
@@ -437,12 +423,7 @@
         }
 
         //if we have a primary key to create
-<<<<<<< HEAD
         if (pipelineFailureExceptionIfAny == null && _primaryKey?.Any() == true && _discoveredTable?.Exists() == true)
-=======
-        if (pipelineFailureExceptionIfAny == null && _primaryKey != null && _primaryKey.Any() &&
-            _discoveredTable != null && _discoveredTable.Exists())
->>>>>>> c8836872
         {
             //Find the columns in the destination
             var allColumns = _discoveredTable.DiscoverColumns();
