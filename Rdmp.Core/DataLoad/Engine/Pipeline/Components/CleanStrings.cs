--- conflicted
+++ resolved
@@ -31,11 +31,7 @@
         GracefulCancellationToken cancellationToken)
     {
         timer.Start();
-<<<<<<< HEAD
-
-=======
         toProcess.BeginLoadData();
->>>>>>> c8836872
     StartAgain:
         foreach (DataRow row in toProcess.Rows)
         {
@@ -83,17 +79,8 @@
 
             _rowsProcessed++;
         }
-<<<<<<< HEAD
 
         timer.Stop();
-
-        job.OnProgress(this,
-            new ProgressEventArgs(_taskDescription, new ProgressMeasurement(_rowsProcessed, ProgressType.Records),
-                timer.Elapsed));
-=======
-
-        timer.Stop();
->>>>>>> c8836872
 
         job.OnProgress(this,
             new ProgressEventArgs(_taskDescription, new ProgressMeasurement(_rowsProcessed, ProgressType.Records),
