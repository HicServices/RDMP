--- conflicted
+++ resolved
@@ -31,11 +31,6 @@
         GracefulCancellationToken cancellationToken)
     {
         timer.Start();
-<<<<<<< HEAD
-
-=======
-        toProcess.BeginLoadData();
->>>>>>> d6edf73d
     StartAgain:
         foreach (DataRow row in toProcess.Rows)
         {
@@ -83,22 +78,12 @@
 
             _rowsProcessed++;
         }
-<<<<<<< HEAD
 
         timer.Stop();
 
         job.OnProgress(this,
             new ProgressEventArgs(_taskDescription, new ProgressMeasurement(_rowsProcessed, ProgressType.Records),
                 timer.Elapsed));
-=======
-
-        timer.Stop();
->>>>>>> d6edf73d
-
-        job.OnProgress(this,
-            new ProgressEventArgs(_taskDescription, new ProgressMeasurement(_rowsProcessed, ProgressType.Records),
-                timer.Elapsed));
-        toProcess.EndLoadData();
         return toProcess;
     }
 
