// Copyright (c) The University of Dundee 2018-2019
// This file is part of the Research Data Management Platform (RDMP).
// RDMP is free software: you can redistribute it and/or modify it under the terms of the GNU General Public License as published by the Free Software Foundation, either version 3 of the License, or (at your option) any later version.
// RDMP is distributed in the hope that it will be useful, but WITHOUT ANY WARRANTY; without even the implied warranty of MERCHANTABILITY or FITNESS FOR A PARTICULAR PURPOSE. See the GNU General Public License for more details.
// You should have received a copy of the GNU General Public License along with RDMP. If not, see <https://www.gnu.org/licenses/>.

using System;
using System.Collections.Generic;
using System.Data;
using System.Diagnostics;
using System.Linq;
using Rdmp.Core.Curation.Data;
using Rdmp.Core.DataFlowPipeline;
using Rdmp.Core.DataFlowPipeline.Requirements;
using Rdmp.Core.ReusableLibraryCode.Checks;
using Rdmp.Core.ReusableLibraryCode.Progress;

namespace Rdmp.Core.DataLoad.Engine.Pipeline.Components;

/// <summary>
/// Pipeline component which trims all strings (removes leading and trailing whitespace) and turns blank strings into proper nulls (DBNull.Value).  Columns
/// are only processed if they are destined to go into a char field in the database (According to the TableInfo being processed).
/// </summary>
public class CleanStrings : IPluginDataFlowComponent<DataTable>, IPipelineRequirement<TableInfo>
{
    private int _rowsProcessed;
    private string _taskDescription;
    private Stopwatch timer = new();

    public DataTable ProcessPipelineData(DataTable toProcess, IDataLoadEventListener job,
        GracefulCancellationToken cancellationToken)
    {
        timer.Start();
<<<<<<< HEAD

=======
        toProcess.BeginLoadData();
>>>>>>> c8836872
    StartAgain:
        foreach (DataRow row in toProcess.Rows)
        {
            for (var i = 0; i < columnsToClean.Count; i++)
            {
                var toClean = columnsToClean[i];
                string val = null;
                try
                {
                    var o = row[toClean];

                    if (o == DBNull.Value || o == null)
                        continue;

                    if (o is not string s)
                        throw new ArgumentException(
                            $"Despite being marked as a string column, object found in column {toClean} was of type {o.GetType()}");

                    val = s;
                }
                catch (ArgumentException e)
                {
                    job.OnNotify(this,
                        new NotifyEventArgs(ProgressEventType.Warning, e.Message)); //column could not be found
                    columnsToClean.Remove(columnsToClean[i]);
                    goto StartAgain;
                }


                //it is empty
                if (string.IsNullOrWhiteSpace(val))
                {
                    row[toClean] = DBNull.Value;
                }
                else
                {
                    //trim it
                    var valAfterClean = val.Trim();

                    //set it
                    if (val != valAfterClean)
                        row[toClean] = valAfterClean;
                }
            }

            _rowsProcessed++;
        }
<<<<<<< HEAD

        timer.Stop();

        job.OnProgress(this,
            new ProgressEventArgs(_taskDescription, new ProgressMeasurement(_rowsProcessed, ProgressType.Records),
                timer.Elapsed));
=======

        timer.Stop();
>>>>>>> c8836872

        job.OnProgress(this,
            new ProgressEventArgs(_taskDescription, new ProgressMeasurement(_rowsProcessed, ProgressType.Records),
                timer.Elapsed));
        toProcess.EndLoadData();
        return toProcess;
    }

    private List<string> columnsToClean = new();

    public void Dispose(IDataLoadEventListener listener, Exception pipelineFailureExceptionIfAny)
    {
    }

    public void Abort(IDataLoadEventListener listener)
    {
    }

    public void PreInitialize(TableInfo target, IDataLoadEventListener listener)
    {
        if (target == null)
            throw new Exception("Without TableInfo we cannot figure out what columns to clean");

        _taskDescription = $"Clean Strings {target.GetRuntimeName()}:";

        foreach (var col in target.ColumnInfos)
            if (col.Data_type != null && col.Data_type.Contains("char"))
                columnsToClean.Add(col.GetRuntimeName());
        if (columnsToClean.Any())
            listener.OnNotify(this, new NotifyEventArgs(ProgressEventType.Information,
                $"Preparing to perform clean {columnsToClean.Count} string columns ({string.Join(",", columnsToClean)}) in table {target.GetRuntimeName()}"));
        else
            listener.OnNotify(this, new NotifyEventArgs(ProgressEventType.Information,
                $"Skipping CleanString on table {target.GetRuntimeName()} because there are no String columns in the table"));
    }


    public void Check(ICheckNotifier notifier)
    {
    }
}<|MERGE_RESOLUTION|>--- conflicted
+++ resolved
@@ -31,11 +31,6 @@
         GracefulCancellationToken cancellationToken)
     {
         timer.Start();
-<<<<<<< HEAD
-
-=======
-        toProcess.BeginLoadData();
->>>>>>> c8836872
     StartAgain:
         foreach (DataRow row in toProcess.Rows)
         {
@@ -83,22 +78,12 @@
 
             _rowsProcessed++;
         }
-<<<<<<< HEAD
 
         timer.Stop();
 
         job.OnProgress(this,
             new ProgressEventArgs(_taskDescription, new ProgressMeasurement(_rowsProcessed, ProgressType.Records),
                 timer.Elapsed));
-=======
-
-        timer.Stop();
->>>>>>> c8836872
-
-        job.OnProgress(this,
-            new ProgressEventArgs(_taskDescription, new ProgressMeasurement(_rowsProcessed, ProgressType.Records),
-                timer.Elapsed));
-        toProcess.EndLoadData();
         return toProcess;
     }
 
