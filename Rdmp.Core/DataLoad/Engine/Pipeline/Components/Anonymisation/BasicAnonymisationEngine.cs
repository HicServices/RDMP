--- conflicted
+++ resolved
@@ -27,14 +27,8 @@
     private bool _bInitialized;
 
     private Dictionary<string, ANOTransformer> columnsToAnonymise = new();
-<<<<<<< HEAD
-
-    private IdentifierDumper _dumper;
-
-=======
     private IdentifierDumper _dumper;
         
->>>>>>> 5c0a3943
     public TableInfo TableToLoad { get; set; }
 
     public void PreInitialize(TableInfo target,IDataLoadEventListener listener)
@@ -64,12 +58,7 @@
         }
     }
 
-<<<<<<< HEAD
-    private int recordsProcessedSoFar;
-
-=======
     private int recordsProcessedSoFar = 0;
->>>>>>> 5c0a3943
     private Stopwatch stopwatch_TimeSpentTransforming = new();
     private Stopwatch stopwatch_TimeSpentDumping = new();
 
@@ -99,13 +88,8 @@
             listener.OnProgress(this, new ProgressEventArgs("Dump Identifiers", new ProgressMeasurement(recordsProcessedSoFar, ProgressType.Records), stopwatch_TimeSpentDumping.Elapsed));//time taken to dump identifiers
            
         //Process ANO Identifier Substitutions
-<<<<<<< HEAD
         //for each column with an ANOTransformer
         foreach (var (column, transformer) in columnsToAnonymise)
-=======
-        //for each column with an ANOTrasformer
-        foreach ((var column, var transformer) in columnsToAnonymise)
->>>>>>> 5c0a3943
         {
             didAno = true;
 
