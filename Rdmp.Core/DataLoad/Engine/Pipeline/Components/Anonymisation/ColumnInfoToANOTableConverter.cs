--- conflicted
+++ resolved
@@ -49,20 +49,11 @@
             throw new NotSupportedException(
                 $"Table {_tableInfo} contains {rowcount} rows of data, you cannot use ColumnInfoToANOTableConverter.ConvertEmptyColumnInfo on this table");
 
-<<<<<<< HEAD
         using var con = tbl.Database.Server.GetConnection();
         con.Open();
                 
         if (!IsOldColumnDroppable(con, notifier))
             return false;
-=======
-        using (var con = tbl.Database.Server.GetConnection())
-        {
-            con.Open();
-
-            if (!IsOldColumnDroppable(con, notifier))
-                return false;
->>>>>>> 5c0a3943
 
         EnsureNoTriggerOnTable(tbl);
 
@@ -86,15 +77,9 @@
         if (!IsOldColumnDroppable(con, notifier))
             return false;
 
-<<<<<<< HEAD
-        EnsureNoTriggerOnTable(tbl);
-                
-        AddNewANOColumnInfo(shouldApplySql, con, notifier);
-=======
             EnsureNoTriggerOnTable(tbl);
 
             AddNewANOColumnInfo(shouldApplySql, con, notifier);
->>>>>>> 5c0a3943
 
         MigrateExistingData(shouldApplySql,con, notifier,tbl);
 
@@ -141,7 +126,6 @@
                 //get the existing data
                 using var cmdGetExistingData =
                        DatabaseCommandHelper.GetCommand(
-<<<<<<< HEAD
                            $"SELECT {from},{to} from {tbl.GetFullyQualifiedName()}", con);
                 using var da = DatabaseCommandHelper.GetDataAdapter(cmdGetExistingData);
                 da.Fill(dt);//into memory
@@ -154,26 +138,6 @@
 
                 using var insert = tempAnoMapTbl.BeginBulkInsert();
                 insert.Upload(dt);
-=======
-                           $"SELECT {from},{to} from {tbl.GetFullyQualifiedName()}", con))
-                {
-                    using (var da = DatabaseCommandHelper.GetDataAdapter(cmdGetExistingData))
-                    {
-                        da.Fill(dt);//into memory
-
-                        //transform it in memory
-                        var transformer = new ANOTransformer(_toConformTo, new FromCheckNotifierToDataLoadEventListener(notifier));
-                        transformer.Transform(dt,dt.Columns[0],dt.Columns[1]);
-
-                        var tempAnoMapTbl = tbl.Database.ExpectTable("TempANOMap");
-
-                        using(var insert = tempAnoMapTbl.BeginBulkInsert())
-                        {
-                            insert.Upload(dt);
-                        }
-                    }
-                }
->>>>>>> 5c0a3943
             }
 
 
