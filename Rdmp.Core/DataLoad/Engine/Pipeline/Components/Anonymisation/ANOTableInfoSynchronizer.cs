// Copyright (c) The University of Dundee 2018-2019
// This file is part of the Research Data Management Platform (RDMP).
// RDMP is free software: you can redistribute it and/or modify it under the terms of the GNU General Public License as published by the Free Software Foundation, either version 3 of the License, or (at your option) any later version.
// RDMP is distributed in the hope that it will be useful, but WITHOUT ANY WARRANTY; without even the implied warranty of MERCHANTABILITY or FITNESS FOR A PARTICULAR PURPOSE. See the GNU General Public License for more details.
// You should have received a copy of the GNU General Public License along with RDMP. If not, see <https://www.gnu.org/licenses/>.

using System.Linq;
using Rdmp.Core.Curation.Data;
using Rdmp.Core.Curation.Data.DataLoad;
using Rdmp.Core.ReusableLibraryCode.Checks;

namespace Rdmp.Core.DataLoad.Engine.Pipeline.Components.Anonymisation;

/// <summary>
/// Checker for validating the anonymisation configuration of a TableInfo.  This includes iterating all columns which have ANOTables configured (See ANOTable)
/// and checking that the database has the correct columns / datatypes etc).  Also checks the IdentifierDumper.
/// </summary>
public class ANOTableInfoSynchronizer
{
    private readonly ITableInfo _tableToSync;

    public ANOTableInfoSynchronizer(ITableInfo tableToSync)
    {
        _tableToSync = tableToSync;
    }

    public void Synchronize(ICheckNotifier notifier)
    {
        var dumper = new IdentifierDumper(_tableToSync);
        dumper.Check(notifier);

        CheckForDuplicateANOVsRegularNames();

        var columnInfosWithANOTransforms = _tableToSync.ColumnInfos.Where(c => c.ANOTable_ID != null).ToArray();

        if (!columnInfosWithANOTransforms.Any())
            notifier.OnCheckPerformed(
                new CheckEventArgs(
                    "There are no ANOTables configured for this table so skipping ANOTable checking",
                    CheckResult.Success));

        foreach (var columnInfoWithANOTransform in columnInfosWithANOTransforms)
        {
            var anoTable = columnInfoWithANOTransform.ANOTable;
<<<<<<< HEAD
            anoTable.Check(new ThrowImmediatelyCheckNotifier());
=======
            anoTable.Check(ThrowImmediatelyCheckNotifier.Quiet);
>>>>>>> 9e847e4d

            if (!anoTable.GetRuntimeDataType(LoadStage.PostLoad).Equals(columnInfoWithANOTransform.Data_type))
                throw new ANOConfigurationException(
                    $"Mismatch between anoTable.GetRuntimeDataType(LoadStage.PostLoad) = {anoTable.GetRuntimeDataType(LoadStage.PostLoad)} and column {columnInfoWithANOTransform} datatype = {columnInfoWithANOTransform.Data_type}");

            notifier.OnCheckPerformed(
                new CheckEventArgs(
                    $"ANOTable {anoTable} has shared compatible datatype {columnInfoWithANOTransform.Data_type} with ColumnInfo {columnInfoWithANOTransform}",
                    CheckResult.Success));
        }
    }

    private void CheckForDuplicateANOVsRegularNames()
    {
        //make sure he doesn't have 2 columns called MyCol and ANOMyCol in the same table as this will break RAW creation and is symptomatic of a botched anonymisation configuration change
        var colNames = _tableToSync.ColumnInfos.Select(c => c.GetRuntimeName()).ToArray();
        var duplicates = colNames.Where(c => colNames.Any(c2 => c2.Equals(ANOTable.ANOPrefix + c))).ToArray();

        if (duplicates.Any())
            throw new ANOConfigurationException(
                $"The following columns exist both in their identifiable state and ANO state in TableInfo {_tableToSync} (this is not allowed).  The offending column(s) are:{string.Join(",", duplicates.Select(s => $"'{s}' & '{ANOTable.ANOPrefix}{s}'"))}");
    }
}<|MERGE_RESOLUTION|>--- conflicted
+++ resolved
@@ -42,11 +42,7 @@
         foreach (var columnInfoWithANOTransform in columnInfosWithANOTransforms)
         {
             var anoTable = columnInfoWithANOTransform.ANOTable;
-<<<<<<< HEAD
-            anoTable.Check(new ThrowImmediatelyCheckNotifier());
-=======
             anoTable.Check(ThrowImmediatelyCheckNotifier.Quiet);
->>>>>>> 9e847e4d
 
             if (!anoTable.GetRuntimeDataType(LoadStage.PostLoad).Equals(columnInfoWithANOTransform.Data_type))
                 throw new ANOConfigurationException(
