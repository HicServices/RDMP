// Copyright (c) The University of Dundee 2018-2019
// This file is part of the Research Data Management Platform (RDMP).
// RDMP is free software: you can redistribute it and/or modify it under the terms of the GNU General Public License as published by the Free Software Foundation, either version 3 of the License, or (at your option) any later version.
// RDMP is distributed in the hope that it will be useful, but WITHOUT ANY WARRANTY; without even the implied warranty of MERCHANTABILITY or FITNESS FOR A PARTICULAR PURPOSE. See the GNU General Public License for more details.
// You should have received a copy of the GNU General Public License along with RDMP. If not, see <https://www.gnu.org/licenses/>.

using System;
using System.Data;
using Microsoft.Data.SqlClient;
using System.Linq;
using FAnsi.Discovery;
using Rdmp.Core.Curation.Data;
using Rdmp.Core.Curation.Data.DataLoad;
using Rdmp.Core.ReusableLibraryCode.Checks;
using Rdmp.Core.ReusableLibraryCode.DataAccess;
using Rdmp.Core.ReusableLibraryCode.Progress;
using TypeGuesser;

namespace Rdmp.Core.DataLoad.Engine.Pipeline.Components.Anonymisation;

/// <summary>
/// Substitutes identifiers in a DataTable for ANO mapped equivalents (for a single DataColumn/ANOTable only).  For example storing all LabNumbers stored in
/// DataColumn LabNumber into the ANO Store database table and adding a new column to the DataTable called ANOLabNumber and putting in the appropriate
/// replacement values.  All the heavy lifting (identifier allocation etc) is done by the stored procedure SubstitutionStoredProcedure.
/// </summary>
public class ANOTransformer
{
    private readonly ANOTable _anoTable;

    private readonly IDataLoadEventListener _listener;

    //the following stored procedures have to exist in the target database;
    private readonly ExternalDatabaseServer _externalDatabaseServer;
    private readonly DiscoveredServer _server;

    private const string SubstitutionStoredProcedure = "sp_substituteANOIdentifiers";

    public ANOTransformer(ANOTable anoTable, IDataLoadEventListener listener = null)
    {
        _externalDatabaseServer = anoTable.Server;

        _server = DataAccessPortal.ExpectServer(_externalDatabaseServer, DataAccessContext.DataLoad);

        _anoTable = anoTable;
        _listener = listener;
    }

    public void Transform(DataTable table, DataColumn srcColumn, DataColumn destColumn, bool previewOnly = false)
    {
        var tableOfIdentifiersRequiringSubstitution = ColumnToDataTable(srcColumn, true);

        if (!destColumn.ColumnName.Equals(ANOTable.ANOPrefix + srcColumn.ColumnName))
            throw new Exception(
                $"Expected destination column {destColumn.ColumnName} to be {ANOTable.ANOPrefix}{srcColumn.ColumnName}");

        if (tableOfIdentifiersRequiringSubstitution.Columns.Count != 1)
            throw new Exception(
                "Expected only a single columns to be dispatched to SubstituteIdentifiersForANOEquivalents");

        //if there is no data to transform, don't bother
        if (table.Rows.Count == 0 || tableOfIdentifiersRequiringSubstitution.Rows.Count == 0)
            return;

        //translate all values into ANO equivalents
        var substitutionTable = GetSubstitutionsForANOEquivalents(tableOfIdentifiersRequiringSubstitution, previewOnly);

        //give the substitution table a primary key to make it faster.
        substitutionTable.PrimaryKey = new[] { substitutionTable.Columns[0] };

        if (substitutionTable.Columns.Count != 2)
            throw new Exception(
                "Expected only a two columns to be returned by SubstituteIdentifiersForANOEquivalents, the original primary key and the substitution identifier");

        if (substitutionTable.Columns[0].ColumnName.StartsWith(ANOTable.ANOPrefix))
            throw new Exception(
                $"Expected first column returned by SubstituteIdentifiersForANOEquivalents to be a primary key (not start with {ANOTable.ANOPrefix}) but it was:{substitutionTable.Columns[0].ColumnName}");

        if (!substitutionTable.Columns[1].ColumnName.StartsWith(ANOTable.ANOPrefix))
            throw new Exception(
                $"Expected second column returned by SubstituteIdentifiersForANOEquivalents to be an ANO identifier(start with {ANOTable.ANOPrefix}) but it was:{substitutionTable.Columns[1].ColumnName}");

        for (var i = 0; i < table.Rows.Count; i++)
        {
            // fill with ANO versions (found by primary key)
            var valueToReplace = table.Rows[i][srcColumn.ColumnName];

            //don't bother substituting nulls (because they won't have a sub!)
            if (valueToReplace == DBNull.Value)
                continue;

            //it's not null so look up the mapped value
            var substitutionRow = substitutionTable.Rows.Find(valueToReplace) ?? throw new Exception(
<<<<<<< HEAD
                $"Substitution table returned by {SubstitutionStoredprocedure} did not contain a mapping for identifier {valueToReplace}(Substitution Table had {substitutionTable.Rows.Count} rows)");
=======
                $"Substitution table returned by {SubstitutionStoredProcedure} did not contain a mapping for identifier {valueToReplace}(Substitution Table had {substitutionTable.Rows.Count} rows)");
>>>>>>> 9e847e4d
            var substitutionValue = substitutionRow[1]; //substitution value

            //overwrite the value with the substitution
            destColumn.Table.Rows[i][destColumn.ColumnName] = substitutionValue;
        }
    }

    private static DataTable ColumnToDataTable(DataColumn column, bool discardNulls)
    {
        var table = new DataTable();
        table.BeginLoadData();

        table.Columns.Add(column.ColumnName, column.DataType);

        foreach (DataRow r in column.Table.Rows)
        {
            var o = r[column.ColumnName];

            //if we are discarding nulls we choose to not add them to the return table
            if (discardNulls && (o == null || o == DBNull.Value))
                continue;

            table.Rows.Add(new[] { r[column.ColumnName] });
        }

        table.EndLoadData();
        return table;
    }

    private DataTable GetSubstitutionsForANOEquivalents(DataTable table, bool previewOnly)
    {
<<<<<<< HEAD
        using (var con = (SqlConnection)_server.GetConnection())
        {
            con.InfoMessage += _con_InfoMessage;
=======
        using var con = (SqlConnection)_server.GetConnection();
        con.InfoMessage += _con_InfoMessage;

        if (table.Rows.Count == 0)
            return table;
        try
        {
            con.Open();
            using var
                transaction =
                    con.BeginTransaction(); //if it is preview only we will use a transaction which we will then rollback
>>>>>>> 9e847e4d

            if (previewOnly)
            {
                var mustPush = !_anoTable.IsTablePushed();

                if (mustPush)
                {
<<<<<<< HEAD
                    var mustPush = !_anoTable.IsTablePushed();

                    con.Open();
                    transaction =
                        con.BeginTransaction(); //if it is preview only we will use a transaction which we will then rollback

                    if (mustPush)
                    {
                        var cSharpType =
                            new DatabaseTypeRequest(table.Columns[0].DataType,
                                _anoTable.NumberOfIntegersToUseInAnonymousRepresentation
                                + _anoTable.NumberOfCharactersToUseInAnonymousRepresentation);

                        //we want to use this syntax
                        var syntaxHelper = _server.Helper.GetQuerySyntaxHelper();

                        //push to the destination server
                        _anoTable.PushToANOServerAsNewTable(
                            //turn the csharp type into an SQL type e.g. string 30 becomes varchar(30)
                            syntaxHelper.TypeTranslater.GetSQLDBTypeForCSharpType(cSharpType),
                            new ThrowImmediatelyCheckNotifier(), con, transaction);
                    }
=======
                    var cSharpType =
                        new DatabaseTypeRequest(table.Columns[0].DataType,
                            _anoTable.NumberOfIntegersToUseInAnonymousRepresentation
                            + _anoTable.NumberOfCharactersToUseInAnonymousRepresentation);

                    //we want to use this syntax
                    var syntaxHelper = _server.Helper.GetQuerySyntaxHelper();

                    //push to the destination server
                    _anoTable.PushToANOServerAsNewTable(
                        //turn the csharp type into an SQL type e.g. string 30 becomes varchar(30)
                        syntaxHelper.TypeTranslater.GetSQLDBTypeForCSharpType(cSharpType),
                        ThrowImmediatelyCheckNotifier.Quiet, con, transaction);
>>>>>>> 9e847e4d
                }
            }

<<<<<<< HEAD
                var substituteForANOIdentifiersProc = SubstitutionStoredprocedure;

                var cmdSubstituteIdentifiers = new SqlCommand(substituteForANOIdentifiersProc, con)
                {
                    CommandType = CommandType.StoredProcedure,
                    CommandTimeout = 500,
                    Transaction = transaction
                };

                cmdSubstituteIdentifiers.Parameters.Add("@batch", SqlDbType.Structured);
                cmdSubstituteIdentifiers.Parameters.Add("@tableName", SqlDbType.VarChar, 500);
                cmdSubstituteIdentifiers.Parameters.Add("@numberOfIntegersToUseInAnonymousRepresentation",
                    SqlDbType.Int);
                cmdSubstituteIdentifiers.Parameters.Add("@numberOfCharactersToUseInAnonymousRepresentation",
                    SqlDbType.Int);
                cmdSubstituteIdentifiers.Parameters.Add("@suffix", SqlDbType.VarChar, 10);

                //table valued parameter
                cmdSubstituteIdentifiers.Parameters["@batch"].TypeName = "dbo.Batch";
                cmdSubstituteIdentifiers.Parameters["@batch"].Value = table;

                cmdSubstituteIdentifiers.Parameters["@tableName"].Value = _anoTable.TableName;
                cmdSubstituteIdentifiers.Parameters["@numberOfIntegersToUseInAnonymousRepresentation"].Value =
                    _anoTable.NumberOfIntegersToUseInAnonymousRepresentation;
                cmdSubstituteIdentifiers.Parameters["@numberOfCharactersToUseInAnonymousRepresentation"].Value =
                    _anoTable.NumberOfCharactersToUseInAnonymousRepresentation;
                cmdSubstituteIdentifiers.Parameters["@suffix"].Value = _anoTable.Suffix;

                var da = new SqlDataAdapter(cmdSubstituteIdentifiers);
                var dtToReturn = new DataTable();

                da.Fill(dtToReturn);
=======
            var substituteForANOIdentifiersProc = SubstitutionStoredProcedure;
>>>>>>> 9e847e4d

            using var cmdSubstituteIdentifiers = new SqlCommand(substituteForANOIdentifiersProc, con)
            {
                CommandType = CommandType.StoredProcedure,
                CommandTimeout = 500,
                Transaction = transaction
            };

            cmdSubstituteIdentifiers.Parameters.Add("@batch", SqlDbType.Structured);
            cmdSubstituteIdentifiers.Parameters.Add("@tableName", SqlDbType.VarChar, 500);
            cmdSubstituteIdentifiers.Parameters.Add("@numberOfIntegersToUseInAnonymousRepresentation", SqlDbType.Int);
            cmdSubstituteIdentifiers.Parameters.Add("@numberOfCharactersToUseInAnonymousRepresentation", SqlDbType.Int);
            cmdSubstituteIdentifiers.Parameters.Add("@suffix", SqlDbType.VarChar, 10);

            //table valued parameter
            cmdSubstituteIdentifiers.Parameters["@batch"].TypeName = "dbo.Batch";
            cmdSubstituteIdentifiers.Parameters["@batch"].Value = table;

            cmdSubstituteIdentifiers.Parameters["@tableName"].Value = _anoTable.TableName;
            cmdSubstituteIdentifiers.Parameters["@numberOfIntegersToUseInAnonymousRepresentation"].Value =
                _anoTable.NumberOfIntegersToUseInAnonymousRepresentation;
            cmdSubstituteIdentifiers.Parameters["@numberOfCharactersToUseInAnonymousRepresentation"].Value =
                _anoTable.NumberOfCharactersToUseInAnonymousRepresentation;
            cmdSubstituteIdentifiers.Parameters["@suffix"].Value = _anoTable.Suffix;

            var da = new SqlDataAdapter(cmdSubstituteIdentifiers);
            var dtToReturn = new DataTable();
            dtToReturn.BeginLoadData();
            da.Fill(dtToReturn);
            dtToReturn.EndLoadData();

            if (previewOnly)
                transaction.Rollback();
            else
                transaction.Commit();


            return dtToReturn;
        }
        catch (Exception e)
        {
            throw new Exception($"{SubstitutionStoredProcedure} failed to complete correctly: {e}");
        }
    }

    //for some reason this method seems to get sent the same message twice every time
    private string lastMessage;

    private void _con_InfoMessage(object sender, SqlInfoMessageEventArgs e)
    {
        if (string.IsNullOrWhiteSpace(e.Message))
            return;

        if (e.Message.Equals(lastMessage))
            return;

        lastMessage = e.Message;

        if (_listener != null)
            _listener.OnNotify(this, new NotifyEventArgs(ProgressEventType.Information, e.Message));
        else
            Console.WriteLine(e.Message);
    }

    public string GetDestinationColumnExpectedDataType() => _anoTable.GetRuntimeDataType(LoadStage.PostLoad);


    public static void ConfirmDependencies(DiscoveredDatabase database, ICheckNotifier notifier)
    {
        try
        {
<<<<<<< HEAD
            if (database.DiscoverStoredprocedures().Any(p => p.Name.Equals(SubstitutionStoredprocedure)))
=======
            if (database.DiscoverStoredprocedures().Any(p => p.Name.Equals(SubstitutionStoredProcedure)))
>>>>>>> 9e847e4d
                notifier.OnCheckPerformed(new CheckEventArgs(
                    $"successfully found {SubstitutionStoredProcedure} on {database}", CheckResult.Success, null));
            else
                notifier.OnCheckPerformed(new CheckEventArgs(
                    $"Failed to find {SubstitutionStoredProcedure} on {database}", CheckResult.Fail, null));
        }
        catch (Exception e)
        {
            notifier.OnCheckPerformed(new CheckEventArgs(
<<<<<<< HEAD
                $"Exception occurred when trying to find stored procedure {SubstitutionStoredprocedure} on {database}",
=======
                $"Exception occurred when trying to find stored procedure {SubstitutionStoredProcedure} on {database}",
>>>>>>> 9e847e4d
                CheckResult.Fail, e));
        }
    }
}<|MERGE_RESOLUTION|>--- conflicted
+++ resolved
@@ -90,11 +90,7 @@
 
             //it's not null so look up the mapped value
             var substitutionRow = substitutionTable.Rows.Find(valueToReplace) ?? throw new Exception(
-<<<<<<< HEAD
-                $"Substitution table returned by {SubstitutionStoredprocedure} did not contain a mapping for identifier {valueToReplace}(Substitution Table had {substitutionTable.Rows.Count} rows)");
-=======
                 $"Substitution table returned by {SubstitutionStoredProcedure} did not contain a mapping for identifier {valueToReplace}(Substitution Table had {substitutionTable.Rows.Count} rows)");
->>>>>>> 9e847e4d
             var substitutionValue = substitutionRow[1]; //substitution value
 
             //overwrite the value with the substitution
@@ -126,11 +122,6 @@
 
     private DataTable GetSubstitutionsForANOEquivalents(DataTable table, bool previewOnly)
     {
-<<<<<<< HEAD
-        using (var con = (SqlConnection)_server.GetConnection())
-        {
-            con.InfoMessage += _con_InfoMessage;
-=======
         using var con = (SqlConnection)_server.GetConnection();
         con.InfoMessage += _con_InfoMessage;
 
@@ -142,7 +133,6 @@
             using var
                 transaction =
                     con.BeginTransaction(); //if it is preview only we will use a transaction which we will then rollback
->>>>>>> 9e847e4d
 
             if (previewOnly)
             {
@@ -150,30 +140,6 @@
 
                 if (mustPush)
                 {
-<<<<<<< HEAD
-                    var mustPush = !_anoTable.IsTablePushed();
-
-                    con.Open();
-                    transaction =
-                        con.BeginTransaction(); //if it is preview only we will use a transaction which we will then rollback
-
-                    if (mustPush)
-                    {
-                        var cSharpType =
-                            new DatabaseTypeRequest(table.Columns[0].DataType,
-                                _anoTable.NumberOfIntegersToUseInAnonymousRepresentation
-                                + _anoTable.NumberOfCharactersToUseInAnonymousRepresentation);
-
-                        //we want to use this syntax
-                        var syntaxHelper = _server.Helper.GetQuerySyntaxHelper();
-
-                        //push to the destination server
-                        _anoTable.PushToANOServerAsNewTable(
-                            //turn the csharp type into an SQL type e.g. string 30 becomes varchar(30)
-                            syntaxHelper.TypeTranslater.GetSQLDBTypeForCSharpType(cSharpType),
-                            new ThrowImmediatelyCheckNotifier(), con, transaction);
-                    }
-=======
                     var cSharpType =
                         new DatabaseTypeRequest(table.Columns[0].DataType,
                             _anoTable.NumberOfIntegersToUseInAnonymousRepresentation
@@ -187,46 +153,10 @@
                         //turn the csharp type into an SQL type e.g. string 30 becomes varchar(30)
                         syntaxHelper.TypeTranslater.GetSQLDBTypeForCSharpType(cSharpType),
                         ThrowImmediatelyCheckNotifier.Quiet, con, transaction);
->>>>>>> 9e847e4d
                 }
             }
 
-<<<<<<< HEAD
-                var substituteForANOIdentifiersProc = SubstitutionStoredprocedure;
-
-                var cmdSubstituteIdentifiers = new SqlCommand(substituteForANOIdentifiersProc, con)
-                {
-                    CommandType = CommandType.StoredProcedure,
-                    CommandTimeout = 500,
-                    Transaction = transaction
-                };
-
-                cmdSubstituteIdentifiers.Parameters.Add("@batch", SqlDbType.Structured);
-                cmdSubstituteIdentifiers.Parameters.Add("@tableName", SqlDbType.VarChar, 500);
-                cmdSubstituteIdentifiers.Parameters.Add("@numberOfIntegersToUseInAnonymousRepresentation",
-                    SqlDbType.Int);
-                cmdSubstituteIdentifiers.Parameters.Add("@numberOfCharactersToUseInAnonymousRepresentation",
-                    SqlDbType.Int);
-                cmdSubstituteIdentifiers.Parameters.Add("@suffix", SqlDbType.VarChar, 10);
-
-                //table valued parameter
-                cmdSubstituteIdentifiers.Parameters["@batch"].TypeName = "dbo.Batch";
-                cmdSubstituteIdentifiers.Parameters["@batch"].Value = table;
-
-                cmdSubstituteIdentifiers.Parameters["@tableName"].Value = _anoTable.TableName;
-                cmdSubstituteIdentifiers.Parameters["@numberOfIntegersToUseInAnonymousRepresentation"].Value =
-                    _anoTable.NumberOfIntegersToUseInAnonymousRepresentation;
-                cmdSubstituteIdentifiers.Parameters["@numberOfCharactersToUseInAnonymousRepresentation"].Value =
-                    _anoTable.NumberOfCharactersToUseInAnonymousRepresentation;
-                cmdSubstituteIdentifiers.Parameters["@suffix"].Value = _anoTable.Suffix;
-
-                var da = new SqlDataAdapter(cmdSubstituteIdentifiers);
-                var dtToReturn = new DataTable();
-
-                da.Fill(dtToReturn);
-=======
             var substituteForANOIdentifiersProc = SubstitutionStoredProcedure;
->>>>>>> 9e847e4d
 
             using var cmdSubstituteIdentifiers = new SqlCommand(substituteForANOIdentifiersProc, con)
             {
@@ -298,11 +228,7 @@
     {
         try
         {
-<<<<<<< HEAD
-            if (database.DiscoverStoredprocedures().Any(p => p.Name.Equals(SubstitutionStoredprocedure)))
-=======
             if (database.DiscoverStoredprocedures().Any(p => p.Name.Equals(SubstitutionStoredProcedure)))
->>>>>>> 9e847e4d
                 notifier.OnCheckPerformed(new CheckEventArgs(
                     $"successfully found {SubstitutionStoredProcedure} on {database}", CheckResult.Success, null));
             else
@@ -312,11 +238,7 @@
         catch (Exception e)
         {
             notifier.OnCheckPerformed(new CheckEventArgs(
-<<<<<<< HEAD
-                $"Exception occurred when trying to find stored procedure {SubstitutionStoredprocedure} on {database}",
-=======
                 $"Exception occurred when trying to find stored procedure {SubstitutionStoredProcedure} on {database}",
->>>>>>> 9e847e4d
                 CheckResult.Fail, e));
         }
     }
