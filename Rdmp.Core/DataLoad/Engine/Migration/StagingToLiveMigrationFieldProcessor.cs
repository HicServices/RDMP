// Copyright (c) The University of Dundee 2018-2019
// This file is part of the Research Data Management Platform (RDMP).
// RDMP is free software: you can redistribute it and/or modify it under the terms of the GNU General Public License as published by the Free Software Foundation, either version 3 of the License, or (at your option) any later version.
// RDMP is distributed in the hope that it will be useful, but WITHOUT ANY WARRANTY; without even the implied warranty of MERCHANTABILITY or FITNESS FOR A PARTICULAR PURPOSE. See the GNU General Public License for more details.
// You should have received a copy of the GNU General Public License along with RDMP. If not, see <https://www.gnu.org/licenses/>.

using System;
using System.Collections.Generic;
using System.Linq;
using System.Text.RegularExpressions;
using FAnsi.Discovery;
using Rdmp.Core.Curation.Data;
using Rdmp.Core.DataLoad.Triggers;

namespace Rdmp.Core.DataLoad.Engine.Migration;

/// <summary>
/// Checks that LIVE has appropriate fields to support the migration of records from STAGING to LIVE and assigns fields roles such that artifact fields
/// that are generated as part of the load (i.e. computed columns) denoted by the prefix hic_ are not treated as differences in the dataset.  This means
/// that records in STAGING with a new hic_dataLoadRunID (all of them because each load gets a unique number) will not be identified as UPDATES to the
/// LIVE data table and will be ignored (assuming that there are no differences in other fields that are Diffed).
/// </summary>
public class StagingToLiveMigrationFieldProcessor : IMigrationFieldProcessor
{
    private readonly Regex _updateButDoNotDiffExtended;
    private readonly Regex _ignore;
    private readonly ColumnInfo[] _alsoIgnore;

    /// <inheritdoc/>
    public bool NoBackupTrigger { get; set; }

    public StagingToLiveMigrationFieldProcessor(Regex updateButDoNotDiff = null, Regex ignore = null,
        ColumnInfo[] alsoIgnore = null)
    {
        _updateButDoNotDiffExtended = updateButDoNotDiff;
        _ignore = ignore;
        _alsoIgnore = alsoIgnore;
    }

    public void ValidateFields(DiscoveredColumn[] sourceFields, DiscoveredColumn[] destinationFields)
    {
        if (NoBackupTrigger)
            return;

        if (!destinationFields.Any(f =>
                f.GetRuntimeName().Equals(SpecialFieldNames.DataLoadRunID, StringComparison.CurrentCultureIgnoreCase)))
            throw new MissingFieldException(
                $"Destination (Live) database table is missing field:{SpecialFieldNames.DataLoadRunID}");

        if (!destinationFields.Any(f =>
                f.GetRuntimeName().Equals(SpecialFieldNames.ValidFrom, StringComparison.CurrentCultureIgnoreCase)))
            throw new MissingFieldException(
                $"Destination (Live) database table is missing field:{SpecialFieldNames.ValidFrom}");
    }

    public void AssignFieldsForProcessing(DiscoveredColumn field, List<DiscoveredColumn> fieldsToDiff,
        List<DiscoveredColumn> fieldsToUpdate)
    {
        if (IgnoreColumnInfo(field))
            return;

        if (Ignore(field))
            return;

        //it is a hic internal field but not one of the overwritten, standard ones
        if (SpecialFieldNames.IsHicPrefixed(field)
            ||
            UpdateOnly(field))

        {
            fieldsToUpdate.Add(field);
        }
        else
        {
            //it is not a hic internal field
            fieldsToDiff.Add(field);
            fieldsToUpdate.Add(field);
        }
    }

    private bool IgnoreColumnInfo(DiscoveredColumn field)
    {
        if (_alsoIgnore == null)
            return false;

        // TODO: if a load targets 2 tables with the same name in different databases and one has a column marked ignore it could be ignored in both during load.  Note that `field` parameter is the from column not the to column

        //its a column we were told to ignore
        var match = _alsoIgnore.FirstOrDefault(c =>
            c.GetRuntimeName().Equals(field.GetRuntimeName(), StringComparison.CurrentCultureIgnoreCase) &&
            c.TableInfo.GetRuntimeName().Equals(field.Table.GetRuntimeName(), StringComparison.CurrentCultureIgnoreCase)
        );

<<<<<<< HEAD
        if (match != null && field.IsPrimaryKey)
            throw new NotSupportedException(
                $"ColumnInfo {match} is marked {nameof(ColumnInfo.IgnoreInLoads)} but is a Primary Key column this is not permitted");

        return match != null;
=======
        return match != null && field.IsPrimaryKey
            ? throw new NotSupportedException(
                $"ColumnInfo {match} is marked {nameof(ColumnInfo.IgnoreInLoads)} but is a Primary Key column this is not permitted")
            : match != null;
>>>>>>> 9e847e4d
    }

    private bool Ignore(DiscoveredColumn field)
    {
        if (_ignore == null)
            return false;

        //its a global ignore based on regex ignore pattern?
        var match = _ignore.IsMatch(field.GetRuntimeName());

<<<<<<< HEAD
        if (match && field.IsPrimaryKey)
            throw new NotSupportedException(
                $"Ignore Pattern {_ignore} matched Primary Key column '{field.GetRuntimeName()}' this is not permitted");

        return match;
=======
        return match && field.IsPrimaryKey
            ? throw new NotSupportedException(
                $"Ignore Pattern {_ignore} matched Primary Key column '{field.GetRuntimeName()}' this is not permitted")
            : match;
>>>>>>> 9e847e4d
    }

    private bool UpdateOnly(DiscoveredColumn field)
    {
        if (_updateButDoNotDiffExtended == null)
            return false;

        //its a supplemental ignore e.g. MessageGuid
        var match = _updateButDoNotDiffExtended.IsMatch(field.GetRuntimeName());

<<<<<<< HEAD
        if (match && field.IsPrimaryKey)
            throw new NotSupportedException(
                $"UpdateButDoNotDiff Pattern {_updateButDoNotDiffExtended} matched Primary Key column '{field.GetRuntimeName()}' this is not permitted");

        return match;
=======
        return match && field.IsPrimaryKey
            ? throw new NotSupportedException(
                $"UpdateButDoNotDiff Pattern {_updateButDoNotDiffExtended} matched Primary Key column '{field.GetRuntimeName()}' this is not permitted")
            : match;
>>>>>>> 9e847e4d
    }
}<|MERGE_RESOLUTION|>--- conflicted
+++ resolved
@@ -91,18 +91,10 @@
             c.TableInfo.GetRuntimeName().Equals(field.Table.GetRuntimeName(), StringComparison.CurrentCultureIgnoreCase)
         );
 
-<<<<<<< HEAD
-        if (match != null && field.IsPrimaryKey)
-            throw new NotSupportedException(
-                $"ColumnInfo {match} is marked {nameof(ColumnInfo.IgnoreInLoads)} but is a Primary Key column this is not permitted");
-
-        return match != null;
-=======
         return match != null && field.IsPrimaryKey
             ? throw new NotSupportedException(
                 $"ColumnInfo {match} is marked {nameof(ColumnInfo.IgnoreInLoads)} but is a Primary Key column this is not permitted")
             : match != null;
->>>>>>> 9e847e4d
     }
 
     private bool Ignore(DiscoveredColumn field)
@@ -113,18 +105,10 @@
         //its a global ignore based on regex ignore pattern?
         var match = _ignore.IsMatch(field.GetRuntimeName());
 
-<<<<<<< HEAD
-        if (match && field.IsPrimaryKey)
-            throw new NotSupportedException(
-                $"Ignore Pattern {_ignore} matched Primary Key column '{field.GetRuntimeName()}' this is not permitted");
-
-        return match;
-=======
         return match && field.IsPrimaryKey
             ? throw new NotSupportedException(
                 $"Ignore Pattern {_ignore} matched Primary Key column '{field.GetRuntimeName()}' this is not permitted")
             : match;
->>>>>>> 9e847e4d
     }
 
     private bool UpdateOnly(DiscoveredColumn field)
@@ -135,17 +119,9 @@
         //its a supplemental ignore e.g. MessageGuid
         var match = _updateButDoNotDiffExtended.IsMatch(field.GetRuntimeName());
 
-<<<<<<< HEAD
-        if (match && field.IsPrimaryKey)
-            throw new NotSupportedException(
-                $"UpdateButDoNotDiff Pattern {_updateButDoNotDiffExtended} matched Primary Key column '{field.GetRuntimeName()}' this is not permitted");
-
-        return match;
-=======
         return match && field.IsPrimaryKey
             ? throw new NotSupportedException(
                 $"UpdateButDoNotDiff Pattern {_updateButDoNotDiffExtended} matched Primary Key column '{field.GetRuntimeName()}' this is not permitted")
             : match;
->>>>>>> 9e847e4d
     }
 }