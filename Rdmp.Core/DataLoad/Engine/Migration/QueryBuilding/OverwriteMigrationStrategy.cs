// Copyright (c) The University of Dundee 2018-2019
// This file is part of the Research Data Management Platform (RDMP).
// RDMP is free software: you can redistribute it and/or modify it under the terms of the GNU General Public License as published by the Free Software Foundation, either version 3 of the License, or (at your option) any later version.
// RDMP is distributed in the hope that it will be useful, but WITHOUT ANY WARRANTY; without even the implied warranty of MERCHANTABILITY or FITNESS FOR A PARTICULAR PURPOSE. See the GNU General Public License for more details.
// You should have received a copy of the GNU General Public License along with RDMP. If not, see <https://www.gnu.org/licenses/>.

using System;
using System.Collections.Generic;
using System.Linq;
using System.Text;
using FAnsi;
using FAnsi.Connections;
using FAnsi.Discovery;
using FAnsi.Discovery.QuerySyntax;
using Rdmp.Core.DataFlowPipeline;
using Rdmp.Core.DataLoad.Engine.Job;
using Rdmp.Core.DataLoad.Triggers;
using Rdmp.Core.ReusableLibraryCode.Progress;

namespace Rdmp.Core.DataLoad.Engine.Migration.QueryBuilding;

/// <summary>
/// Migrates from STAGING to LIVE a single table (with a MigrationColumnSet).  This is an UPSERT (new replaces old) operation achieved (in SQL) with MERGE and
/// UPDATE (based on primary key).  Both tables must be on the same server.  A MERGE sql statement will be created using LiveMigrationQueryHelper and executed
/// within a transaction.
/// </summary>
public class OverwriteMigrationStrategy : DatabaseMigrationStrategy
{
    public OverwriteMigrationStrategy(IManagedConnection managedConnection)
        : base(managedConnection)
    {
    }

    public override void MigrateTable(IDataLoadJob job, MigrationColumnSet columnsToMigrate, int dataLoadInfoID, GracefulCancellationToken cancellationToken, ref int inserts, ref int updates)
    {
        var server = columnsToMigrate.DestinationTable.Database.Server;

        //see CrossDatabaseMergeCommandTest

        /*          ------------MIGRATE NEW RECORDS (novel by primary key)--------
         *
        
INSERT INTO CrossDatabaseMergeCommandTo..ToTable (Name,Age,Postcode,hic_dataLoadRunID)  
SELECT 
[CrossDatabaseMergeCommandFrom]..CrossDatabaseMergeCommandTo_ToTable_STAGING.Name,
[CrossDatabaseMergeCommandFrom]..CrossDatabaseMergeCommandTo_ToTable_STAGING.Age,
[CrossDatabaseMergeCommandFrom]..CrossDatabaseMergeCommandTo_ToTable_STAGING.Postcode,
1 
FROM 
[CrossDatabaseMergeCommandFrom]..CrossDatabaseMergeCommandTo_ToTable_STAGING 
left join
CrossDatabaseMergeCommandTo..ToTable
on
[CrossDatabaseMergeCommandFrom]..CrossDatabaseMergeCommandTo_ToTable_STAGING.Age = CrossDatabaseMergeCommandTo..ToTable.Age 
AND
[CrossDatabaseMergeCommandFrom]..CrossDatabaseMergeCommandTo_ToTable_STAGING.Name = CrossDatabaseMergeCommandTo..ToTable.Name
WHERE 
CrossDatabaseMergeCommandTo..ToTable.Age is null
*/

        var sbInsert = new StringBuilder();
        var syntax = server.GetQuerySyntaxHelper();
            

        sbInsert.AppendLine(
            $"INSERT INTO {columnsToMigrate.DestinationTable.GetFullyQualifiedName()} ({string.Join(",", columnsToMigrate.FieldsToUpdate.Select(c => syntax.EnsureWrapped(c.GetRuntimeName())))}");

        //if we are not ignoring the trigger then we should record the data load run ID
        if(!job.LoadMetadata.IgnoreTrigger)
            sbInsert.AppendLine($",{syntax.EnsureWrapped(SpecialFieldNames.DataLoadRunID)}");

        sbInsert.AppendLine(")");

        sbInsert.AppendLine("SELECT");

        // Add the columns we are migrating
        sbInsert.AppendLine(string.Join($",{Environment.NewLine}",columnsToMigrate.FieldsToUpdate.Select(c=>c.GetFullyQualifiedName())));
            
        // If we are using trigger also add the run ID e.g. ",50"
        if(!job.LoadMetadata.IgnoreTrigger)
            sbInsert.AppendLine($",{dataLoadInfoID}");

        sbInsert.AppendLine("FROM");
        sbInsert.AppendLine(columnsToMigrate.SourceTable.GetFullyQualifiedName());
        sbInsert.AppendLine("LEFT JOIN");
        sbInsert.AppendLine(columnsToMigrate.DestinationTable.GetFullyQualifiedName());
        sbInsert.AppendLine("ON");
            
        sbInsert.AppendLine(
            string.Join($" AND {Environment.NewLine}",
                columnsToMigrate.PrimaryKeys.Select(
                    pk =>
                        string.Format("{0}.{1}={2}.{1}", columnsToMigrate.SourceTable.GetFullyQualifiedName(),
                            syntax.EnsureWrapped(pk.GetRuntimeName()), columnsToMigrate.DestinationTable.GetFullyQualifiedName()))));

        sbInsert.AppendLine("WHERE");
        sbInsert.AppendLine(
            $"{columnsToMigrate.DestinationTable.GetFullyQualifiedName()}.{syntax.EnsureWrapped(columnsToMigrate.PrimaryKeys.First().GetRuntimeName())} IS NULL");
            
        //right at the end of the SELECT
        if (columnsToMigrate.DestinationTable.Database.Server.DatabaseType == DatabaseType.MySql)
            sbInsert.Append(" FOR UPDATE");

        var insertSql = sbInsert.ToString();

        var cmd = server.GetCommand(insertSql, _managedConnection);
        cmd.CommandTimeout = Timeout;

        job.OnNotify(this, new NotifyEventArgs(ProgressEventType.Information,
            $"INSERT query: {Environment.NewLine}{insertSql}"));

        cancellationToken.ThrowIfCancellationRequested();


        try
        {
            inserts = cmd.ExecuteNonQuery();

            var sqlLines = new List<CustomLine>();

            var toSet = columnsToMigrate.FieldsToUpdate.Where(c => !c.IsPrimaryKey).Select(c => string.Format("t1.{0} = t2.{0}", syntax.EnsureWrapped(c.GetRuntimeName()))).ToArray();

            if(!toSet.Any())
            {
                job.OnNotify(this,new NotifyEventArgs(ProgressEventType.Warning,
                    $"Table {columnsToMigrate.DestinationTable} is entirely composed of PrimaryKey columns or hic_ columns so UPDATE will NOT take place"));
                return;
            }

            var toDiff = columnsToMigrate.FieldsToDiff.Where(c => !c.IsPrimaryKey).ToArray();

            if (!toDiff.Any())
            {
                job.OnNotify(this, new NotifyEventArgs(ProgressEventType.Warning,
                    $"Table {columnsToMigrate.DestinationTable} is entirely composed of PrimaryKey columns or hic_ columns/ other non DIFF columns that will not result in an UPDATE will NOT take place"));
                return;
            }

            //t1.Name = t2.Name, t1.Age=T2.Age etc
            sqlLines.Add(new CustomLine(string.Join(",",toSet), QueryComponent.SET));

            //also update the hic_dataLoadRunID field
            if(!job.LoadMetadata.IgnoreTrigger)
                sqlLines.Add(new CustomLine(
                    $"t1.{syntax.EnsureWrapped(SpecialFieldNames.DataLoadRunID)}={dataLoadInfoID}",QueryComponent.SET));

            //t1.Name <> t2.Name AND t1.Age <> t2.Age etc
<<<<<<< HEAD
            sqlLines.Add(new CustomLine(string.Join(" OR ", toDiff.Select(c=>GetORLine(c,syntax))), QueryComponent.WHERE));

=======
            sqlLines.Add(new CustomLine(string.Join(" OR ", toDiff.Select(c=> GetORLine(c,syntax))), QueryComponent.WHERE));
                
>>>>>>> 5c0a3943
            //the join
            sqlLines.AddRange(columnsToMigrate.PrimaryKeys.Select(p => new CustomLine(string.Format("t1.{0} = t2.{0}", syntax.EnsureWrapped(p.GetRuntimeName())), QueryComponent.JoinInfoJoin)));

            var updateHelper = columnsToMigrate.DestinationTable.Database.Server.GetQuerySyntaxHelper().UpdateHelper;

            var updateQuery = updateHelper.BuildUpdate(
                columnsToMigrate.DestinationTable,
                columnsToMigrate.SourceTable,
                sqlLines);

            job.OnNotify(this, new NotifyEventArgs(ProgressEventType.Information,
                $"Update query:{Environment.NewLine}{updateQuery}"));

            var updateCmd = server.GetCommand(updateQuery, _managedConnection);
            updateCmd.CommandTimeout = Timeout;
            cancellationToken.ThrowIfCancellationRequested();

            try
            {
                updates = updateCmd.ExecuteNonQuery();
            }
            catch (Exception e)
            {
                job.OnNotify(this, new NotifyEventArgs(ProgressEventType.Error,
                    $"Did not successfully perform the update queries: {updateQuery}", e));
                throw new Exception($"Did not successfully perform the update queries: {updateQuery} - {e}");
            }
        }
        catch (OperationCanceledException)
        {
            throw; // have to catch and rethrow this because of the catch-all below
        }
        catch (Exception e)
        {
            job.OnNotify(this, new NotifyEventArgs(ProgressEventType.Error,
                $"Failed to migrate {columnsToMigrate.SourceTable} to {columnsToMigrate.DestinationTable}", e));
            throw new Exception(
                $"Failed to migrate {columnsToMigrate.SourceTable} to {columnsToMigrate.DestinationTable}: {e}");
        }
    }

    private static string GetORLine(DiscoveredColumn c, IQuerySyntaxHelper syntax)
    {
        return string.Format("(t1.{0} <> t2.{0} OR (t1.{0} is null AND t2.{0} is not null) OR (t2.{0} is null AND t1.{0} is not null))", syntax.EnsureWrapped(c.GetRuntimeName()));
    }
}<|MERGE_RESOLUTION|>--- conflicted
+++ resolved
@@ -145,13 +145,8 @@
                     $"t1.{syntax.EnsureWrapped(SpecialFieldNames.DataLoadRunID)}={dataLoadInfoID}",QueryComponent.SET));
 
             //t1.Name <> t2.Name AND t1.Age <> t2.Age etc
-<<<<<<< HEAD
             sqlLines.Add(new CustomLine(string.Join(" OR ", toDiff.Select(c=>GetORLine(c,syntax))), QueryComponent.WHERE));
 
-=======
-            sqlLines.Add(new CustomLine(string.Join(" OR ", toDiff.Select(c=> GetORLine(c,syntax))), QueryComponent.WHERE));
-                
->>>>>>> 5c0a3943
             //the join
             sqlLines.AddRange(columnsToMigrate.PrimaryKeys.Select(p => new CustomLine(string.Format("t1.{0} = t2.{0}", syntax.EnsureWrapped(p.GetRuntimeName())), QueryComponent.JoinInfoJoin)));
 
