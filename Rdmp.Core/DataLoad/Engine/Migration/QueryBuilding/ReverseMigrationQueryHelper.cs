--- conflicted
+++ resolved
@@ -21,11 +21,7 @@
 
     public override string BuildUpdateClauseForRow(string sourceAlias, string destAlias)
     {
-<<<<<<< HEAD
-        return string.Join(", ", ColumnsToMigrate.FieldsToUpdate.Select(col =>
-=======
         return string.Join(", ", ColumnsToMigrate.FieldsToUpdate.Select(col => 
->>>>>>> 5c0a3943
             string.Format(destAlias + ".[" + col + "] = " + sourceAlias + ".[" + col + "]",col.GetRuntimeName())));
     }
 
