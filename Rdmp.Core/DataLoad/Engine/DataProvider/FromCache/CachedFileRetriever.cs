// Copyright (c) The University of Dundee 2018-2019
// This file is part of the Research Data Management Platform (RDMP).
// RDMP is free software: you can redistribute it and/or modify it under the terms of the GNU General Public License as published by the Free Software Foundation, either version 3 of the License, or (at your option) any later version.
// RDMP is distributed in the hope that it will be useful, but WITHOUT ANY WARRANTY; without even the implied warranty of MERCHANTABILITY or FITNESS FOR A PARTICULAR PURPOSE. See the GNU General Public License for more details.
// You should have received a copy of the GNU General Public License along with RDMP. If not, see <https://www.gnu.org/licenses/>.

using System;
using System.Collections.Generic;
using System.IO;
using System.Linq;
using FAnsi.Discovery;
using Rdmp.Core.Caching.Layouts;
using Rdmp.Core.Caching.Pipeline;
using Rdmp.Core.Curation;
using Rdmp.Core.Curation.Data;
using Rdmp.Core.Curation.Data.Cache;
using Rdmp.Core.Curation.Data.DataLoad;
using Rdmp.Core.DataFlowPipeline;
using Rdmp.Core.DataLoad.Engine.Job;
using Rdmp.Core.DataLoad.Engine.Job.Scheduling;
using Rdmp.Core.ReusableLibraryCode.Checks;
using Rdmp.Core.ReusableLibraryCode.Progress;

namespace Rdmp.Core.DataLoad.Engine.DataProvider.FromCache;

/// <summary>
/// Fetches all the ILoadProgresss in the ILoadMetadata, it then selects the first scheduled task which has work to be done (e.g. data is cached but not yet loaded).
/// Cached data is unzipped to the forLoading directory.  The Dispose method (which should be called after the entire DataLoad has completed successfully) will clear
/// out the cached file(s) that were loaded and update the schedule to indicate the successful loading of data
/// </summary>
public abstract class CachedFileRetriever : ICachedDataProvider
{
    [DemandsInitialization("The LoadProgress (which must also have a CacheProgress with a valid Caching Pipeline associated with it)",mandatory:true)]
    public ILoadProgress LoadProgress { get; set; }

    [DemandsInitialization("Whether to unarchive the files into the ForLoading folder, or just copy them as is")]
    public bool ExtractFilesFromArchive { get; set; }

    public abstract void Initialize(ILoadDirectory directory, DiscoveredDatabase dbInfo);
    public abstract ExitCodeType Fetch(IDataLoadJob dataLoadJob, GracefulCancellationToken cancellationToken);

    #region Events
    public event CacheFileNotFoundHandler CacheFileNotFound;
    protected virtual void OnCacheFileNotFound(string message, Exception ex)
    {
<<<<<<< HEAD
        CacheFileNotFound?.Invoke(this, message, ex);
=======
        var handler = CacheFileNotFound;
        handler?.Invoke(this, message, ex);
>>>>>>> 5c0a3943
    }
    #endregion

    protected  ICacheLayout CreateCacheLayout(ScheduledDataLoadJob job)
    {
        var cacheProgress = job.LoadProgress.CacheProgress ?? throw new NullReferenceException("cacheProgress cannot be null");
        return CreateCacheLayout(cacheProgress, job);
    }

    protected virtual ICacheLayout CreateCacheLayout(ICacheProgress cacheProgress,IDataLoadEventListener listener)
    {
        var pipelineFactory = new CachingPipelineUseCase(cacheProgress);
        var destination = pipelineFactory.CreateDestinationOnly(listener);
        return destination.CreateCacheLayout();
    }

    protected static ScheduledDataLoadJob ConvertToScheduledJob(IDataLoadJob dataLoadJob)
    {
<<<<<<< HEAD
        var scheduledJob = dataLoadJob as ScheduledDataLoadJob ?? throw new Exception("CachedFileRetriever can only be used in conjunction with a ScheduledDataLoadJob");
=======
        if (dataLoadJob is not ScheduledDataLoadJob scheduledJob)
            throw new Exception("CachedFileRetriever can only be used in conjunction with a ScheduledDataLoadJob");

>>>>>>> 5c0a3943
        return scheduledJob;
    }

    protected Dictionary<DateTime, FileInfo> GetDataLoadWorkload(ScheduledDataLoadJob job)
    {
        var cacheLayout = CreateCacheLayout(job);
        cacheLayout.CheckCacheFilesAvailability(job);

        _workload = new Dictionary<DateTime, FileInfo>();
        foreach (var date in job.DatesToRetrieve)
        {
            var fileInfo = cacheLayout.GetArchiveFileInfoForDate(date,job);

            if (fileInfo == null)
                OnCacheFileNotFound(
                    $"Could not find cached file for date '{date}' for CacheLayout.ArchiveType {cacheLayout.ArchiveType} in cache at {job.LoadDirectory.Cache.FullName}", null);
            else
            if (!fileInfo.Exists)
                OnCacheFileNotFound(
                    $"Could not find cached file '{fileInfo.FullName}' for date {date} in cache at {job.LoadDirectory.Cache.FullName}", null);

            _workload.Add(date, fileInfo);
        }

        return _workload;
    }

    private Dictionary<DateTime, FileInfo> _workload;

    private static string[] GetPathsRelativeToDirectory(FileInfo[] absoluteFilePaths, DirectoryInfo directory)
    {
        var relativeFilePaths = new List<string>();
        foreach (var path in absoluteFilePaths)
        {
            if (!path.FullName.StartsWith(directory.FullName))
                throw new InvalidOperationException(
                    $"The file must be within {directory.FullName} (or a subdirectory thereof)");

            relativeFilePaths.Add(path.FullName.Replace(directory.FullName, ""));
        }

        return relativeFilePaths.ToArray();
    }

    private bool FilesInForLoadingMatchWorkload(ILoadDirectory directory)
    {
        var filesInForLoading = GetPathsRelativeToDirectory(directory.ForLoading.EnumerateFiles("*", SearchOption.AllDirectories).ToArray(), directory.ForLoading);
        var filesFromCache = GetPathsRelativeToDirectory(_workload.Values.ToArray(), directory.Cache);

        return filesInForLoading.OrderBy(t => t).SequenceEqual(filesFromCache.OrderBy(t => t));
    }

    protected void ExtractJobs(IDataLoadJob dataLoadJob)
    {
        // check to see if forLoading has anything in it and bail if it does
        if (dataLoadJob.LoadDirectory.ForLoading.EnumerateFileSystemInfos().Any())
        {
            // RDMPDEV-185
            // There are files in ForLoading, but do they match what we would expect to find? Need to make sure that they aren't from a different dataset and/or there is the expected number of files
            // We should already have a _workload
            if (_workload == null)
                throw new InvalidOperationException("The workload has not been initialised, don't know what files are to be retrieved from the cache");

            if (!FilesInForLoadingMatchWorkload(dataLoadJob.LoadDirectory))
                throw new InvalidOperationException("The files in ForLoading do not match what this job expects to be loading from the cache. Please delete the files in ForLoading before re-attempting the data load.");

            dataLoadJob.OnNotify(this, new NotifyEventArgs(ProgressEventType.Warning, "ForLoading already has files, skipping extraction"));
            return;
        }

        var layout = CreateCacheLayout((ScheduledDataLoadJob)dataLoadJob);

        //extract all the jobs into the forLoading directory
        foreach (var job in _workload)
        {
            if (job.Value == null)
                continue;

            if (ExtractFilesFromArchive)
            {
                var extractor = CreateExtractor(layout.ArchiveType);
                extractor.Extract(job, dataLoadJob.LoadDirectory.ForLoading, dataLoadJob);
            }
            else
            {
                dataLoadJob.OnNotify(this, new NotifyEventArgs(ProgressEventType.Information,
                    $"Archive identified:{job.Value.FullName}"));

                // just copy the archives across
                var relativePath = GetPathRelativeToCacheRoot(dataLoadJob.LoadDirectory.Cache, job.Value);
                var absolutePath = Path.Combine(dataLoadJob.LoadDirectory.ForLoading.FullName, relativePath);
                if (!Directory.Exists(absolutePath))
                    Directory.CreateDirectory(absolutePath);

                var destFileName = Path.Combine(absolutePath, job.Value.Name);
                job.Value.CopyTo(destFileName);
            }
        }
    }

    private static string GetPathRelativeToCacheRoot(DirectoryInfo cacheRoot, FileInfo fileInCache)
    {
        return fileInCache.Directory.FullName.Replace(cacheRoot.FullName, "").TrimStart(Path.DirectorySeparatorChar);
    }

    private static IArchivedFileExtractor CreateExtractor(CacheArchiveType cacheArchiveType)
    {
        return cacheArchiveType switch
        {
            CacheArchiveType.None => throw new Exception("At this stage a cache archive type must be specified"),
            CacheArchiveType.Zip => new ZipExtractor(),
            _ => throw new ArgumentOutOfRangeException(nameof(cacheArchiveType))
        };
    }

    public static bool Validate(ILoadDirectory destination)
    {
        if (destination.Cache == null)
            throw new NullReferenceException(
                $"Destination {destination.RootPath.FullName} does not have a 'Cache' folder");

        return !destination.Cache.Exists ? throw new DirectoryNotFoundException(destination.Cache.FullName) : true;
    }



    public void LoadCompletedSoDispose(ExitCodeType exitCode, IDataLoadEventListener postLoadEventListener)
    {
    }

    public void Check(ICheckNotifier notifier)
    {
        try
        {
            if (LoadProgress == null)
            {
                notifier.OnCheckPerformed(new CheckEventArgs("A LoadProgress must be selected for a Cache to run",CheckResult.Fail));
                return;
            }

            var cp = LoadProgress.CacheProgress;

            if(cp == null)
            {
                notifier.OnCheckPerformed(
                    new CheckEventArgs(
                        "LoadProgress must have a CacheProgress associated with it to support CachedFileRetrieval",
                        CheckResult.Fail));
                return;
            }

            var layout = CreateCacheLayout(cp, new FromCheckNotifierToDataLoadEventListener(notifier));

            if (layout == null)
            {
                notifier.OnCheckPerformed(new CheckEventArgs("CacheLayout created was null!", CheckResult.Fail));
                return;
            }

            notifier.OnCheckPerformed(new CheckEventArgs($"Archive type is:{layout.ArchiveType}",CheckResult.Success));
            notifier.OnCheckPerformed(new CheckEventArgs($"DateFormat is:{layout.DateFormat}", CheckResult.Success));
            notifier.OnCheckPerformed(new CheckEventArgs($"Granularity is:{layout.CacheFileGranularity}", CheckResult.Success));

            notifier.OnCheckPerformed(new CheckEventArgs($"CacheLayout is:{layout}", CheckResult.Success));

            var filesFound = layout.CheckCacheFilesAvailability(new FromCheckNotifierToDataLoadEventListener(notifier));

            notifier.OnCheckPerformed(new CheckEventArgs($"Files Found In Cache:{filesFound}",filesFound ? CheckResult.Success : CheckResult.Warning));

            var d = layout.GetLoadCacheDirectory(new FromCheckNotifierToDataLoadEventListener(notifier));

            if(d == null)
            {
                notifier.OnCheckPerformed(new CheckEventArgs("Cache Directory was null!", CheckResult.Fail));
                return;
            }

            notifier.OnCheckPerformed(new CheckEventArgs($"Cache Directory Is:{d.FullName}",CheckResult.Success));
        }
        catch (Exception ex)
        {
            notifier.OnCheckPerformed(new CheckEventArgs($"Checking failed on {this}", CheckResult.Fail, ex));
        }
    }

}

public delegate void CacheFileNotFoundHandler(object sender, string message, Exception ex);<|MERGE_RESOLUTION|>--- conflicted
+++ resolved
@@ -43,12 +43,7 @@
     public event CacheFileNotFoundHandler CacheFileNotFound;
     protected virtual void OnCacheFileNotFound(string message, Exception ex)
     {
-<<<<<<< HEAD
         CacheFileNotFound?.Invoke(this, message, ex);
-=======
-        var handler = CacheFileNotFound;
-        handler?.Invoke(this, message, ex);
->>>>>>> 5c0a3943
     }
     #endregion
 
@@ -67,13 +62,7 @@
 
     protected static ScheduledDataLoadJob ConvertToScheduledJob(IDataLoadJob dataLoadJob)
     {
-<<<<<<< HEAD
         var scheduledJob = dataLoadJob as ScheduledDataLoadJob ?? throw new Exception("CachedFileRetriever can only be used in conjunction with a ScheduledDataLoadJob");
-=======
-        if (dataLoadJob is not ScheduledDataLoadJob scheduledJob)
-            throw new Exception("CachedFileRetriever can only be used in conjunction with a ScheduledDataLoadJob");
-
->>>>>>> 5c0a3943
         return scheduledJob;
     }
 
