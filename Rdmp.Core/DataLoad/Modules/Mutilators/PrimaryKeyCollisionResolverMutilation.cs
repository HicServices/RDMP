--- conflicted
+++ resolved
@@ -65,55 +65,27 @@
         using var con = (SqlConnection) _dbInfo.Server.GetConnection();
         con.Open();
 
-        var resolver = new PrimaryKeyCollisionResolver(TargetTable);
-        var cmdAreTherePrimaryKeyCollisions = new SqlCommand(resolver.GenerateCollisionDetectionSQL(), con)
-        {
-            CommandTimeout = 5000
-        };
-
-<<<<<<< HEAD
-        //if there are no primary key collisions
-        if (cmdAreTherePrimaryKeyCollisions.ExecuteScalar().ToString().Equals("0"))
-        {
-            job.OnNotify(this, new NotifyEventArgs(ProgressEventType.Information, "No primary key collisions detected"));
-            return;
-=======
             var resolver = new PrimaryKeyCollisionResolver(TargetTable);
             var cmdAreTherePrimaryKeyCollisions = new SqlCommand(resolver.GenerateCollisionDetectionSQL(), con)
             {
                 CommandTimeout = 5000
             };
 
-            //if there are no primary key collisions
-            if (cmdAreTherePrimaryKeyCollisions.ExecuteScalar().ToString().Equals("0"))
-            {
-                job.OnNotify(this, new NotifyEventArgs(ProgressEventType.Information, "No primary key collisions detected"));
-                return;
-            }
+        //if there are no primary key collisions
+        if (cmdAreTherePrimaryKeyCollisions.ExecuteScalar().ToString().Equals("0"))
+        {
+            job.OnNotify(this, new NotifyEventArgs(ProgressEventType.Information, "No primary key collisions detected"));
+            return;
+        }
 
-            //there are primary key collisions so resolve them
-            job.OnNotify(this, new NotifyEventArgs(ProgressEventType.Warning, "Primary key collisions detected"));
+        //there are primary key collisions so resolve them
+        job.OnNotify(this, new NotifyEventArgs(ProgressEventType.Warning, "Primary key collisions detected"));
 
             var cmdResolve = new SqlCommand(resolver.GenerateSQL(), con)
             {
                 CommandTimeout = 5000
             };
             var affectedRows = cmdResolve.ExecuteNonQuery();
-
-            job.OnNotify(this, new NotifyEventArgs(ProgressEventType.Warning,
-                $"Primary key collisions resolved by deleting {affectedRows} rows"));
-            con.Close();
->>>>>>> 5c0a3943
-        }
-
-        //there are primary key collisions so resolve them
-        job.OnNotify(this, new NotifyEventArgs(ProgressEventType.Warning, "Primary key collisions detected"));
-
-        var cmdResolve = new SqlCommand(resolver.GenerateSQL(), con)
-        {
-            CommandTimeout = 5000
-        };
-        var affectedRows = cmdResolve.ExecuteNonQuery();
 
         job.OnNotify(this, new NotifyEventArgs(ProgressEventType.Warning,
             $"Primary key collisions resolved by deleting {affectedRows} rows"));
