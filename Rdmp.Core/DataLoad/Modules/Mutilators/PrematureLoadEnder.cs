// Copyright (c) The University of Dundee 2018-2019
// This file is part of the Research Data Management Platform (RDMP).
// RDMP is free software: you can redistribute it and/or modify it under the terms of the GNU General Public License as published by the Free Software Foundation, either version 3 of the License, or (at your option) any later version.
// RDMP is distributed in the hope that it will be useful, but WITHOUT ANY WARRANTY; without even the implied warranty of MERCHANTABILITY or FITNESS FOR A PARTICULAR PURPOSE. See the GNU General Public License for more details.
// You should have received a copy of the GNU General Public License along with RDMP. If not, see <https://www.gnu.org/licenses/>.

using System;
using System.Linq;
using FAnsi.Discovery;
using Rdmp.Core.Curation.Data;
using Rdmp.Core.Curation.Data.DataLoad;
using Rdmp.Core.DataLoad.Engine.Job;
using Rdmp.Core.DataLoad.Engine.Mutilators;
using Rdmp.Core.ReusableLibraryCode.Checks;
using Rdmp.Core.ReusableLibraryCode.Progress;

namespace Rdmp.Core.DataLoad.Modules.Mutilators;

/// <summary>
/// load component which can stop an ongoing load early if a given PrematureLoadEndCondition is met with a given ExitCodeType.
/// 
/// <para>Conditionally ends the data load early if a given set of circumstances occurs e.g. you might choose to return LoadNotRequired if there are no records in RAW</para>
/// </summary>
public class PrematureLoadEnder : IPluginMutilateDataTables
{
    private DiscoveredDatabase _databaseInfo;

    [DemandsInitialization(
        "An exit code that reflects the nature off the stop.  Do not set Success because loads do not stop halfway through Successfully.  If you do not want an error use LoadNotRequired")]
    public ExitCodeType ExitCodeToReturnIfConditionMet { get; set; }

    [DemandsInitialization(
        "Condition under which to return the exit code.  Use cases for Always are few and far between I guess if you have a big configuration but you want to stop it running ever you could put an Always abort step in")]
    public PrematureLoadEndCondition ConditionsToTerminateUnder { get; set; }

    public void Check(ICheckNotifier notifier)
    {
        if (ExitCodeToReturnIfConditionMet == ExitCodeType.Success)
            notifier.OnCheckPerformed(new CheckEventArgs(
                "You cannot return Success if you are anticipating terminating the load early, you must choose LoadNotRequired or Error",
                CheckResult.Fail));

        if (ConditionsToTerminateUnder == PrematureLoadEndCondition.Always)
            notifier.OnCheckPerformed(new CheckEventArgs(
                "ConditionsToTerminateUnder is Always.  This means that the load will not complete if executed",
                CheckResult.Warning));
    }


    public void LoadCompletedSoDispose(ExitCodeType exitCode, IDataLoadEventListener postLoadEventsListener)
    {
    }

    public void Initialize(DiscoveredDatabase dbInfo, LoadStage loadStage)
    {
        _databaseInfo = dbInfo;
    }

    public ExitCodeType Mutilate(IDataLoadJob job)
    {
<<<<<<< HEAD
        if (ConditionsToTerminateUnder == PrematureLoadEndCondition.Always)
        {
            job.OnNotify(this, new NotifyEventArgs(ProgressEventType.Information,
                $"ConditionsToTerminateUnder is {ConditionsToTerminateUnder} so terminating load with {ExitCodeToReturnIfConditionMet}"));
            return ExitCodeToReturnIfConditionMet;
        }

        if (ConditionsToTerminateUnder == PrematureLoadEndCondition.NoRecordsInAnyTablesInDatabase)
        {
            job.OnNotify(this, new NotifyEventArgs(ProgressEventType.Information,
                $"About to inspect what tables have rows in them in database {_databaseInfo.GetRuntimeName()}"));
=======
        switch (ConditionsToTerminateUnder)
        {
            case PrematureLoadEndCondition.Always:
                job.OnNotify(this, new NotifyEventArgs(ProgressEventType.Information,
                    $"ConditionsToTerminateUnder is {ConditionsToTerminateUnder} so terminating load with {ExitCodeToReturnIfConditionMet}"));
                return ExitCodeToReturnIfConditionMet;
>>>>>>> 9e847e4d

            case PrematureLoadEndCondition.NoRecordsInAnyTablesInDatabase:
            {
<<<<<<< HEAD
                var rowCount = t.GetRowCount();

                job.OnNotify(this, new NotifyEventArgs(ProgressEventType.Information,
                    $"Found table {t.GetRuntimeName()} with row count {rowCount}"));

                if (rowCount > 0)
=======
                job.OnNotify(this, new NotifyEventArgs(ProgressEventType.Information,
                    $"About to inspect what tables have rows in them in database {_databaseInfo.GetRuntimeName()}"));

                foreach (var t in _databaseInfo.DiscoverTables(false))
>>>>>>> 9e847e4d
                {
                    var rowCount = t.GetRowCount();

                    job.OnNotify(this, new NotifyEventArgs(ProgressEventType.Information,
                        $"Found table {t.GetRuntimeName()} with row count {rowCount}"));

                    if (rowCount > 0)
                    {
                        job.OnNotify(this, new NotifyEventArgs(ProgressEventType.Information,
                            $"Found at least 1 record in 1 table so condition {ConditionsToTerminateUnder} is not met.  Therefore returning Success so the load can continue normally."));
                        return ExitCodeType.Success;
                    }
                }

<<<<<<< HEAD
            job.OnNotify(this, new NotifyEventArgs(ProgressEventType.Information,
                $"No tables had any rows in them so returning {ExitCodeToReturnIfConditionMet} which should terminate the load here"));
            return ExitCodeToReturnIfConditionMet;
        }

        if (ConditionsToTerminateUnder == PrematureLoadEndCondition.NoFilesInForLoading)
        {
            if (job is not IDataLoadJob dataLoadJob)
                throw new Exception($"IDataLoadEventListener {job} was not an IDataLoadJob (very unexpected)");
=======
                job.OnNotify(this, new NotifyEventArgs(ProgressEventType.Information,
                    $"No tables had any rows in them so returning {ExitCodeToReturnIfConditionMet} which should terminate the load here"));
                return ExitCodeToReturnIfConditionMet;
            }

            case PrematureLoadEndCondition.NoFilesInForLoading:
            {
                var dataLoadJob = job as IDataLoadJob ??
                                  throw new Exception(
                                      $"IDataLoadEventListener {job} was not an IDataLoadJob (very unexpected)");
                job.OnNotify(this, new NotifyEventArgs(ProgressEventType.Information,
                    $"About to check ForLoading directory for files, the directory is:{dataLoadJob.LoadDirectory.ForLoading.FullName}"));
>>>>>>> 9e847e4d

                var files = dataLoadJob.LoadDirectory.ForLoading.GetFiles();

                if (!files.Any())
                {
                    job.OnNotify(this, new NotifyEventArgs(ProgressEventType.Information,
                        $"No files in ForLoading so returning {ExitCodeToReturnIfConditionMet} which should terminate the load here"));
                    return ExitCodeToReturnIfConditionMet;
                }

                job.OnNotify(this, new NotifyEventArgs(ProgressEventType.Information,
                    $"Found {files.Length} files in ForLoading so not terminating ({string.Join(",", files.Select(f => f.Name))})"));

                //There were
                return ExitCodeType.Success;
            }

<<<<<<< HEAD
            job.OnNotify(this, new NotifyEventArgs(ProgressEventType.Information,
                $"Found {files.Length} files in ForLoading so not terminating ({string.Join(",", files.Select(f => f.Name))})"));

            //There were 
            return ExitCodeType.Success;
        }

        throw new Exception($"Didn't know how to handle condition:{ConditionsToTerminateUnder}");
=======
            default:
                throw new Exception($"Didn't know how to handle condition:{ConditionsToTerminateUnder}");
        }
>>>>>>> 9e847e4d
    }
}<|MERGE_RESOLUTION|>--- conflicted
+++ resolved
@@ -58,42 +58,19 @@
 
     public ExitCodeType Mutilate(IDataLoadJob job)
     {
-<<<<<<< HEAD
-        if (ConditionsToTerminateUnder == PrematureLoadEndCondition.Always)
-        {
-            job.OnNotify(this, new NotifyEventArgs(ProgressEventType.Information,
-                $"ConditionsToTerminateUnder is {ConditionsToTerminateUnder} so terminating load with {ExitCodeToReturnIfConditionMet}"));
-            return ExitCodeToReturnIfConditionMet;
-        }
-
-        if (ConditionsToTerminateUnder == PrematureLoadEndCondition.NoRecordsInAnyTablesInDatabase)
-        {
-            job.OnNotify(this, new NotifyEventArgs(ProgressEventType.Information,
-                $"About to inspect what tables have rows in them in database {_databaseInfo.GetRuntimeName()}"));
-=======
         switch (ConditionsToTerminateUnder)
         {
             case PrematureLoadEndCondition.Always:
                 job.OnNotify(this, new NotifyEventArgs(ProgressEventType.Information,
                     $"ConditionsToTerminateUnder is {ConditionsToTerminateUnder} so terminating load with {ExitCodeToReturnIfConditionMet}"));
                 return ExitCodeToReturnIfConditionMet;
->>>>>>> 9e847e4d
 
             case PrematureLoadEndCondition.NoRecordsInAnyTablesInDatabase:
             {
-<<<<<<< HEAD
-                var rowCount = t.GetRowCount();
-
-                job.OnNotify(this, new NotifyEventArgs(ProgressEventType.Information,
-                    $"Found table {t.GetRuntimeName()} with row count {rowCount}"));
-
-                if (rowCount > 0)
-=======
                 job.OnNotify(this, new NotifyEventArgs(ProgressEventType.Information,
                     $"About to inspect what tables have rows in them in database {_databaseInfo.GetRuntimeName()}"));
 
                 foreach (var t in _databaseInfo.DiscoverTables(false))
->>>>>>> 9e847e4d
                 {
                     var rowCount = t.GetRowCount();
 
@@ -108,17 +85,6 @@
                     }
                 }
 
-<<<<<<< HEAD
-            job.OnNotify(this, new NotifyEventArgs(ProgressEventType.Information,
-                $"No tables had any rows in them so returning {ExitCodeToReturnIfConditionMet} which should terminate the load here"));
-            return ExitCodeToReturnIfConditionMet;
-        }
-
-        if (ConditionsToTerminateUnder == PrematureLoadEndCondition.NoFilesInForLoading)
-        {
-            if (job is not IDataLoadJob dataLoadJob)
-                throw new Exception($"IDataLoadEventListener {job} was not an IDataLoadJob (very unexpected)");
-=======
                 job.OnNotify(this, new NotifyEventArgs(ProgressEventType.Information,
                     $"No tables had any rows in them so returning {ExitCodeToReturnIfConditionMet} which should terminate the load here"));
                 return ExitCodeToReturnIfConditionMet;
@@ -131,7 +97,6 @@
                                       $"IDataLoadEventListener {job} was not an IDataLoadJob (very unexpected)");
                 job.OnNotify(this, new NotifyEventArgs(ProgressEventType.Information,
                     $"About to check ForLoading directory for files, the directory is:{dataLoadJob.LoadDirectory.ForLoading.FullName}"));
->>>>>>> 9e847e4d
 
                 var files = dataLoadJob.LoadDirectory.ForLoading.GetFiles();
 
@@ -149,19 +114,8 @@
                 return ExitCodeType.Success;
             }
 
-<<<<<<< HEAD
-            job.OnNotify(this, new NotifyEventArgs(ProgressEventType.Information,
-                $"Found {files.Length} files in ForLoading so not terminating ({string.Join(",", files.Select(f => f.Name))})"));
-
-            //There were 
-            return ExitCodeType.Success;
-        }
-
-        throw new Exception($"Didn't know how to handle condition:{ConditionsToTerminateUnder}");
-=======
             default:
                 throw new Exception($"Didn't know how to handle condition:{ConditionsToTerminateUnder}");
         }
->>>>>>> 9e847e4d
     }
 }