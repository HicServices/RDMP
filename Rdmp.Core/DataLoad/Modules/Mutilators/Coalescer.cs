// Copyright (c) The University of Dundee 2018-2019
// This file is part of the Research Data Management Platform (RDMP).
// RDMP is free software: you can redistribute it and/or modify it under the terms of the GNU General Public License as published by the Free Software Foundation, either version 3 of the License, or (at your option) any later version.
// RDMP is distributed in the hope that it will be useful, but WITHOUT ANY WARRANTY; without even the implied warranty of MERCHANTABILITY or FITNESS FOR A PARTICULAR PURPOSE. See the GNU General Public License for more details.
// You should have received a copy of the GNU General Public License along with RDMP. If not, see <https://www.gnu.org/licenses/>.

using System;
using System.Collections.Generic;
using System.Linq;
using FAnsi.Discovery;
using FAnsi.Discovery.QuerySyntax;
using Rdmp.Core.Curation.Data;
using Rdmp.Core.Curation.Data.DataLoad;
using Rdmp.Core.ReusableLibraryCode.Progress;

namespace Rdmp.Core.DataLoad.Modules.Mutilators;

/// <summary>
/// Resolves primary key collisions that are the result of non primary key fields being null in some records and not null in others (where primary keys of those records
/// are the same).  Or to put it simpler, resolves primary key collisions by making records less null.  This can only be applied in the Adjust RAW stage of a data load.
/// This creates deviation from ground truth of the data you are loading and reducing nullness might not always be correct according to your data.
/// </summary>
public class Coalescer : MatchingTablesMutilator
{
    [DemandsInitialization(
        "Pass true to create an index on the primary keys which are joined together (can improve performance)",
        DefaultValue = false)]
    public bool CreateIndex { get; set; }

    public Coalescer() : base(LoadStage.AdjustRaw)
    {
    }

    protected override void MutilateTable(IDataLoadEventListener job, ITableInfo tableInfo, DiscoveredTable table)
    {
        var server = table.Database.Server;

        job.OnNotify(this,
<<<<<<< HEAD
            new NotifyEventArgs(ProgressEventType.Information, $"About to run Coalese on table {table}"));
=======
            new NotifyEventArgs(ProgressEventType.Information, $"About to run Coalesce on table {table}"));
>>>>>>> 9e847e4d

        var allCols = table.DiscoverColumns();

        var pkColumnInfos = tableInfo.ColumnInfos.Where(c => c.IsPrimaryKey).Select(c => c.GetRuntimeName()).ToArray();
        var nonPks = allCols.Where(c => !pkColumnInfos.Contains(c.GetRuntimeName())).ToArray();
        var pks = allCols.Except(nonPks).ToArray();

        if (!pkColumnInfos.Any())
            throw new Exception($"Table '{tableInfo}' has no IsPrimaryKey columns");

        if (allCols.Length == pkColumnInfos.Length)
        {
            job.OnNotify(this, new NotifyEventArgs(ProgressEventType.Warning,
                $"Skipping Coalesce on table {table} because it has no non primary key columns"));
            return;
        }

        var affectedRows = 0;

        using (var con = table.Database.Server.GetConnection())
        {
            con.Open();

            if (CreateIndex)
<<<<<<< HEAD
                using (var idxCmd =
                       server.GetCommand(
                           string.Format(@"CREATE INDEX IX_PK_{0} ON {0}({1});", table.GetRuntimeName(),
                               string.Join(",", pks.Select(p => p.GetRuntimeName()))), con))
                {
                    idxCmd.CommandTimeout = Timeout;
                    idxCmd.ExecuteNonQuery();
                }
=======
            {
                using var idxCmd =
                    server.GetCommand(
                        string.Format(@"CREATE INDEX IX_PK_{0} ON {0}({1});", table.GetRuntimeName(),
                            string.Join(",", pks.Select(p => p.GetRuntimeName()))), con);
                idxCmd.CommandTimeout = Timeout;
                idxCmd.ExecuteNonQuery();
            }
>>>>>>> 9e847e4d

            //Get an update command for each non primary key column
            foreach (var nonPk in nonPks)
            {
                var sql = GetCommand(table, pks, nonPk);

                var cmd = server.GetCommand(sql, con);
                cmd.CommandTimeout = Timeout;
                affectedRows += cmd.ExecuteNonQuery();
            }
        }

        job.OnNotify(this, new NotifyEventArgs(ProgressEventType.Information,
            $"Coalesce on table '{table}' completed ({affectedRows} rows affected)"));
    }

    private static string GetCommand(DiscoveredTable table, DiscoveredColumn[] pks, DiscoveredColumn nonPk)
    {
        var sqlLines = new List<CustomLine>
        {
<<<<<<< HEAD
            new(string.Format("(t1.{0} is null AND t2.{0} is not null)", nonPk.GetRuntimeName()), QueryComponent.WHERE),
            new(string.Format("t1.{0} = COALESCE(t1.{0},t2.{0})", nonPk.GetRuntimeName()), QueryComponent.SET)
=======
            new($"(t1.{nonPk.GetRuntimeName()} is null AND t2.{nonPk.GetRuntimeName()} is not null)",
                QueryComponent.WHERE),
            new(
                $"t1.{nonPk.GetRuntimeName()} = COALESCE(t1.{nonPk.GetRuntimeName()},t2.{nonPk.GetRuntimeName()})",
                QueryComponent.SET)
>>>>>>> 9e847e4d
        };
        sqlLines.AddRange(pks.Select(p =>
            new CustomLine(string.Format("t1.{0} = t2.{0}", p.GetRuntimeName()), QueryComponent.JoinInfoJoin)));

        var updateHelper = table.Database.Server.GetQuerySyntaxHelper().UpdateHelper;

        return updateHelper.BuildUpdate(
            table,
            table,
            sqlLines);
    }
}<|MERGE_RESOLUTION|>--- conflicted
+++ resolved
@@ -36,11 +36,7 @@
         var server = table.Database.Server;
 
         job.OnNotify(this,
-<<<<<<< HEAD
-            new NotifyEventArgs(ProgressEventType.Information, $"About to run Coalese on table {table}"));
-=======
             new NotifyEventArgs(ProgressEventType.Information, $"About to run Coalesce on table {table}"));
->>>>>>> 9e847e4d
 
         var allCols = table.DiscoverColumns();
 
@@ -65,16 +61,6 @@
             con.Open();
 
             if (CreateIndex)
-<<<<<<< HEAD
-                using (var idxCmd =
-                       server.GetCommand(
-                           string.Format(@"CREATE INDEX IX_PK_{0} ON {0}({1});", table.GetRuntimeName(),
-                               string.Join(",", pks.Select(p => p.GetRuntimeName()))), con))
-                {
-                    idxCmd.CommandTimeout = Timeout;
-                    idxCmd.ExecuteNonQuery();
-                }
-=======
             {
                 using var idxCmd =
                     server.GetCommand(
@@ -83,7 +69,6 @@
                 idxCmd.CommandTimeout = Timeout;
                 idxCmd.ExecuteNonQuery();
             }
->>>>>>> 9e847e4d
 
             //Get an update command for each non primary key column
             foreach (var nonPk in nonPks)
@@ -104,16 +89,11 @@
     {
         var sqlLines = new List<CustomLine>
         {
-<<<<<<< HEAD
-            new(string.Format("(t1.{0} is null AND t2.{0} is not null)", nonPk.GetRuntimeName()), QueryComponent.WHERE),
-            new(string.Format("t1.{0} = COALESCE(t1.{0},t2.{0})", nonPk.GetRuntimeName()), QueryComponent.SET)
-=======
             new($"(t1.{nonPk.GetRuntimeName()} is null AND t2.{nonPk.GetRuntimeName()} is not null)",
                 QueryComponent.WHERE),
             new(
                 $"t1.{nonPk.GetRuntimeName()} = COALESCE(t1.{nonPk.GetRuntimeName()},t2.{nonPk.GetRuntimeName()})",
                 QueryComponent.SET)
->>>>>>> 9e847e4d
         };
         sqlLines.AddRange(pks.Select(p =>
             new CustomLine(string.Format("t1.{0} = t2.{0}", p.GetRuntimeName()), QueryComponent.JoinInfoJoin)));
