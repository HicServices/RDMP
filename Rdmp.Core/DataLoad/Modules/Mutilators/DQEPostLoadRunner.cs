﻿// Copyright (c) The University of Dundee 2024-2024
// This file is part of the Research Data Management Platform (RDMP).
// RDMP is free software: you can redistribute it and/or modify it under the terms of the GNU General Public License as published by the Free Software Foundation, either version 3 of the License, or (at your option) any later version.
// RDMP is distributed in the hope that it will be useful, but WITHOUT ANY WARRANTY; without even the implied warranty of MERCHANTABILITY or FITNESS FOR A PARTICULAR PURPOSE. See the GNU General Public License for more details.
// You should have received a copy of the GNU General Public License along with RDMP. If not, see <https://www.gnu.org/licenses/>.

using FAnsi.Discovery;
using Rdmp.Core.CommandExecution;
using Rdmp.Core.CommandLine.Options;
using Rdmp.Core.CommandLine.Runners;
using Rdmp.Core.Curation.Data;
using Rdmp.Core.Curation.Data.DataLoad;
using Rdmp.Core.Curation.Data.Defaults;
using Rdmp.Core.DataFlowPipeline;
using Rdmp.Core.DataLoad.Engine.Job;
using Rdmp.Core.DataLoad.Engine.Mutilators;
using Rdmp.Core.ReusableLibraryCode.Checks;
using Rdmp.Core.ReusableLibraryCode.Progress;
using System;
using System.Linq;

namespace Rdmp.Core.DataLoad.Modules.Mutilators;

/// <summary>
/// This component will run the DQE engine on the associated catalogue after the data load has ran
/// </summary>
public class DQEPostLoadRunner : IMutilateDataTables
{

    public void Check(ICheckNotifier notifier)
    {
    }

    public void Initialize(DiscoveredDatabase dbInfo, LoadStage loadStage)
    {
        if (loadStage != LoadStage.PostLoad)
        {
            throw new Exception("DQL Runner can only be done in the PostLoad stage.");
        }
    }

    public void LoadCompletedSoDispose(ExitCodeType exitCode, IDataLoadEventListener postLoadEventsListener)
    {
    }

    public ExitCodeType Mutilate(IDataLoadJob job)
    {
        var dqeServer = job.RepositoryLocator.CatalogueRepository.GetDefaultFor(PermissableDefaults.DQE);
        if (dqeServer == null)
        {
            job.OnNotify(this, new NotifyEventArgs(ProgressEventType.Warning,
            "There is no DQE server. DQE will not be run."));
            return ExitCodeType.Success;
        }
        var lmdID = job.LoadMetadata.ID;
        var linkage = job.RepositoryLocator.CatalogueRepository.GetAllObjectsWhere<LoadMetadataCatalogueLinkage>("LoadMetadataID", lmdID);
        foreach (var link in linkage)
        {
<<<<<<< HEAD
            Catalogue = catalogue.ID.ToString(),
            Command = CommandLineActivity.run
        };

        var runner = RunnerFactory.CreateRunner(new ThrowImmediatelyActivator(job.RepositoryLocator), options);
        runner.Run(job.RepositoryLocator, ThrowImmediatelyDataLoadEventListener.Quiet, new AcceptAllCheckNotifier(),
                    new GracefulCancellationToken(), job.DataLoadInfo.ID);
=======
            var catalogue = job.RepositoryLocator.CatalogueRepository.GetAllObjectsWhere<Catalogue>("ID", link.CatalogueID).FirstOrDefault();
            if (catalogue is null) continue;
            if (catalogue.TimeCoverage_ExtractionInformation_ID == null)
            {
                job.OnNotify(this, new NotifyEventArgs(ProgressEventType.Warning,
               $"Catalogue '{catalogue.Name}' does not have a Time Coverage column set. DQE will not be run"));
            }
>>>>>>> eb213137

            if (string.IsNullOrWhiteSpace(catalogue.ValidatorXML))
            {
                job.OnNotify(this, new NotifyEventArgs(ProgressEventType.Warning,
                 $"Catalogue '{catalogue.Name}' does not have any validation rules configured.DQE will not be run."));
            }

            DqeOptions options = new()
            {
                Catalogue = catalogue.ID.ToString(),
                Command = CommandLineActivity.run
            };
            var runner = RunnerFactory.CreateRunner(new ThrowImmediatelyActivator(job.RepositoryLocator), options);
            runner.Run(job.RepositoryLocator, ThrowImmediatelyDataLoadEventListener.Quiet, new AcceptAllCheckNotifier(),
                        new GracefulCancellationToken());
        }
        return ExitCodeType.Success;

    }
}<|MERGE_RESOLUTION|>--- conflicted
+++ resolved
@@ -56,15 +56,6 @@
         var linkage = job.RepositoryLocator.CatalogueRepository.GetAllObjectsWhere<LoadMetadataCatalogueLinkage>("LoadMetadataID", lmdID);
         foreach (var link in linkage)
         {
-<<<<<<< HEAD
-            Catalogue = catalogue.ID.ToString(),
-            Command = CommandLineActivity.run
-        };
-
-        var runner = RunnerFactory.CreateRunner(new ThrowImmediatelyActivator(job.RepositoryLocator), options);
-        runner.Run(job.RepositoryLocator, ThrowImmediatelyDataLoadEventListener.Quiet, new AcceptAllCheckNotifier(),
-                    new GracefulCancellationToken(), job.DataLoadInfo.ID);
-=======
             var catalogue = job.RepositoryLocator.CatalogueRepository.GetAllObjectsWhere<Catalogue>("ID", link.CatalogueID).FirstOrDefault();
             if (catalogue is null) continue;
             if (catalogue.TimeCoverage_ExtractionInformation_ID == null)
@@ -72,7 +63,6 @@
                 job.OnNotify(this, new NotifyEventArgs(ProgressEventType.Warning,
                $"Catalogue '{catalogue.Name}' does not have a Time Coverage column set. DQE will not be run"));
             }
->>>>>>> eb213137
 
             if (string.IsNullOrWhiteSpace(catalogue.ValidatorXML))
             {
