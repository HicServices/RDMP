--- conflicted
+++ resolved
@@ -42,11 +42,7 @@
         if (lines.Length > 0)
         {
             var fields = lines[0].Split(';');
-<<<<<<< HEAD
             if(fields.Length>0)
-=======
-            if (fields.Length > 0)
->>>>>>> 5c0a3943
                 if (Enum.TryParse(fields[0], out DataLoadProgressUpdateStrategy strat))
                     Strategy = strat;
 
@@ -120,32 +116,18 @@
 
     private DateTime GetMaxDate(DiscoveredServer server, IDataLoadEventListener listener)
     {
-<<<<<<< HEAD
         using var con = server.GetConnection();
         con.Open();
-=======
-        using (var con = server.GetConnection())
-        {
-            con.Open();
->>>>>>> 5c0a3943
 
         listener.OnNotify(this, new NotifyEventArgs(ProgressEventType.Information,
             $"About to execute SQL to determine the maximum date for data loaded:{ExecuteScalarSQL}"));
 
-<<<<<<< HEAD
         using var cmd = server.GetCommand(ExecuteScalarSQL, con);
         var scalarValue = cmd.ExecuteScalar();
-=======
-            DateTime dt;
-            using(var cmd = server.GetCommand(ExecuteScalarSQL, con))
-            {
-                var scalarValue = cmd.ExecuteScalar();
->>>>>>> 5c0a3943
 
         if (scalarValue == null || scalarValue == DBNull.Value)
             throw new DataLoadProgressUpdateException("ExecuteScalarSQL specified for determining the maximum date of data loaded returned null when executed");
 
-<<<<<<< HEAD
         try
         {
             return Convert.ToDateTime(scalarValue);
@@ -154,21 +136,6 @@
         {
             throw new DataLoadProgressUpdateException(
                 $"ExecuteScalarSQL specified for determining the maximum date of data loaded returned a value that was not a Date:{scalarValue}", e);
-=======
-                try
-                {
-                    dt = Convert.ToDateTime(scalarValue);
-                }
-                catch (Exception e)
-                {
-                    throw new DataLoadProgressUpdateException(
-                        $"ExecuteScalarSQL specified for determining the maximum date of data loaded returned a value that was not a Date:{scalarValue}", e);
-                }
-            }
-
-
-            return dt;
->>>>>>> 5c0a3943
         }
     }
 
