--- conflicted
+++ resolved
@@ -117,35 +117,6 @@
 
     private DateTime GetMaxDate(DiscoveredServer server, IDataLoadEventListener listener)
     {
-<<<<<<< HEAD
-        using (var con = server.GetConnection())
-        {
-            con.Open();
-
-            listener.OnNotify(this, new NotifyEventArgs(ProgressEventType.Information,
-                $"About to execute SQL to determine the maximum date for data loaded:{ExecuteScalarSQL}"));
-
-            DateTime dt;
-            using (var cmd = server.GetCommand(ExecuteScalarSQL, con))
-            {
-                var scalarValue = cmd.ExecuteScalar();
-
-                if (scalarValue == null || scalarValue == DBNull.Value)
-                    throw new DataLoadProgressUpdateException(
-                        "ExecuteScalarSQL specified for determining the maximum date of data loaded returned null when executed");
-
-                try
-                {
-                    dt = Convert.ToDateTime(scalarValue);
-                }
-                catch (Exception e)
-                {
-                    throw new DataLoadProgressUpdateException(
-                        $"ExecuteScalarSQL specified for determining the maximum date of data loaded returned a value that was not a Date:{scalarValue}",
-                        e);
-                }
-            }
-=======
         using var con = server.GetConnection();
         con.Open();
 
@@ -154,7 +125,6 @@
 
         using var cmd = server.GetCommand(ExecuteScalarSQL, con);
         var scalarValue = cmd.ExecuteScalar();
->>>>>>> 9e847e4d
 
         if (scalarValue == null || scalarValue == DBNull.Value)
             throw new DataLoadProgressUpdateException(
