--- conflicted
+++ resolved
@@ -112,16 +112,8 @@
                 }
                 else
                 {
-<<<<<<< HEAD
                     var errorMessage =
                         $"Column mismatch on line {reader.Context.Parser.RawRow} of file '{dt.TableName}', it has too many columns (expected {_headers.Length} columns but line had  {lineToPush.Cells.Length})";
-=======
-                    var errorMessage = string.Format("Column mismatch on line {0} of file '{1}', it has too many columns (expected {2} columns but line had  {3})",
-                        reader.Context.Parser.RawRow,
-                        dt.TableName,
-                        _headers.Length,
-                        lineToPush.Cells.Length);
->>>>>>> 5c0a3943
 
                     if (_bufferOverrunsWhereColumnValueWasBlank > 0)
                         errorMessage +=
@@ -136,11 +128,7 @@
             if(_headers.IgnoreColumnsList.Contains(_headers[i]))
                 continue;
 
-<<<<<<< HEAD
             //it's an empty header, don't bother populating it
-=======
-            //its an empty header, don't bother populating it
->>>>>>> 5c0a3943
             if (_headers[i].IsBasicallyNull())
                 if (!lineToPush[i].IsBasicallyNull())
                     throw new FileLoadException(
@@ -160,13 +148,8 @@
 
                 try
                 {
-<<<<<<< HEAD
-                    if (hackedValue is string s && typeDeciderFactory.Dictionary.TryGetValue(dt.Columns[_headers[i]].DataType,out var typer))
-                        hackedValue = typer.Parse(s);
-=======
                     if (hackedValue is string s && typeDeciderFactory.Dictionary.TryGetValue(dt.Columns[_headers[i]].DataType,out var decider))
                         hackedValue = decider.Parse(s);
->>>>>>> 5c0a3943
 
                     rowValues.Add(_headers[i], hackedValue);
                 }
@@ -315,13 +298,8 @@
             foreach (DataRow row in workingTable.Rows)
                 dtCloned.Rows.Add(row.ItemArray.Select((v,idx)=>
 
-<<<<<<< HEAD
-                    deciders.TryGetValue(idx,out var typer) && v is string s?
-                        typer.Parse(s) :
-=======
                     deciders.TryGetValue(idx,out var decider) && v is string s?
                         decider.Parse(s) :
->>>>>>> 5c0a3943
                         v).ToArray());
 
             return dtCloned;
