--- conflicted
+++ resolved
@@ -115,17 +115,8 @@
                 }
                 else
                 {
-<<<<<<< HEAD
-                    var errorMessage = string.Format(
-                        "Column mismatch on line {0} of file '{1}', it has too many columns (expected {2} columns but line had  {3})",
-                        reader.Context.Parser.RawRow,
-                        dt.TableName,
-                        _headers.Length,
-                        lineToPush.Cells.Length);
-=======
                     var errorMessage =
                         $"Column mismatch on line {reader.Context.Parser.RawRow} of file '{dt.TableName}', it has too many columns (expected {_headers.Length} columns but line had  {lineToPush.Cells.Length})";
->>>>>>> 9e847e4d
 
                     if (_bufferOverrunsWhereColumnValueWasBlank > 0)
                         errorMessage +=
