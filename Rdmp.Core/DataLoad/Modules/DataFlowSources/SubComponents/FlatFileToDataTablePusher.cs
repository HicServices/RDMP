// Copyright (c) The University of Dundee 2018-2019
// This file is part of the Research Data Management Platform (RDMP).
// RDMP is free software: you can redistribute it and/or modify it under the terms of the GNU General Public License as published by the Free Software Foundation, either version 3 of the License, or (at your option) any later version.
// RDMP is distributed in the hope that it will be useful, but WITHOUT ANY WARRANTY; without even the implied warranty of MERCHANTABILITY or FITNESS FOR A PARTICULAR PURPOSE. See the GNU General Public License for more details.
// You should have received a copy of the GNU General Public License along with RDMP. If not, see <https://www.gnu.org/licenses/>.

using System;
using System.Collections.Generic;
using System.Data;
using System.Globalization;
using System.IO;
using System.Linq;
using CsvHelper;
using Rdmp.Core.DataFlowPipeline.Requirements;
using Rdmp.Core.ReusableLibraryCode;
using Rdmp.Core.ReusableLibraryCode.Progress;
using TypeGuesser;
using TypeGuesser.Deciders;

namespace Rdmp.Core.DataLoad.Modules.DataFlowSources.SubComponents;

/// <summary>
/// This class is a sub component of <see cref="DelimitedFlatFileDataFlowSource"/>, it is responsible for adding rows read from the CSV file to
/// the DataTable built by <see cref="FlatFileColumnCollection"/>.
/// </summary>
public class FlatFileToDataTablePusher
{
    private readonly FlatFileToLoad _fileToLoad;
    private readonly FlatFileColumnCollection _headers;
    private readonly Func<string, object> _hackValuesFunc;
    private readonly bool _attemptToResolveNewlinesInRecords;
    private readonly CultureInfo _culture;
    private readonly string _explicitDateTimeFormat;
    private TypeDeciderFactory typeDeciderFactory;

    /// <summary>
    /// Used in the event of reading too few cells for the current line.  The pusher will peek at the next lines to see if they
    /// make up a coherent row e.g. if a free text field is splitting up the document with newlines.  If the peeked lines do not
    /// resolve the problem then the line will be marked as BadData and the peeked records must be reprocessed by <see cref="DelimitedFlatFileDataFlowSource"/>
    /// </summary>
    public FlatFileLine PeekedRecord;

    /// <summary>
    /// All line numbers of the source file being read that could not be processed.  Allows BadDataFound etc to be called multiple times without skipping
    /// records by accident.
    /// </summary>
    public HashSet<int> BadLines = new();

    /// <summary>
    /// This is incremented when too many values are read from the file to match the header count BUT the values read were null/empty
    /// </summary>
    private long _bufferOverrunsWhereColumnValueWasBlank;

    /// <summary>
    /// We only complain once about headers not matching the number of cell values
    /// </summary>
    private bool _haveComplainedAboutColumnMismatch;

    public FlatFileToDataTablePusher(FlatFileToLoad fileToLoad, FlatFileColumnCollection headers,
        Func<string, object> hackValuesFunc, bool attemptToResolveNewlinesInRecords, CultureInfo culture,
        string explicitDateTimeFormat)
    {
        _fileToLoad = fileToLoad;
        _headers = headers;
        _hackValuesFunc = hackValuesFunc;
        _attemptToResolveNewlinesInRecords = attemptToResolveNewlinesInRecords;
        _culture = culture ?? CultureInfo.CurrentCulture;
        _explicitDateTimeFormat = explicitDateTimeFormat;
        typeDeciderFactory = new TypeDeciderFactory(_culture);

        if (!string.IsNullOrWhiteSpace(explicitDateTimeFormat))
            typeDeciderFactory.Settings.ExplicitDateFormats = new[] { explicitDateTimeFormat };
    }

    public int PushCurrentLine(CsvReader reader, FlatFileLine lineToPush, DataTable dt, IDataLoadEventListener listener,
        FlatFileEventHandlers eventHandlers)
    {
        //skip the blank lines
        if (lineToPush.Cells.Length == 0 || lineToPush.Cells.All(h => h.IsBasicallyNull()))
            return 0;

        var headerCount = _headers.CountNotNull;

        //if the number of not empty headers doesn't match the headers in the data table
        if (dt.Columns.Count != headerCount)
            if (!_haveComplainedAboutColumnMismatch)
            {
                listener.OnNotify(this, new NotifyEventArgs(ProgressEventType.Warning,
                    $"Flat file '{_fileToLoad.File.Name}' line number '{reader.Context.Parser.RawRow}' had  {headerCount} columns while the destination DataTable had {dt.Columns.Count} columns.  This message appears only once per file"));
                _haveComplainedAboutColumnMismatch = true;
            }

        var rowValues = new Dictionary<string, object>();

        if (lineToPush.Cells.Length < headerCount)
            if (!DealWithTooFewCellsOnCurrentLine(reader, lineToPush, listener, eventHandlers))
                return 0;

        var haveIncremented_bufferOverrunsWhereColumnValueWasBlank = false;


        for (var i = 0; i < lineToPush.Cells.Length; i++)
        {
            //about to do a buffer overrun
            if (i >= _headers.Length)
                if (lineToPush[i].IsBasicallyNull())
                {
                    if (!haveIncremented_bufferOverrunsWhereColumnValueWasBlank)
                    {
                        _bufferOverrunsWhereColumnValueWasBlank++;
                        haveIncremented_bufferOverrunsWhereColumnValueWasBlank = true;
                    }

                    continue; //do not bother buffer overrunning with null whitespace stuff
                }
                else
                {
<<<<<<< HEAD
                    var errorMessage =
                        $"Column mismatch on line {reader.Context.Parser.RawRow} of file '{dt.TableName}', it has too many columns (expected {_headers.Length} columns but line had  {lineToPush.Cells.Length})";
=======
                    var errorMessage = string.Format(
                        "Column mismatch on line {0} of file '{1}', it has too many columns (expected {2} columns but line had  {3})",
                        reader.Context.Parser.RawRow,
                        dt.TableName,
                        _headers.Length,
                        lineToPush.Cells.Length);
>>>>>>> d6edf73d

                    if (_bufferOverrunsWhereColumnValueWasBlank > 0)
                        errorMessage +=
                            $" ( {_bufferOverrunsWhereColumnValueWasBlank} Previously lines also suffered from buffer overruns but the overrunning values were empty so we had ignored them up until now)";

                    listener.OnNotify(this, new NotifyEventArgs(ProgressEventType.Warning, errorMessage));
                    eventHandlers.BadDataFound(lineToPush);
                    break;
                }

            //if we are ignoring this header
            if (_headers.IgnoreColumnsList.Contains(_headers[i]))
                continue;

            //it's an empty header, don't bother populating it
            if (_headers[i].IsBasicallyNull())
                if (!lineToPush[i].IsBasicallyNull())
                    throw new FileLoadException(
                        $"The header at index {i} in flat file '{dt.TableName}' had no name but there was a value in the data column (on Line number {reader.Context.Parser.RawRow})");
                else
                    continue;

            //sometimes flat files have ,NULL,NULL,"bob" in instead of ,,"bob"
            if (lineToPush[i].IsBasicallyNull())
            {
                rowValues.Add(_headers[i], DBNull.Value);
            }
            else
            {
                var hackedValue = _hackValuesFunc(lineToPush[i]);

                if (hackedValue is string value)
                    hackedValue = value.Trim();

                try
                {
                    if (hackedValue is string s &&
                        typeDeciderFactory.Dictionary.TryGetValue(dt.Columns[_headers[i]].DataType, out var decider))
                        hackedValue = decider.Parse(s);

                    rowValues.Add(_headers[i], hackedValue);
                }
                catch (Exception e)
                {
                    throw new FileLoadException(
                        $"Error reading file '{dt.TableName}'.  Problem loading value {lineToPush[i]} into data table (on Line number {reader.Context.Parser.RawRow}) the header we were trying to populate was {_headers[i]} and was of datatype {dt.Columns[_headers[i]].DataType}",
                        e);
                }
            }
        }

        if (!BadLines.Contains(reader.Context.Parser.RawRow))
        {
            var currentRow = dt.Rows.Add();
            foreach (var kvp in rowValues)
                currentRow[kvp.Key] = kvp.Value;

            return 1;
        }

        return 0;
    }

    private bool DealWithTooFewCellsOnCurrentLine(CsvReader reader, FlatFileLine lineToPush,
        IDataLoadEventListener listener, FlatFileEventHandlers eventHandlers)
    {
        if (!_attemptToResolveNewlinesInRecords)
        {
            //we read too little cell count but we don't want to solve the problem
            listener.OnNotify(this, new NotifyEventArgs(ProgressEventType.Warning,
                $"Too few columns on line {reader.Context.Parser.RawRow} of file '{_fileToLoad}', it has too many columns (expected {_headers.Length} columns but line had {lineToPush.Cells.Length}).{(_bufferOverrunsWhereColumnValueWasBlank > 0 ? $"( {_bufferOverrunsWhereColumnValueWasBlank} Previously lines also suffered from buffer overruns but the overrunning values were empty so we had ignored them up until now)" : "")}"));
            eventHandlers.BadDataFound(lineToPush);

            //didn't bother trying to fix the problem
            return false;
        }

        //We want to try to fix the problem by reading more data

        //Create a composite row
        var newCells = new List<string>(lineToPush.Cells);

        //track what we are Reading incase it doesn't work
        var allPeekedLines = new List<FlatFileLine>();

        do
        {
            FlatFileLine peekedLine;

            //try adding the next row
            if (reader.Read())
            {
                peekedLine = new FlatFileLine(reader.Context);

                //peeked line was 'valid' on its own
                if (peekedLine.Cells.Length >= _headers.Length)
                {
                    //queue it for reprocessing
                    PeekedRecord = peekedLine;

                    //and mark everything else as bad
                    AllBad(lineToPush, allPeekedLines, eventHandlers);
                    return false;
                }

                //peeked line was invalid (too short) so we can add it onto ourselves
                allPeekedLines.Add(peekedLine);
            }
            else
            {
                //Ran out of space in the file without fixing the problem so it's all bad
                AllBad(lineToPush, allPeekedLines, eventHandlers);

                //couldn't fix the problem
                return false;
            }

            //add the peeked line to the current cells
            //add the first record as an extension of the last cell in current row
            if (peekedLine.Cells.Length != 0)
                newCells[^1] += Environment.NewLine + peekedLine.Cells[0];
            else
                newCells[^1] += Environment.NewLine; //the next line was completely blank! just add a new line

            //add any further cells on after that
            newCells.AddRange(peekedLine.Cells.Skip(1));
        } while (newCells.Count < _headers.Length);


        //if we read too much or reached the end of the file
        if (newCells.Count > _headers.Length)
        {
            AllBadExceptLastSoRequeueThatOne(lineToPush, allPeekedLines, eventHandlers);
            return false;
        }

        if (newCells.Count != _headers.Length)
            throw new Exception("We didn't over read or reach end of file, how did we get here?");

        //we managed to create a full row
        lineToPush.Cells = newCells.ToArray();

        //problem was fixed
        return true;
    }


    public DataTable StronglyTypeTable(DataTable workingTable, ExplicitTypingCollection explicitTypingCollection)
    {
        var deciders = new Dictionary<int, IDecideTypesForStrings>();
        var factory = new TypeDeciderFactory(_culture);

        if (!string.IsNullOrWhiteSpace(_explicitDateTimeFormat))
            factory.Settings.ExplicitDateFormats = new[] { _explicitDateTimeFormat };

        var dtCloned = workingTable.Clone();
        dtCloned.BeginLoadData();
        var typeChangeNeeded = false;

        foreach (DataColumn col in workingTable.Columns)
        {
            //if we have already handled it
            if (explicitTypingCollection != null &&
                explicitTypingCollection.ExplicitTypesCSharp.ContainsKey(col.ColumnName))
                continue;

            //let's make a decision about the data type to use based on the contents
            var computedType = new Guesser();
            computedType.AdjustToCompensateForValues(col);

            //Type based on the contents of the column
            if (computedType.ShouldDowngradeColumnTypeToMatchCurrentEstimate(col))
            {
                dtCloned.Columns[col.ColumnName].DataType = computedType.Guess.CSharpType;

                //if we have a type decider to parse this data type
                if (factory.IsSupported(computedType.Guess.CSharpType))
                    deciders.Add(col.Ordinal,
                        factory.Create(computedType.Guess.CSharpType)); //record column index and parser

                typeChangeNeeded = true;
            }
        }

        if (typeChangeNeeded)
        {
            foreach (DataRow row in workingTable.Rows)
                dtCloned.Rows.Add(row.ItemArray.Select((v, idx) =>
                    deciders.TryGetValue(idx, out var decider) && v is string s ? decider.Parse(s) : v).ToArray());
<<<<<<< HEAD

=======
            dtCloned.EndLoadData();
>>>>>>> d6edf73d
            return dtCloned;
        }

        return workingTable;
    }

    private void AllBadExceptLastSoRequeueThatOne(FlatFileLine lineToPush, List<FlatFileLine> allPeekedLines,
        FlatFileEventHandlers eventHandlers)
    {
        //the current line is bad
        eventHandlers.BadDataFound(lineToPush);

        //last line resulted in the overrun so requeue it
        PeekedRecord = allPeekedLines.Last();

        //but throw away everything else we read
        foreach (var line in allPeekedLines.Take(allPeekedLines.Count - 1))
            eventHandlers.BadDataFound(line);
    }

    private static void AllBad(FlatFileLine lineToPush, List<FlatFileLine> allPeekedLines,
        FlatFileEventHandlers eventHandlers)
    {
        //the current line is bad
        eventHandlers.BadDataFound(lineToPush);

        foreach (var line in allPeekedLines)
            eventHandlers.BadDataFound(line);
    }
}<|MERGE_RESOLUTION|>--- conflicted
+++ resolved
@@ -115,17 +115,8 @@
                 }
                 else
                 {
-<<<<<<< HEAD
                     var errorMessage =
                         $"Column mismatch on line {reader.Context.Parser.RawRow} of file '{dt.TableName}', it has too many columns (expected {_headers.Length} columns but line had  {lineToPush.Cells.Length})";
-=======
-                    var errorMessage = string.Format(
-                        "Column mismatch on line {0} of file '{1}', it has too many columns (expected {2} columns but line had  {3})",
-                        reader.Context.Parser.RawRow,
-                        dt.TableName,
-                        _headers.Length,
-                        lineToPush.Cells.Length);
->>>>>>> d6edf73d
 
                     if (_bufferOverrunsWhereColumnValueWasBlank > 0)
                         errorMessage +=
@@ -315,11 +306,7 @@
             foreach (DataRow row in workingTable.Rows)
                 dtCloned.Rows.Add(row.ItemArray.Select((v, idx) =>
                     deciders.TryGetValue(idx, out var decider) && v is string s ? decider.Parse(s) : v).ToArray());
-<<<<<<< HEAD
-
-=======
             dtCloned.EndLoadData();
->>>>>>> d6edf73d
             return dtCloned;
         }
 
