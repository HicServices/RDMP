--- conflicted
+++ resolved
@@ -47,14 +47,8 @@
     public string AddFilenameColumnNamed { get; set; }
 
     private FlatFileToLoad _fileToLoad;
-<<<<<<< HEAD
-
-    private DataTable dataReadFromFile;
-    private bool haveDispatchedDataTable;
-=======
     private DataTable dataReadFromFile;
     private bool haveDispatchedDataTable = false;
->>>>>>> 5c0a3943
 
     public DataTable GetChunk(IDataLoadEventListener listener, GracefulCancellationToken cancellationToken)
     {
@@ -81,20 +75,8 @@
         using var fs = new FileStream(_fileToLoad.File.FullName, FileMode.Open);
         IWorkbook wb = _fileToLoad.File.Extension == ".xls" ? new HSSFWorkbook(fs) : new XSSFWorkbook(fs);
 
-<<<<<<< HEAD
         DataTable toReturn=null;
 
-        try
-        {
-            var worksheet =
-                //if the user hasn't picked one, use the first
-                (string.IsNullOrWhiteSpace(WorkSheetName) ? wb.GetSheetAt(0) : wb.GetSheet(WorkSheetName)) ?? throw new FlatFileLoadException(
-                    $"The Excel sheet '{WorkSheetName}' was not found in workbook '{_fileToLoad.File.Name}'");
-            toReturn = GetAllData(worksheet, listener);
-
-            //set the table name the file name
-            toReturn.TableName = QuerySyntaxHelper.MakeHeaderNameSensible(Path.GetFileNameWithoutExtension(_fileToLoad.File.Name));
-=======
             try
             {
                 var worksheet =
@@ -102,30 +84,16 @@
                     (string.IsNullOrWhiteSpace(WorkSheetName) ? wb.GetSheetAt(0) : wb.GetSheet(WorkSheetName)) ?? throw new FlatFileLoadException(
                         $"The Excel sheet '{WorkSheetName}' was not found in workbook '{_fileToLoad.File.Name}'");
                 toReturn = GetAllData(worksheet, listener);
->>>>>>> 5c0a3943
-
-            if (toReturn.Columns.Count == 0)
-                throw new FlatFileLoadException(
-                    $"The Excel sheet '{worksheet.SheetName}' in workbook '{_fileToLoad.File.Name}' is empty");
-
-<<<<<<< HEAD
-            //if the user wants a column in the DataTable storing the filename loaded add it
-            if (!string.IsNullOrWhiteSpace(AddFilenameColumnNamed))
-=======
+
+            //set the table name the file name
+            toReturn.TableName = QuerySyntaxHelper.MakeHeaderNameSensible(Path.GetFileNameWithoutExtension(_fileToLoad.File.Name));
+
                 if (toReturn.Columns.Count == 0)
                     throw new FlatFileLoadException(
                         $"The Excel sheet '{worksheet.SheetName}' in workbook '{_fileToLoad.File.Name}' is empty");
 
-                //if the user wants a column in the DataTable storing the filename loaded add it
-                if (!string.IsNullOrWhiteSpace(AddFilenameColumnNamed))
-                {
-                    toReturn.Columns.Add(AddFilenameColumnNamed);
-                    foreach (DataRow dataRow in toReturn.Rows)
-                        dataRow[AddFilenameColumnNamed] = _fileToLoad.File.FullName;
-                }
-            }
-            finally
->>>>>>> 5c0a3943
+            //if the user wants a column in the DataTable storing the filename loaded add it
+            if (!string.IsNullOrWhiteSpace(AddFilenameColumnNamed))
             {
                 toReturn.Columns.Add(AddFilenameColumnNamed);
                 foreach (DataRow dataRow in toReturn.Rows)
@@ -248,16 +216,8 @@
                 var format = cell.CellStyle.GetDataFormatString();
                 var f = new NumberFormat(format);
 
-<<<<<<< HEAD
                 if (IsDateWithoutTime(format))
                     return cell.DateCellValue.ToString("yyyy-MM-dd");
-=======
-                    if (IsDateWithoutTime(format))
-                        return cell.DateCellValue.ToString("yyyy-MM-dd");
-
-                    if(IsDateWithTime(format))
-                        return cell.DateCellValue.ToString("yyyy-MM-dd HH:mm:ss");
->>>>>>> 5c0a3943
 
                 if(IsDateWithTime(format))
                     return cell.DateCellValue.ToString("yyyy-MM-dd HH:mm:ss");
@@ -307,14 +267,7 @@
 
     private static bool IsDateFormat(string formatString)
     {
-<<<<<<< HEAD
         return !string.IsNullOrWhiteSpace(formatString) && (formatString.Contains('/') || formatString.Contains('\\') || formatString.Contains(':'));
-=======
-        if (string.IsNullOrWhiteSpace(formatString))
-            return false;
-
-        return formatString.Contains('/') || formatString.Contains('\\') || formatString.Contains(':');
->>>>>>> 5c0a3943
     }
 
     /*
