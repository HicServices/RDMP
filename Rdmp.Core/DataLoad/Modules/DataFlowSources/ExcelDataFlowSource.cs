// Copyright (c) The University of Dundee 2018-2019
// This file is part of the Research Data Management Platform (RDMP).
// RDMP is free software: you can redistribute it and/or modify it under the terms of the GNU General Public License as published by the Free Software Foundation, either version 3 of the License, or (at your option) any later version.
// RDMP is distributed in the hope that it will be useful, but WITHOUT ANY WARRANTY; without even the implied warranty of MERCHANTABILITY or FITNESS FOR A PARTICULAR PURPOSE. See the GNU General Public License for more details.
// You should have received a copy of the GNU General Public License along with RDMP. If not, see <https://www.gnu.org/licenses/>.

using System;
using System.Collections.Generic;
using System.Data;
using System.Diagnostics;
using System.Globalization;
using System.IO;
using System.Linq;
using System.Threading;
using ExcelNumberFormat;
using FAnsi.Discovery;
using NPOI.HSSF.UserModel;
using NPOI.SS.UserModel;
using NPOI.XSSF.UserModel;
using Rdmp.Core.Curation.Data;
using Rdmp.Core.DataFlowPipeline;
using Rdmp.Core.DataFlowPipeline.Requirements;
using Rdmp.Core.DataLoad.Modules.Exceptions;
using Rdmp.Core.ReusableLibraryCode.Checks;
using Rdmp.Core.ReusableLibraryCode.Progress;

namespace Rdmp.Core.DataLoad.Modules.DataFlowSources;

/// <summary>
/// Pipeline component for reading from Microsoft Excel files.  Reads only from a single worksheet (by default the first one in the workbook).  Data read
/// is returned as a DataTable all read at once in one big batch.  This component requires Microsoft Office to be installed since it uses Interop.
/// </summary>
public class ExcelDataFlowSource : IPluginDataFlowSource<DataTable>, IPipelineRequirement<FlatFileToLoad>
{
    public const string WorkSheetName_DemandDescription =
        "Name of the worksheet to load data from (single sheet name only).  If this is empty then the first sheet in the spreadsheet will be loaded instead";

    public const string AddFilenameColumnNamed_DemandDescription =
        "Optional - Set to the name of a column in your RAW database (e.g. Filename).  If set this named column will be populated with the path to the file being read (e.g. c:\\myproj\\Data\\ForLoading\\MyFile.csv)";

    [DemandsInitialization(WorkSheetName_DemandDescription)]
    public string WorkSheetName { get; set; }

    [DemandsInitialization(DelimitedFlatFileDataFlowSource.MakeHeaderNamesSane_DemandDescription,
        DemandType.Unspecified, true)]
    public bool MakeHeaderNamesSane { get; set; }

    [DemandsInitialization(AddFilenameColumnNamed_DemandDescription)]
    public string AddFilenameColumnNamed { get; set; }

    private FlatFileToLoad _fileToLoad;

    private DataTable dataReadFromFile;
    private bool haveDispatchedDataTable;

    public DataTable GetChunk(IDataLoadEventListener listener, GracefulCancellationToken cancellationToken)
    {
        dataReadFromFile ??= GetAllData(listener, cancellationToken);

        if (haveDispatchedDataTable)
            return null;

        haveDispatchedDataTable = true;

        return dataReadFromFile;
    }

    private DataTable GetAllData(IDataLoadEventListener listener, GracefulCancellationToken cancellationToken)
    {
        var sw = new Stopwatch();
        sw.Start();
        if (_fileToLoad == null)
            throw new Exception("_fileToLoad has not been set yet, possibly component has not been Initialized yet");

        if (!IsAcceptableFileExtension())
            throw new Exception($"FileToLoad ({_fileToLoad.File.FullName}) extension was not XLS or XLSX, dubious");

        using var fs = new FileStream(_fileToLoad.File.FullName, FileMode.Open);
        IWorkbook wb = _fileToLoad.File.Extension == ".xls" ? new HSSFWorkbook(fs) : new XSSFWorkbook(fs);

<<<<<<< HEAD
        DataTable toReturn = null;

        try
        {
            var worksheet =
                //if the user hasn't picked one, use the first
                (string.IsNullOrWhiteSpace(WorkSheetName) ? wb.GetSheetAt(0) : wb.GetSheet(WorkSheetName)) ??
                throw new FlatFileLoadException(
                    $"The Excel sheet '{WorkSheetName}' was not found in workbook '{_fileToLoad.File.Name}'");
            toReturn = GetAllData(worksheet, listener);

            //set the table name the file name
            toReturn.TableName =
                QuerySyntaxHelper.MakeHeaderNameSensible(Path.GetFileNameWithoutExtension(_fileToLoad.File.Name));

            if (toReturn.Columns.Count == 0)
                throw new FlatFileLoadException(
                    $"The Excel sheet '{worksheet.SheetName}' in workbook '{_fileToLoad.File.Name}' is empty");

            //if the user wants a column in the DataTable storing the filename loaded add it
            if (!string.IsNullOrWhiteSpace(AddFilenameColumnNamed))
=======
            DataTable toReturn;
            try
            {
                var worksheet =
                    //if the user hasn't picked one, use the first
                    (string.IsNullOrWhiteSpace(WorkSheetName) ? wb.GetSheetAt(0) : wb.GetSheet(WorkSheetName)) ??
                    throw new FlatFileLoadException(
                        $"The Excel sheet '{WorkSheetName}' was not found in workbook '{_fileToLoad.File.Name}'");
                toReturn = GetAllData(worksheet, listener);

                //set the table name the file name
                toReturn.TableName =
                    QuerySyntaxHelper.MakeHeaderNameSensible(Path.GetFileNameWithoutExtension(_fileToLoad.File.Name));

                if (toReturn.Columns.Count == 0)
                    throw new FlatFileLoadException(
                        $"The Excel sheet '{worksheet.SheetName}' in workbook '{_fileToLoad.File.Name}' is empty");

                //if the user wants a column in the DataTable storing the filename loaded add it
                if (!string.IsNullOrWhiteSpace(AddFilenameColumnNamed))
                {
                    toReturn.Columns.Add(AddFilenameColumnNamed);
                    foreach (DataRow dataRow in toReturn.Rows)
                        dataRow[AddFilenameColumnNamed] = _fileToLoad.File.FullName;
                }
            }
            finally
>>>>>>> c8836872
            {
                toReturn.Columns.Add(AddFilenameColumnNamed);
                foreach (DataRow dataRow in toReturn.Rows)
                    dataRow[AddFilenameColumnNamed] = _fileToLoad.File.FullName;
            }
<<<<<<< HEAD
=======
            return toReturn;
>>>>>>> c8836872
        }
        finally
        {
            wb.Close();
            toReturn?.EndLoadData();
        }

        return toReturn;
    }

    /// <summary>
    /// Returns all data held in the current <paramref name="worksheet"/>.  The first row of data becomes the headers.  Throws away fully blank columns/rows.
    /// </summary>
    /// <param name="worksheet"></param>
    /// <param name="listener"></param>
    /// <returns></returns>
    public DataTable GetAllData(ISheet worksheet, IDataLoadEventListener listener)
    {
        var toReturn = new DataTable();
        toReturn.BeginLoadData();
<<<<<<< HEAD

=======
>>>>>>> c8836872
        var rowEnumerator = worksheet.GetRowEnumerator();
        var nColumns = -1;

        var nonBlankColumns = new Dictionary<int, DataColumn>();

        while (rowEnumerator.MoveNext())
        {
            var row = (IRow)rowEnumerator.Current;

            //if all the cells in the current row are blank skip it (eliminates top of file whitespace)
            if (row.Cells.All(c => string.IsNullOrWhiteSpace(c.ToString())))
                continue;

            //first row (that has any data in it) - makes headers
            if (nColumns == -1)
            {
                nColumns = row.Cells.Count;
                listener.OnNotify(this, new NotifyEventArgs(ProgressEventType.Information,
                    $"Excel sheet {worksheet.SheetName} contains {nColumns}"));

                for (var i = 0; i < nColumns; i++)
                {
                    //if the cell header is blank
                    var cell = row.Cells[i];
                    var h = cell.StringCellValue;
                    if (string.IsNullOrWhiteSpace(h))
                        continue;

                    nonBlankColumns.Add(cell.ColumnIndex, toReturn.Columns.Add(h));
                }

                continue;
            }

            //the rest of the rows
            var r = toReturn.Rows.Add();

            var gotAtLeastOneGoodValue = false;

            foreach (var cell in row.Cells)
            {
                var value = GetCellValue(cell);

                //if the cell is blank skip it
                if (IsNull(value))
                    continue;

                //were we expecting this to be blank?
                if (!nonBlankColumns.ContainsKey(cell.ColumnIndex))
                {
                    listener.OnNotify(this, new NotifyEventArgs(ProgressEventType.Warning,
                        $"Discarded the following data (that was found in unnamed columns):{value}"));
                    continue;
                }

                r[nonBlankColumns[cell.ColumnIndex]] = value.ToString();
                gotAtLeastOneGoodValue = true;
            }

            //if we didn't get any values at all for the row throw it away
            if (!gotAtLeastOneGoodValue)
                toReturn.Rows.Remove(r);
        }
<<<<<<< HEAD

=======
        toReturn.EndLoadData();
>>>>>>> c8836872
        return toReturn;
    }

    /// <summary>
    /// Returns the C# value that best represents the contents of the cell.
    /// </summary>
    /// <param name="cell">The cell whose value you want to retrieve</param>
    /// <param name="treatAs">Leave blank, used in recursion for dealing with Formula cells</param>
    /// <returns></returns>
    private object GetCellValue(ICell cell, CellType treatAs = CellType.Unknown)
    {
        if (cell == null)
            return null;

        treatAs = treatAs switch
        {
            CellType.Formula => throw new Exception("Cannot treat the cell contents as a Formula"),
            CellType.Unknown => cell.CellType,
            _ => treatAs
        };

<<<<<<< HEAD
=======
        if (treatAs == CellType.Unknown)
            treatAs = cell.CellType;

>>>>>>> c8836872
        switch (treatAs)
        {
            case CellType.Unknown:
                return cell.ToString();
            case CellType.Numeric:

                //some numerics are actually dates/times
                if (cell.CellStyle.DataFormat == 0) return cell.NumericCellValue;
                var format = cell.CellStyle.GetDataFormatString();
                var f = new NumberFormat(format);

                if (IsDateWithoutTime(format))
                    return cell.DateCellValue.ToString("yyyy-MM-dd");

<<<<<<< HEAD
                if (IsDateWithTime(format))
                    return cell.DateCellValue.ToString("yyyy-MM-dd HH:mm:ss");
=======
                    if (IsDateWithTime(format))
                        return cell.DateCellValue.ToString("yyyy-MM-dd HH:mm:ss");
>>>>>>> c8836872

                if (IsTimeWithoutDate(format))
                    return cell.DateCellValue.ToString("HH:mm:ss");

                return IsDateFormat(format)
                    ? f.Format(cell.DateCellValue, CultureInfo.InvariantCulture)
                    : f.Format(cell.NumericCellValue, CultureInfo.InvariantCulture);

            case CellType.String:

                var v = cell.StringCellValue;

                //if it is blank or 'null' then leave it null
                if (string.IsNullOrWhiteSpace(v) || v.Trim().Equals("NULL", StringComparison.CurrentCultureIgnoreCase))
                    return null;

                return cell.StringCellValue;
            case CellType.Formula:
                return GetCellValue(cell, cell.CachedFormulaResultType);
            case CellType.Blank:
                return null;
            case CellType.Boolean:
                return cell.BooleanCellValue;
            case CellType.Error:
                return null;
            default:
                throw new ArgumentOutOfRangeException();
        }
    }

    private static bool IsDateWithTime(string formatString) => formatString.Contains('h') && formatString.Contains('y');

    private static bool IsDateWithoutTime(string formatString) =>
        formatString.Contains('y') && !formatString.Contains('h');
<<<<<<< HEAD
=======

    private static bool IsTimeWithoutDate(string formatString) =>
        !formatString.Contains('y') && formatString.Contains('h');
>>>>>>> c8836872

    private static bool IsTimeWithoutDate(string formatString) =>
        !formatString.Contains('y') && formatString.Contains('h');

    private static bool IsDateFormat(string formatString) => !string.IsNullOrWhiteSpace(formatString) &&
                                                             (formatString.Contains('/') ||
                                                              formatString.Contains('\\') ||
                                                              formatString.Contains(':'));

    /*

    private string IntToExcelColumnLetter(int colNumberStartingAtOne)
    {
        int dividend = colNumberStartingAtOne;
        string columnName = String.Empty;
        int modulo;

        while (dividend > 0)
        {
            modulo = (dividend - 1) % 26;
            columnName = Convert.ToChar(65 + modulo) + columnName;
            dividend = (int)((dividend - modulo) / 26);
        }

        return columnName;
    }

    private object MakeTimeRelatedDecision(double value, Range cells, string type, dynamic cell,int row, int col)
    {
        if (type.Contains("/") || type.Contains("\\") || type.Contains(":"))
        {
            if (cell != null)
                return cell.Text;

            return cells[row, col].Text;
        }

        //timeRelatedDescisions
        return value;
    }
    */
    private string[] acceptedFileExtensions =
    {
        ".xlsx",
        ".xls"
    };

    private bool IsAcceptableFileExtension() => acceptedFileExtensions.Contains(_fileToLoad.File.Extension.ToLower());
<<<<<<< HEAD
=======

    private static bool IsNull(object o)
    {
        if (o == null || o == DBNull.Value)
            return true;
>>>>>>> c8836872

    private static bool IsNull(object o) => o == null || o == DBNull.Value || string.IsNullOrWhiteSpace(o.ToString());

    public void Check(ICheckNotifier notifier)
    {
        if (_fileToLoad != null)
            if (!IsAcceptableFileExtension())
                notifier.OnCheckPerformed(
                    new CheckEventArgs(
                        $"File extension {_fileToLoad.File} has an invalid extension:{_fileToLoad.File.Extension} (this class only accepts:{string.Join(",", acceptedFileExtensions)})",
                        CheckResult.Fail));
            else
                notifier.OnCheckPerformed(
                    new CheckEventArgs($"File extension of file {_fileToLoad.File.Name} is acceptable",
                        CheckResult.Success));
        else
            notifier.OnCheckPerformed(
                new CheckEventArgs(
                    "FlatFileToLoad (Pipeline Requirement) was not met (we weren't initialized with a file)",
                    CheckResult.Warning));
    }

    public void Dispose(IDataLoadEventListener listener, Exception pipelineFailureExceptionIfAny)
    {
    }

    public void Abort(IDataLoadEventListener listener)
    {
    }

    public DataTable TryGetPreview()
    {
        var timeoutToken = new CancellationTokenSource();
        timeoutToken.CancelAfter(10000);

        var token = new GracefulCancellationToken(timeoutToken.Token, timeoutToken.Token);

        DataTable dt;
        try
        {
<<<<<<< HEAD
            dt = GetAllData(ThrowImmediatelyDataLoadEventListener.Quiet, token);
=======
            dt = GetAllData(new ThrowImmediatelyDataLoadEventListener(), token);
>>>>>>> c8836872
        }
        catch (Exception e)
        {
            if (timeoutToken.IsCancellationRequested)
                throw new Exception(
                    "Failed to generate preview in 10 seconds or less, giving up trying to load a preview (this doesn't mean that the source is broken, more likely you just have a big file or something)",
                    e);

            throw;
        }

        return dt;
    }

    public void PreInitialize(FlatFileToLoad value, IDataLoadEventListener listener)
    {
        _fileToLoad = value;
    }
}<|MERGE_RESOLUTION|>--- conflicted
+++ resolved
@@ -78,7 +78,6 @@
         using var fs = new FileStream(_fileToLoad.File.FullName, FileMode.Open);
         IWorkbook wb = _fileToLoad.File.Extension == ".xls" ? new HSSFWorkbook(fs) : new XSSFWorkbook(fs);
 
-<<<<<<< HEAD
         DataTable toReturn = null;
 
         try
@@ -100,44 +99,11 @@
 
             //if the user wants a column in the DataTable storing the filename loaded add it
             if (!string.IsNullOrWhiteSpace(AddFilenameColumnNamed))
-=======
-            DataTable toReturn;
-            try
-            {
-                var worksheet =
-                    //if the user hasn't picked one, use the first
-                    (string.IsNullOrWhiteSpace(WorkSheetName) ? wb.GetSheetAt(0) : wb.GetSheet(WorkSheetName)) ??
-                    throw new FlatFileLoadException(
-                        $"The Excel sheet '{WorkSheetName}' was not found in workbook '{_fileToLoad.File.Name}'");
-                toReturn = GetAllData(worksheet, listener);
-
-                //set the table name the file name
-                toReturn.TableName =
-                    QuerySyntaxHelper.MakeHeaderNameSensible(Path.GetFileNameWithoutExtension(_fileToLoad.File.Name));
-
-                if (toReturn.Columns.Count == 0)
-                    throw new FlatFileLoadException(
-                        $"The Excel sheet '{worksheet.SheetName}' in workbook '{_fileToLoad.File.Name}' is empty");
-
-                //if the user wants a column in the DataTable storing the filename loaded add it
-                if (!string.IsNullOrWhiteSpace(AddFilenameColumnNamed))
-                {
-                    toReturn.Columns.Add(AddFilenameColumnNamed);
-                    foreach (DataRow dataRow in toReturn.Rows)
-                        dataRow[AddFilenameColumnNamed] = _fileToLoad.File.FullName;
-                }
-            }
-            finally
->>>>>>> c8836872
             {
                 toReturn.Columns.Add(AddFilenameColumnNamed);
                 foreach (DataRow dataRow in toReturn.Rows)
                     dataRow[AddFilenameColumnNamed] = _fileToLoad.File.FullName;
             }
-<<<<<<< HEAD
-=======
-            return toReturn;
->>>>>>> c8836872
         }
         finally
         {
@@ -158,10 +124,6 @@
     {
         var toReturn = new DataTable();
         toReturn.BeginLoadData();
-<<<<<<< HEAD
-
-=======
->>>>>>> c8836872
         var rowEnumerator = worksheet.GetRowEnumerator();
         var nColumns = -1;
 
@@ -225,11 +187,6 @@
             if (!gotAtLeastOneGoodValue)
                 toReturn.Rows.Remove(r);
         }
-<<<<<<< HEAD
-
-=======
-        toReturn.EndLoadData();
->>>>>>> c8836872
         return toReturn;
     }
 
@@ -251,12 +208,6 @@
             _ => treatAs
         };
 
-<<<<<<< HEAD
-=======
-        if (treatAs == CellType.Unknown)
-            treatAs = cell.CellType;
-
->>>>>>> c8836872
         switch (treatAs)
         {
             case CellType.Unknown:
@@ -271,13 +222,8 @@
                 if (IsDateWithoutTime(format))
                     return cell.DateCellValue.ToString("yyyy-MM-dd");
 
-<<<<<<< HEAD
                 if (IsDateWithTime(format))
                     return cell.DateCellValue.ToString("yyyy-MM-dd HH:mm:ss");
-=======
-                    if (IsDateWithTime(format))
-                        return cell.DateCellValue.ToString("yyyy-MM-dd HH:mm:ss");
->>>>>>> c8836872
 
                 if (IsTimeWithoutDate(format))
                     return cell.DateCellValue.ToString("HH:mm:ss");
@@ -312,12 +258,6 @@
 
     private static bool IsDateWithoutTime(string formatString) =>
         formatString.Contains('y') && !formatString.Contains('h');
-<<<<<<< HEAD
-=======
-
-    private static bool IsTimeWithoutDate(string formatString) =>
-        !formatString.Contains('y') && formatString.Contains('h');
->>>>>>> c8836872
 
     private static bool IsTimeWithoutDate(string formatString) =>
         !formatString.Contains('y') && formatString.Contains('h');
@@ -366,14 +306,6 @@
     };
 
     private bool IsAcceptableFileExtension() => acceptedFileExtensions.Contains(_fileToLoad.File.Extension.ToLower());
-<<<<<<< HEAD
-=======
-
-    private static bool IsNull(object o)
-    {
-        if (o == null || o == DBNull.Value)
-            return true;
->>>>>>> c8836872
 
     private static bool IsNull(object o) => o == null || o == DBNull.Value || string.IsNullOrWhiteSpace(o.ToString());
 
@@ -414,11 +346,7 @@
         DataTable dt;
         try
         {
-<<<<<<< HEAD
             dt = GetAllData(ThrowImmediatelyDataLoadEventListener.Quiet, token);
-=======
-            dt = GetAllData(new ThrowImmediatelyDataLoadEventListener(), token);
->>>>>>> c8836872
         }
         catch (Exception e)
         {
