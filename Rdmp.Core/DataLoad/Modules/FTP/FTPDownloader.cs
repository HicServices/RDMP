--- conflicted
+++ resolved
@@ -157,15 +157,7 @@
                 return SkipReason.DidNotMatchPattern; //skip because it did not match pattern
 
         //if the file on the FTP already exists in the forLoading directory, skip it
-<<<<<<< HEAD
         return destination.ForLoading.GetFiles(file).Any() ? SkipReason.InForLoading : SkipReason.DoNotSkip;
-=======
-        if (destination.ForLoading.GetFiles(file).Any())
-            return SkipReason.InForLoading;
-
-
-        return SkipReason.DoNotSkip;
->>>>>>> 5c0a3943
     }
 
 
@@ -185,11 +177,7 @@
             var uri = !string.IsNullOrWhiteSpace(RemoteDirectory) ? $"ftp://{_host}/{RemoteDirectory}" : $"ftp://{_host}";
 
 #pragma warning disable SYSLIB0014 // Type or member is obsolete
-<<<<<<< HEAD
             reqFTP = (FtpWebRequest)WebRequest.Create(new Uri(uri));
-=======
-            var reqFTP = (FtpWebRequest)WebRequest.Create(new Uri(uri));
->>>>>>> 5c0a3943
 #pragma warning restore SYSLIB0014 // Type or member is obsolete
             reqFTP.UseBinary = true;
             reqFTP.Credentials = new NetworkCredential(_username, _password);
@@ -246,11 +234,7 @@
         }
 
 #pragma warning disable SYSLIB0014 // Type or member is obsolete
-<<<<<<< HEAD
         reqFTP = (FtpWebRequest)WebRequest.Create(new Uri(uri));
-=======
-        var reqFTP = (FtpWebRequest)WebRequest.Create(new Uri(uri));
->>>>>>> 5c0a3943
 #pragma warning restore SYSLIB0014 // Type or member is obsolete
         reqFTP.Credentials = new NetworkCredential(_username, _password);
         reqFTP.KeepAlive = false;
