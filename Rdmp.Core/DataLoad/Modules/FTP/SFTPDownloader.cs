// Copyright (c) The University of Dundee 2018-2019
// This file is part of the Research Data Management Platform (RDMP).
// RDMP is free software: you can redistribute it and/or modify it under the terms of the GNU General Public License as published by the Free Software Foundation, either version 3 of the License, or (at your option) any later version.
// RDMP is distributed in the hope that it will be useful, but WITHOUT ANY WARRANTY; without even the implied warranty of MERCHANTABILITY or FITNESS FOR A PARTICULAR PURPOSE. See the GNU General Public License for more details.
// You should have received a copy of the GNU General Public License along with RDMP. If not, see <https://www.gnu.org/licenses/>.

using System;
using System.Diagnostics;
using System.IO;
using System.Linq;
using Rdmp.Core.Curation;
using Rdmp.Core.Curation.Data;
using Rdmp.Core.ReusableLibraryCode.Progress;
using Renci.SshNet;

namespace Rdmp.Core.DataLoad.Modules.FTP;

/// <summary>
/// load component which downloads files from a remote SFTP (Secure File Transfer Protocol) server to the ForLoading directory
/// 
/// <para>Operates in the same way as <see cref="FTPDownloader"/> except that it uses SSH.  In addition this
/// class will not bother downloading any files that already exist in the forLoading directory (have the same name - file size is NOT checked)</para>
/// </summary>
public class SFTPDownloader : FTPDownloader
{
    [DemandsInitialization("The keep-alive interval.  In milliseconds.  Requires KeepAlive to be set to take effect.")]
    public int KeepAliveIntervalMilliseconds { get; set; }

    protected override void Download(string file, ILoadDirectory destination, IDataLoadEventListener job)
    {
        if (file.Contains('/') || file.Contains('\\'))
            throw new Exception("Was not expecting a relative path here");

        var s = new Stopwatch();
        s.Start();

        using (var sftp = new SftpClient(_host, _username, _password))
        {
            if (KeepAlive && KeepAliveIntervalMilliseconds > 0)
                sftp.KeepAliveInterval = TimeSpan.FromMilliseconds(KeepAliveIntervalMilliseconds);

            sftp.ConnectionInfo.Timeout = new TimeSpan(0, 0, 0, TimeoutInSeconds);
            sftp.Connect();

            //if there is a specified remote directory then reference it otherwise reference it locally (or however we were told about it from GetFileList())
            var fullFilePath = !string.IsNullOrWhiteSpace(RemoteDirectory) ? Path.Combine(RemoteDirectory, file) : file;

            var destinationFilePath = Path.Combine(destination.ForLoading.FullName, file);

            //register for events
<<<<<<< HEAD
            void callback(ulong totalBytes) => job.OnProgress(this,
=======
            void Callback(ulong totalBytes) => job.OnProgress(this,
>>>>>>> 9e847e4d
                new ProgressEventArgs(destinationFilePath,
                    new ProgressMeasurement((int)(totalBytes * 0.001), ProgressType.Kilobytes), s.Elapsed));

            using (var fs = new FileStream(destinationFilePath, FileMode.CreateNew))
            {
                //download
                sftp.DownloadFile(fullFilePath, fs, Callback);
                fs.Close();
            }

            _filesRetrieved.Add(fullFilePath);
        }

        s.Stop();
    }


    public override void LoadCompletedSoDispose(ExitCodeType exitCode, IDataLoadEventListener postLoadEventListener)
    {
<<<<<<< HEAD
        if (exitCode == ExitCodeType.Success)
            using (var sftp = new SftpClient(_host, _username, _password))
=======
        if (exitCode != ExitCodeType.Success) return;
        using var sftp = new SftpClient(_host, _username, _password);
        sftp.ConnectionInfo.Timeout = new TimeSpan(0, 0, 0, TimeoutInSeconds);
        sftp.Connect();

        foreach (var retrievedFiles in _filesRetrieved)
            try
>>>>>>> 9e847e4d
            {
                sftp.DeleteFile(retrievedFiles);
                postLoadEventListener.OnNotify(this, new NotifyEventArgs(ProgressEventType.Information,
                    $"Deleted SFTP file {retrievedFiles} from SFTP server"));
            }
            catch (Exception e)
            {
                postLoadEventListener.OnNotify(this, new NotifyEventArgs(ProgressEventType.Error,
                    $"Could not delete SFTP file {retrievedFiles} from SFTP server", e));
            }
    }


    protected override string[] GetFileList()
    {
        using var sftp = new SftpClient(_host, _username, _password);
        sftp.ConnectionInfo.Timeout = new TimeSpan(0, 0, 0, TimeoutInSeconds);
        sftp.Connect();

        var directory = RemoteDirectory;

<<<<<<< HEAD
            if (string.IsNullOrWhiteSpace(directory))
                directory = ".";

            return sftp.ListDirectory(directory).Select(d => d.Name).ToArray();
        }
=======
        if (string.IsNullOrWhiteSpace(directory))
            directory = ".";

        return sftp.ListDirectory(directory).Select(d => d.Name).ToArray();
>>>>>>> 9e847e4d
    }
}<|MERGE_RESOLUTION|>--- conflicted
+++ resolved
@@ -48,11 +48,7 @@
             var destinationFilePath = Path.Combine(destination.ForLoading.FullName, file);
 
             //register for events
-<<<<<<< HEAD
-            void callback(ulong totalBytes) => job.OnProgress(this,
-=======
             void Callback(ulong totalBytes) => job.OnProgress(this,
->>>>>>> 9e847e4d
                 new ProgressEventArgs(destinationFilePath,
                     new ProgressMeasurement((int)(totalBytes * 0.001), ProgressType.Kilobytes), s.Elapsed));
 
@@ -72,10 +68,6 @@
 
     public override void LoadCompletedSoDispose(ExitCodeType exitCode, IDataLoadEventListener postLoadEventListener)
     {
-<<<<<<< HEAD
-        if (exitCode == ExitCodeType.Success)
-            using (var sftp = new SftpClient(_host, _username, _password))
-=======
         if (exitCode != ExitCodeType.Success) return;
         using var sftp = new SftpClient(_host, _username, _password);
         sftp.ConnectionInfo.Timeout = new TimeSpan(0, 0, 0, TimeoutInSeconds);
@@ -83,7 +75,6 @@
 
         foreach (var retrievedFiles in _filesRetrieved)
             try
->>>>>>> 9e847e4d
             {
                 sftp.DeleteFile(retrievedFiles);
                 postLoadEventListener.OnNotify(this, new NotifyEventArgs(ProgressEventType.Information,
@@ -105,17 +96,9 @@
 
         var directory = RemoteDirectory;
 
-<<<<<<< HEAD
-            if (string.IsNullOrWhiteSpace(directory))
-                directory = ".";
-
-            return sftp.ListDirectory(directory).Select(d => d.Name).ToArray();
-        }
-=======
         if (string.IsNullOrWhiteSpace(directory))
             directory = ".";
 
         return sftp.ListDirectory(directory).Select(d => d.Name).ToArray();
->>>>>>> 9e847e4d
     }
 }