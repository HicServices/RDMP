// Copyright (c) The University of Dundee 2018-2019
// This file is part of the Research Data Management Platform (RDMP).
// RDMP is free software: you can redistribute it and/or modify it under the terms of the GNU General Public License as published by the Free Software Foundation, either version 3 of the License, or (at your option) any later version.
// RDMP is distributed in the hope that it will be useful, but WITHOUT ANY WARRANTY; without even the implied warranty of MERCHANTABILITY or FITNESS FOR A PARTICULAR PURPOSE. See the GNU General Public License for more details.
// You should have received a copy of the GNU General Public License along with RDMP. If not, see <https://www.gnu.org/licenses/>.

using System;
using System.Diagnostics;
using System.IO;
using System.Linq;
using System.Net;
using System.Net.Http;
using FAnsi.Discovery;
using Rdmp.Core.Curation;
using Rdmp.Core.Curation.Data;
using Rdmp.Core.DataFlowPipeline;
using Rdmp.Core.DataLoad.Engine.DataProvider;
using Rdmp.Core.DataLoad.Engine.Job;
using Rdmp.Core.ReusableLibraryCode.Checks;
using Rdmp.Core.ReusableLibraryCode.Progress;
using MissingFieldException = System.MissingFieldException;

namespace Rdmp.Core.DataLoad.Modules.Web;

/// <summary>
/// Data load component which downloads a file from a remote URL (e.g. http) into the ForLoading directory of the load.
/// </summary>
public class WebFileDownloader : IPluginDataProvider
{
    [DemandsInitialization(
        "The full URI to a file that will be downloaded into project ForLoading directory, must be a valid Uri",
        Mandatory = true)]
    public Uri UriToFile { get; set; }

    [DemandsInitialization(
        "Optional Username/password to use for network Websense challenges, these will be provided to the WebRequest as a NetworkCredential")]
    public DataAccessCredentials WebsenseCredentials { get; set; }

    public void Initialize(ILoadDirectory directory, DiscoveredDatabase dbInfo)
    {
    }

    public ExitCodeType Fetch(IDataLoadJob job, GracefulCancellationToken cancellationToken)
    {
        var t = Stopwatch.StartNew();
        var destinationFile =
            new FileInfo(Path.Combine(job.LoadDirectory.ForLoading.FullName, Path.GetFileName(UriToFile.LocalPath)));
        DownloadFileWhilstPretendingToBeFirefox(destinationFile, job);
        job.OnProgress(this,
            new ProgressEventArgs(destinationFile.FullName,
                new ProgressMeasurement((int)(destinationFile.Length / 1000), ProgressType.Kilobytes), t.Elapsed));
        return ExitCodeType.Success;
    }

    private void DownloadFileWhilstPretendingToBeFirefox(FileInfo destinationFile, IDataLoadJob job)
    {
        NetworkCredential credentials;
        try
        {
            credentials =
                new NetworkCredential(WebsenseCredentials.Username, WebsenseCredentials.GetDecryptedPassword());
        }
        catch (Exception)
        {
            credentials = null;
        }

<<<<<<< HEAD
        using var response = CreateNewRequest(UriToFile.AbsoluteUri, credentials);
        using var writer = File.Create(destinationFile.FullName);
        //download the file 
        response.CopyTo(writer, 1 << 20);
    }

    private static Stream CreateNewRequest(string url, ICredentials credentials = null, bool useCredentials = false)
=======
        FetchRequest(File.Create(destinationFile.FullName), UriToFile.AbsoluteUri, credentials);
    }

    private static void FetchRequest(Stream output, string url, ICredentials credentials = null,
        bool useCredentials = false)
>>>>>>> 9e847e4d
    {
        using var httpClientHandler = new HttpClientHandler();
        if (useCredentials && credentials is not null)
            httpClientHandler.Credentials = credentials;
        using var httpClient = new HttpClient(httpClientHandler, false)
        {
            Timeout = TimeSpan.FromSeconds(60)
        };
        httpClient.DefaultRequestHeaders.Add("User-Agent",
            "Mozilla/5.0 (Windows NT 6.3; Win64; x64) AppleWebKit/537.36 (KHTML, like Gecko) Chrome/37.0.2049.0 Safari/537.36");
        using var response = httpClient.GetAsync(url).Result;
        if (response.IsSuccessStatusCode)
<<<<<<< HEAD
            return response.Content.ReadAsStreamAsync().Result;
        if (!useCredentials && response.Headers.WwwAuthenticate.Any(h =>
                h.Scheme.Equals("basic", StringComparison.OrdinalIgnoreCase) &&
                h.Parameter?.Equals("realm=\"Websense\"", StringComparison.OrdinalIgnoreCase) == true))
            return CreateNewRequest(response.Headers.Location?.AbsoluteUri, credentials, true);
        throw new Exception($"Could not get response from {url} - {response.StatusCode} - {response.ReasonPhrase}");
    }

    public string GetDescription() => throw new NotImplementedException();

    public IDataProvider Clone() => throw new NotImplementedException();

    public bool Validate(ILoadDirectory _)
    {
        if (string.IsNullOrWhiteSpace(UriToFile?.PathAndQuery))
            throw new MissingFieldException(
                "PathToFile is null or white space - should be populated externally as a parameter");
        return true;
    }


=======
        {
            response.Content.ReadAsStreamAsync().Result.CopyTo(output);
            return;
        }

        // Failed - retry with credentials?
        if (!useCredentials && response.Headers.WwwAuthenticate.Any(static h =>
                h.Scheme.Equals("basic", StringComparison.OrdinalIgnoreCase) &&
                h.Parameter?.Equals("realm=\"Websense\"", StringComparison.OrdinalIgnoreCase) == true))
            FetchRequest(output, response.Headers.Location?.AbsoluteUri, credentials, true);
        else
            throw new Exception(
                $"Could not get response from {url} - {response.StatusCode} - {response.ReasonPhrase}");
    }

    public string GetDescription() => throw new NotImplementedException();

    public IDataProvider Clone() => throw new NotImplementedException();

    public bool Validate(ILoadDirectory _) =>
        string.IsNullOrWhiteSpace(UriToFile?.PathAndQuery)
            ? throw new MissingFieldException(
                "PathToFile is null or white space - should be populated externally as a parameter")
            : true;


>>>>>>> 9e847e4d
    public void LoadCompletedSoDispose(ExitCodeType exitCode, IDataLoadEventListener postLoadEventListener)
    {
    }


    public void Check(ICheckNotifier notifier)
    {
        notifier.OnCheckPerformed(UriToFile == null
            ? new CheckEventArgs("No URI has been specified", CheckResult.Fail)
            : new CheckEventArgs($"URI is:{UriToFile}", CheckResult.Success));
    }
}<|MERGE_RESOLUTION|>--- conflicted
+++ resolved
@@ -65,21 +65,11 @@
             credentials = null;
         }
 
-<<<<<<< HEAD
-        using var response = CreateNewRequest(UriToFile.AbsoluteUri, credentials);
-        using var writer = File.Create(destinationFile.FullName);
-        //download the file 
-        response.CopyTo(writer, 1 << 20);
-    }
-
-    private static Stream CreateNewRequest(string url, ICredentials credentials = null, bool useCredentials = false)
-=======
         FetchRequest(File.Create(destinationFile.FullName), UriToFile.AbsoluteUri, credentials);
     }
 
     private static void FetchRequest(Stream output, string url, ICredentials credentials = null,
         bool useCredentials = false)
->>>>>>> 9e847e4d
     {
         using var httpClientHandler = new HttpClientHandler();
         if (useCredentials && credentials is not null)
@@ -92,29 +82,6 @@
             "Mozilla/5.0 (Windows NT 6.3; Win64; x64) AppleWebKit/537.36 (KHTML, like Gecko) Chrome/37.0.2049.0 Safari/537.36");
         using var response = httpClient.GetAsync(url).Result;
         if (response.IsSuccessStatusCode)
-<<<<<<< HEAD
-            return response.Content.ReadAsStreamAsync().Result;
-        if (!useCredentials && response.Headers.WwwAuthenticate.Any(h =>
-                h.Scheme.Equals("basic", StringComparison.OrdinalIgnoreCase) &&
-                h.Parameter?.Equals("realm=\"Websense\"", StringComparison.OrdinalIgnoreCase) == true))
-            return CreateNewRequest(response.Headers.Location?.AbsoluteUri, credentials, true);
-        throw new Exception($"Could not get response from {url} - {response.StatusCode} - {response.ReasonPhrase}");
-    }
-
-    public string GetDescription() => throw new NotImplementedException();
-
-    public IDataProvider Clone() => throw new NotImplementedException();
-
-    public bool Validate(ILoadDirectory _)
-    {
-        if (string.IsNullOrWhiteSpace(UriToFile?.PathAndQuery))
-            throw new MissingFieldException(
-                "PathToFile is null or white space - should be populated externally as a parameter");
-        return true;
-    }
-
-
-=======
         {
             response.Content.ReadAsStreamAsync().Result.CopyTo(output);
             return;
@@ -141,7 +108,6 @@
             : true;
 
 
->>>>>>> 9e847e4d
     public void LoadCompletedSoDispose(ExitCodeType exitCode, IDataLoadEventListener postLoadEventListener)
     {
     }
