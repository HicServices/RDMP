--- conflicted
+++ resolved
@@ -57,11 +57,7 @@
         catch (SharingException ex)
         {
             job.OnNotify(this,
-<<<<<<< HEAD
-                new NotifyEventArgs(ProgressEventType.Warning, "Error occured importing ShareDefinitions", ex));
-=======
                 new NotifyEventArgs(ProgressEventType.Warning, "Error occurred importing ShareDefinitions", ex));
->>>>>>> 9e847e4d
         }
 
         job.OnNotify(this, new NotifyEventArgs(
