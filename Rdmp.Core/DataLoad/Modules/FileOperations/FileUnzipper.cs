--- conflicted
+++ resolved
@@ -31,11 +31,7 @@
 public class FileUnzipper : IPluginDataProvider
 {
     [DemandsInitialization(
-<<<<<<< HEAD
         "Leave blank to extract all zip archives or populate with a REGULAR EXPRESSION to extract only specific zip filenames e.g. \"nhs_readv2*\\.zip\" - notice the escaped dot to match the dot exactly")]
-=======
-        "Leave blank to extract all zip archives or populate with a REGULAR EXPRESSION to extract only specific zip filenames e.g. \"nhs_readv2*\\.zip\" - notice the escaped dot to match absoltely the dot bit")]
->>>>>>> c8836872
     public Regex ZipArchivePattern { get; set; }
 
     [DemandsInitialization(
@@ -50,9 +46,8 @@
 
     public ExitCodeType Fetch(IDataLoadJob job, GracefulCancellationToken cancellationToken)
     {
-        foreach (var fileInfo in job.LoadDirectory.ForLoading.GetFiles("*.zip"))
+        foreach (var fileInfo in job.LoadDirectory.ForLoading.GetFiles("*.zip")){
             //do it as regex rather than in GetFiles above because that method probably doesn't do regex
-<<<<<<< HEAD
             if (ZipArchivePattern != null && !string.IsNullOrWhiteSpace(ZipArchivePattern.ToString()) &&
                 !ZipArchivePattern.IsMatch(fileInfo.Name)) continue;
             using var zipFile = ZipFile.Open(fileInfo.FullName, ZipArchiveMode.Read);
@@ -79,37 +74,6 @@
                 UnzipWithEvents(entry, job.LoadDirectory, job);
             }
         }
-=======
-            if (ZipArchivePattern == null || string.IsNullOrWhiteSpace(ZipArchivePattern.ToString()) ||
-                ZipArchivePattern.IsMatch(fileInfo.Name))
-                using (var zipFile = ZipFile.Open(fileInfo.FullName, ZipArchiveMode.Read))
-                {
-                    //fire event telling user we found some files in the zip file 
-                    job.OnNotify(this, new NotifyEventArgs(ProgressEventType.Information, zipFile.Entries.Aggregate(
-                        "Identified the following zip entries:", (s, n) =>
-                            $"{n.Name},").TrimEnd(',')));
-
-
-                    foreach (var entry in zipFile.Entries)
-                    {
-                        if (entry.Length == 0)
-                            continue;
-
-                        //if we are matching everything or we are matching on a regex that matches the entry name
-                        if (ZipEntryPattern == null || string.IsNullOrWhiteSpace(ZipEntryPattern.ToString()) ||
-                            ZipEntryPattern.IsMatch(entry.Name))
-                        {
-                            //extract it
-                            var existingFile = job.LoadDirectory.ForLoading.GetFiles(entry.Name).FirstOrDefault();
-
-                            if (existingFile != null && existingFile.Length == entry.Length)
-                                continue;
-
-                            UnzipWithEvents(entry, job.LoadDirectory, job);
-                        }
-                    }
-                }
->>>>>>> c8836872
 
         return ExitCodeType.Success;
     }
@@ -128,21 +92,12 @@
         //monitor it
         while (!unzipJob.IsCompleted)
         {
-<<<<<<< HEAD
             unzipJob.Wait(1000);
-=======
-            Thread.Sleep(200);
->>>>>>> c8836872
             if (f.Exists)
                 job.OnProgress(this,
                     new ProgressEventArgs(entryDestination,
                         new ProgressMeasurement((int)(f.Length / 1000), ProgressType.Kilobytes), s.Elapsed));
         }
-<<<<<<< HEAD
-=======
-
-        s.Stop();
->>>>>>> c8836872
     }
 
     public string GetDescription() => throw new NotImplementedException();
@@ -154,19 +109,11 @@
     {
         if (exitCode is ExitCodeType.Success or ExitCodeType.OperationNotRequired)
         {
-<<<<<<< HEAD
             var countOfEntriesThatDisappeared = _entriesUnzipped.Count(e => !e.Exists);
 
             if (countOfEntriesThatDisappeared != 0)
                 postLoadEventListener.OnNotify(this, new NotifyEventArgs(ProgressEventType.Warning,
                     $"{countOfEntriesThatDisappeared} of {_entriesUnzipped.Count} entries were created by {GetType().Name} during unzip phase but had disappeared at cleanup time - following successful data load"));
-=======
-            var countOfEntriesThatDisapeared = _entriesUnzipped.Count(e => !e.Exists);
-
-            if (countOfEntriesThatDisapeared != 0)
-                postLoadEventListener.OnNotify(this, new NotifyEventArgs(ProgressEventType.Warning,
-                    $"{countOfEntriesThatDisapeared} of {_entriesUnzipped.Count} entries were created by {GetType().Name} during unzip phase but had disapeared at cleanup time - following successful data load"));
->>>>>>> c8836872
 
             //cleanup required
             foreach (var f in _entriesUnzipped.Where(e => e.Exists))
