// Copyright (c) The University of Dundee 2018-2024
// This file is part of the Research Data Management Platform (RDMP).
// RDMP is free software: you can redistribute it and/or modify it under the terms of the GNU General Public License as published by the Free Software Foundation, either version 3 of the License, or (at your option) any later version.
// RDMP is distributed in the hope that it will be useful, but WITHOUT ANY WARRANTY; without even the implied warranty of MERCHANTABILITY or FITNESS FOR A PARTICULAR PURPOSE. See the GNU General Public License for more details.
// You should have received a copy of the GNU General Public License along with RDMP. If not, see <https://www.gnu.org/licenses/>.

using System;
using System.Data;
using System.Diagnostics;
using System.Linq;
using System.Text.RegularExpressions;
using FAnsi;
using FAnsi.Discovery;
using Rdmp.Core.Curation;
using Rdmp.Core.Curation.Data;
using Rdmp.Core.Curation.Data.DataLoad;
using Rdmp.Core.DataFlowPipeline;
using Rdmp.Core.DataFlowPipeline.Requirements;
using Rdmp.Core.DataLoad.Engine.Job;
using Rdmp.Core.DataLoad.Engine.Job.Scheduling;
using Rdmp.Core.DataLoad.Engine.Pipeline.Destinations;
using Rdmp.Core.DataLoad.Engine.Pipeline.Sources;
using Rdmp.Core.DataLoad.Modules.LoadProgressUpdating;
using Rdmp.Core.Logging;
using Rdmp.Core.MapsDirectlyToDatabaseTable.Attributes;
using Rdmp.Core.ReusableLibraryCode.Checks;
using Rdmp.Core.ReusableLibraryCode.DataAccess;
using Rdmp.Core.ReusableLibraryCode.Progress;
using TypeGuesser;
using static NPOI.HSSF.Util.HSSFColor;

namespace Rdmp.Core.DataLoad.Modules.Attachers;

/// <summary>
///     Data load component for loading RAW tables with records read from a remote database server.  Runs the specified
///     query (which can include a date parameter)
///     and inserts the results of the query into RAW.
/// </summary>
public class RemoteTableAttacher : RemoteAttacher
{
    private const string FutureLoadMessage = "Cannot load data from the future";

    [DemandsInitialization(
        "The server to connect to (this replaces all other settings e.g. RemoteServer, RemoteDatabaseName etc")]
    public ExternalDatabaseServer RemoteServerReference { get; set; }


    [DemandsInitialization(
        "The DataSource (Server) connect to in order to read data.  Note that this may be MyFriendlyServer (SqlServer) or something like '192.168.56.101:1521/TRAININGDB'(Oracle)")]
    public string RemoteServer { get; set; }

    [DemandsInitialization("The database on the remote host containing the table we will read data from")]
    public string RemoteDatabaseName { get; set; }

    [DemandsInitialization("The table on the remote host from which data will be read.")]
    public string RemoteTableName { get; set; }

    [Sql]
    [DemandsInitialization(
        "When provided this OVERRIDES RemoteTableName and is intended for running a complicated query on the remote machine in order to pull data in a suitable format.",
        DemandType.SQL)]
    public string RemoteSelectSQL { get; set; }

    [DemandsInitialization(
        "The table in RAW that you want to load the remote database data into.  This must (currently) match the TableInfo you are ultimately going to load exactly including having the same number of columns - if you need to run CREATE and ALTER scripts to accommodate dodgy source data formats then you should do that in either Mounting or AdjustRAW")]
    public string RAWTableName { get; set; }

    [DemandsInitialization("Overrides RAWTableName with a specific named table")]
    public ITableInfo RAWTableToLoad { get; set; }

    [DemandsInitialization(
        $"Optionally gives you access to two parameters {StartDateParameter} and {EndDateParameter} for use in your RemoteSelectSQL.  This requires that you create a load schedule specifically associated with the LoadMetadata, this ties you contractually to actually respect the dates correctly in your query.")]
    public LoadProgress Progress { get; set; }

    [DemandsInitialization(
        "Indicates how you want to update the Progress.DataLoadProgress value on successful load batches (only required if you have a LoadProgress)")]
    public DataLoadProgressUpdateInfo ProgressUpdateStrategy { get; set; }

    [DemandsInitialization(
        "The length of time in seconds to allow for data to be completely read from the destination before giving up (0 for no timeout)")]
    public int Timeout { get; set; }

    [DemandsInitialization(
        "Terminates the currently executing data load with LoadNotRequired if the remote table is empty / RemoteSelectSQL returns no rows")]
    public bool LoadNotRequiredIfNoRowsRead { get; set; }

    [DemandsInitialization(
        "Username and password to use when connecting to fetch data from the remote table (e.g. sql user account).  If not provided then 'Integrated Security' (Windows user account) will be used to authenticate")]
    public DataAccessCredentials RemoteTableAccessCredentials { get; set; }

    [DemandsInitialization("The database type you are attempting to connect to",
        DefaultValue = DatabaseType.MicrosoftSQLServer)]
    public DatabaseType DatabaseType { get; set; }

    [DemandsInitialization("The Columns you wish to pull from the remote table", DefaultValue = "*")]
    public string SelectedColumns { get; set; } = "*";

    private const string StartDateParameter = "@startDate";
    private const string EndDateParameter = "@endDate";

    private DiscoveredDatabase _remoteDatabase;

    /// <summary>
    ///     If parameters are not supported in SQL and have to be injected as DbParameter objects
    /// </summary>
    private DateTime? _minDateParam;

    private DateTime? _maxDateParam;

    protected void ThrowIfInvalidRemoteTableName()
    {
        //this overrides the remote table
        if (!string.IsNullOrWhiteSpace(RemoteSelectSQL))
            return;

        const string patternForValidTableNames = "^[0-9A-Za-z_ ]+$";


        if (string.IsNullOrWhiteSpace(RemoteTableName))
            throw new Exception(
                "RemoteTableName is null, you need to give ProcessTaskArgument a value of a table on the remote server");


        if (!Regex.IsMatch(RemoteTableName, patternForValidTableNames))
            throw new Exception(
                $"RemoteTableName argument was rejected because it contained unexpected characters (should be alphanumeric and not qualified e.g. with brackets).  Value was {RemoteTableName} expected regex to match with was: {patternForValidTableNames}");
    }


    public override void Initialize(ILoadDirectory directory, DiscoveredDatabase dbInfo)
    {
        base.Initialize(directory, dbInfo);

        try
        {
            Setup();
        }
        catch (Exception)
        {
            //use integrated security if this fails
        }
    }

    public override void Check(ICheckNotifier notifier)
    {
        if (RemoteServerReference != null)
        {
            if (!string.IsNullOrWhiteSpace(RemoteServer))
                notifier.OnCheckPerformed(new CheckEventArgs(
                    "RemoteServer must be blank when you have specified a RemoteServerReference", CheckResult.Fail));

            if (!string.IsNullOrWhiteSpace(RemoteDatabaseName))
                notifier.OnCheckPerformed(new CheckEventArgs(
                    "RemoteDatabaseName must be blank when you have specified a RemoteServerReference",
                    CheckResult.Fail));

            if (RemoteTableAccessCredentials != null)
                notifier.OnCheckPerformed(new CheckEventArgs(
                    "RemoteTableAccessCredentials must be blank when you have specified a RemoteServerReference",
                    CheckResult.Fail));

            if (string.IsNullOrWhiteSpace(RemoteServerReference.Database))
                notifier.OnCheckPerformed(new CheckEventArgs(
                    $"RemoteServerReference {RemoteServerReference} had no listed database to connect to",
                    CheckResult.Fail));
        }
        else
        {
            if (string.IsNullOrWhiteSpace(RemoteServer))
                notifier.OnCheckPerformed(new CheckEventArgs(
                    "RemoteServer is a Required field (unless you specify a RemoteServerReference)", CheckResult.Fail));

            if (string.IsNullOrWhiteSpace(RemoteDatabaseName))
                notifier.OnCheckPerformed(new CheckEventArgs(
                    "RemoteDatabaseName is a Required field (unless you specify a RemoteServerReference)",
                    CheckResult.Fail));
        }

        //if we have been initialized
        if (LoadDirectory != null)
        {
            try
            {
                ThrowIfInvalidRemoteTableName();
            }
            catch (Exception e)
            {
                notifier.OnCheckPerformed(new CheckEventArgs(
                    "Failed to find username and password for RemoteTableAttacher",
                    CheckResult.Fail, e));
            }

            try
            {
                try
                {
                    Setup();
                }
                catch (Exception e)
                {
                    notifier.OnCheckPerformed(new CheckEventArgs(
                        "Failed to setup username/password - proceeding with Integrated Security", CheckResult.Warning,
                        e));
                }

                CheckTablesExist(notifier);
            }
            catch (Exception e)
            {
                notifier.OnCheckPerformed(new CheckEventArgs(
                    $"Program crashed while trying to inspect remote server {RemoteServerReference ?? (object)RemoteServer}  for presence of tables/databases specified in the load configuration.",
                    CheckResult.Fail, e));
            }
        }
        else
        {
            notifier.OnCheckPerformed(new CheckEventArgs(
                "LoadDirectory was null in Check() for class RemoteTableAttacher",
                CheckResult.Warning));
        }


        if (Progress != null)
        {
            if (!Progress.DataLoadProgress.HasValue)
            {
                if (Progress.OriginDate.HasValue)
                {
                    var fixDate = Progress.OriginDate.Value.AddDays(-1);

                    var setDataLoadProgressDateToOriginDate = notifier.OnCheckPerformed(new CheckEventArgs(
                        $"LoadProgress '{Progress}' does not have a DataLoadProgress value, you must set this to something to start loading data from that date",
                        CheckResult.Fail, null,
                        $"Set the data load progress date to the OriginDate minus one Day? {Environment.NewLine}Set DataLoadProgress = {Progress.OriginDate} -1 day = {fixDate}"));
                    if (setDataLoadProgressDateToOriginDate)
                    {
                        Progress.DataLoadProgress = fixDate;
                        Progress.SaveToDatabase();
                    }
                    else
                    {
                        notifier.OnCheckPerformed(new CheckEventArgs(
                            "User decided not to apply suggested fix so stopping checking", CheckResult.Fail));
                    }
                }
                else
                {
                    notifier.OnCheckPerformed(new CheckEventArgs(
                        $"LoadProgress '{Progress}' does not have a DataLoadProgress value, you must set this to something to start loading data from that date",
                        CheckResult.Fail));
                }
            }

            if (ProgressUpdateStrategy == null)
                notifier.OnCheckPerformed(
                    new CheckEventArgs(
                        $"Progress is specified '{Progress}' but there is no ProgressUpdateStrategy specified (if you have one you must have both)",
                        CheckResult.Fail));
            else
                ProgressUpdateStrategy.Check(notifier);

            if (!LoadNotRequiredIfNoRowsRead)
                notifier.OnCheckPerformed(new CheckEventArgs(
                    $"LoadNotRequiredIfNoRowsRead is false but you have a Progress '{Progress}', this means that when the data being loaded is fully exhausted for a given range of days you will probably get an error instead of a clean shutdown",
                    CheckResult.Warning));

            if (string.IsNullOrWhiteSpace(RemoteSelectSQL))
                notifier.OnCheckPerformed(new CheckEventArgs(
                    "A LoadProgress has been configured but the RemoteSelectSQL is empty, how are you respecting the schedule without tailoring your query?",
                    CheckResult.Fail));
            else
                foreach (var expectedParameter in new[] { StartDateParameter, EndDateParameter })
                    if (RemoteSelectSQL.Contains(expectedParameter))
                        notifier.OnCheckPerformed(new CheckEventArgs(
                            $"Found {expectedParameter} in the RemoteSelectSQL",
                            CheckResult.Success));
                    else
                        notifier.OnCheckPerformed(new CheckEventArgs(
                            $"Could not find any reference to parameter {expectedParameter} in the RemoteSelectSQL, how do you expect to respect the LoadProgress you have configured without a reference to this date?",
                            CheckResult.Fail));
        }

        // If user hasn't picked a table to load (either explicit or free text)
        if (string.IsNullOrWhiteSpace(RAWTableName) && RAWTableToLoad == null)
            notifier.OnCheckPerformed(new CheckEventArgs($"RAWTableName has not been set for {GetType().Name}",
                CheckResult.Fail));

        // user shouldn't really set both since RAWTableToLoad overrides the string value
        if (!string.IsNullOrWhiteSpace(RAWTableName) && RAWTableToLoad != null)
            notifier.OnCheckPerformed(new CheckEventArgs(
                $"{nameof(RAWTableName)}('{RAWTableName}') will be ignored because {nameof(RAWTableToLoad)} has been set",
                CheckResult.Warning));

        if (HistoricalFetchDuration is not AttacherHistoricalDurations.AllTime && RemoteTableDateColumn is null)
            throw new Exception(
                "No Remote Table Date Column is set, but a historical duration is. Add a date column to continue.");
    }

    protected void CheckTablesExist(ICheckNotifier notifier)
    {
        try
        {
            if (!_remoteDatabase.Exists())
                throw new Exception($"Database {_remoteDatabase} did not exist on the remote server");

            //still worthwhile doing this incase we cannot connect to the server
            var tables = _remoteDatabase.DiscoverTables(true).Select(t => t.GetRuntimeName()).ToArray();

            //overrides table level checks
            if (!string.IsNullOrWhiteSpace(RemoteSelectSQL))
                return;

            //user has just picked a table to copy exactly so we can precheck for it
            if (tables.Contains(RemoteTableName))
                notifier.OnCheckPerformed(new CheckEventArgs(
                    $"successfully found table {RemoteTableName} on server {_remoteDatabase.Server} on database {_remoteDatabase}",
                    CheckResult.Success));
            else
                notifier.OnCheckPerformed(new CheckEventArgs(
                    $"Could not find table called '{RemoteTableName}' on server {_remoteDatabase.Server} on database {_remoteDatabase}{Environment.NewLine}(The following tables were found:{string.Join(",", tables)})",
                    CheckResult.Fail));
        }
        catch (Exception e)
        {
            notifier.OnCheckPerformed(new CheckEventArgs(
                $"Problem occurred when trying to enumerate tables on server {_remoteDatabase.Server} on database {_remoteDatabase}",
                CheckResult.Fail, e));
        }
    }


    private void Setup()
    {
        if (RemoteServerReference != null)
        {
            _remoteDatabase = RemoteServerReference.Discover(DataAccessContext.DataLoad);
        }
        else
        {
            string remoteUsername = null;
            string remotePassword = null;

            if (RemoteTableAccessCredentials != null)
            {
                remoteUsername = RemoteTableAccessCredentials.Username;
                remotePassword = RemoteTableAccessCredentials.GetDecryptedPassword();
            }

            _remoteDatabase =
                new DiscoveredServer(RemoteServer, RemoteDatabaseName, DatabaseType, remoteUsername, remotePassword)
                    .GetCurrentDatabase();
        }
    }

    public override ExitCodeType Attach(IDataLoadJob job, GracefulCancellationToken cancellationToken)
    {
        if (job == null)
            throw new Exception("Job is Null, we require to know the job to build a DataFlowPipeline");

        ThrowIfInvalidRemoteTableName();

        var syntax = _remoteDatabase.Server.GetQuerySyntaxHelper();

<<<<<<< HEAD
        var sql = !string.IsNullOrWhiteSpace(RemoteSelectSQL)
            ? RemoteSelectSQL
            : $"Select * from {syntax.EnsureWrapped(RemoteTableName)}  {SqlHistoricalDataFilter(job.LoadMetadata, DatabaseType)}";
=======
        string sql;
        if (!string.IsNullOrWhiteSpace(RemoteSelectSQL))
        {
            var injectedWhereClause = SqlHistoricalDataFilter(job.LoadMetadata, DatabaseType).Replace(" WHERE", "");
            sql = Regex.Replace(RemoteSelectSQL, "\\$RDMPDefinedWhereClause", injectedWhereClause);
        }
        else
        {
            sql = $"Select {SelectedColumns} from {syntax.EnsureWrapped(RemoteTableName)}  {SqlHistoricalDataFilter(job.LoadMetadata, DatabaseType)}";
        }
>>>>>>> 659bb256

        var scheduleMismatch = false;
        //if there is a load progress
        if (Progress != null)
            try
            {
                //get appropriate date declaration SQL if any
                sql = GetScheduleParameterDeclarations(job, out scheduleMismatch) + sql;
            }
            catch (Exception e)
            {
                //if the date range is in the future then GetScheduleParameterDeclarations will throw Exception about future dates
                if (e.Message.StartsWith(FutureLoadMessage))
                    return ExitCodeType.OperationNotRequired; //if this is the case then don't bother with the data load

                throw;
            }

        if (scheduleMismatch)
        {
            job.OnNotify(this, new NotifyEventArgs(ProgressEventType.Warning,
                $"Skipping LoadProgress '{Progress}' because it is not the correct Schedule for this component"));
            return ExitCodeType.Success;
        }

        job.OnNotify(this, new NotifyEventArgs(ProgressEventType.Information,
            $"About to execute SQL:{Environment.NewLine}{sql}"));

        var source = new DbDataCommandDataFlowSource(sql,
            $"Fetch data from {_remoteDatabase.Server} to populate RAW table {RemoteTableName}",
            _remoteDatabase.Server.Builder, Timeout == 0 ? 50000 : Timeout);

        //For Oracle / Postgres we have to add the parameters to the DbCommand directly
        if (_minDateParam.HasValue && _maxDateParam.HasValue && !syntax.SupportsEmbeddedParameters())
            source.CommandAdjuster = cmd =>
            {
                var pmin = cmd.CreateParameter();
                pmin.Value = _minDateParam.Value;
                pmin.ParameterName = StartDateParameter;
                cmd.Parameters.Add(pmin);

                var pmax = cmd.CreateParameter();
                pmax.Value = _maxDateParam.Value;
                pmax.ParameterName = EndDateParameter;
                cmd.Parameters.Add(pmax);
            };

        var rawTableName = RAWTableToLoad != null
            ? RAWTableToLoad.GetRuntimeName(LoadStage.AdjustRaw, job.Configuration.DatabaseNamer)
            : RAWTableName;

        var destination = new SqlBulkInsertDestination(_dbInfo, rawTableName, Enumerable.Empty<string>());

        var contextFactory = new DataFlowPipelineContextFactory<DataTable>();
        var context = contextFactory.Create(PipelineUsage.LogsToTableLoadInfo | PipelineUsage.FixedDestination);

        var engine = new DataFlowPipelineEngine<DataTable>(context, source, destination, job);

        var rawSyntax = _dbInfo.Server.GetQuerySyntaxHelper();

        var loadInfo = job.DataLoadInfo.CreateTableLoadInfo($"Truncate RAW table {rawTableName}",
            $"{rawSyntax.EnsureFullyQualified(_dbInfo.GetRuntimeName(), null, rawTableName)} ({_dbInfo.Server.Name})",
            new[]
            {
                new DataSource(
                    $"Remote SqlServer Servername={_remoteDatabase.Server}Database={_dbInfo.GetRuntimeName()}{(RemoteTableName != null ? $" Table={RemoteTableName}" : $" Query = {sql}")}",
                    DateTime.Now)
            }, -1);

        engine.Initialize(loadInfo);
        engine.ExecutePipeline(cancellationToken);

        if (source.TotalRowsRead == 0 && LoadNotRequiredIfNoRowsRead)
        {
            job.OnNotify(this,
                new NotifyEventArgs(ProgressEventType.Information,
                    "No rows were read from the remote table and LoadNotRequiredIfNoRowsRead is true so returning ExitCodeType.LoadNotRequired"));
            return ExitCodeType.OperationNotRequired;
        }

        job.OnNotify(this, new NotifyEventArgs(
            source.TotalRowsRead > 0 ? ProgressEventType.Information : ProgressEventType.Warning,
            $"Finished after reading {source.TotalRowsRead} rows"));


        if (Progress != null)
        {
            if (ProgressUpdateStrategy == null)
                throw new Exception("ProgressUpdateStrategy is null but there is a Progress");

            ProgressUpdateStrategy.AddAppropriateDisposeStep((ScheduledDataLoadJob)job, _dbInfo);
        }

        if (SetDeltaReadingToLatestSeenDatePostLoad)
<<<<<<< HEAD
            FindMostRecentDateInLoadedData(rawSyntax, _dbInfo.Server.DatabaseType, rawTableName, job);
=======
        {
            FindMostRecentDateInLoadedData(rawSyntax, _dbInfo.Server.DatabaseType, rawTableName, job);
        }
>>>>>>> 659bb256


        return ExitCodeType.Success;
    }

    private string GetScheduleParameterDeclarations(IDataLoadJob job, out bool scheduleMismatch)
    {
        if (job is not ScheduledDataLoadJob jobAsScheduledJob)
            throw new NotSupportedException(
                $"Job must be of type {nameof(ScheduledDataLoadJob)} because you have specified a LoadProgress");

        //if the currently scheduled job is not our Schedule then it is a mismatch and we should skip it
        scheduleMismatch = !jobAsScheduledJob.LoadProgress.Equals(Progress);

        var min = jobAsScheduledJob.DatesToRetrieve.Min();
        var max = jobAsScheduledJob.DatesToRetrieve.Max();

        //since it's a date time and fetch list is Dates then we should set the max to the last second of the day (23:59:59) but leave the min as the first second of the day (00:00:00).  This allows for single day loads too
        if (max.Hour == 0 && max is { Minute: 0, Second: 0 })
        {
            max = max.AddHours(23);
            max = max.AddMinutes(59);
            max = max.AddSeconds(59);
        }

        if (min >= max)
            throw new Exception($"Problematic max and min dates({max} and {min} respectively)");

        var syntaxHelper = _remoteDatabase.Server.Helper.GetQuerySyntaxHelper();

        if (!syntaxHelper.SupportsEmbeddedParameters())
        {
            _minDateParam = min;
            _maxDateParam = max;
            return "";
        }

        var declareStartDateParameter =
            syntaxHelper.GetParameterDeclaration(StartDateParameter, new DatabaseTypeRequest(typeof(DateTime)));
        var declareEndDateParameter =
            syntaxHelper.GetParameterDeclaration(EndDateParameter, new DatabaseTypeRequest(typeof(DateTime)));

        var startSql = declareStartDateParameter + Environment.NewLine;
        startSql += $"SET {StartDateParameter} = '{min:yyyy-MM-dd HH:mm:ss}';{Environment.NewLine}";

        var endSQL = declareEndDateParameter + Environment.NewLine;
        endSQL += $"SET {EndDateParameter} = '{max:yyyy-MM-dd HH:mm:ss}';{Environment.NewLine}";

        return min > DateTime.Now
            ? throw new Exception($"{FutureLoadMessage} (min is {min})")
            : startSql + endSQL + Environment.NewLine;
    }
}<|MERGE_RESOLUTION|>--- conflicted
+++ resolved
@@ -361,11 +361,6 @@
 
         var syntax = _remoteDatabase.Server.GetQuerySyntaxHelper();
 
-<<<<<<< HEAD
-        var sql = !string.IsNullOrWhiteSpace(RemoteSelectSQL)
-            ? RemoteSelectSQL
-            : $"Select * from {syntax.EnsureWrapped(RemoteTableName)}  {SqlHistoricalDataFilter(job.LoadMetadata, DatabaseType)}";
-=======
         string sql;
         if (!string.IsNullOrWhiteSpace(RemoteSelectSQL))
         {
@@ -376,7 +371,6 @@
         {
             sql = $"Select {SelectedColumns} from {syntax.EnsureWrapped(RemoteTableName)}  {SqlHistoricalDataFilter(job.LoadMetadata, DatabaseType)}";
         }
->>>>>>> 659bb256
 
         var scheduleMismatch = false;
         //if there is a load progress
@@ -471,13 +465,9 @@
         }
 
         if (SetDeltaReadingToLatestSeenDatePostLoad)
-<<<<<<< HEAD
+        {
             FindMostRecentDateInLoadedData(rawSyntax, _dbInfo.Server.DatabaseType, rawTableName, job);
-=======
-        {
-            FindMostRecentDateInLoadedData(rawSyntax, _dbInfo.Server.DatabaseType, rawTableName, job);
-        }
->>>>>>> 659bb256
+        }
 
 
         return ExitCodeType.Success;
