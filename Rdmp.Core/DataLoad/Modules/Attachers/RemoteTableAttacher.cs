// Copyright (c) The University of Dundee 2018-2019
// This file is part of the Research Data Management Platform (RDMP).
// RDMP is free software: you can redistribute it and/or modify it under the terms of the GNU General Public License as published by the Free Software Foundation, either version 3 of the License, or (at your option) any later version.
// RDMP is distributed in the hope that it will be useful, but WITHOUT ANY WARRANTY; without even the implied warranty of MERCHANTABILITY or FITNESS FOR A PARTICULAR PURPOSE. See the GNU General Public License for more details.
// You should have received a copy of the GNU General Public License along with RDMP. If not, see <https://www.gnu.org/licenses/>.

using System;
using System.Data;
using System.Linq;
using System.Text.RegularExpressions;
using FAnsi;
using FAnsi.Discovery;
using Rdmp.Core.Curation;
using Rdmp.Core.Curation.Data;
using Rdmp.Core.Curation.Data.DataLoad;
using Rdmp.Core.DataFlowPipeline;
using Rdmp.Core.DataFlowPipeline.Requirements;
using Rdmp.Core.DataLoad.Engine.Attachers;
using Rdmp.Core.DataLoad.Engine.Job;
using Rdmp.Core.DataLoad.Engine.Job.Scheduling;
using Rdmp.Core.DataLoad.Engine.Pipeline.Destinations;
using Rdmp.Core.DataLoad.Engine.Pipeline.Sources;
using Rdmp.Core.DataLoad.Modules.LoadProgressUpdating;
using Rdmp.Core.Logging;
using Rdmp.Core.MapsDirectlyToDatabaseTable.Attributes;
using Rdmp.Core.ReusableLibraryCode.Checks;
using Rdmp.Core.ReusableLibraryCode.DataAccess;
using Rdmp.Core.ReusableLibraryCode.Progress;
using TypeGuesser;

namespace Rdmp.Core.DataLoad.Modules.Attachers;

/// <summary>
/// Data load component for loading RAW tables with records read from a remote database server.  Runs the specified query (which can include a date parameter)
/// and inserts the results of the query into RAW.
/// </summary>
public class RemoteTableAttacher: Attacher, IPluginAttacher
{
    private const string FutureLoadMessage = "Cannot load data from the future";

    public RemoteTableAttacher(): base(true)
    {

    }

    [DemandsInitialization("The server to connect to (this replaces all other settings e.g. RemoteServer, RemoteDatabaseName etc")]
    public ExternalDatabaseServer RemoteServerReference { get; set; }


    [DemandsInitialization("The DataSource (Server) connect to in order to read data.  Note that this may be MyFriendlyServer (SqlServer) or something like '192.168.56.101:1521/TRAININGDB'(Oracle)")]
    public string RemoteServer { get; set; }

    [DemandsInitialization("The database on the remote host containing the table we will read data from")]
    public string RemoteDatabaseName { get; set; }

    [DemandsInitialization("The table on the remote host from which data will be read.")]
    public string RemoteTableName { get; set; }

    [Sql]
    [DemandsInitialization("When provided this OVERRIDES RemoteTableName and is intended for running a complicated query on the remote machine in order to pull data in a suitable format.",DemandType.SQL)]
    public string RemoteSelectSQL { get; set; }

    [DemandsInitialization("The table in RAW that you want to load the remote database data into.  This must (currently) match the TableInfo you are ultimately going to load exactly including having the same number of columns - if you need to run CREATE and ALTER scripts to accommodate dodgy source data formats then you should do that in either Mounting or AdjustRAW")]
    public string RAWTableName { get; set; }

    [DemandsInitialization("Overrides RAWTableName with a specific named table")]
    public ITableInfo RAWTableToLoad { get; set; }

    [DemandsInitialization(
        $"Optionally gives you access to two parameters {StartDateParameter} and {EndDateParameter} for use in your RemoteSelectSQL.  This requires that you create a load schedule specifically associated with the LoadMetadata, this ties you contractually to actually respect the dates correctly in your query.")]
    public LoadProgress Progress { get; set; }

    [DemandsInitialization("Indicates how you want to update the Progress.DataLoadProgress value on successful load batches (only required if you have a LoadProgress)")]
    public DataLoadProgressUpdateInfo ProgressUpdateStrategy{ get; set; }

    [DemandsInitialization("The length of time in seconds to allow for data to be completely read from the destination before giving up (0 for no timeout)")]
    public int Timeout { get; set; }

    [DemandsInitialization("Terminates the currently executing data load with LoadNotRequired if the remote table is empty / RemoteSelectSQL returns no rows")]
    public bool LoadNotRequiredIfNoRowsRead { get; set; }

    [DemandsInitialization("Username and password to use when connecting to fetch data from the remote table (e.g. sql user account).  If not provided then 'Integrated Security' (Windows user account) will be used to authenticate")]
    public DataAccessCredentials RemoteTableAccessCredentials { get; set; }

    [DemandsInitialization("The database type you are attempting to connect to",DefaultValue=DatabaseType.MicrosoftSQLServer)]
    public DatabaseType DatabaseType { get; set; }

    private const string StartDateParameter = "@startDate";
    private const string EndDateParameter = "@endDate";

    private DiscoveredDatabase _remoteDatabase;

    /// <summary>
    /// If parameters are not supported in SQL and have to be injected as DbParameter objects
    /// </summary>
    private DateTime? _minDateParam;
    private DateTime? _maxDateParam;

    protected void ThrowIfInvalidRemoteTableName()
    {
        //this overrides the remote table
        if(!string.IsNullOrWhiteSpace(RemoteSelectSQL))
            return;

        const string patternForValidTableNames = "^[0-9A-Za-z_ ]+$";


        if (string.IsNullOrWhiteSpace(RemoteTableName))
            throw new Exception("RemoteTableName is null, you need to give ProcessTaskArgument a value of a table on the remote server");


        if (!Regex.IsMatch(RemoteTableName, patternForValidTableNames))
            throw new Exception(
                $"RemoteTableName argument was rejected because it contained unexpected characters (should be alphanumeric and not qualified e.g. with brackets).  Value was {RemoteTableName} expected regex to match with was: {patternForValidTableNames}");
    }


    public override void Initialize(ILoadDirectory directory, DiscoveredDatabase dbInfo)
    {
        base.Initialize(directory, dbInfo);

        try
        {
            Setup();
        }
        catch (Exception)
        {
            //use integrated security if this fails
        }
    }

    public override void Check(ICheckNotifier notifier)
    {

        if (RemoteServerReference != null)
        {
            if (!string.IsNullOrWhiteSpace(RemoteServer))
                notifier.OnCheckPerformed(new CheckEventArgs("RemoteServer must be blank when you have specified a RemoteServerReference", CheckResult.Fail));

            if (!string.IsNullOrWhiteSpace(RemoteDatabaseName))
                notifier.OnCheckPerformed(new CheckEventArgs("RemoteDatabaseName must be blank when you have specified a RemoteServerReference", CheckResult.Fail));

            if(RemoteTableAccessCredentials != null)
                notifier.OnCheckPerformed(new CheckEventArgs("RemoteTableAccessCredentials must be blank when you have specified a RemoteServerReference", CheckResult.Fail));

            if (string.IsNullOrWhiteSpace(RemoteServerReference.Database))
                notifier.OnCheckPerformed(new CheckEventArgs($"RemoteServerReference {RemoteServerReference} had no listed database to connect to", CheckResult.Fail));
        }
        else
        {
            if (string.IsNullOrWhiteSpace(RemoteServer))
                notifier.OnCheckPerformed(new CheckEventArgs("RemoteServer is a Required field (unless you specify a RemoteServerReference)", CheckResult.Fail));

            if (string.IsNullOrWhiteSpace(RemoteDatabaseName))
                notifier.OnCheckPerformed(new CheckEventArgs("RemoteDatabaseName is a Required field (unless you specify a RemoteServerReference)", CheckResult.Fail));
        }

        //if we have been initialized
        if (LoadDirectory != null)
        {
            try
            {
                ThrowIfInvalidRemoteTableName();
            }
            catch (Exception e)
            {
                notifier.OnCheckPerformed(new CheckEventArgs("Failed to find username and password for RemoteTableAttacher",
                    CheckResult.Fail, e));
            }

            try
            {

                try
                {
                    Setup();
                }
                catch (Exception e)
                {
                    notifier.OnCheckPerformed(new CheckEventArgs("Failed to setup username/password - proceeding with Integrated Security", CheckResult.Warning, e));
                }

                CheckTablesExist(notifier);
            }
            catch (Exception e)
            {
                notifier.OnCheckPerformed(new CheckEventArgs(
                    $"Program crashed while trying to inspect remote server {RemoteServerReference ?? (object)RemoteServer}  for presence of tables/databases specified in the load configuration.",
                    CheckResult.Fail, e));
            }

        }
        else
            notifier.OnCheckPerformed(new CheckEventArgs(
                "LoadDirectory was null in Check() for class RemoteTableAttacher",
                CheckResult.Warning, null));


        if (Progress != null)
        {
            if (!Progress.DataLoadProgress.HasValue)
            {

                if (Progress.OriginDate.HasValue)
                {
                    var fixDate = Progress.OriginDate.Value.AddDays(-1);

                    var setDataLoadProgressDateToOriginDate = notifier.OnCheckPerformed(new CheckEventArgs(
                        $"LoadProgress '{Progress}' does not have a DataLoadProgress value, you must set this to something to start loading data from that date", CheckResult.Fail, null,
                        $"Set the data load progress date to the OriginDate minus one Day? {Environment.NewLine}Set DataLoadProgress = {Progress.OriginDate} -1 day = {fixDate}"));
                    if(setDataLoadProgressDateToOriginDate)
                    {
                        Progress.DataLoadProgress = fixDate;
                        Progress.SaveToDatabase();
                    }
                    else
                        notifier.OnCheckPerformed(new CheckEventArgs("User decided not to apply suggested fix so stopping checking",CheckResult.Fail, null));
                }
                else
                    notifier.OnCheckPerformed(new CheckEventArgs(
                        $"LoadProgress '{Progress}' does not have a DataLoadProgress value, you must set this to something to start loading data from that date",CheckResult.Fail, null));

            }

            if (ProgressUpdateStrategy == null)
                notifier.OnCheckPerformed(
                    new CheckEventArgs(
                        $"Progress is specified '{Progress}' but there is no ProgressUpdateStrategy specified (if you have one you must have both)",
                        CheckResult.Fail));
            else
                ProgressUpdateStrategy.Check(notifier);

            if (!LoadNotRequiredIfNoRowsRead)
                notifier.OnCheckPerformed(new CheckEventArgs(
                    $"LoadNotRequiredIfNoRowsRead is false but you have a Progress '{Progress}', this means that when the data being loaded is fully exhausted for a given range of days you will probably get an error instead of a clean shutdown",CheckResult.Warning));

            if(string.IsNullOrWhiteSpace(RemoteSelectSQL))
                notifier.OnCheckPerformed(new CheckEventArgs("A LoadProgress has been configured but the RemoteSelectSQL is empty, how are you respecting the schedule without tailoring your query?", CheckResult.Fail, null));
            else
            {
                foreach (var expectedParameter in new[] {StartDateParameter, EndDateParameter})
                    if (RemoteSelectSQL.Contains(expectedParameter))
                        notifier.OnCheckPerformed(new CheckEventArgs(
                            $"Found {expectedParameter} in the RemoteSelectSQL",
                            CheckResult.Success, null));
                    else
                        notifier.OnCheckPerformed(new CheckEventArgs(
                            $"Could not find any reference to parameter {expectedParameter} in the RemoteSelectSQL, how do you expect to respect the LoadProgress you have configured without a reference to this date?", CheckResult.Fail, null));
            }
        }

        // If user hasn't picked a table to load (either explicit or free text)
        if (string.IsNullOrWhiteSpace(RAWTableName) && RAWTableToLoad == null)
            notifier.OnCheckPerformed(new CheckEventArgs($"RAWTableName has not been set for {GetType().Name}", CheckResult.Fail));

        // user shouldn't really set both since RAWTableToLoad overrides the string value
        if (!string.IsNullOrWhiteSpace(RAWTableName) && RAWTableToLoad != null)
        {
            notifier.OnCheckPerformed(new CheckEventArgs($"{nameof(RAWTableName)}('{RAWTableName}') will be ignored because {nameof(RAWTableToLoad)} has been set", CheckResult.Warning));
        }
    }

    public override void LoadCompletedSoDispose(ExitCodeType exitCode, IDataLoadEventListener postLoadEventListener)
    {

    }

    protected void CheckTablesExist(ICheckNotifier notifier)
    {
        try
        {
            if (!_remoteDatabase.Exists())
                throw new Exception($"Database {_remoteDatabase} did not exist on the remote server");

            //still worthwhile doing this incase we cannot connect to the server
            var tables = _remoteDatabase.DiscoverTables(true).Select(t => t.GetRuntimeName()).ToArray();

            //overrides table level checks
            if (!string.IsNullOrWhiteSpace(RemoteSelectSQL))
                return;

            //user has just picked a table to copy exactly so we can precheck for it
            if (tables.Contains(RemoteTableName))
                notifier.OnCheckPerformed(new CheckEventArgs(
                    $"successfully found table {RemoteTableName} on server {_remoteDatabase.Server} on database {_remoteDatabase}",
                    CheckResult.Success, null));
            else
                notifier.OnCheckPerformed(new CheckEventArgs(
                    $"Could not find table called '{RemoteTableName}' on server {_remoteDatabase.Server} on database {_remoteDatabase}{Environment.NewLine}(The following tables were found:{string.Join(",", tables)})",
                    CheckResult.Fail, null));
        }
        catch (Exception e)
        {
            notifier.OnCheckPerformed(new CheckEventArgs(
                $"Problem occurred when trying to enumerate tables on server {_remoteDatabase.Server} on database {_remoteDatabase}", CheckResult.Fail, e));
        }
    }


    private void Setup()
    {
        if (RemoteServerReference != null)
        {
            _remoteDatabase = RemoteServerReference.Discover(DataAccessContext.DataLoad);
        }
        else
        {
            string remoteUsername = null;
            string remotePassword = null;

            if(RemoteTableAccessCredentials != null)
            {
                remoteUsername = RemoteTableAccessCredentials.Username;
                remotePassword = RemoteTableAccessCredentials.GetDecryptedPassword();
            }

            _remoteDatabase = new DiscoveredServer(RemoteServer, RemoteDatabaseName,DatabaseType, remoteUsername, remotePassword).GetCurrentDatabase();
        }
    }
    public override ExitCodeType Attach(IDataLoadJob job, GracefulCancellationToken cancellationToken)
    {
        if (job == null)
            throw new Exception("Job is Null, we require to know the job to build a DataFlowPipeline");

        ThrowIfInvalidRemoteTableName();

        var syntax = _remoteDatabase.Server.GetQuerySyntaxHelper();

        var sql = !string.IsNullOrWhiteSpace(RemoteSelectSQL) ? RemoteSelectSQL : $"Select * from {syntax.EnsureWrapped(RemoteTableName)}";

<<<<<<< HEAD
        if (!string.IsNullOrWhiteSpace(RemoteSelectSQL))
            sql = RemoteSelectSQL;
        else
            sql = $"Select * from {syntax.EnsureWrapped(RemoteTableName)}";

=======
>>>>>>> 5c0a3943
        var scheduleMismatch = false;

        //if there is a load progress
        if (Progress != null)
            try
            {
                //get appropriate date declaration SQL if any
                sql = GetScheduleParameterDeclarations(job, out scheduleMismatch) + sql;
            }
            catch (Exception e)
            {
                //if the date range is in the future then GetScheduleParameterDeclarations will throw Exception about future dates
                if(e.Message.StartsWith(FutureLoadMessage))
                    return ExitCodeType.OperationNotRequired;//if this is the case then don't bother with the data load

                throw;
            }
        if (scheduleMismatch)
        {
            job.OnNotify(this, new NotifyEventArgs(ProgressEventType.Warning,
                $"Skipping LoadProgress '{Progress}' because it is not the correct Schedule for this component"));
            return ExitCodeType.Success;
        }

        job.OnNotify(this, new NotifyEventArgs(ProgressEventType.Information,
            $"About to execute SQL:{Environment.NewLine}{sql}"));

        var source = new DbDataCommandDataFlowSource(sql,
            $"Fetch data from {_remoteDatabase.Server} to populate RAW table {RemoteTableName}", _remoteDatabase.Server.Builder, Timeout == 0 ? 50000 : Timeout);

        //For Oracle / Postgres we have to add the parameters to the DbCommand directly
        if (_minDateParam.HasValue && _maxDateParam.HasValue && !syntax.SupportsEmbeddedParameters())
        {
            source.CommandAdjuster = cmd =>
            {
                var pmin = cmd.CreateParameter();
                pmin.Value = _minDateParam.Value;
                pmin.ParameterName = StartDateParameter;
                cmd.Parameters.Add(pmin);

                var pmax = cmd.CreateParameter();
                pmax.Value = _maxDateParam.Value;
                pmax.ParameterName = EndDateParameter;
                cmd.Parameters.Add(pmax);
            };
        }

<<<<<<< HEAD
        string rawTableName;

        if(RAWTableToLoad != null)
        {
            rawTableName = RAWTableToLoad.GetRuntimeName(LoadStage.AdjustRaw, job.Configuration.DatabaseNamer);
        }
        else
        {
            rawTableName = RAWTableName;
        }
=======
        var rawTableName = RAWTableToLoad != null ? RAWTableToLoad.GetRuntimeName(LoadStage.AdjustRaw, job.Configuration.DatabaseNamer) : RAWTableName;
>>>>>>> 5c0a3943

        var destination = new SqlBulkInsertDestination(_dbInfo, rawTableName, Enumerable.Empty<string>());

        var contextFactory = new DataFlowPipelineContextFactory<DataTable>();
        var context = contextFactory.Create(PipelineUsage.LogsToTableLoadInfo | PipelineUsage.FixedDestination);

        var engine = new DataFlowPipelineEngine<DataTable>(context, source, destination, job);

        var rawSyntax = _dbInfo.Server.GetQuerySyntaxHelper();

        var loadInfo = job.DataLoadInfo.CreateTableLoadInfo($"Truncate RAW table {rawTableName}",
            $"{rawSyntax.EnsureFullyQualified(_dbInfo.GetRuntimeName(), null, rawTableName)} ({_dbInfo.Server.Name})",
            new []
            {
                new DataSource(
                    $"Remote SqlServer Servername={_remoteDatabase.Server}Database={_dbInfo.GetRuntimeName()}{(RemoteTableName != null ? $" Table={RemoteTableName}" : $" Query = {sql}")}", DateTime.Now)
            }, -1);

        engine.Initialize(loadInfo);
        engine.ExecutePipeline(cancellationToken);

        if (source.TotalRowsRead == 0 && LoadNotRequiredIfNoRowsRead)
        {
            job.OnNotify(this, new NotifyEventArgs(ProgressEventType.Information, "No rows were read from the remote table and LoadNotRequiredIfNoRowsRead is true so returning ExitCodeType.LoadNotRequired"));
            return ExitCodeType.OperationNotRequired;
        }

        job.OnNotify(this, new NotifyEventArgs(source.TotalRowsRead  > 0 ? ProgressEventType.Information:ProgressEventType.Warning,
            $"Finished after reading {source.TotalRowsRead} rows"));


        if (Progress != null)
        {
            if(ProgressUpdateStrategy == null)
                throw new Exception("ProgressUpdateStrategy is null but there is a Progress");

            ProgressUpdateStrategy.AddAppropriateDisposeStep((ScheduledDataLoadJob) job,_dbInfo);

        }


        return ExitCodeType.Success;
    }

    private string GetScheduleParameterDeclarations(IDataLoadJob job, out bool scheduleMismatch)
    {
<<<<<<< HEAD

        var jobAsScheduledJob = job as ScheduledDataLoadJob ?? throw new NotSupportedException(
=======
        if(job is not ScheduledDataLoadJob jobAsScheduledJob)
            throw new NotSupportedException(
>>>>>>> 5c0a3943
                $"Job must be of type {nameof(ScheduledDataLoadJob)} because you have specified a LoadProgress");

        //if the currently scheduled job is not our Schedule then it is a mismatch and we should skip it
        scheduleMismatch = !jobAsScheduledJob.LoadProgress.Equals(Progress);

        var min = jobAsScheduledJob.DatesToRetrieve.Min();
        var max = jobAsScheduledJob.DatesToRetrieve.Max();

        //since it's a date time and fetch list is Dates then we should set the max to the last second of the day (23:59:59) but leave the min as the first second of the day (00:00:00).  This allows for single day loads too
        if(max.Hour == 0  && max is { Minute: 0, Second: 0 })
        {
            max = max.AddHours(23);
            max = max.AddMinutes(59);
            max = max.AddSeconds(59);
        }

        if(min >= max)
            throw new Exception($"Problematic max and min dates({max} and {min} respectively)");

        var syntaxHelper = _remoteDatabase.Server.Helper.GetQuerySyntaxHelper();

        if (!syntaxHelper.SupportsEmbeddedParameters())
        {
            _minDateParam = min;
            _maxDateParam = max;
            return "";
        }

        var declareStartDateParameter = syntaxHelper.GetParameterDeclaration(StartDateParameter, new DatabaseTypeRequest(typeof (DateTime)));
        var declareEndDateParameter = syntaxHelper.GetParameterDeclaration(EndDateParameter,new DatabaseTypeRequest(typeof (DateTime)));

        var startSql = declareStartDateParameter + Environment.NewLine;
        startSql += $"SET {StartDateParameter} = '{min:yyyy-MM-dd HH:mm:ss}';{Environment.NewLine}";

        var endSQL = declareEndDateParameter + Environment.NewLine;
        endSQL += $"SET {EndDateParameter} = '{max:yyyy-MM-dd HH:mm:ss}';{Environment.NewLine}";

<<<<<<< HEAD
        return min > DateTime.Now ? throw new Exception($"{FutureLoadMessage} (min is {min})") : startSql + endSQL + Environment.NewLine;
=======
        if(min > DateTime.Now)
            throw new Exception($"{FutureLoadMessage} (min is {min})");

        return startSql + endSQL + Environment.NewLine;
>>>>>>> 5c0a3943
    }
}<|MERGE_RESOLUTION|>--- conflicted
+++ resolved
@@ -328,14 +328,6 @@
 
         var sql = !string.IsNullOrWhiteSpace(RemoteSelectSQL) ? RemoteSelectSQL : $"Select * from {syntax.EnsureWrapped(RemoteTableName)}";
 
-<<<<<<< HEAD
-        if (!string.IsNullOrWhiteSpace(RemoteSelectSQL))
-            sql = RemoteSelectSQL;
-        else
-            sql = $"Select * from {syntax.EnsureWrapped(RemoteTableName)}";
-
-=======
->>>>>>> 5c0a3943
         var scheduleMismatch = false;
 
         //if there is a load progress
@@ -383,20 +375,7 @@
             };
         }
 
-<<<<<<< HEAD
-        string rawTableName;
-
-        if(RAWTableToLoad != null)
-        {
-            rawTableName = RAWTableToLoad.GetRuntimeName(LoadStage.AdjustRaw, job.Configuration.DatabaseNamer);
-        }
-        else
-        {
-            rawTableName = RAWTableName;
-        }
-=======
         var rawTableName = RAWTableToLoad != null ? RAWTableToLoad.GetRuntimeName(LoadStage.AdjustRaw, job.Configuration.DatabaseNamer) : RAWTableName;
->>>>>>> 5c0a3943
 
         var destination = new SqlBulkInsertDestination(_dbInfo, rawTableName, Enumerable.Empty<string>());
 
@@ -443,13 +422,8 @@
 
     private string GetScheduleParameterDeclarations(IDataLoadJob job, out bool scheduleMismatch)
     {
-<<<<<<< HEAD
-
-        var jobAsScheduledJob = job as ScheduledDataLoadJob ?? throw new NotSupportedException(
-=======
         if(job is not ScheduledDataLoadJob jobAsScheduledJob)
             throw new NotSupportedException(
->>>>>>> 5c0a3943
                 $"Job must be of type {nameof(ScheduledDataLoadJob)} because you have specified a LoadProgress");
 
         //if the currently scheduled job is not our Schedule then it is a mismatch and we should skip it
@@ -487,13 +461,6 @@
         var endSQL = declareEndDateParameter + Environment.NewLine;
         endSQL += $"SET {EndDateParameter} = '{max:yyyy-MM-dd HH:mm:ss}';{Environment.NewLine}";
 
-<<<<<<< HEAD
         return min > DateTime.Now ? throw new Exception($"{FutureLoadMessage} (min is {min})") : startSql + endSQL + Environment.NewLine;
-=======
-        if(min > DateTime.Now)
-            throw new Exception($"{FutureLoadMessage} (min is {min})");
-
-        return startSql + endSQL + Environment.NewLine;
->>>>>>> 5c0a3943
     }
 }