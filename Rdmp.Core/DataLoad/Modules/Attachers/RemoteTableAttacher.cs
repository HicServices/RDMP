--- conflicted
+++ resolved
@@ -59,11 +59,7 @@
 
     [Sql]
     [DemandsInitialization(
-<<<<<<< HEAD
-        "When provided this OVERIDES RemoteTableName and is intended for running a complicated query on the remote machine in order to pull data in a suitable format.",
-=======
         "When provided this OVERRIDES RemoteTableName and is intended for running a complicated query on the remote machine in order to pull data in a suitable format.",
->>>>>>> 9e847e4d
         DemandType.SQL)]
     public string RemoteSelectSQL { get; set; }
 
@@ -478,11 +474,7 @@
         var max = jobAsScheduledJob.DatesToRetrieve.Max();
 
         //since it's a date time and fetch list is Dates then we should set the max to the last second of the day (23:59:59) but leave the min as the first second of the day (00:00:00).  This allows for single day loads too
-<<<<<<< HEAD
-        if (max.Hour == 0 && max.Minute == 0 && max.Second == 0)
-=======
         if (max.Hour == 0 && max is { Minute: 0, Second: 0 })
->>>>>>> 9e847e4d
         {
             max = max.AddHours(23);
             max = max.AddMinutes(59);
@@ -512,15 +504,8 @@
         var endSQL = declareEndDateParameter + Environment.NewLine;
         endSQL += $"SET {EndDateParameter} = '{max:yyyy-MM-dd HH:mm:ss}';{Environment.NewLine}";
 
-<<<<<<< HEAD
-        if (min > DateTime.Now)
-            throw new Exception($"{FutureLoadMessage} (min is {min})");
-
-        return startSql + endSQL + Environment.NewLine;
-=======
         return min > DateTime.Now
             ? throw new Exception($"{FutureLoadMessage} (min is {min})")
             : startSql + endSQL + Environment.NewLine;
->>>>>>> 9e847e4d
     }
 }