// Copyright (c) The University of Dundee 2018-2019
// This file is part of the Research Data Management Platform (RDMP).
// RDMP is free software: you can redistribute it and/or modify it under the terms of the GNU General Public License as published by the Free Software Foundation, either version 3 of the License, or (at your option) any later version.
// RDMP is distributed in the hope that it will be useful, but WITHOUT ANY WARRANTY; without even the implied warranty of MERCHANTABILITY or FITNESS FOR A PARTICULAR PURPOSE. See the GNU General Public License for more details.
// You should have received a copy of the GNU General Public License along with RDMP. If not, see <https://www.gnu.org/licenses/>.

using System;
using System.Collections.Generic;
using System.Data;
using System.IO;
using System.Linq;
using System.Text;
using Rdmp.Core.Curation.Data;
using Rdmp.Core.DataFlowPipeline;
using Rdmp.Core.DataFlowPipeline.Requirements;
using Rdmp.Core.DataLoad.Engine.Job;
using Rdmp.Core.DataLoad.Modules.DataFlowSources;
using Rdmp.Core.ReusableLibraryCode.Progress;

namespace Rdmp.Core.DataLoad.Modules.Attachers;

/// <summary>
/// Data load component for loading Microsoft Excel files into RAW tables.  This class relies on pipeline source component ExcelDataFlowSource for the actual
/// reading and handles only the rationalisation of columns read vs RAW columns available.
/// </summary>
public class ExcelAttacher:FlatFileAttacher
{
    private ExcelDataFlowSource _hostedSource;
    private DataTable _dataTable;
    private FileInfo _fileToLoad;

    [DemandsInitialization(ExcelDataFlowSource.WorkSheetName_DemandDescription)]
    public string WorkSheetName { get; set; }

    [DemandsInitialization(ExcelDataFlowSource.AddFilenameColumnNamed_DemandDescription)]
    public string AddFilenameColumnNamed { get; set; }

    [DemandsInitialization("Forces specific overridden headers to be for columns, this is a comma separated string that will effectively replace the column headers found in the excel file.  The number of headers MUST match the number in the original file.  This option should be used when you have a excel file with stupid names that you want to rationalise into sensible database column names")]
    public string ForceReplacementHeaders { get; set; }

    [DemandsInitialization("By default ALL columns in the source MUST match exactly (by name) the set of all columns in the destination table.  If you enable this option then it is allowable for there to be extra columns in the destination that are not populated (because they are not found in the flat file).  This does not let you discard columns from the source! (all source columns must have mappings but destination columns with no matching source are left null)")]
    public bool AllowExtraColumnsInTargetWithoutComplainingOfColumnMismatch { get; set; }

<<<<<<< HEAD

    private bool _haveServedData;
=======
    private bool _haveServedData = false;
>>>>>>> 5c0a3943

    protected override void OpenFile(FileInfo fileToLoad, IDataLoadEventListener listener,GracefulCancellationToken cancellationToken)
    {
        _haveServedData = false;
        _fileToLoad = fileToLoad;
        _hostedSource = new ExcelDataFlowSource
        {
            WorkSheetName = WorkSheetName,
            AddFilenameColumnNamed = AddFilenameColumnNamed
        };

        _hostedSource.PreInitialize(new FlatFileToLoad(fileToLoad),listener);
        listener.OnNotify(this, new NotifyEventArgs(ProgressEventType.Information,
            $"About to start processing {fileToLoad.FullName}"));

        _dataTable = _hostedSource.GetChunk(listener, cancellationToken);

        if (!string.IsNullOrEmpty(ForceReplacementHeaders))
        {
            //split headers by , (and trim leading/trailing whitespace).
            var replacementHeadersSplit = ForceReplacementHeaders.Split(',').Select(h=>string.IsNullOrWhiteSpace(h)?h:h.Trim()).ToArray();

            listener.OnNotify(this,new NotifyEventArgs(ProgressEventType.Information,
                $"Force headers will make the following header changes:{GenerateASCIIArtOfSubstitutions(replacementHeadersSplit, _dataTable.Columns)}"));

            if (replacementHeadersSplit.Length != _dataTable.Columns.Count)
                listener.OnNotify(this,
                    new NotifyEventArgs(ProgressEventType.Error,
                        $"ForceReplacementHeaders was set but it had {replacementHeadersSplit.Length} column header names while the file had {_dataTable.Columns.Count} (there must be the same number of replacement headers as headers in the excel file)"));
            else
                for (var i = 0; i < replacementHeadersSplit.Length; i++)
                    _dataTable.Columns[i].ColumnName = replacementHeadersSplit[i];//rename the columns to match the forced replacments
        }

        //all data should now be exhausted
        if(_hostedSource.GetChunk(listener,cancellationToken)!= null)
            throw new Exception("Hosted source served more than 1 chunk, expected all the data to be read from the Excel file in one go");
    }

    private static string GenerateASCIIArtOfSubstitutions(string[] replacementHeadersSplit, DataColumnCollection columns)
    {
        var sb = new StringBuilder("");

        var max = Math.Max(replacementHeadersSplit.Length, columns.Count);

        for (var i = 0; i < max; i++)
        {
            var replacement = i >= replacementHeadersSplit.Length ? "???" : replacementHeadersSplit[i];
            var original = i >= columns.Count ? "???" : columns[i].ColumnName;

            sb.Append($"{Environment.NewLine}[{i}]{original}>>>{replacement}");
        }

        return sb.ToString();
    }

    protected override int IterativelyBatchLoadDataIntoDataTable(DataTable loadTarget, int maxBatchSize,GracefulCancellationToken cancellationToken)
    {
        if (!_haveServedData)
        {
            foreach (DataRow dr in _dataTable.Rows)
                try
                {
                    var targetRow = loadTarget.Rows.Add();

                    //column names must be the same!
                    foreach (DataColumn column in loadTarget.Columns)
                    {
                        if (_dataTable.Columns.Contains(column.ColumnName))
                        {
                            if (dr[column.ColumnName] == null || string.IsNullOrWhiteSpace(dr[column.ColumnName].ToString()))
                                targetRow[column.ColumnName] = DBNull.Value;
                            else
                                targetRow[column.ColumnName] = dr[column.ColumnName];//copy values into the destination
                        }
                        else
                        if (AllowExtraColumnsInTargetWithoutComplainingOfColumnMismatch)//it is an extra destination column, see if that is allowed
                            targetRow[column.ColumnName] = DBNull.Value;
                        else
                            throw new Exception(
                                $"Could not find column {column.ColumnName} in the source table we loaded from Excel, this should have been picked up earlier in GenerateColumnNameMismatchErrors");
                    }
                }
                catch (Exception e)
                {
                    throw new Exception(
                        $"Could not import values into RAW DataTable structure (from Excel DataTable structure):{string.Join(",", dr.ItemArray)}",e);
                }

            _haveServedData = true;

            return _dataTable.Rows.Count;
        }

        return 0;

    }


    private void GenerateColumnNameMismatchErrors(List<string> columnsExcelButNotInDataTable, List<string> columnsInDataTableButNotInExcel)
    {
        //if there are unmatched columns in the flat file
        if (columnsExcelButNotInDataTable.Any() ||

            //or there are unmatched columns in the destination (and we are not happy just leaving those as null)
            (columnsInDataTableButNotInExcel.Any() && ! AllowExtraColumnsInTargetWithoutComplainingOfColumnMismatch))
            throw new Exception(
                $"Mismatch between RAW table {TableName} and Excel file \"{_fileToLoad.FullName}\":{Environment.NewLine}Columns in Excel file but not in DataTable {TableName}:{Environment.NewLine}{columnsExcelButNotInDataTable.Aggregate("", (s, n) => $"{s}{n},").TrimEnd(',')}{Environment.NewLine}Columns in DataTable but not in Excel file \"{_fileToLoad.FullName}\":{Environment.NewLine}{columnsInDataTableButNotInExcel.Aggregate("", (s, n) => $"{s}{n},").TrimEnd(',')}{Environment.NewLine}{Environment.NewLine}"
            );
    }

    protected override void CloseFile()
    {
            
    }


    protected override void ConfirmFlatFileHeadersAgainstDataTable(DataTable loadTarget, IDataLoadJob job)
    {
        var colsInTarget = loadTarget.Columns.Cast<DataColumn>().Select(c => c.ColumnName).ToArray();
        var colsInSource = _dataTable.Columns.Cast<DataColumn>().Select(c => c.ColumnName).ToArray();


        GenerateColumnNameMismatchErrors(
            colsInSource.Except(colsInTarget).ToList(),
            colsInTarget.Except(colsInSource).ToList());
    }

}<|MERGE_RESOLUTION|>--- conflicted
+++ resolved
@@ -41,12 +41,7 @@
     [DemandsInitialization("By default ALL columns in the source MUST match exactly (by name) the set of all columns in the destination table.  If you enable this option then it is allowable for there to be extra columns in the destination that are not populated (because they are not found in the flat file).  This does not let you discard columns from the source! (all source columns must have mappings but destination columns with no matching source are left null)")]
     public bool AllowExtraColumnsInTargetWithoutComplainingOfColumnMismatch { get; set; }
 
-<<<<<<< HEAD
-
-    private bool _haveServedData;
-=======
     private bool _haveServedData = false;
->>>>>>> 5c0a3943
 
     protected override void OpenFile(FileInfo fileToLoad, IDataLoadEventListener listener,GracefulCancellationToken cancellationToken)
     {
