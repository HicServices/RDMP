// Copyright (c) The University of Dundee 2018-2019
// This file is part of the Research Data Management Platform (RDMP).
// RDMP is free software: you can redistribute it and/or modify it under the terms of the GNU General Public License as published by the Free Software Foundation, either version 3 of the License, or (at your option) any later version.
// RDMP is distributed in the hope that it will be useful, but WITHOUT ANY WARRANTY; without even the implied warranty of MERCHANTABILITY or FITNESS FOR A PARTICULAR PURPOSE. See the GNU General Public License for more details.
// You should have received a copy of the GNU General Public License along with RDMP. If not, see <https://www.gnu.org/licenses/>.

using System;
using System.Collections.Generic;
using System.Data;
using System.IO;
using System.Linq;
using System.Text;
using Rdmp.Core.Curation.Data;
using Rdmp.Core.DataFlowPipeline;
using Rdmp.Core.DataFlowPipeline.Requirements;
using Rdmp.Core.DataLoad.Engine.Job;
using Rdmp.Core.DataLoad.Modules.DataFlowSources;
using Rdmp.Core.ReusableLibraryCode.Checks;
using Rdmp.Core.ReusableLibraryCode.Progress;

namespace Rdmp.Core.DataLoad.Modules.Attachers;

/// <summary>
/// Data load component for loading Microsoft Excel files into RAW tables.  This class relies on pipeline source component ExcelDataFlowSource for the actual
/// reading and handles only the rationalisation of columns read vs RAW columns available.
/// </summary>
public class ExcelAttacher : FlatFileAttacher
{
    private ExcelDataFlowSource _hostedSource;
    private DataTable _dataTable;
    private FileInfo _fileToLoad;

    [DemandsInitialization(ExcelDataFlowSource.WorkSheetName_DemandDescription)]
    public string WorkSheetName { get; set; }

    [DemandsInitialization(ExcelDataFlowSource.AddFilenameColumnNamed_DemandDescription)]
    public string AddFilenameColumnNamed { get; set; }

    [DemandsInitialization(
        "Forces specific overridden headers to be for columns, this is a comma separated string that will effectively replace the column headers found in the excel file.  The number of headers MUST match the number in the original file.  This option should be used when you have a excel file with stupid names that you want to rationalise into sensible database column names")]
    public string ForceReplacementHeaders { get; set; }

    [DemandsInitialization(
        "By default ALL columns in the source MUST match exactly (by name) the set of all columns in the destination table.  If you enable this option then it is allowable for there to be extra columns in the destination that are not populated (because they are not found in the flat file).  This does not let you discard columns from the source! (all source columns must have mappings but destination columns with no matching source are left null)")]
    public bool AllowExtraColumnsInTargetWithoutComplainingOfColumnMismatch { get; set; }

    [DemandsInitialization("Which Row the data you want to read starts on. Set this value to row containing the header information. The First row is 1.")]
    public int RowOffset { get; set; } = 0;//First row 1;

    [DemandsInitialization("Which column the data you want to read starts on. Accepts both letters & numbers, starts at 'A'/0. ")]
    public string ColumnOffset { get; set; } = "A";//A=0,B=1...

    private bool _haveServedData = false;


    private int ConvertColumnOffsetToInt()
    {
<<<<<<< HEAD
        if (int.TryParse(ColumnOffset, out var result)) return result;
=======
        if (ColumnOffset is null) return 0;
        if(int.TryParse(ColumnOffset,out var result)) return result;
>>>>>>> 9bf0552e
        if (ColumnOffset.Length == 1 && char.IsLetter(ColumnOffset[0])) return char.ToUpper(ColumnOffset[0]) - 65;//would be 64, but we index from zero here
        throw new Exception("Column offset is not a valid number or letter");
    }


    public override void Check(ICheckNotifier notifier)
    {
        ConvertColumnOffsetToInt();
        base.Check(notifier);
    }

    protected override void OpenFile(FileInfo fileToLoad, IDataLoadEventListener listener,
        GracefulCancellationToken cancellationToken)
    {
        _haveServedData = false;
        _fileToLoad = fileToLoad;
        _hostedSource = new ExcelDataFlowSource
        {
            WorkSheetName = WorkSheetName,
            AddFilenameColumnNamed = AddFilenameColumnNamed
        };

        _hostedSource.PreInitialize(new FlatFileToLoad(fileToLoad), listener);
        listener.OnNotify(this, new NotifyEventArgs(ProgressEventType.Information,
            $"About to start processing {fileToLoad.FullName}"));

        var columnTranslation = ConvertColumnOffsetToInt();

        string[] replacementHeadersSplit = { };
        if (!string.IsNullOrEmpty(ForceReplacementHeaders))
        {
            replacementHeadersSplit = ForceReplacementHeaders.Split(',')
                .Select(h => string.IsNullOrWhiteSpace(h) ? h : h.Trim()).ToArray();
        }

        _dataTable = _hostedSource.GetChunk(listener, cancellationToken, RowOffset, columnTranslation, replacementHeadersSplit);
        listener.OnNotify(this, new NotifyEventArgs(ProgressEventType.Information,
                $"Force headers will make the following header changes:{GenerateASCIIArtOfSubstitutions(replacementHeadersSplit, _dataTable.Columns)}"));
        if (replacementHeadersSplit.Length != _dataTable.Columns.Count)
            listener.OnNotify(this,
                new NotifyEventArgs(ProgressEventType.Error,
                    $"ForceReplacementHeaders was set but it had {replacementHeadersSplit.Length} column header names while the file had {_dataTable.Columns.Count} (there must be the same number of replacement headers as headers in the excel file)"));



        //all data should now be exhausted
        if (_hostedSource.GetChunk(listener, cancellationToken, RowOffset, columnTranslation) != null)
            throw new Exception(
                "Hosted source served more than 1 chunk, expected all the data to be read from the Excel file in one go");
    }

    private static string GenerateASCIIArtOfSubstitutions(string[] replacementHeadersSplit,
        DataColumnCollection columns)
    {
        var sb = new StringBuilder("");

        var max = Math.Max(replacementHeadersSplit.Length, columns.Count);

        for (var i = 0; i < max; i++)
        {
            var replacement = i >= replacementHeadersSplit.Length ? "???" : replacementHeadersSplit[i];
            var original = i >= columns.Count ? "???" : columns[i].ColumnName;

            sb.Append($"{Environment.NewLine}[{i}]{original}>>>{replacement}");
        }

        return sb.ToString();
    }

    protected override int IterativelyBatchLoadDataIntoDataTable(DataTable loadTarget, int maxBatchSize,
        GracefulCancellationToken cancellationToken)
    {
        if (!_haveServedData)
        {
            foreach (DataRow dr in _dataTable.Rows)
                try
                {
                    var targetRow = loadTarget.Rows.Add();

                    //column names must be the same!
                    foreach (DataColumn column in loadTarget.Columns)
                        if (_dataTable.Columns.Contains(column.ColumnName))
                        {
                            if (dr[column.ColumnName] == null ||
                                string.IsNullOrWhiteSpace(dr[column.ColumnName].ToString()))
                                targetRow[column.ColumnName] = DBNull.Value;
                            else
                                targetRow[column.ColumnName] = dr[column.ColumnName]; //copy values into the destination
                        }
                        else if
                            (AllowExtraColumnsInTargetWithoutComplainingOfColumnMismatch) //it is an extra destination column, see if that is allowed
                        {
                            targetRow[column.ColumnName] = DBNull.Value;
                        }
                        else
                        {
                            throw new Exception(
                                $"Could not find column {column.ColumnName} in the source table we loaded from Excel, this should have been picked up earlier in GenerateColumnNameMismatchErrors");
                        }
                }
                catch (Exception e)
                {
                    throw new Exception(
                        $"Could not import values into RAW DataTable structure (from Excel DataTable structure):{string.Join(",", dr.ItemArray)}",
                        e);
                }

            _haveServedData = true;

            return _dataTable.Rows.Count;
        }

        return 0;
    }


    private void GenerateColumnNameMismatchErrors(List<string> columnsExcelButNotInDataTable,
        List<string> columnsInDataTableButNotInExcel)
    {
        //if there are unmatched columns in the flat file
        if (columnsExcelButNotInDataTable.Any() ||

            //or there are unmatched columns in the destination (and we are not happy just leaving those as null)
            (columnsInDataTableButNotInExcel.Any() && !AllowExtraColumnsInTargetWithoutComplainingOfColumnMismatch))
            throw new Exception(
                $"Mismatch between RAW table {TableName} and Excel file \"{_fileToLoad.FullName}\":{Environment.NewLine}Columns in Excel file but not in DataTable {TableName}:{Environment.NewLine}{columnsExcelButNotInDataTable.Aggregate("", (s, n) => $"{s}{n},").TrimEnd(',')}{Environment.NewLine}Columns in DataTable but not in Excel file \"{_fileToLoad.FullName}\":{Environment.NewLine}{columnsInDataTableButNotInExcel.Aggregate("", (s, n) => $"{s}{n},").TrimEnd(',')}{Environment.NewLine}{Environment.NewLine}"
            );
    }

    protected override void CloseFile()
    {
    }


    protected override void ConfirmFlatFileHeadersAgainstDataTable(DataTable loadTarget, IDataLoadJob job)
    {
        var colsInTarget = loadTarget.Columns.Cast<DataColumn>().Select(c => c.ColumnName).ToArray();
        var colsInSource = _dataTable.Columns.Cast<DataColumn>().Select(c => c.ColumnName).ToArray();


        GenerateColumnNameMismatchErrors(
            colsInSource.Except(colsInTarget).ToList(),
            colsInTarget.Except(colsInSource).ToList());
    }
}<|MERGE_RESOLUTION|>--- conflicted
+++ resolved
@@ -55,12 +55,8 @@
 
     private int ConvertColumnOffsetToInt()
     {
-<<<<<<< HEAD
-        if (int.TryParse(ColumnOffset, out var result)) return result;
-=======
         if (ColumnOffset is null) return 0;
         if(int.TryParse(ColumnOffset,out var result)) return result;
->>>>>>> 9bf0552e
         if (ColumnOffset.Length == 1 && char.IsLetter(ColumnOffset[0])) return char.ToUpper(ColumnOffset[0]) - 65;//would be 64, but we index from zero here
         throw new Exception("Column offset is not a valid number or letter");
     }
