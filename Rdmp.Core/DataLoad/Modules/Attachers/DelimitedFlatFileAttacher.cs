--- conflicted
+++ resolved
@@ -97,24 +97,14 @@
     public string AddFilenameColumnNamed { get; set; }
 
     [DemandsInitialization(Culture_DemandDescription)]
-<<<<<<< HEAD
-    public override CultureInfo Culture { get => Source.Culture; set => Source.Culture = value; }
-
-    [DemandsInitialization(ExplicitDateTimeFormat_DemandDescription)]
-    public override string ExplicitDateTimeFormat {get => Source.ExplicitDateTimeFormat; set => Source.ExplicitDateTimeFormat = value; }
-=======
     public override CultureInfo Culture { get => _source.Culture; set => _source.Culture = value; }
 
     [DemandsInitialization(ExplicitDateTimeFormat_DemandDescription)]
     public override string ExplicitDateTimeFormat {get => _source.ExplicitDateTimeFormat; set => _source.ExplicitDateTimeFormat = value; }
->>>>>>> 5c0a3943
 
 
     protected DelimitedFlatFileAttacher(char separator)
     {
-<<<<<<< HEAD
-        Source = new DelimitedFlatFileDataFlowSource
-=======
         SetupSource(separator);
 
     }
@@ -122,7 +112,6 @@
     private void SetupSource(char separator)
     {
         _source = new DelimitedFlatFileDataFlowSource
->>>>>>> 5c0a3943
         {
             Separator = separator.ToString(),
             StronglyTypeInput = false,
