--- conflicted
+++ resolved
@@ -84,20 +84,6 @@
             // A table in the load does not exist on the remote db
             if (!remoteTables.Contains(table))
             {
-<<<<<<< HEAD
-                if (IgnoreMissingTables)
-                {
-                    job.OnNotify(this,
-                        new NotifyEventArgs(ProgressEventType.Information,
-                            $"Table {table} was NOT found on the remote DB but {nameof(IgnoreMissingTables)} is enabled so table will be skipped"));
-
-                    //skip it
-                    continue;
-                }
-
-                throw new Exception(
-                    $"Loadable table {table} was NOT found on the remote DB and IgnoreMissingTables is false");
-=======
                 if (!IgnoreMissingTables)
                     throw new Exception(
                         $"Loadable table {table} was NOT found on the remote DB and IgnoreMissingTables is false");
@@ -108,7 +94,6 @@
 
                 //skip it
                 continue;
->>>>>>> 9e847e4d
             }
 
 
