// Copyright (c) The University of Dundee 2018-2019
// This file is part of the Research Data Management Platform (RDMP).
// RDMP is free software: you can redistribute it and/or modify it under the terms of the GNU General Public License as published by the Free Software Foundation, either version 3 of the License, or (at your option) any later version.
// RDMP is distributed in the hope that it will be useful, but WITHOUT ANY WARRANTY; without even the implied warranty of MERCHANTABILITY or FITNESS FOR A PARTICULAR PURPOSE. See the GNU General Public License for more details.
// You should have received a copy of the GNU General Public License along with RDMP. If not, see <https://www.gnu.org/licenses/>.

using System;
using System.Data;
using System.Diagnostics;
using System.IO;
using System.Linq;
using System.Text.RegularExpressions;
using FAnsi.Discovery;
using Rdmp.Core.Curation.Data;
using Rdmp.Core.DataFlowPipeline;
using Rdmp.Core.DataLoad.Engine.Attachers;
using Rdmp.Core.DataLoad.Engine.Job;
using Rdmp.Core.DataLoad.Modules.Exceptions;
using Rdmp.Core.ReusableLibraryCode.Checks;
using Rdmp.Core.ReusableLibraryCode.Progress;

namespace Rdmp.Core.DataLoad.Modules.Attachers;

/// <summary>
/// Base class for an Attacher which expects to be passed a Filepath which is the location of a textual file in which values for a single DataTable are stored
///  (e.g. csv or fixed width etc).  This attacher requires that the RAW database server be setup and contain the correct tables for loading (it is likely that
/// the DataLoadEngine handles all this - as a user you don't need to worry about this).
/// </summary>
public abstract class FlatFileAttacher : Attacher, IPluginAttacher
{
    [DemandsInitialization("The file to attach, e.g. \"*hic*.csv\" - this is NOT a Regex", Mandatory = true)]
    public string FilePattern { get; set; }

    [DemandsInitialization(
        "The table name to load with data from the file (this will be the RAW version of the table)")]
    public ITableInfo TableToLoad { get; set; }

    [DemandsInitialization(
        "Alternative to `TableToLoad`, type table name in if you want to load a custom table e.g. one created by another load component (that doesn't exist in LIVE).  The table name should should not contain wrappers such as square brackets (e.g. \"My Table1\")")]
    public string TableName { get; set; }

    [DemandsInitialization(
        "Determines the behaviour of the system when no files are matched by FilePattern.  If true the entire data load process immediately stops with exit code LoadNotRequired, if false then the load proceeds as normal (useful if for example if you have multiple Attachers and some files are optional)")]
    public bool SendLoadNotRequiredIfFileNotFound { get; set; }

    [DemandsInitialization(
        "If enabled then file(s) that could not be loaded are reported as warnings and the load only marked as failed after completion (including archiving etc)")]
    public bool DelayLoadFailures { get; set; }

    public FlatFileAttacher() : base(true)
    {
    }

    public override ExitCodeType Attach(IDataLoadJob job, GracefulCancellationToken cancellationToken)
    {
        if (string.IsNullOrWhiteSpace(TableName) && TableToLoad != null)
        {
            var allTables = job.RegularTablesToLoad.Union(job.LookupTablesToLoad).Distinct().ToArray();

            if (!allTables.Contains(TableToLoad))
                job.OnNotify(this,
                    new NotifyEventArgs(ProgressEventType.Warning,
                        $"FlatFileAttacher TableToLoad was '{TableToLoad}' (ID={TableToLoad.ID}) but that table was not one of the tables in the load:{string.Join(",", allTables.Select(t => $"'{t.Name}'"))}"));

            TableName = TableToLoad.GetRuntimeName(LoadBubble.Raw, job.Configuration.DatabaseNamer);
        }


        TableName = TableName?.Trim();

        var timer = new Stopwatch();
        timer.Start();


        if (string.IsNullOrWhiteSpace(TableName))
            throw new ArgumentNullException(nameof(TableName),
                "TableName has not been set, set it in the DataCatalogue");

        var table = _dbInfo.ExpectTable(TableName);

        //table didn't exist!
        if (!table.Exists())
            throw new FlatFileLoadException(_dbInfo.DiscoverTables(false).Any()
                ? $"RAW database did not have a table called:{TableName}"
                : "Raw database had 0 tables we could load");


        //load the flat file
        var filePattern = FilePattern ?? "*";

        var filesToLoad = LoadDirectory.ForLoading.EnumerateFiles(filePattern)
            .OrderBy(a => a.Name, StringComparer.InvariantCultureIgnoreCase).ToList();

        if (!filesToLoad.Any())
        {
            job.OnNotify(this, new NotifyEventArgs(ProgressEventType.Warning,
                $"Did not find any files matching pattern {filePattern} in forLoading directory"));

            return SendLoadNotRequiredIfFileNotFound ? ExitCodeType.OperationNotRequired : ExitCodeType.Success;
        }

        foreach (var fileToLoad in filesToLoad)
            if (DelayLoadFailures)
                try
                {
                    LoadFile(table, fileToLoad, _dbInfo, timer, job, cancellationToken);
                }
                catch (Exception ex)
                {
                    job.CrashAtEnd(new NotifyEventArgs(ProgressEventType.Warning, $"Failed to load {fileToLoad}", ex));
                }
            else
                LoadFile(table, fileToLoad, _dbInfo, timer, job, cancellationToken);

        timer.Stop();

        return ExitCodeType.Success;
    }

    private void LoadFile(DiscoveredTable tableToLoad, FileInfo fileToLoad, DiscoveredDatabase dbInfo, Stopwatch timer,
        IDataLoadJob job, GracefulCancellationToken token)
    {
        using var con = dbInfo.Server.GetConnection();
        var dt = tableToLoad.GetDataTable(0);

        using var insert = tableToLoad.BeginBulkInsert(Culture);
        // setup bulk insert it into destination
        insert.Timeout = 500000;

        //if user wants to use a specific explicit format for datetimes
        if (ExplicitDateTimeFormat != null)
            insert.DateTimeDecider.Settings.ExplicitDateFormats = new string[] { ExplicitDateTimeFormat };

        //bulk insert ito destination
        job.OnNotify(this, new NotifyEventArgs(ProgressEventType.Information,
            $"About to open file {fileToLoad.FullName}"));
        OpenFile(fileToLoad, job, token);

        //confirm the validity of the headers
        ConfirmFlatFileHeadersAgainstDataTable(dt, job);

        con.Open();

        //now we will read data out of the file in batches
        var batchNumber = 1;
        var maxBatchSize = 10000;
        var recordsCreatedSoFar = 0;

        try
        {
            //while there is data to be loaded into table
            while (IterativelyBatchLoadDataIntoDataTable(dt, maxBatchSize, token) != 0)
            {
                DropEmptyColumns(dt);
                ConfirmFitToDestination(dt, tableToLoad, job);
                try
                {
                    recordsCreatedSoFar += insert.Upload(dt);

                    dt.Rows.Clear(); //very important otherwise we add more to the end of the table but still insert last batches records resulting in exponentially multiplying upload sizes of duplicate records!

                    job.OnProgress(this,
                        new ProgressEventArgs(tableToLoad.GetFullyQualifiedName(),
                            new ProgressMeasurement(recordsCreatedSoFar, ProgressType.Records), timer.Elapsed));
                }
                catch (Exception e)
                {
                    throw new Exception(
                        $"Error processing batch number {batchNumber} (of batch size {maxBatchSize})", e);
                }
            }
        }
        catch (Exception e)
        {
            throw new FlatFileLoadException($"Error processing file {fileToLoad}", e);
        }
        finally
        {
            CloseFile();
        }
    }

    protected abstract void OpenFile(FileInfo fileToLoad, IDataLoadEventListener listener,
        GracefulCancellationToken cancellationToken);

    protected abstract void CloseFile();

    public override void Check(ICheckNotifier notifier)
    {
        if (string.IsNullOrWhiteSpace(TableName) && TableToLoad == null)
            notifier.OnCheckPerformed(new CheckEventArgs(
                $"Either argument TableName or TableToLoad must be set {this}, you should specify this value.",
                CheckResult.Fail));

        if (string.IsNullOrWhiteSpace(FilePattern))
            notifier.OnCheckPerformed(new CheckEventArgs(
                $"Argument FilePattern has not been set on {this}, you should specify this value in the LoadMetadataUI",
                CheckResult.Fail));

        if (!string.IsNullOrWhiteSpace(TableName) && TableToLoad != null)
            notifier.OnCheckPerformed(
                new CheckEventArgs("You should only specify argument TableName or TableToLoad, not both",
                    CheckResult.Fail));
    }

    private void ConfirmFitToDestination(DataTable dt, DiscoveredTable tableToLoad, IDataLoadJob job)
    {
        var columnsAtDestination = tableToLoad.DiscoverColumns().Select(c => c.GetRuntimeName()).ToArray();

        //see if there is a shape problem between stuff that is on the server and stuff that is in the flat file
        if (dt.Columns.Count != columnsAtDestination.Length)
            job.OnNotify(this, new NotifyEventArgs(ProgressEventType.Warning,
                $"There was a mismatch between the number of columns in the flat file ({columnsAtDestination.Aggregate((s, n) => s + Environment.NewLine + n)}) and the number of columns in the RAW database table ({dt.Columns.Count})"));

        foreach (DataColumn column in dt.Columns)
            if (!columnsAtDestination.Contains(column.ColumnName, StringComparer.CurrentCultureIgnoreCase))
                throw new FlatFileLoadException(
                    $"Column in flat file called {column.ColumnName} does not appear in the RAW database table (after fixing potentially silly names)");
    }


    /// <summary>
    /// DataTable dt is a copy of what is in RAW, your job (if you choose to accept it) is to look in your file and work out what headers you can see
    /// and then complain to job (or throw) if what you see in the file does not match the RAW target
    /// </summary>
    protected abstract void ConfirmFlatFileHeadersAgainstDataTable(DataTable loadTarget, IDataLoadJob job);


    /// <summary>
    /// 
    /// </summary>
    /// <param name="dt"></param>
    /// <param name="maxBatchSize"></param>
    /// <param name="cancellationToken"></param>
    /// <returns>return the number of rows read, if you return >0 then you will be called again to get more data (if during this second or subsequent call there is no more data to read from source, return 0)</returns>
    protected abstract int IterativelyBatchLoadDataIntoDataTable(DataTable dt, int maxBatchSize,
        GracefulCancellationToken cancellationToken);

<<<<<<< HEAD

=======
>>>>>>> a18976dc

    private static void DropEmptyColumns(DataTable dt)
    {
        var emptyColumnsSyntheticNames = new Regex("^Column[0-9]+$");

        //deal with any ending columns which have nothing but whitespace
        for (var i = dt.Columns.Count - 1; i >= 0; i--)
            if (emptyColumnsSyntheticNames.IsMatch(dt.Columns[i].ColumnName) ||
                string.IsNullOrWhiteSpace(dt.Columns[i].ColumnName)) //is synthetic column or blank, nuke it
            {
                var foundValue = false;
                foreach (DataRow dr in dt.Rows)
                {
                    if (dr.ItemArray[i] == null)
                        continue;

                    if (string.IsNullOrWhiteSpace(dr.ItemArray[i].ToString()))
                        continue;

                    foundValue = true;
                    break;
                }

                if (!foundValue)
                    dt.Columns.Remove(dt.Columns[i]);
            }
    }

    protected virtual object HackValueReadFromFile(string s) => s;

    public override void LoadCompletedSoDispose(ExitCodeType exitCode, IDataLoadEventListener postLoadEventListener)
    {
    }
}<|MERGE_RESOLUTION|>--- conflicted
+++ resolved
@@ -236,10 +236,6 @@
     protected abstract int IterativelyBatchLoadDataIntoDataTable(DataTable dt, int maxBatchSize,
         GracefulCancellationToken cancellationToken);
 
-<<<<<<< HEAD
-
-=======
->>>>>>> a18976dc
 
     private static void DropEmptyColumns(DataTable dt)
     {
