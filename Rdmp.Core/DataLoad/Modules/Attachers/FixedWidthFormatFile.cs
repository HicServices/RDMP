--- conflicted
+++ resolved
@@ -53,11 +53,7 @@
                 FormatColumns[index].DateFormat =
                     cellsOnRowAsSplitString[4]
                         .Replace("ccyy",
-<<<<<<< HEAD
-                            "yyyy"); //some people think that ccyy is a valid way of expressing year formats... they are wrong 
-=======
                             "yyyy"); //some people think that ccyy is a valid way of expressing year formats... they are wrong
->>>>>>> 9e847e4d
 
             if (FormatColumns[index].From + FormatColumns[index].Size - 1 != FormatColumns[index].To)
                 throw new FlatFileLoadException(
