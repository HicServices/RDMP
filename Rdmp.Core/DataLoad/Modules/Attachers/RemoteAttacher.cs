﻿// Copyright (c) The University of Dundee 2024-2024
// This file is part of the Research Data Management Platform (RDMP).
// RDMP is free software: you can redistribute it and/or modify it under the terms of the GNU General Public License as published by the Free Software Foundation, either version 3 of the License, or (at your option) any later version.
// RDMP is distributed in the hope that it will be useful, but WITHOUT ANY WARRANTY; without even the implied warranty of MERCHANTABILITY or FITNESS FOR A PARTICULAR PURPOSE. See the GNU General Public License for more details.
// You should have received a copy of the GNU General Public License along with RDMP. If not, see <https://www.gnu.org/licenses/>.
using FAnsi;
using FAnsi.Discovery.QuerySyntax;
using Rdmp.Core.Curation.Data;
using Rdmp.Core.Curation.Data.DataLoad;
using Rdmp.Core.DataFlowPipeline;
using Rdmp.Core.DataLoad.Engine.Attachers;
using Rdmp.Core.DataLoad.Engine.Job;
using Rdmp.Core.ReusableLibraryCode.Checks;
using Rdmp.Core.ReusableLibraryCode.Progress;
using System;
using System.Data;
using System.Linq;

namespace Rdmp.Core.DataLoad.Modules.Attachers;

/// <summary>
/// Root class to facilitate the Table and Database remote attachers.
/// </summary>
public class RemoteAttacher : Attacher, IPluginAttacher
{

    public RemoteAttacher() : base(true) { }
    [DemandsInitialization("How far back to pull data from")]
    public AttacherHistoricalDurations HistoricalFetchDuration { get; set; }

    [DemandsInitialization("Which column in the remote table can be used to perform time-based data selection")]
    public string RemoteTableDateColumn { get; set; }

    [DemandsInitialization("Option name for the Date colunn table within RDMP if it differs from the remote table e.g Due to joins")]
    public string RawTableDateColumn { get; set; }

    private readonly string RemoteTableDateFormat = "yyyy-MM-dd HH:mm:ss.fff";

    [DemandsInitialization("Earliest date when using a custom fetch duration")]
    public DateTime CustomFetchDurationStartDate { get; set; }

    [DemandsInitialization("Latest date when using a custom fetch duration")]
    public DateTime CustomFetchDurationEndDate { get; set; }

    [DemandsInitialization("The Current Start Date for procedural fetching of historical data")]
    public DateTime DeltaReadingStartDate { get; set; }
    [DemandsInitialization("How many days the procedural fetching should look back ")]
    public int DeltaReadingLookBackDays { get; set; } = 0;
    [DemandsInitialization("How many days the procedural fetching should look forward ")]
    public int DeltaReadingLookForwardDays { get; set; } = 0;

    [DemandsInitialization("If you only want to progress the procedural load to the most recent date seen in the procedural load, not the date + X days, then tick this box")]
    public bool SetDeltaReadingToLatestSeenDatePostLoad { get; set; } = false;

    [DemandsInitialization("Internal Value")]
    public DateTime? MostRecentlySeenDate { get; set; }



    private static string GetCorrectDateAddForDatabaseType(DatabaseType dbType, string addType, string amount)
    {
        switch (dbType)
        {
            case DatabaseType.PostgreSql:
                return $"cast((NOW() + interval '{amount} {addType}S') as Date)";
            case DatabaseType.Oracle:
                if (addType == "DAY") return $"DateAdd(DATE(),,{amount})";
                if (addType == "WEEK") return $"DateAdd(DATE(),,{amount} *7)";
                if (addType == "MONTH") return $"DateAdd(DATE(),,,{amount})";
                if (addType == "YEAR") return $"DateAdd(DATE(),,,,{amount})";
                return $"DateAdd(DATE(),,{amount})";
            case DatabaseType.MicrosoftSQLServer:
                return $"DATEADD({addType}, {amount}, GETDATE())";
            case DatabaseType.MySql:
                return $"DATE_ADD(CURDATE(), INTERVAL {amount} {addType})";
            default:
                throw new InvalidOperationException("Unknown Database Type");
        }
    }

    private string ConvertDateString(DatabaseType dbType, string dateString)
    {
        switch (dbType)
        {
            case DatabaseType.PostgreSql:
                return $"'{dateString}'";
            case DatabaseType.Oracle:
                return $"TO_DATE('{dateString}')";
            case DatabaseType.MicrosoftSQLServer:
                return $"convert(Date,'{dateString}')";
            case DatabaseType.MySql:
                return $"convert('{dateString}',Date)";
            default:
                return $"convert(Date,'{dateString}')";
        }

    }

    public string SqlHistoricalDataFilter(ILoadMetadata loadMetadata, DatabaseType dbType, string column)
    {
        const string dateConvert = "Date";

        switch (HistoricalFetchDuration)
        {
            case AttacherHistoricalDurations.Past24Hours:
<<<<<<< HEAD
                return $" WHERE CAST({column} as {dateConvert}) >= {GetCorrectDateAddForDatabaseType(dbType, "DAY", "-1")}";
            case AttacherHistoricalDurations.Past7Days:
                return $" WHERE CAST({column} as {dateConvert}) >= {GetCorrectDateAddForDatabaseType(dbType, "WEEK", "-1")}";
            case AttacherHistoricalDurations.PastMonth:
                return $" WHERE CAST({column} as {dateConvert}) >= {GetCorrectDateAddForDatabaseType(dbType, "MONTH", "-1")}";
            case AttacherHistoricalDurations.PastYear:
                return $" WHERE CAST({column} as {dateConvert}) >= {GetCorrectDateAddForDatabaseType(dbType, "YEAR", "-1")}";
            case AttacherHistoricalDurations.SinceLastUse:
                return loadMetadata.LastLoadTime is not null ? $" WHERE CAST({column} as {dateConvert}) >= {ConvertDateString(dbType, loadMetadata.LastLoadTime.GetValueOrDefault().ToString(RemoteTableDateFormat))}" : "";
=======
                return $" WHERE CAST({RemoteTableDateColumn} as {dateConvert}) > {GetCorrectDateAddForDatabaseType(dbType, "DAY", "-1")}";
            case AttacherHistoricalDurations.Past7Days:
                return $" WHERE CAST({RemoteTableDateColumn} as {dateConvert}) > {GetCorrectDateAddForDatabaseType(dbType, "WEEK", "-1")}";
            case AttacherHistoricalDurations.PastMonth:
                return $" WHERE CAST({RemoteTableDateColumn} as {dateConvert}) > {GetCorrectDateAddForDatabaseType(dbType, "MONTH", "-1")}";
            case AttacherHistoricalDurations.PastYear:
                return $" WHERE CAST({RemoteTableDateColumn} as {dateConvert}) > {GetCorrectDateAddForDatabaseType(dbType, "YEAR", "-1")}";
            case AttacherHistoricalDurations.SinceLastUse:
                return loadMetadata.LastLoadTime is not null ? $" WHERE CAST({RemoteTableDateColumn} as {dateConvert}) > {ConvertDateString(dbType, loadMetadata.LastLoadTime.GetValueOrDefault().ToString(RemoteTableDateFormat))}" : "";
>>>>>>> 7f4223d4
            case AttacherHistoricalDurations.Custom:
                if (CustomFetchDurationStartDate == DateTime.MinValue && CustomFetchDurationEndDate != DateTime.MinValue)
                {
                    //end only
                    return $" WHERE CAST({column} as {dateConvert}) <= {ConvertDateString(dbType, CustomFetchDurationEndDate.ToString(RemoteTableDateFormat))}";
                }

                if (CustomFetchDurationStartDate != DateTime.MinValue && CustomFetchDurationEndDate == DateTime.MinValue)
                {
                    //start only
                    return $" WHERE CAST({column} as {dateConvert}) >= {ConvertDateString(dbType, CustomFetchDurationStartDate.ToString(RemoteTableDateFormat))}";
                }

                if (CustomFetchDurationStartDate == DateTime.MinValue && CustomFetchDurationEndDate == DateTime.MinValue)
                {
                    //No Dates
                    return "";
                }

                return $" WHERE CAST({column} as {dateConvert}) >= {ConvertDateString(dbType, CustomFetchDurationStartDate.ToString(RemoteTableDateFormat))} AND CAST({column} as {dateConvert}) <= {ConvertDateString(dbType, CustomFetchDurationEndDate.ToString(RemoteTableDateFormat))}";
            case AttacherHistoricalDurations.DeltaReading:
                if (DeltaReadingStartDate == DateTime.MinValue) return "";
                var startDate = DeltaReadingStartDate.AddDays(-DeltaReadingLookBackDays);
                var endDate = DeltaReadingStartDate.AddDays(DeltaReadingLookForwardDays);
<<<<<<< HEAD
                return $" WHERE CAST({column} as {dateConvert}) >= {ConvertDateString(dbType, startDate.ToString(RemoteTableDateFormat))} AND CAST({column} as {dateConvert}) <= {ConvertDateString(dbType, endDate.ToString(RemoteTableDateFormat))}";
=======
                return $" WHERE CAST({RemoteTableDateColumn} as {dateConvert}) >= {ConvertDateString(dbType, startDate.ToString(RemoteTableDateFormat))} AND CAST({RemoteTableDateColumn} as {dateConvert}) < {ConvertDateString(dbType, endDate.ToString(RemoteTableDateFormat))}";
>>>>>>> 7f4223d4
            default:
                return "";
        }
    }



    private bool IsThisRemoteAttacher(IProcessTask task)
    {
        if (task.ProcessTaskType != ProcessTaskType.Attacher) return false;
        try
        {
            if (HistoricalFetchDuration.ToString() != task.ProcessTaskArguments.First(static arg => arg.Name == "HistoricalFetchDuration").Value) return false;
            if (RemoteTableDateColumn.ToString() != task.ProcessTaskArguments.First(static arg => arg.Name == "RemoteTableDateColumn").Value) return false;

            if (CustomFetchDurationStartDate == DateTime.MinValue && task.ProcessTaskArguments.First(static arg => arg.Name == "CustomFetchDurationStartDate").Value != null) return false;
            if (CustomFetchDurationStartDate != DateTime.MinValue && task.ProcessTaskArguments.First(static arg => arg.Name == "CustomFetchDurationStartDate").Value == null) return false;
            if (CustomFetchDurationStartDate != DateTime.MinValue && DateTime.Parse(task.ProcessTaskArguments.First(static arg => arg.Name == "CustomFetchDurationStartDate").Value) != CustomFetchDurationStartDate) return false;

            if (CustomFetchDurationEndDate == DateTime.MinValue && task.ProcessTaskArguments.First(static arg => arg.Name == "CustomFetchDurationStartDate").Value != null) return false;
            if (CustomFetchDurationEndDate != DateTime.MinValue && task.ProcessTaskArguments.First(static arg => arg.Name == "CustomFetchDurationEndDate").Value == null) return false;
            if (CustomFetchDurationEndDate != DateTime.MinValue && DateTime.Parse(task.ProcessTaskArguments.First(static arg => arg.Name == "CustomFetchDurationEndDate").Value) != CustomFetchDurationEndDate) return false;

            if (DeltaReadingStartDate == DateTime.MinValue && task.ProcessTaskArguments.First(static arg => arg.Name == "DeltaReadingStartDate").Value != null) return false;
            if (DeltaReadingStartDate != DateTime.MinValue && task.ProcessTaskArguments.First(static arg => arg.Name == "DeltaReadingStartDate").Value == null) return false;
            if (DeltaReadingStartDate != DateTime.MinValue && DateTime.Parse(task.ProcessTaskArguments.First(static arg => arg.Name == "DeltaReadingStartDate").Value) != DeltaReadingStartDate) return false;

            if (DeltaReadingLookBackDays.ToString() != task.ProcessTaskArguments.First(static arg => arg.Name == "DeltaReadingLookBackDays").Value) return false;
            if (DeltaReadingLookForwardDays.ToString() != task.ProcessTaskArguments.First(static arg => arg.Name == "DeltaReadingLookForwardDays").Value) return false;
            if (SetDeltaReadingToLatestSeenDatePostLoad.ToString() != task.ProcessTaskArguments.First(static arg => arg.Name == "SetDeltaReadingToLatestSeenDatePostLoad").Value) return false;
        }
        catch (Exception)
        {
            return false;
        }

        return true;
    }

    public void FindMostRecentDateInLoadedData(IQuerySyntaxHelper syntaxFrom, DatabaseType dbType, string table, IDataLoadJob job, bool userOverrideColumn = false)
    {
        var column = RemoteTableDateColumn;
        if (userOverrideColumn && !string.IsNullOrWhiteSpace(RawTableDateColumn))
        {
            column = RawTableDateColumn;
        }
        var maxDateSql = $"SELECT MAX({column}) FROM {syntaxFrom.EnsureWrapped(table)} {SqlHistoricalDataFilter(job.LoadMetadata, dbType, column)}";

        using var con = _dbInfo.Server.GetConnection();
        using var dt = new DataTable();
        using var cmd = _dbInfo.Server.GetCommand(maxDateSql, con);
        cmd.CommandTimeout = 30000;
        using var da = _dbInfo.Server.GetDataAdapter(cmd);
        da.Fill(dt);
        MostRecentlySeenDate = dt.Rows.Count > 0 && dt.Rows[0].ItemArray[0].ToString() != "" ? DateTime.Parse(dt.Rows[0].ItemArray[0].ToString()) : null;
        foreach (var task in job.LoadMetadata.ProcessTasks.Where(IsThisRemoteAttacher).OfType<ProcessTask>())
        {
            task.SetArgumentValue("MostRecentlySeenDate", MostRecentlySeenDate);
            task.SaveToDatabase();
        }
    }

    public override ExitCodeType Attach(IDataLoadJob job, GracefulCancellationToken cancellationToken)
    {
        throw new NotImplementedException();
    }

    public override void Check(ICheckNotifier notifier)
    {
        throw new NotImplementedException();
    }

    public override void LoadCompletedSoDispose(ExitCodeType exitCode, IDataLoadEventListener postLoadEventListener)
    {
    }
}<|MERGE_RESOLUTION|>--- conflicted
+++ resolved
@@ -103,27 +103,15 @@
         switch (HistoricalFetchDuration)
         {
             case AttacherHistoricalDurations.Past24Hours:
-<<<<<<< HEAD
-                return $" WHERE CAST({column} as {dateConvert}) >= {GetCorrectDateAddForDatabaseType(dbType, "DAY", "-1")}";
+                return $" WHERE CAST({column} as {dateConvert}) > {GetCorrectDateAddForDatabaseType(dbType, "DAY", "-1")}";
             case AttacherHistoricalDurations.Past7Days:
-                return $" WHERE CAST({column} as {dateConvert}) >= {GetCorrectDateAddForDatabaseType(dbType, "WEEK", "-1")}";
+                return $" WHERE CAST({column} as {dateConvert}) > {GetCorrectDateAddForDatabaseType(dbType, "WEEK", "-1")}";
             case AttacherHistoricalDurations.PastMonth:
-                return $" WHERE CAST({column} as {dateConvert}) >= {GetCorrectDateAddForDatabaseType(dbType, "MONTH", "-1")}";
+                return $" WHERE CAST({column} as {dateConvert}) > {GetCorrectDateAddForDatabaseType(dbType, "MONTH", "-1")}";
             case AttacherHistoricalDurations.PastYear:
-                return $" WHERE CAST({column} as {dateConvert}) >= {GetCorrectDateAddForDatabaseType(dbType, "YEAR", "-1")}";
+                return $" WHERE CAST({column} as {dateConvert}) > {GetCorrectDateAddForDatabaseType(dbType, "YEAR", "-1")}";
             case AttacherHistoricalDurations.SinceLastUse:
-                return loadMetadata.LastLoadTime is not null ? $" WHERE CAST({column} as {dateConvert}) >= {ConvertDateString(dbType, loadMetadata.LastLoadTime.GetValueOrDefault().ToString(RemoteTableDateFormat))}" : "";
-=======
-                return $" WHERE CAST({RemoteTableDateColumn} as {dateConvert}) > {GetCorrectDateAddForDatabaseType(dbType, "DAY", "-1")}";
-            case AttacherHistoricalDurations.Past7Days:
-                return $" WHERE CAST({RemoteTableDateColumn} as {dateConvert}) > {GetCorrectDateAddForDatabaseType(dbType, "WEEK", "-1")}";
-            case AttacherHistoricalDurations.PastMonth:
-                return $" WHERE CAST({RemoteTableDateColumn} as {dateConvert}) > {GetCorrectDateAddForDatabaseType(dbType, "MONTH", "-1")}";
-            case AttacherHistoricalDurations.PastYear:
-                return $" WHERE CAST({RemoteTableDateColumn} as {dateConvert}) > {GetCorrectDateAddForDatabaseType(dbType, "YEAR", "-1")}";
-            case AttacherHistoricalDurations.SinceLastUse:
-                return loadMetadata.LastLoadTime is not null ? $" WHERE CAST({RemoteTableDateColumn} as {dateConvert}) > {ConvertDateString(dbType, loadMetadata.LastLoadTime.GetValueOrDefault().ToString(RemoteTableDateFormat))}" : "";
->>>>>>> 7f4223d4
+                return loadMetadata.LastLoadTime is not null ? $" WHERE CAST({column} as {dateConvert}) > {ConvertDateString(dbType, loadMetadata.LastLoadTime.GetValueOrDefault().ToString(RemoteTableDateFormat))}" : "";
             case AttacherHistoricalDurations.Custom:
                 if (CustomFetchDurationStartDate == DateTime.MinValue && CustomFetchDurationEndDate != DateTime.MinValue)
                 {
@@ -148,11 +136,7 @@
                 if (DeltaReadingStartDate == DateTime.MinValue) return "";
                 var startDate = DeltaReadingStartDate.AddDays(-DeltaReadingLookBackDays);
                 var endDate = DeltaReadingStartDate.AddDays(DeltaReadingLookForwardDays);
-<<<<<<< HEAD
-                return $" WHERE CAST({column} as {dateConvert}) >= {ConvertDateString(dbType, startDate.ToString(RemoteTableDateFormat))} AND CAST({column} as {dateConvert}) <= {ConvertDateString(dbType, endDate.ToString(RemoteTableDateFormat))}";
-=======
-                return $" WHERE CAST({RemoteTableDateColumn} as {dateConvert}) >= {ConvertDateString(dbType, startDate.ToString(RemoteTableDateFormat))} AND CAST({RemoteTableDateColumn} as {dateConvert}) < {ConvertDateString(dbType, endDate.ToString(RemoteTableDateFormat))}";
->>>>>>> 7f4223d4
+                return $" WHERE CAST({column} as {dateConvert}) >= {ConvertDateString(dbType, startDate.ToString(RemoteTableDateFormat))} AND CAST({column} as {dateConvert}) < {ConvertDateString(dbType, endDate.ToString(RemoteTableDateFormat))}";
             default:
                 return "";
         }
