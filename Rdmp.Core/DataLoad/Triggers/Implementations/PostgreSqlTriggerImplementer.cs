--- conflicted
+++ resolved
@@ -72,21 +72,11 @@
         using var con = _server.GetConnection();
         con.Open();
 
-<<<<<<< HEAD
         CreateProcedure(con);
             
         var sql =
             $@"CREATE TRIGGER ""{_triggerRuntimeName}"" BEFORE UPDATE ON {_table.GetFullyQualifiedName()} FOR EACH ROW
 EXECUTE PROCEDURE {_procedureNameFullyQualified}();";
-=======
-        CreateProcedure(notifier);
-
-        var sql = string.Format(@"CREATE TRIGGER ""{0}"" BEFORE UPDATE ON {1} FOR EACH ROW
-EXECUTE PROCEDURE {2}();", 
-            _triggerRuntimeName,
-            _table.GetFullyQualifiedName(),
-            _procedureNameFullyQualified);
->>>>>>> 5c0a3943
 
         using var cmd = _server.GetCommand(sql, con);
         cmd.CommandTimeout = UserSettings.ArchiveTriggerTimeout;
