--- conflicted
+++ resolved
@@ -54,60 +54,6 @@
 
         using (var cmdDropTrigger = _server.GetCommand($"DROP TRIGGER {_triggerName}", con))
         {
-<<<<<<< HEAD
-            con.Open();
-
-            problemsDroppingTrigger = "";
-            thingsThatWorkedDroppingTrigger = "";
-
-            using (var cmdDropTrigger = _server.GetCommand($"DROP TRIGGER {_triggerName}", con))
-            {
-                try
-                {
-                    cmdDropTrigger.CommandTimeout = UserSettings.ArchiveTriggerTimeout;
-                    thingsThatWorkedDroppingTrigger += $"Dropped Trigger successfully{Environment.NewLine}";
-                    cmdDropTrigger.ExecuteNonQuery();
-                }
-                catch (Exception exception)
-                {
-                    //this is not a problem really since it is likely that DLE chose to recreate the trigger because it was FUBARed or missing, this is just belt and braces try and drop anything that is lingering, whether or not it is there
-                    problemsDroppingTrigger += $"Failed to drop Trigger:{exception.Message}{Environment.NewLine}";
-                }
-            }
-
-            using (var cmdDropArchiveIndex = _server.GetCommand(
-                       $"DROP INDEX PKsIndex ON {_archiveTable.GetRuntimeName()}", con))
-            {
-                try
-                {
-                    cmdDropArchiveIndex.CommandTimeout = UserSettings.ArchiveTriggerTimeout;
-                    cmdDropArchiveIndex.ExecuteNonQuery();
-
-                    thingsThatWorkedDroppingTrigger +=
-                        $"Dropped index PKsIndex on Archive table successfully{Environment.NewLine}";
-                }
-                catch (Exception exception)
-                {
-                    problemsDroppingTrigger += $"Failed to drop Archive Index:{exception.Message}{Environment.NewLine}";
-                }
-            }
-
-            using (var cmdDropArchiveLegacyView =
-                   _server.GetCommand($"DROP FUNCTION {_table.GetRuntimeName()}_Legacy", con))
-            {
-                try
-                {
-                    cmdDropArchiveLegacyView.CommandTimeout = UserSettings.ArchiveTriggerTimeout;
-                    cmdDropArchiveLegacyView.ExecuteNonQuery();
-                    thingsThatWorkedDroppingTrigger += $"Dropped Legacy Table View successfully{Environment.NewLine}";
-                }
-                catch (Exception exception)
-                {
-                    problemsDroppingTrigger +=
-                        $"Failed to drop Legacy Table View:{exception.Message}{Environment.NewLine}";
-                }
-            }
-=======
             try
             {
                 cmdDropTrigger.CommandTimeout = UserSettings.ArchiveTriggerTimeout;
@@ -149,7 +95,6 @@
         {
             problemsDroppingTrigger +=
                 $"Failed to drop Legacy Table View:{exception.Message}{Environment.NewLine}";
->>>>>>> 9e847e4d
         }
     }
 
@@ -157,16 +102,12 @@
     {
         var createArchiveTableSQL = base.CreateTrigger(notifier);
 
-<<<<<<< HEAD
-        using (var con = _server.GetConnection())
-=======
         using var con = _server.GetConnection();
         con.Open();
 
         var trigger = GetCreateTriggerSQL();
 
         using (var cmdAddTrigger = _server.GetCommand(trigger, con))
->>>>>>> 9e847e4d
         {
             cmdAddTrigger.CommandTimeout = UserSettings.ArchiveTriggerTimeout;
             cmdAddTrigger.ExecuteNonQuery();
@@ -176,11 +117,6 @@
         //Add key so that we can more easily do comparisons on primary key between main table and archive
         var idxCompositeKeyBody = "";
 
-<<<<<<< HEAD
-            var trigger = GetCreateTriggerSQL();
-
-            using (var cmdAddTrigger = _server.GetCommand(trigger, con))
-=======
         foreach (var key in _primaryKeys)
             idxCompositeKeyBody += $"[{key.GetRuntimeName()}] ASC,";
 
@@ -192,7 +128,6 @@
         using (var cmdCreateIndex = _server.GetCommand(createIndexSQL, con))
         {
             try
->>>>>>> 9e847e4d
             {
                 cmdCreateIndex.CommandTimeout = UserSettings.ArchiveTriggerTimeout;
                 cmdCreateIndex.ExecuteNonQuery();
@@ -203,41 +138,8 @@
                     "Could not create index on archive table because of timeout, possibly your _Archive table has a lot of data in it",
                     CheckResult.Fail, e));
 
-<<<<<<< HEAD
-
-            //Add key so that we can more easily do comparisons on primary key between main table and archive
-            var idxCompositeKeyBody = "";
-
-            foreach (var key in _primaryKeys)
-                idxCompositeKeyBody += $"[{key.GetRuntimeName()}] ASC,";
-
-            //remove trailing comma
-            idxCompositeKeyBody = idxCompositeKeyBody.TrimEnd(',');
-
-            var createIndexSQL =
-                $@"CREATE NONCLUSTERED INDEX [PKsIndex] ON {_archiveTable.GetFullyQualifiedName()} ({idxCompositeKeyBody})";
-            using (var cmdCreateIndex = _server.GetCommand(createIndexSQL, con))
-            {
-                try
-                {
-                    cmdCreateIndex.CommandTimeout = UserSettings.ArchiveTriggerTimeout;
-                    cmdCreateIndex.ExecuteNonQuery();
-                }
-                catch (SqlException e)
-                {
-                    notifier.OnCheckPerformed(new CheckEventArgs(
-                        "Could not create index on archive table because of timeout, possibly your _Archive table has a lot of data in it",
-                        CheckResult.Fail, e));
-
-                    return null;
-                }
-            }
-
-            CreateViewOldVersionsTableValuedFunction(createArchiveTableSQL, con);
-=======
                 return null;
             }
->>>>>>> 9e847e4d
         }
 
         CreateViewOldVersionsTableValuedFunction(createArchiveTableSQL, con);
@@ -406,17 +308,9 @@
         sqlToRun += $"RETURN{Environment.NewLine}";
         sqlToRun += $"END{Environment.NewLine}";
 
-<<<<<<< HEAD
-        using (var cmd = _server.GetCommand(sqlToRun, con))
-        {
-            cmd.CommandTimeout = UserSettings.ArchiveTriggerTimeout;
-            cmd.ExecuteNonQuery();
-        }
-=======
         using var cmd = _server.GetCommand(sqlToRun, con);
         cmd.CommandTimeout = UserSettings.ArchiveTriggerTimeout;
         cmd.ExecuteNonQuery();
->>>>>>> 9e847e4d
     }
 
     public override TriggerStatus GetTriggerStatus()
@@ -439,32 +333,11 @@
 
             return result switch
             {
-<<<<<<< HEAD
-                conn.Open();
-                using (var cmd = _server.GetCommand(queryTriggerIsItDisabledOrMissing, conn))
-                {
-                    cmd.CommandTimeout = UserSettings.ArchiveTriggerTimeout;
-                    cmd.Parameters.Add(new SqlParameter("@triggerName", SqlDbType.VarChar));
-                    cmd.Parameters["@triggerName"].Value = updateTriggerName;
-
-                    var result = Convert.ToInt32(cmd.ExecuteScalar());
-
-                    return result switch
-                    {
-                        0 => TriggerStatus.Enabled,
-                        1 => TriggerStatus.Disabled,
-                        -1 => TriggerStatus.Missing,
-                        _ => throw new NotSupportedException($"Query returned unexpected value:{result}")
-                    };
-                }
-            }
-=======
                 0 => TriggerStatus.Enabled,
                 1 => TriggerStatus.Disabled,
                 -1 => TriggerStatus.Missing,
                 _ => throw new NotSupportedException($"Query returned unexpected value:{result}")
             };
->>>>>>> 9e847e4d
         }
         catch (Exception e)
         {
@@ -498,16 +371,6 @@
                 result = cmd.ExecuteScalar() as string;
             }
 
-<<<<<<< HEAD
-                con.Open();
-                using (var cmd = _server.GetCommand(query, con))
-                {
-                    cmd.CommandTimeout = UserSettings.ArchiveTriggerTimeout;
-                    result = cmd.ExecuteScalar() as string;
-                }
-
-=======
->>>>>>> 9e847e4d
 
             if (string.IsNullOrWhiteSpace(result))
                 throw new TriggerMissingException(
