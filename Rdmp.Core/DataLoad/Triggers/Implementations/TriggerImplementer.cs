--- conflicted
+++ resolved
@@ -96,23 +96,8 @@
 
             using(var cmdCreateArchive = _server.GetCommand(sql, con))
             {
-<<<<<<< HEAD
                 cmdCreateArchive.CommandTimeout = UserSettings.ArchiveTriggerTimeout;
                 cmdCreateArchive.ExecuteNonQuery();
-=======
-                con.Open();
-
-                using(var cmdCreateArchive = _server.GetCommand(sql, con))
-                {
-                    cmdCreateArchive.CommandTimeout = UserSettings.ArchiveTriggerTimeout;
-                    cmdCreateArchive.ExecuteNonQuery();
-                }
-
-
-                _archiveTable.AddColumn("hic_validTo", new DatabaseTypeRequest(typeof(DateTime)), true, UserSettings.ArchiveTriggerTimeout);
-                _archiveTable.AddColumn("hic_userID", new DatabaseTypeRequest(typeof(string), 128), true, UserSettings.ArchiveTriggerTimeout);
-                _archiveTable.AddColumn("hic_status", new DatabaseTypeRequest(typeof(string), 1), true, UserSettings.ArchiveTriggerTimeout);
->>>>>>> 5c0a3943
             }
 
 
