// Copyright (c) The University of Dundee 2018-2019
// This file is part of the Research Data Management Platform (RDMP).
// RDMP is free software: you can redistribute it and/or modify it under the terms of the GNU General Public License as published by the Free Software Foundation, either version 3 of the License, or (at your option) any later version.
// RDMP is distributed in the hope that it will be useful, but WITHOUT ANY WARRANTY; without even the implied warranty of MERCHANTABILITY or FITNESS FOR A PARTICULAR PURPOSE. See the GNU General Public License for more details.
// You should have received a copy of the GNU General Public License along with RDMP. If not, see <https://www.gnu.org/licenses/>.

using System.Linq;
using FAnsi.Discovery;
using FAnsi.Discovery.QuerySyntax;
using Oracle.ManagedDataAccess.Client;
using Rdmp.Core.ReusableLibraryCode.Exceptions;
using Rdmp.Core.ReusableLibraryCode.Settings;

namespace Rdmp.Core.DataLoad.Triggers.Implementations;

/// <inheritdoc/>
internal class OracleTriggerImplementer : MySqlTriggerImplementer
{
    /// <inheritdoc cref="TriggerImplementer(DiscoveredTable,bool)"/>
    public OracleTriggerImplementer(DiscoveredTable table, bool createDataLoadRunIDAlso = true) : base(table,
        createDataLoadRunIDAlso)
    {
    }

    protected override string GetTriggerBody()
    {
        using var con = _server.GetConnection();
        con.Open();

        using var cmd =
            _server.GetCommand(
                $"select trigger_body from all_triggers where trigger_name = UPPER('{GetTriggerName()}')", con);
        ((OracleCommand)cmd).InitialLONGFetchSize = -1;
        var r = cmd.ExecuteReader();

<<<<<<< HEAD
                while (r.Read())
                    return (string)r["trigger_body"];
            }
        }
=======
        while (r.Read())
            return (string)r["trigger_body"];
>>>>>>> 9e847e4d

        return null;
    }

    protected override void AddValidFrom(DiscoveredTable table, IQuerySyntaxHelper syntaxHelper)
    {
        _table.AddColumn(SpecialFieldNames.ValidFrom, " DATE DEFAULT CURRENT_TIMESTAMP", true,
            UserSettings.ArchiveTriggerTimeout);
    }

    protected override string CreateTriggerBody()
    {
        var syntax = _table.GetQuerySyntaxHelper();

        return $@"BEGIN
    INSERT INTO {_archiveTable.GetFullyQualifiedName()} ({string.Join(",", _columns.Select(c => syntax.EnsureWrapped(c.GetRuntimeName())))},hic_validTo,hic_userID,hic_status) VALUES ({string.Join(",", _columns.Select(c => $":old.{syntax.EnsureWrapped(c.GetRuntimeName())}"))},CURRENT_DATE,USER,'U');

  :new.{syntax.EnsureWrapped(SpecialFieldNames.ValidFrom)} := sysdate;


  END";
    }

    protected override void AssertTriggerBodiesAreEqual(string sqlThen, string sqlNow)
    {
        sqlNow ??= "";
        sqlThen ??= "";

        if (!sqlNow.Trim(';', ' ', '\t').Equals(sqlThen.Trim(';', ' ', '\t')))
<<<<<<< HEAD
            throw new ExpectedIdenticalStringsException("Sql body for trigger doesn't match expcted sql", sqlThen,
=======
            throw new ExpectedIdenticalStringsException("Sql body for trigger doesn't match expected sql", sqlThen,
>>>>>>> 9e847e4d
                sqlNow);
    }
}<|MERGE_RESOLUTION|>--- conflicted
+++ resolved
@@ -33,15 +33,8 @@
         ((OracleCommand)cmd).InitialLONGFetchSize = -1;
         var r = cmd.ExecuteReader();
 
-<<<<<<< HEAD
-                while (r.Read())
-                    return (string)r["trigger_body"];
-            }
-        }
-=======
         while (r.Read())
             return (string)r["trigger_body"];
->>>>>>> 9e847e4d
 
         return null;
     }
@@ -71,11 +64,7 @@
         sqlThen ??= "";
 
         if (!sqlNow.Trim(';', ' ', '\t').Equals(sqlThen.Trim(';', ' ', '\t')))
-<<<<<<< HEAD
-            throw new ExpectedIdenticalStringsException("Sql body for trigger doesn't match expcted sql", sqlThen,
-=======
             throw new ExpectedIdenticalStringsException("Sql body for trigger doesn't match expected sql", sqlThen,
->>>>>>> 9e847e4d
                 sqlNow);
     }
 }