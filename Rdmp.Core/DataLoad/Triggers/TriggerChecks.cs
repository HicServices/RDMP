--- conflicted
+++ resolved
@@ -129,13 +129,7 @@
 
         if (!shouldCreate) return;
 
-<<<<<<< HEAD
-            if (!string.IsNullOrWhiteSpace(thingsThatWorkedDroppingTrigger))
-                notifier.OnCheckPerformed(
-                    new CheckEventArgs(thingsThatWorkedDroppingTrigger, CheckResult.Success, null));
-=======
         microsoftSQLTrigger.DropTrigger(out var problemsDroppingTrigger, out var thingsThatWorkedDroppingTrigger);
->>>>>>> 9e847e4d
 
         if (!string.IsNullOrWhiteSpace(thingsThatWorkedDroppingTrigger))
             notifier.OnCheckPerformed(new CheckEventArgs(thingsThatWorkedDroppingTrigger, CheckResult.Success, null));
