// Copyright (c) The University of Dundee 2018-2019
// This file is part of the Research Data Management Platform (RDMP).
// RDMP is free software: you can redistribute it and/or modify it under the terms of the GNU General Public License as published by the Free Software Foundation, either version 3 of the License, or (at your option) any later version.
// RDMP is distributed in the hope that it will be useful, but WITHOUT ANY WARRANTY; without even the implied warranty of MERCHANTABILITY or FITNESS FOR A PARTICULAR PURPOSE. See the GNU General Public License for more details.
// You should have received a copy of the GNU General Public License along with RDMP. If not, see <https://www.gnu.org/licenses/>.

using System;
using System.Data;
using System.Linq;
using System.Text;
using FAnsi;
using FAnsi.Discovery;
using Rdmp.Core.Curation.Data;
using Rdmp.Core.Curation.Data.Spontaneous;
using Rdmp.Core.QueryBuilding;
using Rdmp.Core.Repositories;
using Rdmp.Core.ReusableLibraryCode.Checks;
using Rdmp.Core.ReusableLibraryCode.DataAccess;

namespace Rdmp.Core.DataLoad.Triggers;

/// <summary>
/// Calculates the changes that occured during a given DLE execution (identified by the unique DataLoadRunID of the load).  This involves generating and running SELECT
/// queries that merge _Archive and live tables data to produce 3 DataTables Inserts and Updates (2 tables - New and Replaced).
/// </summary>
public class DiffDatabaseDataFetcher
{
    private readonly int _batchSize;
    private readonly ITableInfo _tableInfo;
    private readonly int _dataLoadRunID;
    private readonly int _timeout;

    public DataTable Inserts { get; private set; }
    public DataTable Updates_New { get; private set; }
    public DataTable Updates_Replaced { get; private set; }

    public ColumnInfo[] _pks;
    private ColumnInfo[] _sharedColumns;

    public DiffDatabaseDataFetcher(int batchSize, ITableInfo tableInfo, int dataLoadRunID, int timeout)
    {
        _batchSize = batchSize;
        _tableInfo = tableInfo;
        _dataLoadRunID = dataLoadRunID;
        _timeout = timeout;
    }

    public void FetchData(ICheckNotifier checkNotifier)
    {
        try
        {
            DiscoveredDatabase database;
            DiscoveredServer server;

            try
            {
                database = DataAccessPortal.ExpectDatabase(_tableInfo, DataAccessContext.InternalDataProcessing);
                server = database.Server;
            }
            catch (Exception ex)
            {
                checkNotifier.OnCheckPerformed(new CheckEventArgs(
                    $"Could not connect to data access point TableInfo {_tableInfo}", CheckResult.Fail, ex));
                return;
            }


            if (database.Exists())
                checkNotifier.OnCheckPerformed(new CheckEventArgs($"Verified database exists {database}",
                    CheckResult.Success));

            var liveTable = _tableInfo.Discover(DataAccessContext.InternalDataProcessing);
            var archiveTable = database.ExpectTable($"{_tableInfo.GetRuntimeName()}_Archive", liveTable.Schema);

            if (liveTable.Exists())
                checkNotifier.OnCheckPerformed(new CheckEventArgs($"Verified table exists {_tableInfo}",
                    CheckResult.Success));

            if (archiveTable.Exists())
                checkNotifier.OnCheckPerformed(new CheckEventArgs($"Verified Archive table exists {archiveTable}",
                    CheckResult.Success));
            else
                checkNotifier.OnCheckPerformed(new CheckEventArgs(
                    $"Did not find an Archive table called {archiveTable}", CheckResult.Fail));

            var allCols = _tableInfo.ColumnInfos.ToArray();
            var allArchiveCols = archiveTable.DiscoverColumns().ToArray();

            _pks = allCols.Where(c => c.IsPrimaryKey).ToArray();

            if (_pks.Any())
                checkNotifier.OnCheckPerformed(new CheckEventArgs(
                    $"Found the following primary keys:{string.Join(",", _pks.Select(p => p.GetRuntimeName()))}",
                    CheckResult.Success));
            else
                checkNotifier.OnCheckPerformed(new CheckEventArgs(
                    "Table does not have any ColumnInfos marked with IsPrimaryKey (try synchronizing the TableInfo if you are sure you have some",
                    CheckResult.Fail));

            _sharedColumns =
                allCols.Where( //from all columns take all columns where
                    c => allArchiveCols.Any(
                        //there is a column with the same name in the archive columns (ignoring case)
                        archiveCol => c.GetRuntimeName().Equals(archiveCol.GetRuntimeName(),
                                          StringComparison.InvariantCultureIgnoreCase)

                                      //but don't care about differences in these columns (e.g. the actual data load run id will obviously be different!)
                                      && !SpecialFieldNames.IsHicPrefixed(c)
                    )).ToArray();

            checkNotifier.OnCheckPerformed(new CheckEventArgs(
                $"Shared columns between the archive and the live table are {string.Join(",", _sharedColumns.Select(c => c.GetRuntimeName()))}",
                CheckResult.Success));

            GetInsertData(server, database, checkNotifier);
            GetUpdatetData(server, database, checkNotifier);
        }
        catch (Exception e)
        {
            checkNotifier.OnCheckPerformed(new CheckEventArgs("Fatal error trying to fetch data", CheckResult.Fail, e));
        }
    }

    private void GetInsertData(DiscoveredServer server, DiscoveredDatabase database, ICheckNotifier checkNotifier)
    {
        var memoryRepository = new MemoryCatalogueRepository();

        var syntaxHelper = server.GetQuerySyntaxHelper();
        var tableName = _tableInfo.Name;
        var archiveTableName = syntaxHelper.EnsureFullyQualified(database.GetRuntimeName(), _tableInfo.Schema,
            $"{_tableInfo.GetRuntimeName()}_Archive");

        var whereStatement = "";

        foreach (var pk in _pks)
            whereStatement += string.Format("{0}.{1} = {2}.{1} AND ",
                tableName,
                syntaxHelper.EnsureWrapped(pk.GetRuntimeName()),
                archiveTableName);

        var qb = new QueryBuilder(null, null, new[] { _tableInfo })
        {
            TopX = _batchSize
        };
        qb.AddColumnRange(_tableInfo.ColumnInfos.Select(c => new ColumnInfoToIColumn(memoryRepository, c)).ToArray());

        //where
        var filter1 = new SpontaneouslyInventedFilter(memoryRepository, null,
            $"{syntaxHelper.EnsureWrapped(SpecialFieldNames.DataLoadRunID)} = {_dataLoadRunID}",
            "DataLoadRunID matches", null, null);
        var filter2 =
            new SpontaneouslyInventedFilter(memoryRepository, null,
                $@" not exists (
select 1 from {archiveTableName} where {whereStatement} {syntaxHelper.EnsureWrapped(SpecialFieldNames.DataLoadRunID)} < {_dataLoadRunID}
)",
                "Record doesn't exist in archive", null, null);

        qb.RootFilterContainer = new SpontaneouslyInventedFilterContainer(memoryRepository, null,
            new[] { filter1, filter2 }, FilterContainerOperation.AND);

        Inserts = new DataTable();
        FillTableWithQueryIfUserConsents(Inserts, qb.SQL, checkNotifier, server);
    }


    private void GetUpdatetData(DiscoveredServer server, DiscoveredDatabase database, ICheckNotifier checkNotifier)
    {
        const string archive = "archive";
        const string zzArchive = "zzarchivezz";

        var syntaxHelper = server.GetQuerySyntaxHelper();

        var tableName = _tableInfo.Name;
        var archiveTableName = syntaxHelper.EnsureFullyQualified(database.GetRuntimeName(), _tableInfo.Schema,
            $"{_tableInfo.GetRuntimeName()}_Archive");

        var whereStatement = string.Join(" AND ",
            _pks.Select(pk => string.Format("{0}.{1} = {2}.{1} ", tableName, pk.GetRuntimeName(), archiveTableName)));

        //hold onto your hats ladies and gentlemen, we start by selecting every column twice with a cross apply:
        //once from the main table e.g. Col1,Col2,Col3
        //then once from the archive e.g. zzArchivezzCol1, zzArchivezzCol2, zzArchivezzCol3 -- notice this is a query alias not affecting anything underlying
        //this lets us then fill 2 DataTables from the combo table we get back with absolute assurity of same row semantically by primary key

        var sql = "";

        switch (syntaxHelper.DatabaseType)
        {
            case DatabaseType.MicrosoftSQLServer:
                sql = $@"
--Records which appear in the archive
SELECT top {{0}}
{{6}},
{{7}}
FROM    {{1}}
CROSS APPLY
        (
        SELECT  TOP 1 {{2}}.*
        FROM    {{2}}
        WHERE
         {{3}}
         order by {syntaxHelper.EnsureWrapped(SpecialFieldNames.ValidFrom)} desc
        ) {{8}}
where
{{1}}.{{4}} = {{5}}";
                break;

            case DatabaseType.Oracle:
            case DatabaseType.MySql:
            case DatabaseType.PostgreSql:


                sql = $@"
/*Records which appear in the archive*/
SELECT
{{6}},
{{7}}
FROM
{{1}}
Join
{{2}} {{8}} on {whereStatement.Replace(archiveTableName, archive)}
 AND
 {{8}}.{{9}} = (select max({syntaxHelper.EnsureWrapped(SpecialFieldNames.ValidFrom)}) from {{2}} s where {whereStatement.Replace(archiveTableName, archive).Replace(tableName, "s")})
 where
  {{1}}.{{4}} = {{5}}

";
                sql += syntaxHelper.HowDoWeAchieveTopX(_batchSize).SQL;
                break;
            default:
                throw new ArgumentOutOfRangeException();
        }


        sql = string.Format(sql,
            _batchSize, //{0}
            tableName, //{1}
            archiveTableName, //{2}
            whereStatement, //{3}
            syntaxHelper.EnsureWrapped(SpecialFieldNames.DataLoadRunID), //{4}
            _dataLoadRunID, //{5}
            GetSharedColumnsSQL(tableName), //{6}
            GetSharedColumnsSQLWithColumnAliasPrefix(archive, zzArchive), //{7}
            archive, //{8}
            syntaxHelper.EnsureWrapped(SpecialFieldNames.ValidFrom)
        );

        var dtComboTable = new DataTable();
        FillTableWithQueryIfUserConsents(dtComboTable, sql, checkNotifier, server);

        Updates_New = new DataTable();
        Updates_Replaced = new DataTable();

        //add the columns from the combo table to both views
        foreach (DataColumn col in dtComboTable.Columns)
            if (!col.ColumnName.StartsWith(zzArchive, StringComparison.InvariantCultureIgnoreCase))
            {
                Updates_New.Columns.Add(col.ColumnName, col.DataType);
                Updates_Replaced.Columns.Add(col.ColumnName, col.DataType);
            }

        foreach (DataRow fromRow in dtComboTable.Rows)
        {
            var newRow = Updates_New.Rows.Add();
            var replacedRow = Updates_Replaced.Rows.Add();

            foreach (DataColumn column in dtComboTable.Columns)
                if (column.ColumnName.StartsWith(zzArchive, StringComparison.InvariantCultureIgnoreCase))
                    replacedRow[column.ColumnName[zzArchive.Length..]] = fromRow[column];
                else
                    newRow[column.ColumnName] = fromRow[column];
        }
    }

    private string GetSharedColumnsSQLWithColumnAliasPrefix(string tableName, string columnAliasPrefix)
    {
        var sb = new StringBuilder();

        foreach (var sharedColumn in _sharedColumns)
        {
            sb.AppendLine();
            sb.Append(
                $"{tableName}.{sharedColumn.GetRuntimeName()} {columnAliasPrefix}{sharedColumn.GetRuntimeName()}");
            sb.Append(',');
        }

        return sb.ToString().TrimEnd(',');
    }

    private string GetSharedColumnsSQL(string tableName)
    {
        var sb = new StringBuilder();

        foreach (var sharedColumn in _sharedColumns)
        {
            sb.AppendLine();
            sb.Append($"{tableName}.{sharedColumn.GetRuntimeName()}");
            sb.Append(',');
        }

        return sb.ToString().TrimEnd(',');
    }


    private void FillTableWithQueryIfUserConsents(DataTable dt, string sql, ICheckNotifier checkNotifier,
        DiscoveredServer server)
    {
        var execute = checkNotifier.OnCheckPerformed(
            new CheckEventArgs("About to fetch data, confirming user is happy with SQL", CheckResult.Warning, null,
                sql));

        if (execute)
<<<<<<< HEAD
        {
            using var con = server.GetConnection();
            con.Open();

            using var cmd = server.GetCommand(sql, con);
            cmd.CommandTimeout = _timeout;
            using var da = server.GetDataAdapter(cmd);
            da.Fill(dt);
        }
=======
            using (var con = server.GetConnection())
            {
                con.Open();

                using (var cmd = server.GetCommand(sql, con))
                {
                    cmd.CommandTimeout = _timeout;
                    using (var da = server.GetDataAdapter(cmd))
                    {
                        dt.BeginLoadData();
                        da.Fill(dt);
                        dt.EndLoadData();
                    }
                }
            }
>>>>>>> e5e8e757
        else
        {
            checkNotifier.OnCheckPerformed(new CheckEventArgs("User decided not to execute the SQL", CheckResult.Fail));
        }
    }
}<|MERGE_RESOLUTION|>--- conflicted
+++ resolved
@@ -310,7 +310,6 @@
                 sql));
 
         if (execute)
-<<<<<<< HEAD
         {
             using var con = server.GetConnection();
             con.Open();
@@ -320,23 +319,6 @@
             using var da = server.GetDataAdapter(cmd);
             da.Fill(dt);
         }
-=======
-            using (var con = server.GetConnection())
-            {
-                con.Open();
-
-                using (var cmd = server.GetCommand(sql, con))
-                {
-                    cmd.CommandTimeout = _timeout;
-                    using (var da = server.GetDataAdapter(cmd))
-                    {
-                        dt.BeginLoadData();
-                        da.Fill(dt);
-                        dt.EndLoadData();
-                    }
-                }
-            }
->>>>>>> e5e8e757
         else
         {
             checkNotifier.OnCheckPerformed(new CheckEventArgs("User decided not to execute the SQL", CheckResult.Fail));
