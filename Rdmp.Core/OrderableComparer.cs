// Copyright (c) The University of Dundee 2018-2019
// This file is part of the Research Data Management Platform (RDMP).
// RDMP is free software: you can redistribute it and/or modify it under the terms of the GNU General Public License as published by the Free Software Foundation, either version 3 of the License, or (at your option) any later version.
// RDMP is distributed in the hope that it will be useful, but WITHOUT ANY WARRANTY; without even the implied warranty of MERCHANTABILITY or FITNESS FOR A PARTICULAR PURPOSE. See the GNU General Public License for more details.
// You should have received a copy of the GNU General Public License along with RDMP. If not, see <https://www.gnu.org/licenses/>.

using System;
using System.Collections;
using System.Collections.Generic;
using System.Globalization;
using Rdmp.Core.Curation.Data;
using Rdmp.Core.Curation.Data.Cohort;

namespace Rdmp.Core;

/// <summary>
/// Compares model objects bearing in mind that anything that is compared against IOrderable MUST come in that order.  This class can wrap
/// another IComparer that looks out for IOrderable objects passing through and enforces that order.
/// 
/// <para>This class is designed to modify the behaviour of TreeListView to ensure that despite the users worst efforts, the order of IOrderable nodes is always
/// Ascending</para>
/// </summary>
public class OrderableComparer : IComparer, IComparer<object>
{
    private readonly IComparer _nestedComparer;

    public OrderableComparer(IComparer nestedComparer)
    {
        _nestedComparer = nestedComparer;
    }

    /// <summary>
    /// Decides the order to use.  This overrides the users settings when certain situations arise e.g. two <see cref="IOrderable"/> objects are
    /// next to each other in the tree at the same branch (in this case reordering them could be very confusing to the user).
    /// </summary>
    /// <param name="x"></param>
    /// <param name="y"></param>
    /// <returns></returns>
    public int Compare(object x, object y)
    {
        var xOrder = GetOrderIfAny(x);
        var yOrder = GetOrderIfAny(y);

        //Use IOrderable.Order
        if (xOrder.HasValue && yOrder.HasValue)
            return xOrder.Value - yOrder.Value;

        if (xOrder.HasValue)
            return xOrder.Value;

        // The comparison is reversed (y is orderable) so the order must be negated to.
        if (yOrder.HasValue)
            return -yOrder.Value;

        //or use whatever the model is
        return _nestedComparer?.Compare(x, y) ??
               string.Compare(x?.ToString(), y?.ToString(), StringComparison.CurrentCulture);
    }

    private static int? GetOrderIfAny(object o)
    {
<<<<<<< HEAD
        if (o is IOrderable orderable)
            return orderable.Order;

        if (o is ISqlParameter) return -5000;

        return null;
    }

    /// <summary>
    /// Return true if the object should never be reordered and always ordered alphabetically based on its <see cref="INamed.Name"/>
    /// </summary>
    /// <param name="x"></param>
    /// <returns></returns>
    private static bool ShouldSortByName(object x) => x is INamed && x is not IProject;
=======
        return o switch
        {
            IOrderable orderable => orderable.Order,
            ISqlParameter => -5000,
            _ => null
        };
    }
>>>>>>> 9e847e4d
}<|MERGE_RESOLUTION|>--- conflicted
+++ resolved
@@ -59,22 +59,6 @@
 
     private static int? GetOrderIfAny(object o)
     {
-<<<<<<< HEAD
-        if (o is IOrderable orderable)
-            return orderable.Order;
-
-        if (o is ISqlParameter) return -5000;
-
-        return null;
-    }
-
-    /// <summary>
-    /// Return true if the object should never be reordered and always ordered alphabetically based on its <see cref="INamed.Name"/>
-    /// </summary>
-    /// <param name="x"></param>
-    /// <returns></returns>
-    private static bool ShouldSortByName(object x) => x is INamed && x is not IProject;
-=======
         return o switch
         {
             IOrderable orderable => orderable.Order,
@@ -82,5 +66,4 @@
             _ => null
         };
     }
->>>>>>> 9e847e4d
 }