// Copyright (c) The University of Dundee 2018-2019
// This file is part of the Research Data Management Platform (RDMP).
// RDMP is free software: you can redistribute it and/or modify it under the terms of the GNU General Public License as published by the Free Software Foundation, either version 3 of the License, or (at your option) any later version.
// RDMP is distributed in the hope that it will be useful, but WITHOUT ANY WARRANTY; without even the implied warranty of MERCHANTABILITY or FITNESS FOR A PARTICULAR PURPOSE. See the GNU General Public License for more details.
// You should have received a copy of the GNU General Public License along with RDMP. If not, see <https://www.gnu.org/licenses/>.

using System;
using System.Collections.Generic;
using System.Data.Common;
using System.Linq;
using Rdmp.Core.Curation.Data;
using Rdmp.Core.QueryBuilding;
using Rdmp.Core.DataQualityEngine.Data;
using Rdmp.Core.Validation;
using Rdmp.Core.Validation.Constraints;

namespace Rdmp.Core.DataQualityEngine.Reports;

/// <summary>
/// Records the total number of validation failures that occur for each column.  Results are calculated for each novel DataLoadRunId found.  The counts
/// for a column will always add up to the row count even if there are multiple validation rules broken (The worst consequence only is counted).
/// </summary>
public class DQEStateOverDataLoadRunId
{
    private readonly string _pivotCategory;

    //column level results - validation failures
    public Dictionary<int, VerboseValidationResults> ColumnValidationFailuresByDataLoadRunID { get; set; }

    //column level results - everything including unconstrained columns and columns which never had any validation failures at all
    public Dictionary<int, ColumnState[]> AllColumnStates { get; set; }

    public Dictionary<int, Dictionary<Consequence, int>> WorstConsequencesByDataLoadRunID { get; set; }
    public Dictionary<int, int> RowsPassingValidationByDataLoadRunID { get; set; }

    public DQEStateOverDataLoadRunId(string pivotCategory)
    {
        _pivotCategory = pivotCategory;
        InitializeDictionaries();
    }

    public void InitializeDictionaries()
    {
        //column level
        ColumnValidationFailuresByDataLoadRunID = new Dictionary<int, VerboseValidationResults>();
        AllColumnStates = new Dictionary<int, ColumnState[]>();

        //row level
        WorstConsequencesByDataLoadRunID = new Dictionary<int, Dictionary<Consequence, int>>();
        RowsPassingValidationByDataLoadRunID = new Dictionary<int, int>();
    }

    public void AddKeyToDictionaries(int dataLoadRunID, Validator validator, QueryBuilder queryBuilder)
    {
        //ensure keys exit (if it is a novel data load run ID then we will add it to the dictionaries

        //column level
        //ensure validation failures contain it
        if (!ColumnValidationFailuresByDataLoadRunID.ContainsKey(dataLoadRunID))
            ColumnValidationFailuresByDataLoadRunID.Add(dataLoadRunID,
                new VerboseValidationResults(validator.ItemValidators.ToArray()));

        //ensure unconstrained columns have it
        if (!AllColumnStates.ContainsKey(dataLoadRunID))
        {
            var allColumns = new List<ColumnState>();

            foreach (var col in queryBuilder.SelectColumns.Select(s => s.IColumn))
            {
                var runtimeName = col.GetRuntimeName();
                var validationXML = "";

                var itemValidator =
                    validator.ItemValidators.SingleOrDefault(iv => iv.TargetProperty.Equals(runtimeName));

                //if it is a constrained column it is likely to have child ColumnConstraints results but whatever - the important thing is we should document the state of the ItemValidator for this col
                if (itemValidator != null)
                    validationXML = itemValidator.SaveToXml();
                //else it is an unconstrained column, ah well still interesting

                //add the state regardless
                allColumns.Add(new ColumnState(runtimeName, dataLoadRunID, validationXML));
            }

            //and add it to our dictionary under the load batch
            AllColumnStates.Add(dataLoadRunID, allColumns.ToArray());
        }

        //row level
        //ensure key exists in failing rows
        if (!WorstConsequencesByDataLoadRunID.ContainsKey(dataLoadRunID))
        {
            //add the data load run id key
            WorstConsequencesByDataLoadRunID.Add(dataLoadRunID, new Dictionary<Consequence, int>());

            //add each possible consequence as a key too
            WorstConsequencesByDataLoadRunID[dataLoadRunID].Add(Consequence.Wrong, 0);
            WorstConsequencesByDataLoadRunID[dataLoadRunID].Add(Consequence.Missing, 0);
            WorstConsequencesByDataLoadRunID[dataLoadRunID].Add(Consequence.InvalidatesRow, 0);
        }

        //ensure key exists in passing rows
        RowsPassingValidationByDataLoadRunID.TryAdd(dataLoadRunID, 0);
    }

<<<<<<< HEAD
    private bool _correctValuesCalculated = false;
=======
    private bool _correctValuesCalculated;
>>>>>>> 9e847e4d

    /// <summary>
    /// Calculates the final counts for each Column based on the validation failures documented to date.  You can only call this method once and it
    /// must be called before committing to database.
    /// </summary>
    /// <exception cref="Exception"></exception>
    public void CalculateFinalValues()
    {
        if (_correctValuesCalculated)
            throw new Exception("Correct values have already been calculated");

        _correctValuesCalculated = true;

        //adjust the counts for each data load run id \ column according to the dictionary of validation failures
        //per run id
        foreach (var dataLoadRunID in AllColumnStates.Keys)
            //per column
        foreach (var column in AllColumnStates[dataLoadRunID])
            //if it is a constrained column
            if (ColumnValidationFailuresByDataLoadRunID[dataLoadRunID]
<<<<<<< HEAD
                .DictionaryOfFailure.TryGetValue(column.TargetProperty, out var kvp))
            {
                //adjust our correct value downwards according to the results of the dictionary of failure
                column.CountMissing = kvp[Consequence.Missing];
                column.CountWrong = kvp[Consequence.Wrong];
                column.CountInvalidatesRow = kvp[Consequence.InvalidatesRow];

                column.CountCorrect -= kvp[Consequence.Missing];
                column.CountCorrect -= kvp[Consequence.Wrong];
                column.CountCorrect -= kvp[Consequence.InvalidatesRow];
=======
                .DictionaryOfFailure.TryGetValue(column.TargetProperty, out var consequence))
            {
                //adjust our correct value downwards according to the results of the dictionary of failure
                column.CountMissing = consequence[Consequence.Missing];
                column.CountWrong = consequence[Consequence.Wrong];
                column.CountInvalidatesRow = consequence[Consequence.InvalidatesRow];

                column.CountCorrect -= consequence[Consequence.Missing];
                column.CountCorrect -= consequence[Consequence.Wrong];
                column.CountCorrect -= consequence[Consequence.InvalidatesRow];
>>>>>>> 9e847e4d
            }
    }

    public void CommitToDatabase(Evaluation evaluation, ICatalogue catalogue, DbConnection con,
        DbTransaction transaction)
    {
        if (!_correctValuesCalculated)
            throw new Exception("You must call CalculateFinalValues before committing to the database");

        IEnumerable<int> novelDataLoadRunIDs = RowsPassingValidationByDataLoadRunID.Keys;

        //now for every load batch we encountered in our evaluations
        foreach (var dataLoadRunID in novelDataLoadRunIDs)
        {
            //record the row states calculation (how many total rows are good/bad/ugly etc)
            evaluation.AddRowState(dataLoadRunID,
                RowsPassingValidationByDataLoadRunID[dataLoadRunID],
                WorstConsequencesByDataLoadRunID[dataLoadRunID][Consequence.Missing],
                WorstConsequencesByDataLoadRunID[dataLoadRunID][Consequence.Wrong],
                WorstConsequencesByDataLoadRunID[dataLoadRunID][Consequence.InvalidatesRow],
                catalogue.ValidatorXML,
                _pivotCategory,
                con,
                transaction
            );

            //record the column states calculations (how many total values in column x are good/bad/ugly etc)
            foreach (var columnState in AllColumnStates[dataLoadRunID])
                columnState.Commit(evaluation, _pivotCategory, con, transaction);
        }
    }
}<|MERGE_RESOLUTION|>--- conflicted
+++ resolved
@@ -103,11 +103,7 @@
         RowsPassingValidationByDataLoadRunID.TryAdd(dataLoadRunID, 0);
     }
 
-<<<<<<< HEAD
-    private bool _correctValuesCalculated = false;
-=======
     private bool _correctValuesCalculated;
->>>>>>> 9e847e4d
 
     /// <summary>
     /// Calculates the final counts for each Column based on the validation failures documented to date.  You can only call this method once and it
@@ -128,18 +124,6 @@
         foreach (var column in AllColumnStates[dataLoadRunID])
             //if it is a constrained column
             if (ColumnValidationFailuresByDataLoadRunID[dataLoadRunID]
-<<<<<<< HEAD
-                .DictionaryOfFailure.TryGetValue(column.TargetProperty, out var kvp))
-            {
-                //adjust our correct value downwards according to the results of the dictionary of failure
-                column.CountMissing = kvp[Consequence.Missing];
-                column.CountWrong = kvp[Consequence.Wrong];
-                column.CountInvalidatesRow = kvp[Consequence.InvalidatesRow];
-
-                column.CountCorrect -= kvp[Consequence.Missing];
-                column.CountCorrect -= kvp[Consequence.Wrong];
-                column.CountCorrect -= kvp[Consequence.InvalidatesRow];
-=======
                 .DictionaryOfFailure.TryGetValue(column.TargetProperty, out var consequence))
             {
                 //adjust our correct value downwards according to the results of the dictionary of failure
@@ -150,7 +134,6 @@
                 column.CountCorrect -= consequence[Consequence.Missing];
                 column.CountCorrect -= consequence[Consequence.Wrong];
                 column.CountCorrect -= consequence[Consequence.InvalidatesRow];
->>>>>>> 9e847e4d
             }
     }
 
