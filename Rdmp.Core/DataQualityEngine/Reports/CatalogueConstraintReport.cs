--- conflicted
+++ resolved
@@ -492,11 +492,7 @@
                     if (itemValidator.SecondaryConstraints.All(constraint => constraint.GetType() != typeof(Prediction)))
                     {
                         //Add an item validator onto the fk column that targets the description column with a nullness prediction
-<<<<<<< HEAD
-                        var newRule = new Prediction(new ValuePredictsOtherValueNullity(), foreignKeyFieldName)
-=======
                         var newRule = new Prediction(new ValuePredictsOtherValueNullness(), foreignKeyFieldName)
->>>>>>> 5c0a3943
                             {
                                 Consequence = Consequence.Missing
                             };
@@ -525,19 +521,11 @@
         //make sure all the results dictionaries
         states.AddKeyToDictionaries(dataLoadRunIDOfCurrentRecord, _validator, _queryBuilder);
 
-<<<<<<< HEAD
-        //ask the validator to validate!
-        _validator.ValidateVerboseAdditive(
-            r,//validate the data reader
-            states.ColumnValidationFailuresByDataLoadRunID[dataLoadRunIDOfCurrentRecord],//additively adjust the validation failures dictionary
-            out var worstConsequence);//and tell us what the worst consequence in the row was
-=======
         //ask the validator to validate! 
         _validator.ValidateVerboseAdditive(
             r,//validate the data reader
             states.ColumnValidationFailuresByDataLoadRunID[dataLoadRunIDOfCurrentRecord],//additively adjust the validation failures dictionary
             out var worstConsequence);//and tell us what the worst consequence in the row was 
->>>>>>> 5c0a3943
 
 
         //increment the time periodicity hypercube!
