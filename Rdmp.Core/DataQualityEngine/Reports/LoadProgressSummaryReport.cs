--- conflicted
+++ resolved
@@ -237,11 +237,7 @@
                         new FromCheckNotifierToDataLoadEventListener(notifier));
 
                 var layout = cacheFileSystem.CreateCacheLayout();
-<<<<<<< HEAD
-                availableFiles = layout.GetSortedDateQueue(new ThrowImmediatelyDataLoadEventListener()).ToArray();
-=======
                 availableFiles = layout.GetSortedDateQueue(ThrowImmediatelyDataLoadEventListener.Quiet).ToArray();
->>>>>>> 9e847e4d
                 ResolvedCachePath =
                     layout.GetLoadCacheDirectory(new FromCheckNotifierToDataLoadEventListener(notifier));
             }
