// Copyright (c) The University of Dundee 2018-2019
// This file is part of the Research Data Management Platform (RDMP).
// RDMP is free software: you can redistribute it and/or modify it under the terms of the GNU General Public License as published by the Free Software Foundation, either version 3 of the License, or (at your option) any later version.
// RDMP is distributed in the hope that it will be useful, but WITHOUT ANY WARRANTY; without even the implied warranty of MERCHANTABILITY or FITNESS FOR A PARTICULAR PURPOSE. See the GNU General Public License for more details.
// You should have received a copy of the GNU General Public License along with RDMP. If not, see <https://www.gnu.org/licenses/>.

using System;
using System.Collections.Generic;
using System.Data;
using System.IO;
using System.Linq;
using Rdmp.Core.Caching.Pipeline;
using Rdmp.Core.Curation.Data;
using Rdmp.Core.Curation.Data.Cache;
using Rdmp.Core.Curation.Data.DataLoad;
using Rdmp.Core.DataQualityEngine.Data;
using Rdmp.Core.Repositories;
using Rdmp.Core.ReusableLibraryCode.Checks;
using Rdmp.Core.ReusableLibraryCode.Progress;

namespace Rdmp.Core.DataQualityEngine.Reports;

/// <summary>
/// Generates two DataTable.  One containing the row counts (according to DQE) for every Catalogue in a LoadMetadata.  The second containing all cached fetch
/// counts and counts of all files in the Caching directory for the CacheProgress (if any) of the LoadProgress passed into the contructor.  These tables are
/// intended to assist the user in rapidly determining how much of a given dataset collection based on a cache fetch/load DLE job has currently been loaded
/// (according to the DQE).  See LoadProgressDiagram
/// </summary>
public class LoadProgressSummaryReport:ICheckable
{
    private readonly ILoadProgress _loadProgress;
    private readonly ILoadMetadata _loadMetadata;

    public bool DQERepositoryExists => dqeRepository != null;

    private DQERepository dqeRepository;

    public DataTable CataloguesPeriodictiyData;
    public DataTable CachePeriodictiyData;

    public DirectoryInfo ResolvedCachePath;

    public HashSet<Catalogue> CataloguesMissingDQERuns { get; private set; }
    private ICacheProgress _cacheProgress;

    public Dictionary<Catalogue,Evaluation> CataloguesWithDQERuns { get; private set; }

    public LoadProgressSummaryReport(LoadProgress loadProgress)
    {
        _loadProgress = loadProgress;
        _loadMetadata = _loadProgress.LoadMetadata;
        _cacheProgress = _loadProgress.CacheProgress;

        try
        {
            dqeRepository = new DQERepository(loadProgress.CatalogueRepository);
        }
        catch (NotSupportedException)
        {
            dqeRepository = null;
        }
    }

    public void FetchDataFromDQE(ICheckNotifier notifier)
    {
        CataloguesWithDQERuns = new Dictionary<Catalogue, Evaluation>();
        CataloguesMissingDQERuns = new HashSet<Catalogue>();

        //tell them about the missing evaluations catalogues
        foreach (var catalogue in _loadMetadata.GetAllCatalogues().Cast<Catalogue>())
        {
            var evaluation = dqeRepository.GetMostRecentEvaluationFor(catalogue);

            if (evaluation == null)
            {
                //Catalogue has never been run in the DQE
                CataloguesMissingDQERuns.Add(catalogue);

                notifier?.OnCheckPerformed(
                    new CheckEventArgs(
                        $"Catalogue '{catalogue}' does not have any DQE evaluations on it in the DQE Repository.  You should run the DQE on the dataset",
                        CheckResult.Warning));
            }
            else
            {
                CataloguesWithDQERuns.Add(catalogue,evaluation);
            }

        }
        //The following code uses an epic pivot to produce something like:
        /*YearMonth	Year	Month	 6429	 6430
            1970-1	1970	    1	    4	    0
            1970-2	1970	    2	    2	    0
            1970-3	1970	    3	    6	    1
            1970-4	1970	    4	    4	    0
            1970-6	1970	    6	    2	    0*/



        if (!CataloguesWithDQERuns.Any())
            throw new Exception("There are no Catalogues that have had DQE run on them in this LoadMetadata");
            
        if (notifier != null)
            foreach (var catalogue in CataloguesWithDQERuns)
                notifier.OnCheckPerformed(
                    new CheckEventArgs(
                        $"Found DQE Evaluations for Catalogue '{catalogue}'",
                        CheckResult.Success));

        using (var con = dqeRepository.GetConnection())
        {
            CataloguesPeriodictiyData = new DataTable();

            var cmd = dqeRepository.DiscoveredServer.GetCommand(GetTotalsByMonthSQL(CataloguesWithDQERuns.Keys.ToArray()), con);
            var da = dqeRepository.DiscoveredServer.GetDataAdapter(cmd);
            da.Fill(CataloguesPeriodictiyData);
        }

        //Now rename the columns from ID to the catalogue name
        foreach (DataColumn col in CataloguesPeriodictiyData.Columns)
        {
<<<<<<< HEAD
            if (int.TryParse(col.ColumnName, out var cataId))
=======
            if (int.TryParse(col.ColumnName, out int cataId))
>>>>>>> 5c0a3943
                col.ColumnName = CataloguesWithDQERuns.Keys.Single(c => c.ID == cataId).Name;
        }

        //Now extend the X axis up to the cache fill location
        var cacheProgress = _loadProgress.CacheProgress;
        if (cacheProgress is { CacheFillProgress: not null })
            ExtendXAxisTill(cacheProgress.CacheFillProgress.Value);
    }



    private void ExtendXAxisTill(DateTime value)
    {
        var targetYear = value.Year;
        var targetMonth = value.Month;

        var row = CataloguesPeriodictiyData.Rows.Count - 1;
        var maxYear = Convert.ToInt32(CataloguesPeriodictiyData.Rows[row]["Year"]);
        var maxMonth = Convert.ToInt32(CataloguesPeriodictiyData.Rows[row]["Month"]);

        var currentMax = new DateTime(maxYear, maxMonth, 1);

        var columnCount = CataloguesPeriodictiyData.Columns.Count;

        while (
            //While the cache is years ahead of the end of the axis
            targetYear > currentMax.Year
            ||
            //or the cache is months ahead of the end of the axis
            (targetYear == currentMax.Year && targetMonth >= currentMax.Month))
        {
            currentMax = currentMax.AddMonths(1);

            var newRow = CataloguesPeriodictiyData.Rows.Add();
            newRow["YearMonth"] = $"{currentMax.Year}-{currentMax.Month}";
            newRow["Year"] = currentMax.Year;
            newRow["Month"] = currentMax.Month;

            //set all the catalogue row counts to 0 since we are extending the axis
            for (var i = 3; i < columnCount; i++)
                newRow[i] = 0;
        }
    }
    private void ExtendXAxisBackwardsTill(DateTime value)
    {

        var targetYear = value.Year;
        var targetMonth = value.Month;

        var minYear = Convert.ToInt32(CataloguesPeriodictiyData.Rows[0]["Year"]);
        var minMonth = Convert.ToInt32(CataloguesPeriodictiyData.Rows[0]["Month"]);

        var currentMin = new DateTime(minYear, minMonth, 1);

        var columnCount = CataloguesPeriodictiyData.Columns.Count;

        while (
            //While the cache is years ahead of the end of the axis
            targetYear < currentMin.Year
            ||
            //or the cache is months ahead of the end of the axis
            (targetYear == currentMin.Year && targetMonth <= currentMin.Month))
        {
            currentMin = currentMin.AddMonths(-1);

            var newRow = CataloguesPeriodictiyData.NewRow();

            newRow["YearMonth"] = $"{currentMin.Year}-{currentMin.Month}";
            newRow["Year"] = currentMin.Year;
            newRow["Month"] = currentMin.Month;

            //set all the catalogue row counts to 0 since we are extending the axis
            for (var i = 3; i < columnCount; i++)
                newRow[i] = 0;

            CataloguesPeriodictiyData.Rows.InsertAt(newRow, 0);
        }
    }


    public void Check(ICheckNotifier notifier)
    {
        try
        {
            dqeRepository = new DQERepository((ICatalogueRepository)_loadProgress.Repository);
        }
        catch (Exception ex)
        {

            notifier.OnCheckPerformed(
                new CheckEventArgs(
                    "Could not contact DQE server to check the 'real' coverage of the datasets linked to this LoadProgress, possibly because there isn't a DQE server yet.  You should create one in ManageExternalServers",
                    CheckResult.Fail,ex));
            return;
        }
            
        if (CataloguesPeriodictiyData == null)
            FetchDataFromDQE(notifier);

        if (CachePeriodictiyData == null)
            FetchCacheData(notifier);

        foreach (var cataloguesMissingDQERun in CataloguesMissingDQERuns)
            notifier.OnCheckPerformed(
                new CheckEventArgs(
                    $"Catalogue '{cataloguesMissingDQERun}' is associated with the load '{_loadMetadata}' but has never had a DQE run executed on it, you should configure some basic validation on it and choose a time periodicity column and execute a DQE run on it.",
                    CheckResult.Fail));
            
    }

    private void FetchCacheData(ICheckNotifier notifier)
    {
        if (_cacheProgress != null)
        {
            DateTime[] availableFiles;

            try
            {
                var cacheFileSystem = new CachingPipelineUseCase(_cacheProgress).CreateDestinationOnly(new FromCheckNotifierToDataLoadEventListener(notifier));

                var layout = cacheFileSystem.CreateCacheLayout();
                availableFiles = layout.GetSortedDateQueue(ThrowImmediatelyDataLoadEventListener.Quiet).ToArray();
                ResolvedCachePath = layout.GetLoadCacheDirectory(new FromCheckNotifierToDataLoadEventListener(notifier));
            }
            catch (Exception e)
            {
                throw new Exception(
                    "Failed to generate cache layout/population information because the CacheProgress does not have a stable/working Pipeline Destination.  See Inner Exception for specifics",
                    e);
            }

            CachePeriodictiyData = new DataTable();

            CachePeriodictiyData.Columns.Add("YearMonth");
            CachePeriodictiyData.Columns.Add("Year", typeof (int));
            CachePeriodictiyData.Columns.Add("Month", typeof (int));

            CachePeriodictiyData.Columns.Add("Fetch Failures", typeof (int));
            CachePeriodictiyData.Columns.Add("Files In Cache", typeof (int));

            var allFailures =
                _cacheProgress.CacheFetchFailures
                    .Where(f => f.ResolvedOn == null)
                    .Select(f => f.FetchRequestStart)
                    .ToArray();
            Array.Sort(allFailures);

            var anyFailures = allFailures.Any();
            var anySuccesses = availableFiles.Any();

            //Make sure main data table has room on its X axis for the cache failures and loaded files
            if (anyFailures)
            {

                ExtendXAxisTill(allFailures.Max());
                ExtendXAxisBackwardsTill(allFailures.Min());
            }

            if (anySuccesses)
            {

                ExtendXAxisTill(availableFiles.Max());
                ExtendXAxisBackwardsTill(availableFiles.Min());
            }

            //now clone the data table but populate the axis with available/failures instead of
            foreach (DataRow originRow in CataloguesPeriodictiyData.Rows)
            {
                var year = Convert.ToInt32(originRow["Year"]);
                var month = Convert.ToInt32(originRow["Month"]);

                var newRow = CachePeriodictiyData.Rows.Add();

                newRow["YearMonth"] = originRow["YearMonth"];
                newRow["Year"] = originRow["Year"];
                newRow["Month"] = originRow["Month"];

                var totalFailuresForMonth = anyFailures
                    ? allFailures.Count(f => f.Year == year && f.Month == month)
                    : 0;
                var totalAvailableForMonth = anySuccesses
                    ? availableFiles.Count(f => f.Year == year && f.Month == month)
                    : 0;

                newRow["Fetch Failures"] = totalFailuresForMonth;
                newRow["Files In Cache"] = totalAvailableForMonth;
            }
        }
        else
            notifier.OnCheckPerformed(
                new CheckEventArgs(
                    $"There is no Cache configured for LoadProgress '{_loadProgress}' (Not necessarily a problem e.g. if you have a RemoteTableAttacher or some other load module that uses LoadProgress directly, short cutting the need for a cache)",
                    CheckResult.Warning));
    }

<<<<<<< HEAD

=======
>>>>>>> 5c0a3943


    private static string GetTotalsByMonthSQL(Catalogue[] catalogues)
    {

        return string.Format(GetTotalRecordsPerYearCountPivotByCatalogueSQL, string.Join(",", catalogues.Select(c=>c.ID)));
    }

    private const string GetTotalRecordsPerYearCountPivotByCatalogueSQL =
        @"
--DYNAMICALLY FETCH COLUMN VALUES FOR USE IN PIVOT
DECLARE @Columns as VARCHAR(MAX)

--Get distinct values of the PIVOT Column if you have columns with values T and F and Z this will produce [T],[F],[Z] and you will end up with a pivot against these values
set @Columns = (
select
 ',' + QUOTENAME([Evaluation].[CatalogueID]) as [text()] 
FROM 
[PeriodicityState] Inner JOIN [Evaluation] ON [PeriodicityState].[Evaluation_ID] = [Evaluation].[ID]

WHERE [Evaluation].[CatalogueID] IS NOT NULL and [Evaluation].[CatalogueID] <> '' 
 AND 
(
--Evaluation ID
[Evaluation_ID] IN (  select ID from Evaluation e where CatalogueID in ({0}) AND DateOfEvaluation = (select max(DateOfEvaluation) from  Evaluation sub where e.CatalogueID = sub.CatalogueID))
)
AND 
PivotCategory = 'ALL'
group by 
[Evaluation].[CatalogueID]
order by 
count(*) desc
FOR XML PATH('') 
)

set @Columns = SUBSTRING(@Columns,2,LEN(@Columns))


DECLARE @FinalSelectList as VARCHAR(MAX)
SET @FinalSelectList ='Year,Month'
--Split up that pesky string in tsql which has the column names up into array elements again
DECLARE @value varchar(8000)
DECLARE @pos INT
DECLARE @len INT
set @pos = 0
set @len = 0

WHILE CHARINDEX(',', @Columns +',', @pos+1)>0
BEGIN
    set @len = CHARINDEX(',', @Columns +',', @pos+1) - @pos
    set @value = SUBSTRING(@Columns +',', @pos, @len)
        
    --We are constructing a version that turns: '[fish],[lama]' into 'ISNULL([fish],0) as [fish], ISNULL([lama],0) as [lama]'
    SET @FinalSelectList = @FinalSelectList + ', ISNULL(' + @value  + ',0) as ' + @value 

    set @pos = CHARINDEX(',', @Columns +',', @pos+@len) +1
END

--DYNAMIC PIVOT
declare @Query varchar(MAX)

SET @Query = '



--Would normally be Select * but must make it IsNull to ensure we see 0s instead of null
select YearMonth,'+@FinalSelectList+'
from
(

--Evaluations By ID
SELECT 
[Evaluation].[CatalogueID],
CONVERT(varchar(4),Year) + ''-'' + CONVERT(varchar(2),Month) YearMonth,
[PeriodicityState].[Year],
[PeriodicityState].[Month],
sum([PeriodicityState].[CountOfRecords]) AS MyCount
FROM 
[PeriodicityState] Inner JOIN [Evaluation] ON [PeriodicityState].[Evaluation_ID] = [Evaluation].[ID]

WHERE
(
--Evaluation ID
[Evaluation_ID] IN (  select ID from Evaluation e where CatalogueID in ({0}) AND DateOfEvaluation = (select max(DateOfEvaluation) from  Evaluation sub where e.CatalogueID = sub.CatalogueID))
)
AND 
PivotCategory = ''ALL''
group by 
[Evaluation].[CatalogueID],
CONVERT(varchar(4),Year) + ''-'' + CONVERT(varchar(2),Month),
[PeriodicityState].[Year],
[PeriodicityState].[Month]) s
PIVOT
(
    sum(MyCount)
    for CatalogueID in ('+@Columns+') --The dynamic Column list we just fetched at top of query
) piv
ORDER BY
Year,
Month'

EXECUTE(@Query)";

}<|MERGE_RESOLUTION|>--- conflicted
+++ resolved
@@ -119,11 +119,7 @@
         //Now rename the columns from ID to the catalogue name
         foreach (DataColumn col in CataloguesPeriodictiyData.Columns)
         {
-<<<<<<< HEAD
             if (int.TryParse(col.ColumnName, out var cataId))
-=======
-            if (int.TryParse(col.ColumnName, out int cataId))
->>>>>>> 5c0a3943
                 col.ColumnName = CataloguesWithDQERuns.Keys.Single(c => c.ID == cataId).Name;
         }
 
@@ -319,10 +315,6 @@
                     CheckResult.Warning));
     }
 
-<<<<<<< HEAD
-
-=======
->>>>>>> 5c0a3943
 
 
     private static string GetTotalsByMonthSQL(Catalogue[] catalogues)
