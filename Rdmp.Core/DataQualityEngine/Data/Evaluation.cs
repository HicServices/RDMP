--- conflicted
+++ resolved
@@ -126,19 +126,10 @@
 
         using (var con = DQERepository.GetConnection())
         {
-<<<<<<< HEAD
-            using (var cmd = DatabaseCommandHelper.GetCommand(sql, con.Connection, con.Transaction))
-            using (var r = cmd.ExecuteReader())
-            {
-                while (r.Read())
-                    toReturn.Add((string)r["PivotCategory"]);
-            }
-=======
             using var cmd = DatabaseCommandHelper.GetCommand(sql, con.Connection, con.Transaction);
             using var r = cmd.ExecuteReader();
             while (r.Read())
                 toReturn.Add((string)r["PivotCategory"]);
->>>>>>> 9e847e4d
         }
 
         return toReturn.ToArray();
@@ -160,15 +151,9 @@
     {
         var state = ColumnStates?.FirstOrDefault();
 
-<<<<<<< HEAD
-        if (state == null) return null;
-
-        return state.CountCorrect + state.CountMissing + state.CountWrong + state.CountInvalidatesRow;
-=======
         return state == null
             ? null
             : state.CountCorrect + state.CountMissing + state.CountWrong + state.CountInvalidatesRow;
->>>>>>> 9e847e4d
     }
 
     private void LoadRowAndColumnStates()
