// Copyright (c) The University of Dundee 2018-2019
// This file is part of the Research Data Management Platform (RDMP).
// RDMP is free software: you can redistribute it and/or modify it under the terms of the GNU General Public License as published by the Free Software Foundation, either version 3 of the License, or (at your option) any later version.
// RDMP is distributed in the hope that it will be useful, but WITHOUT ANY WARRANTY; without even the implied warranty of MERCHANTABILITY or FITNESS FOR A PARTICULAR PURPOSE. See the GNU General Public License for more details.
// You should have received a copy of the GNU General Public License along with RDMP. If not, see <https://www.gnu.org/licenses/>.

using System;
using System.Collections.Generic;
using System.Data;
using Rdmp.Core.ReusableLibraryCode;
using Rdmp.Core.Validation.Constraints;

namespace Rdmp.Core.DataQualityEngine.Data;

/// <summary>
/// Runtime class for DQE used to record the number of rows passing/failing validation/null overall.  This is calculated by validating every column in the row
/// and selecting the worst validation failure Consequence (if any) for the row.
/// 
/// <para>These counts are incremented during the DQE evaluation process then finally saved into the PeriodicityState table in DQE database.</para>
/// </summary>
public class PeriodicityState
{
    private int _countOfRecords;
    public int Year { get; private set; }
    public int Month { get; private set; }

    public int CountOfRecords
    {
        get => _countOfRecords;
        set
        {
            if(IsCommitted )
                throw new NotSupportedException("Can only edit these values while the PeriodicityState is being computed in memory, this PeriodicityState came from the database and was committed long ago");
            _countOfRecords = value; 
        }
    }

    public string RowEvaluation { get; private set; }

    public bool IsCommitted { get; private set; }

    public PeriodicityState(int year, int month, Consequence? consequence )
    {
        IsCommitted = false;
        Year = year;
        Month = month;

        RowEvaluation = consequence == null ? "Correct" : consequence.ToString();

    }

    public static Dictionary<DateTime, ArchivalPeriodicityCount> GetPeriodicityCountsForEvaluation(Evaluation evaluation,bool discardOutliers)
    {
        var toReturn = new Dictionary<DateTime, ArchivalPeriodicityCount>();

        var calc = new DatasetTimespanCalculator();
        var result = DatasetTimespanCalculator.GetMachineReadableTimespanIfKnownOf(evaluation, discardOutliers);

        var t = evaluation.DQERepository;

<<<<<<< HEAD
        using var con = evaluation.DQERepository.GetConnection();
        var sql =
            @$"SELECT 
=======
        using (var con = evaluation.DQERepository.GetConnection())
        {
            var sql =
                @$"SELECT 
>>>>>>> 5c0a3943
      {t.Wrap("Year")}
      ,{t.Wrap("Month")}
      ,RowEvaluation
      ,CountOfRecords
  FROM [PeriodicityState]
    where
  Evaluation_ID = ${evaluation.ID} and PivotCategory = 'ALL' ORDER BY {t.Wrap("Year")},{t.Wrap("Month")}";

        using var cmd = DatabaseCommandHelper.GetCommand(sql, con.Connection, con.Transaction);
        using var r = cmd.ExecuteReader();
        while (r.Read())
        {
            var date = new DateTime((int) r["Year"], (int) r["Month"], 1);

            switch (discardOutliers)
            {
<<<<<<< HEAD
                //discard outliers before start
                case true when result.Item1.HasValue && date < result.Item1.Value:
                //discard outliers after end
                case true when result.Item2.HasValue && date > result.Item2.Value:
                    continue;
            }

            toReturn.TryAdd(date, new ArchivalPeriodicityCount());

            var toIncrement = toReturn[date];

            /*
=======
                using (var r = cmd.ExecuteReader())
                {
                    while (r.Read())
                    {
                        var date = new DateTime((int) r["Year"], (int) r["Month"], 1);

                        //discard outliers before start
                        if(discardOutliers && result.Item1.HasValue && date < result.Item1.Value)
                        {
                            continue;
                        }

                        //discard outliers after end
                        if (discardOutliers && result.Item2.HasValue && date > result.Item2.Value)
                        {
                            continue;
                        }

                        toReturn.TryAdd(date, new ArchivalPeriodicityCount());

                        var toIncrement = toReturn[date];

                        /*
>>>>>>> 5c0a3943
                         *
     Correct
     InvalidatesRow
     Missing
     Wrong
                         * */

<<<<<<< HEAD
            switch ((string)r["RowEvaluation"])
            {
                case "Correct":
                    toIncrement.CountGood += (int) r["CountOfRecords"];
                    toIncrement.Total += (int)r["CountOfRecords"];
                    break;
                case "InvalidatesRow": toIncrement.Total += (int)r["CountOfRecords"];
                    break;
                case "Missing": toIncrement.Total += (int)r["CountOfRecords"];
                    break;
                case "Wrong": toIncrement.Total += (int)r["CountOfRecords"];
                    break;
                default:throw new ArgumentOutOfRangeException(
                    $"Unexpected RowEvaluation '{r["RowEvaluation"]}'");
=======
                        switch ((string)r["RowEvaluation"])
                        {
                            case "Correct":
                                toIncrement.CountGood += (int) r["CountOfRecords"];
                                toIncrement.Total += (int)r["CountOfRecords"];
                                break;
                            case "InvalidatesRow": toIncrement.Total += (int)r["CountOfRecords"];
                                break;
                            case "Missing": toIncrement.Total += (int)r["CountOfRecords"];
                                break;
                            case "Wrong": toIncrement.Total += (int)r["CountOfRecords"];
                                break;
                            default:throw new ArgumentOutOfRangeException(
                                $"Unexpected RowEvaluation '{r["RowEvaluation"]}'");
                        }
                    }
                }
>>>>>>> 5c0a3943
            }
        }

        return toReturn;
    }

    /// <summary>
    /// Returns a table describing the number of records over time optionally only those where the pivot column in the rows
    /// had the value of <paramref name="pivotCategoryValue"/>.  Returns null if no rows were present in the table at the
    /// time the <paramref name="evaluation"/> was run.
    /// </summary>
    /// <param name="evaluation"></param>
    /// <param name="pivotCategoryValue"></param>
    /// <param name="pivot"></param>
    /// <returns></returns>
    public static DataTable GetPeriodicityForDataTableForEvaluation(Evaluation evaluation, string pivotCategoryValue, bool pivot)
    {
<<<<<<< HEAD
        using var con = evaluation.DQERepository.GetConnection();
        var sql = "";

        if (pivot)
            sql = string.Format(PeriodicityPivotSql, evaluation.ID, pivotCategoryValue);
        else
            sql = $@"Select [Evaluation_ID]
=======
        using (var con = evaluation.DQERepository.GetConnection())
        {
            var sql = pivot ? string.Format(PeriodicityPivotSql, evaluation.ID, pivotCategoryValue) : $@"Select [Evaluation_ID]
>>>>>>> 5c0a3943
      ,CAST([Year] as varchar(4)) + '-' + datename(month,dateadd(month, [Month] - 1, 0)) as YearMonth
      ,[CountOfRecords]
      ,[RowEvaluation] from PeriodicityState where Evaluation_ID={evaluation.ID} AND PivotCategory = '{pivotCategoryValue}'";


        using var cmd = DatabaseCommandHelper.GetCommand(sql, con.Connection, con.Transaction);
        using var da = DatabaseCommandHelper.GetDataAdapter(cmd);
        var dt = new DataTable();
        da.Fill(dt);

        // if there are no rows (table is empty) return null instead
        if(dt.Columns.Count == 0 || dt.Rows.Count == 0)
        {
            return null;
        }

        if(pivot)
        {
            dt.Columns["Correct"].SetOrdinal(3);
            dt.Columns["Wrong"].SetOrdinal(4);
            dt.Columns["Missing"].SetOrdinal(5);
            dt.Columns["InvalidatesRow"].SetOrdinal(6);
        }

        return dt;
    }

    public void Commit(Evaluation evaluation, string pivotCategory)
    {
        using var con = evaluation.DQERepository.GetConnection();
        if (IsCommitted)
            throw new NotSupportedException("PeriodicityState was already committed");

        var t = evaluation.DQERepository;

        var sql =
            $"INSERT INTO PeriodicityState(Evaluation_ID,{t.Wrap("Year")},{t.Wrap("Month")},CountOfRecords,RowEvaluation,PivotCategory)VALUES({evaluation.ID},{Year},{Month},{CountOfRecords},@RowEvaluation,@PivotCategory)";

        using (var cmd = DatabaseCommandHelper.GetCommand(sql, con.Connection, con.Transaction))
        {
            DatabaseCommandHelper.AddParameterWithValueToCommand("@RowEvaluation", cmd, RowEvaluation);
            DatabaseCommandHelper.AddParameterWithValueToCommand("@PivotCategory", cmd, pivotCategory);
            cmd.ExecuteNonQuery();
        }

        IsCommitted = true;
    }

    private const string PeriodicityPivotSql = @"
--DYNAMICALLY FETCH COLUMN VALUES FOR USE IN PIVOT
DECLARE @Columns as VARCHAR(MAX)

--Get distinct values of the PIVOT Column if you have columns with values T and F and Z this will produce [T],[F],[Z] and you will end up with a pivot against these values
SELECT @Columns= ISNULL(@Columns + ',' + CHAR(13),'') 
       + QUOTENAME(RowEvaluation)
FROM (SELECT DISTINCT LTRIM(RTRIM([PeriodicityState].[RowEvaluation])) AS RowEvaluation FROM 
[PeriodicityState] WHERE [PeriodicityState].[RowEvaluation] IS NOT NULL and [PeriodicityState].[RowEvaluation] <> ''  AND 
(
--Evaluation ID is X
[PeriodicityState].[Evaluation_ID] = {0}
AND
[PeriodicityState].[PivotCategory] = '{1}'
)
) as RockOnBuddy

--DYNAMIC PIVOT
declare @Query varchar(MAX)

SET @Query = '

select *
from
(

SELECT 
CAST([Year] as varchar(4)) + ''-'' + datename(month,dateadd(month, [Month] - 1, 0)) as YearMonth,
[Year],
[Month],
[PeriodicityState].[RowEvaluation],
sum(CountOfRecords) AS MyCount
FROM 
[PeriodicityState]
WHERE
(
--Evaluation ID is X
[PeriodicityState].[Evaluation_ID] = {0} AND [PeriodicityState].[PivotCategory] = ''{1}''
)
group by 
CAST([Year] as varchar(4)) + ''-'' +  datename(month,dateadd(month, [Month] - 1, 0)),
[Year],
[Month],
[PeriodicityState].[RowEvaluation]) s

PIVOT
(
    sum(MyCount)
    for RowEvaluation in ('+@Columns+') --The dynamic Column list we just fetched at top of query
) piv
order by 
[Year],
[Month]
'

EXECUTE(@Query)";
}<|MERGE_RESOLUTION|>--- conflicted
+++ resolved
@@ -58,16 +58,9 @@
 
         var t = evaluation.DQERepository;
 
-<<<<<<< HEAD
         using var con = evaluation.DQERepository.GetConnection();
         var sql =
             @$"SELECT 
-=======
-        using (var con = evaluation.DQERepository.GetConnection())
-        {
-            var sql =
-                @$"SELECT 
->>>>>>> 5c0a3943
       {t.Wrap("Year")}
       ,{t.Wrap("Month")}
       ,RowEvaluation
@@ -84,7 +77,6 @@
 
             switch (discardOutliers)
             {
-<<<<<<< HEAD
                 //discard outliers before start
                 case true when result.Item1.HasValue && date < result.Item1.Value:
                 //discard outliers after end
@@ -97,31 +89,6 @@
             var toIncrement = toReturn[date];
 
             /*
-=======
-                using (var r = cmd.ExecuteReader())
-                {
-                    while (r.Read())
-                    {
-                        var date = new DateTime((int) r["Year"], (int) r["Month"], 1);
-
-                        //discard outliers before start
-                        if(discardOutliers && result.Item1.HasValue && date < result.Item1.Value)
-                        {
-                            continue;
-                        }
-
-                        //discard outliers after end
-                        if (discardOutliers && result.Item2.HasValue && date > result.Item2.Value)
-                        {
-                            continue;
-                        }
-
-                        toReturn.TryAdd(date, new ArchivalPeriodicityCount());
-
-                        var toIncrement = toReturn[date];
-
-                        /*
->>>>>>> 5c0a3943
                          *
      Correct
      InvalidatesRow
@@ -129,7 +96,6 @@
      Wrong
                          * */
 
-<<<<<<< HEAD
             switch ((string)r["RowEvaluation"])
             {
                 case "Correct":
@@ -144,25 +110,6 @@
                     break;
                 default:throw new ArgumentOutOfRangeException(
                     $"Unexpected RowEvaluation '{r["RowEvaluation"]}'");
-=======
-                        switch ((string)r["RowEvaluation"])
-                        {
-                            case "Correct":
-                                toIncrement.CountGood += (int) r["CountOfRecords"];
-                                toIncrement.Total += (int)r["CountOfRecords"];
-                                break;
-                            case "InvalidatesRow": toIncrement.Total += (int)r["CountOfRecords"];
-                                break;
-                            case "Missing": toIncrement.Total += (int)r["CountOfRecords"];
-                                break;
-                            case "Wrong": toIncrement.Total += (int)r["CountOfRecords"];
-                                break;
-                            default:throw new ArgumentOutOfRangeException(
-                                $"Unexpected RowEvaluation '{r["RowEvaluation"]}'");
-                        }
-                    }
-                }
->>>>>>> 5c0a3943
             }
         }
 
@@ -180,7 +127,6 @@
     /// <returns></returns>
     public static DataTable GetPeriodicityForDataTableForEvaluation(Evaluation evaluation, string pivotCategoryValue, bool pivot)
     {
-<<<<<<< HEAD
         using var con = evaluation.DQERepository.GetConnection();
         var sql = "";
 
@@ -188,11 +134,6 @@
             sql = string.Format(PeriodicityPivotSql, evaluation.ID, pivotCategoryValue);
         else
             sql = $@"Select [Evaluation_ID]
-=======
-        using (var con = evaluation.DQERepository.GetConnection())
-        {
-            var sql = pivot ? string.Format(PeriodicityPivotSql, evaluation.ID, pivotCategoryValue) : $@"Select [Evaluation_ID]
->>>>>>> 5c0a3943
       ,CAST([Year] as varchar(4)) + '-' + datename(month,dateadd(month, [Month] - 1, 0)) as YearMonth
       ,[CountOfRecords]
       ,[RowEvaluation] from PeriodicityState where Evaluation_ID={evaluation.ID} AND PivotCategory = '{pivotCategoryValue}'";
