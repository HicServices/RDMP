// Copyright (c) The University of Dundee 2018-2019
// This file is part of the Research Data Management Platform (RDMP).
// RDMP is free software: you can redistribute it and/or modify it under the terms of the GNU General Public License as published by the Free Software Foundation, either version 3 of the License, or (at your option) any later version.
// RDMP is distributed in the hope that it will be useful, but WITHOUT ANY WARRANTY; without even the implied warranty of MERCHANTABILITY or FITNESS FOR A PARTICULAR PURPOSE. See the GNU General Public License for more details.
// You should have received a copy of the GNU General Public License along with RDMP. If not, see <https://www.gnu.org/licenses/>.


using System;
using System.Data;
using System.Linq;
using FAnsi.Discovery;
using Rdmp.Core.Curation.Data.Aggregation;
using Rdmp.Core.Curation.Data.Cohort;
using Rdmp.Core.Curation.Data.Cohort.Joinables;
using Rdmp.Core.MapsDirectlyToDatabaseTable;
using Rdmp.Core.QueryCaching.Aggregation;
using Rdmp.Core.QueryCaching.Aggregation.Arguments;
using Rdmp.Core.ReusableLibraryCode.DataAccess;

namespace Rdmp.Core.CohortCreation.Execution.Joinables;

/// <summary>
/// A single AggregateConfiguration being executed by a CohortCompiler which is defined as a JoinableCohortAggregateConfiguration.  The
/// AggregateConfiguration will be a query like 'select distinct patientId, drugName,prescribedDate from  TableX where ...'.  The  query
/// result table can/will be committed as a CacheCommitJoinableInceptionQuery to  the CachedAggregateConfigurationResultsManager.
/// </summary>
public class JoinableTask : CacheableTask
{
    private readonly CohortIdentificationConfiguration _cohortIdentificationConfiguration;
    private readonly AggregateConfiguration _aggregate;
    private readonly string _catalogueName;

    public JoinableCohortAggregateConfiguration Joinable { get; }


<<<<<<< HEAD

=======
>>>>>>> 9e847e4d
    public JoinableTask(JoinableCohortAggregateConfiguration joinable, CohortCompiler compiler) : base(compiler)
    {
        Joinable = joinable;
        _aggregate = Joinable.AggregateConfiguration;
        _cohortIdentificationConfiguration = _aggregate.GetCohortIdentificationConfigurationIfAny();

        _catalogueName = Joinable.AggregateConfiguration.Catalogue.Name;
        RefreshIsUsedState();
    }

    public override string GetCatalogueName() => _catalogueName;

    public override IMapsDirectlyToDatabaseTable Child => Joinable;

    public override IDataAccessPoint[] GetDataAccessPoints() =>
        Joinable.AggregateConfiguration.Catalogue.GetTableInfoList(false);

    public override bool IsEnabled() => !_aggregate.IsDisabled;

    public override string ToString()
    {
        var name = _aggregate.Name;
        var expectedTrimStart = _cohortIdentificationConfiguration.GetNamingConventionPrefixForConfigurations();
<<<<<<< HEAD

        if (name.StartsWith(expectedTrimStart))
            return name[expectedTrimStart.Length..];

        return name;
=======
        return name.StartsWith(expectedTrimStart, StringComparison.Ordinal) ? name[expectedTrimStart.Length..] : name;
>>>>>>> 9e847e4d
    }

    public override AggregateConfiguration GetAggregateConfiguration() => Joinable.AggregateConfiguration;

    public override CacheCommitArguments
        GetCacheArguments(string sql, DataTable results, DatabaseColumnRequest[] explicitTypes) =>
        new CacheCommitJoinableInceptionQuery(Joinable.AggregateConfiguration, sql, results, explicitTypes, Timeout);

    public override void ClearYourselfFromCache(CachedAggregateConfigurationResultsManager manager)
    {
        manager.DeleteCacheEntryIfAny(Joinable.AggregateConfiguration, AggregateOperation.JoinableInceptionQuery);
    }

    public override int Order
    {
        get => Joinable.ID;
        set => throw new NotSupportedException();
    }

    public bool IsUnused { get; private set; }

    public void RefreshIsUsedState()
    {
        IsUnused = !Joinable.Users.Any();
    }

    public string GetUnusedWarningText() =>
        $"Patient Index Table '{ToString()}' is not used by any of your sets (above).";
}<|MERGE_RESOLUTION|>--- conflicted
+++ resolved
@@ -33,10 +33,6 @@
     public JoinableCohortAggregateConfiguration Joinable { get; }
 
 
-<<<<<<< HEAD
-
-=======
->>>>>>> 9e847e4d
     public JoinableTask(JoinableCohortAggregateConfiguration joinable, CohortCompiler compiler) : base(compiler)
     {
         Joinable = joinable;
@@ -60,15 +56,7 @@
     {
         var name = _aggregate.Name;
         var expectedTrimStart = _cohortIdentificationConfiguration.GetNamingConventionPrefixForConfigurations();
-<<<<<<< HEAD
-
-        if (name.StartsWith(expectedTrimStart))
-            return name[expectedTrimStart.Length..];
-
-        return name;
-=======
         return name.StartsWith(expectedTrimStart, StringComparison.Ordinal) ? name[expectedTrimStart.Length..] : name;
->>>>>>> 9e847e4d
     }
 
     public override AggregateConfiguration GetAggregateConfiguration() => Joinable.AggregateConfiguration;
