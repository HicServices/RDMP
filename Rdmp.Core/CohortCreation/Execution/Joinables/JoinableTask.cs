// Copyright (c) The University of Dundee 2018-2019
// This file is part of the Research Data Management Platform (RDMP).
// RDMP is free software: you can redistribute it and/or modify it under the terms of the GNU General Public License as published by the Free Software Foundation, either version 3 of the License, or (at your option) any later version.
// RDMP is distributed in the hope that it will be useful, but WITHOUT ANY WARRANTY; without even the implied warranty of MERCHANTABILITY or FITNESS FOR A PARTICULAR PURPOSE. See the GNU General Public License for more details.
// You should have received a copy of the GNU General Public License along with RDMP. If not, see <https://www.gnu.org/licenses/>.


using System;
using System.Data;
using System.Linq;
using FAnsi.Discovery;
using Rdmp.Core.Curation.Data.Aggregation;
using Rdmp.Core.Curation.Data.Cohort;
using Rdmp.Core.Curation.Data.Cohort.Joinables;
using Rdmp.Core.MapsDirectlyToDatabaseTable;
using Rdmp.Core.QueryCaching.Aggregation;
using Rdmp.Core.QueryCaching.Aggregation.Arguments;
using Rdmp.Core.ReusableLibraryCode.DataAccess;

namespace Rdmp.Core.CohortCreation.Execution.Joinables;

/// <summary>
/// A single AggregateConfiguration being executed by a CohortCompiler which is defined as a JoinableCohortAggregateConfiguration.  The
/// AggregateConfiguration will be a query like 'select distinct patientId, drugName,prescribedDate from  TableX where ...'.  The  query
/// result table can/will be committed as a CacheCommitJoinableInceptionQuery to  the CachedAggregateConfigurationResultsManager.
/// </summary>
public class JoinableTask:CacheableTask
{
    private CohortIdentificationConfiguration _cohortIdentificationConfiguration;
    private AggregateConfiguration _aggregate;
    private string _catalogueName;

    public JoinableCohortAggregateConfiguration Joinable { get; private set; }


    public JoinableTask(JoinableCohortAggregateConfiguration joinable, CohortCompiler compiler) : base(compiler)
    {
            
        Joinable = joinable;
        _aggregate = Joinable.AggregateConfiguration;
        _cohortIdentificationConfiguration =_aggregate.GetCohortIdentificationConfigurationIfAny();
            
        _catalogueName = Joinable.AggregateConfiguration.Catalogue.Name;
        RefreshIsUsedState();
    }

    public override string GetCatalogueName()
    {
        return _catalogueName;
    }

    public override IMapsDirectlyToDatabaseTable Child => Joinable;

    public override IDataAccessPoint[] GetDataAccessPoints()
    {
        return Joinable.AggregateConfiguration.Catalogue.GetTableInfoList(false);
    }

    public override bool IsEnabled()
    {
        return !_aggregate.IsDisabled;
    }

    public override string ToString()
    {

        var name = _aggregate.Name;

        var expectedTrimStart = _cohortIdentificationConfiguration.GetNamingConventionPrefixForConfigurations();

<<<<<<< HEAD
        return name.StartsWith(expectedTrimStart) ? name[expectedTrimStart.Length..] : name;
=======
        if (name.StartsWith(expectedTrimStart))
            return name[expectedTrimStart.Length..];

        return name;
>>>>>>> 5c0a3943
    }

    public override AggregateConfiguration GetAggregateConfiguration()
    {
        return Joinable.AggregateConfiguration;
    }

    public override CacheCommitArguments GetCacheArguments(string sql, DataTable results, DatabaseColumnRequest[] explicitTypes)
    {
        return new CacheCommitJoinableInceptionQuery(Joinable.AggregateConfiguration, sql, results, explicitTypes, Timeout);
    }

    public override void ClearYourselfFromCache(CachedAggregateConfigurationResultsManager manager)
    {
        manager.DeleteCacheEntryIfAny(Joinable.AggregateConfiguration, AggregateOperation.JoinableInceptionQuery);
    }

    public override int Order { get => Joinable.ID;
        set => throw new NotSupportedException();
    }

    public bool IsUnused { get; private set; }

    public void RefreshIsUsedState()
    {
        IsUnused = !Joinable.Users.Any();
    }

    public string GetUnusedWarningText()
    {
        return
            $"Patient Index Table '{ToString()}' is not used by any of your sets (above).";
    }
}<|MERGE_RESOLUTION|>--- conflicted
+++ resolved
@@ -68,14 +68,7 @@
 
         var expectedTrimStart = _cohortIdentificationConfiguration.GetNamingConventionPrefixForConfigurations();
 
-<<<<<<< HEAD
         return name.StartsWith(expectedTrimStart) ? name[expectedTrimStart.Length..] : name;
-=======
-        if (name.StartsWith(expectedTrimStart))
-            return name[expectedTrimStart.Length..];
-
-        return name;
->>>>>>> 5c0a3943
     }
 
     public override AggregateConfiguration GetAggregateConfiguration()
