// Copyright (c) The University of Dundee 2018-2019
// This file is part of the Research Data Management Platform (RDMP).
// RDMP is free software: you can redistribute it and/or modify it under the terms of the GNU General Public License as published by the Free Software Foundation, either version 3 of the License, or (at your option) any later version.
// RDMP is distributed in the hope that it will be useful, but WITHOUT ANY WARRANTY; without even the implied warranty of MERCHANTABILITY or FITNESS FOR A PARTICULAR PURPOSE. See the GNU General Public License for more details.
// You should have received a copy of the GNU General Public License along with RDMP. If not, see <https://www.gnu.org/licenses/>.

using System;
using System.Data;
using System.Data.Common;
using System.Threading;
using System.Threading.Tasks;
using FAnsi.Discovery;

namespace Rdmp.Core.CohortCreation.Execution;

/// <summary>
/// An ongoing async execution of a cohort identification subquery in the CohortCompiler.  Includes the query used to fetch the cohort identifiers, the
/// identifiers themselves (once complete), cancellation token etc.
/// </summary>
<<<<<<< HEAD
public class CohortIdentificationTaskExecution : IDisposable
=======
public sealed class CohortIdentificationTaskExecution : IDisposable
>>>>>>> 9e847e4d
{
    internal readonly int SubQueries;
    public readonly int SubqueriesCached;
    internal readonly bool IsResultsForRootContainer;
    private readonly CancellationTokenSource _cancellationTokenSource;
    private readonly DiscoveredServer _target;
    private readonly string _cumulativeSQL;

    public DataTable Identifiers { get; private set; }
    internal DataTable CumulativeIdentifiers { get; private set; }

    internal bool IsExecuting { get; private set; }

    /// <summary>
    /// Although this is called CountSQL it is actually a select distinct identifiers!
    /// </summary>
    public string CountSQL { get; set; }

<<<<<<< HEAD
    private CancellationTokenSource _cancellationTokenSource;
    private readonly DiscoveredServer _target;
    private DbCommand _cmdCount;
    private DbDataReader _rIds;
    private DbDataReader _rCumulative;
    private DbCommand _cmdCountCumulative;

    public CohortIdentificationTaskExecution(IDataAccessPoint cacheServerIfAny, string countSQL, string cumulativeSQL,
=======
    internal CohortIdentificationTaskExecution(string countSQL, string cumulativeSQL,
>>>>>>> 9e847e4d
        CancellationTokenSource cancellationTokenSource, int subQueries, int subqueriesCached,
        bool isResultsForRootContainer, DiscoveredServer target)
    {
        SubQueries = subQueries;
        SubqueriesCached = subqueriesCached;
        CountSQL = countSQL;
        _cumulativeSQL = cumulativeSQL;
        _cancellationTokenSource = cancellationTokenSource;
        _target = target;
        IsResultsForRootContainer = isResultsForRootContainer;
    }

    internal void Cancel()
    {
        _cancellationTokenSource.Cancel();
<<<<<<< HEAD
        if (_cmdCount != null && _cmdCount.Connection.State == ConnectionState.Open) _cmdCount.Cancel();

        if (_rIds != null && !_rIds.IsClosed)
            try
            {
                _rIds.Close();
            }
            catch (InvalidOperationException)
            {
            }

        if (_rCumulative != null && !_rCumulative.IsClosed)
            try
            {
                _rCumulative.Close();
            }
            catch (InvalidOperationException)
            {
            }
    }


    public void GetCohortAsync(int commandTimeout)
=======
    }


    internal void GetCohortAsync(int commandTimeout)
>>>>>>> 9e847e4d
    {
        if (Identifiers != null)
            throw new Exception("GetCohortAsync has already been called for this object");

        Identifiers = new DataTable();

        IsExecuting = true;

<<<<<<< HEAD
        var server = _target;

        server.EnableAsync();
=======
        _target.EnableAsync();
>>>>>>> 9e847e4d

        using var con = _target.GetConnection();
        con.Open();
        using var cmdCount = _target.GetCommand(CountSQL, con);
        cmdCount.CommandTimeout = commandTimeout;

        var identifiersReader = cmdCount.ExecuteReaderAsync(_cancellationTokenSource.Token);

        identifiersReader.Wait(_cancellationTokenSource.Token);
        using var rIds = identifiersReader.Result;
        Identifiers.BeginLoadData();
        Identifiers.Load(rIds);
        Identifiers.EndLoadData();
        rIds.Close();
        rIds.Dispose();

        //if there is cumulative SQL happening
        if (!string.IsNullOrWhiteSpace(_cumulativeSQL))
        {
            CumulativeIdentifiers = new DataTable();

            using var cmdCountCumulative = _target.GetCommand(_cumulativeSQL, con);
            cmdCountCumulative.CommandTimeout = commandTimeout;
            var cumulativeIdentifiersRead = cmdCountCumulative.ExecuteReaderAsync(_cancellationTokenSource.Token);
            cumulativeIdentifiersRead.Wait(_cancellationTokenSource.Token);
            using var rCumulative = cumulativeIdentifiersRead.Result;
            CumulativeIdentifiers.Load(rCumulative);
            rCumulative.Close();
            rCumulative.Dispose();
        }

        IsExecuting = false;
    }

    public void Dispose()
    {
        Identifiers?.Dispose();
        CumulativeIdentifiers?.Dispose();
    }
}<|MERGE_RESOLUTION|>--- conflicted
+++ resolved
@@ -17,11 +17,7 @@
 /// An ongoing async execution of a cohort identification subquery in the CohortCompiler.  Includes the query used to fetch the cohort identifiers, the
 /// identifiers themselves (once complete), cancellation token etc.
 /// </summary>
-<<<<<<< HEAD
-public class CohortIdentificationTaskExecution : IDisposable
-=======
 public sealed class CohortIdentificationTaskExecution : IDisposable
->>>>>>> 9e847e4d
 {
     internal readonly int SubQueries;
     public readonly int SubqueriesCached;
@@ -40,18 +36,7 @@
     /// </summary>
     public string CountSQL { get; set; }
 
-<<<<<<< HEAD
-    private CancellationTokenSource _cancellationTokenSource;
-    private readonly DiscoveredServer _target;
-    private DbCommand _cmdCount;
-    private DbDataReader _rIds;
-    private DbDataReader _rCumulative;
-    private DbCommand _cmdCountCumulative;
-
-    public CohortIdentificationTaskExecution(IDataAccessPoint cacheServerIfAny, string countSQL, string cumulativeSQL,
-=======
     internal CohortIdentificationTaskExecution(string countSQL, string cumulativeSQL,
->>>>>>> 9e847e4d
         CancellationTokenSource cancellationTokenSource, int subQueries, int subqueriesCached,
         bool isResultsForRootContainer, DiscoveredServer target)
     {
@@ -67,36 +52,10 @@
     internal void Cancel()
     {
         _cancellationTokenSource.Cancel();
-<<<<<<< HEAD
-        if (_cmdCount != null && _cmdCount.Connection.State == ConnectionState.Open) _cmdCount.Cancel();
-
-        if (_rIds != null && !_rIds.IsClosed)
-            try
-            {
-                _rIds.Close();
-            }
-            catch (InvalidOperationException)
-            {
-            }
-
-        if (_rCumulative != null && !_rCumulative.IsClosed)
-            try
-            {
-                _rCumulative.Close();
-            }
-            catch (InvalidOperationException)
-            {
-            }
-    }
-
-
-    public void GetCohortAsync(int commandTimeout)
-=======
     }
 
 
     internal void GetCohortAsync(int commandTimeout)
->>>>>>> 9e847e4d
     {
         if (Identifiers != null)
             throw new Exception("GetCohortAsync has already been called for this object");
@@ -105,13 +64,7 @@
 
         IsExecuting = true;
 
-<<<<<<< HEAD
-        var server = _target;
-
-        server.EnableAsync();
-=======
         _target.EnableAsync();
->>>>>>> 9e847e4d
 
         using var con = _target.GetConnection();
         con.Open();
