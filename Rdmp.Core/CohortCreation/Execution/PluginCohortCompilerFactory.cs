﻿// Copyright (c) The University of Dundee 2018-2019
// This file is part of the Research Data Management Platform (RDMP).
// RDMP is free software: you can redistribute it and/or modify it under the terms of the GNU General Public License as published by the Free Software Foundation, either version 3 of the License, or (at your option) any later version.
// RDMP is distributed in the hope that it will be useful, but WITHOUT ANY WARRANTY; without even the implied warranty of MERCHANTABILITY or FITNESS FOR A PARTICULAR PURPOSE. See the GNU General Public License for more details.
// You should have received a copy of the GNU General Public License along with RDMP. If not, see <https://www.gnu.org/licenses/>.

using Rdmp.Core.Repositories;
using System;
using System.Collections.Generic;
using System.Linq;

namespace Rdmp.Core.CohortCreation.Execution;

internal static class PluginCohortCompilerFactory
{
<<<<<<< HEAD
    private MEF _mef;

    public PluginCohortCompilerFactory(MEF mef)
    {
        _mef = mef;
    }

    internal IReadOnlyCollection<IPluginCohortCompiler> CreateAll() =>
        _mef
            .GetTypes<IPluginCohortCompiler>()
=======
    internal static IReadOnlyCollection<IPluginCohortCompiler> CreateAll() =>
        MEF.GetTypes<IPluginCohortCompiler>()
>>>>>>> 9e847e4d
            .Select(Activator.CreateInstance)
            .Cast<IPluginCohortCompiler>().ToList().AsReadOnly();
}<|MERGE_RESOLUTION|>--- conflicted
+++ resolved
@@ -13,21 +13,8 @@
 
 internal static class PluginCohortCompilerFactory
 {
-<<<<<<< HEAD
-    private MEF _mef;
-
-    public PluginCohortCompilerFactory(MEF mef)
-    {
-        _mef = mef;
-    }
-
-    internal IReadOnlyCollection<IPluginCohortCompiler> CreateAll() =>
-        _mef
-            .GetTypes<IPluginCohortCompiler>()
-=======
     internal static IReadOnlyCollection<IPluginCohortCompiler> CreateAll() =>
         MEF.GetTypes<IPluginCohortCompiler>()
->>>>>>> 9e847e4d
             .Select(Activator.CreateInstance)
             .Cast<IPluginCohortCompiler>().ToList().AsReadOnly();
 }