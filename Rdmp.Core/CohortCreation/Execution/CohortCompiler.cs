// Copyright (c) The University of Dundee 2018-2019
// This file is part of the Research Data Management Platform (RDMP).
// RDMP is free software: you can redistribute it and/or modify it under the terms of the GNU General Public License as published by the Free Software Foundation, either version 3 of the License, or (at your option) any later version.
// RDMP is distributed in the hope that it will be useful, but WITHOUT ANY WARRANTY; without even the implied warranty of MERCHANTABILITY or FITNESS FOR A PARTICULAR PURPOSE. See the GNU General Public License for more details.
// You should have received a copy of the GNU General Public License along with RDMP. If not, see <https://www.gnu.org/licenses/>.

using System;
using System.Collections.Generic;
using System.Diagnostics;
using System.Linq;
using System.Threading;
using FAnsi.Discovery;
using Rdmp.Core.QueryBuilding;
using Rdmp.Core.CohortCreation.Execution.Joinables;
using Rdmp.Core.Curation.Data;
using Rdmp.Core.Curation.Data.Aggregation;
using Rdmp.Core.Curation.Data.Cohort;
using Rdmp.Core.Curation.Data.Cohort.Joinables;
using Rdmp.Core.Providers;
using Rdmp.Core.QueryCaching.Aggregation;
using System.Threading.Tasks;
using Rdmp.Core.MapsDirectlyToDatabaseTable;
using Rdmp.Core.ReusableLibraryCode.Checks;
using Rdmp.Core.ReusableLibraryCode.DataAccess;

namespace Rdmp.Core.CohortCreation.Execution;

/// <summary>
/// Multi threading management class for CohortQueryBuilder.  Supports starting, executing and cancelling multiple cohort builder objects (ICompileable)
/// at once.  Every input object (e.g. CohortAggregateContainer) will be assigned a corresponding ICompileable (e.g. AggregationContainerTask) and a
/// CohortIdentificationTaskExecution.  The ICompileable records how long the query has been running for, how much of the query is cached, whether it
/// has been cancelled / crashed etc.  The CohortIdentificationTaskExecution handles the actual execution of the query on the data set database.
/// 
/// <para>See CohortCompiler.cd</para>
/// </summary>
public class CohortCompiler
{
    private CohortIdentificationConfiguration _cic;
    public CohortIdentificationConfiguration CohortIdentificationConfiguration {
        get => _cic;
        set {
            _cic = value;
            BuildPluginCohortCompilerList();
        }
    }
    public bool IncludeCumulativeTotals { get; set; }


    /// <summary>
    /// Plugin custom cohort compilers e.g. API calls that return identifier lists
    /// </summary>
    public IReadOnlyCollection<IPluginCohortCompiler> PluginCohortCompilers { get; private set; }

    /// <summary>
    /// Returns the current child provider (creating it if none has been injected yet).
    /// </summary>
    public ICoreChildProvider CoreChildProvider
    {
<<<<<<< HEAD
        get => _coreChildProvider ??= new CatalogueChildProvider(CohortIdentificationConfiguration.CatalogueRepository,null,IgnoreAllErrorsCheckNotifier.Instance,null);
=======
        get => _coreChildProvider ??= new CatalogueChildProvider(CohortIdentificationConfiguration.CatalogueRepository,null,new IgnoreAllErrorsCheckNotifier(),null);
>>>>>>> 5c0a3943
        set => _coreChildProvider = value;
    }

    /// <summary>
    /// Tasks currently running in the compiler, Value can be null if the <see cref="ICompileable"/> is still building
    /// and not running yet.
    /// </summary>
    public Dictionary<ICompileable, CohortIdentificationTaskExecution> Tasks = new();

    public List<Thread> Threads = new();
    private ICoreChildProvider _coreChildProvider;

    public CohortCompiler(CohortIdentificationConfiguration cohortIdentificationConfiguration)
    {
        CohortIdentificationConfiguration = cohortIdentificationConfiguration;
    }

    private void BuildPluginCohortCompilerList()
    {
        // we already have them (or crashed out trying to create them
        if(PluginCohortCompilers != null)
        {
            return;
        }

        // we don't know what we are building yet!
        if(CohortIdentificationConfiguration == null)
        {
            return;
        }

        try
        {
            PluginCohortCompilers = PluginCohortCompilerFactory.CreateAll();
        }
        catch (Exception ex)
        {
            throw new Exception("Failed to build list of IPluginCohortCompilers", ex);
        }
    }

    private void DoTaskAsync(ICompileable task, CohortIdentificationTaskExecution execution, int timeout,bool cacheOnCompletion = false)
    {
        try
        {
            task.CancellationToken.ThrowIfCancellationRequested();

            task.Timeout = timeout;
            task.State = CompilationState.Executing;

            execution.GetCohortAsync( timeout);

            task.FinalRowCount = execution.Identifiers.Rows.Count;

            if (execution.CumulativeIdentifiers != null)
                task.CumulativeRowCount = execution.CumulativeIdentifiers.Rows.Count;

            task.State = CompilationState.Finished;
            task.Stopwatch.Stop();

            if (cacheOnCompletion)
                CacheSingleTask(task);
        }
        catch (Exception ex)
        {
            task.Stopwatch.Stop();
            task.State= CompilationState.Crashed;
            task.CrashMessage = ex;
        }
    }

    /// <summary>
    /// Adds all subqueries and containers that are below the current CohortIdentificationConfiguration as tasks to the compiler
    /// </summary>
    /// <param name="addSubcontainerTasks">The root container is always added to the task list but you could skip subcontainer totals if all you care about is the final total for the cohort
    /// and you don't have a dependant UI etc.  Passing false will add all joinables, subqueries etc and the root container (final answer for who is in cohort) only.</param>
    /// <returns></returns>
    public List<ICompileable> AddAllTasks(bool addSubcontainerTasks = true)
    {
        var toReturn = new List<ICompileable>();
        var globals = CohortIdentificationConfiguration.GetAllParameters();
        CohortIdentificationConfiguration.CreateRootContainerIfNotExists();

        foreach (var joinable in CohortIdentificationConfiguration.GetAllJoinables())
            toReturn.Add(AddTask(joinable, globals));

        toReturn.AddRange( AddTasksRecursively(globals,CohortIdentificationConfiguration.RootCohortAggregateContainer,addSubcontainerTasks));

        return toReturn;
    }

    public List<ICompileable> AddTasksRecursively(ISqlParameter[] globals, CohortAggregateContainer container, bool addSubcontainerTasks = true)
    {
        var tasks = AddTasksRecursivelyAsync(globals, container, addSubcontainerTasks);

        Task.WaitAll(tasks.ToArray());

        return tasks.Select(t => t.Result).ToList();
    }

    /// <summary>
    /// Adds all AggregateConfigurations and CohortAggregateContainers in the specified container or subcontainers. Passing addSubcontainerTasks false will still process the subcontainers
    /// but will only add AggregateConfigurations to the task list.
    /// 
    /// <para>Does not add disabled objects</para>
    /// </summary>
    /// <param name="globals"></param>
    /// <param name="container"></param>
    /// <param name="addSubcontainerTasks">The root container is always added to the task list but you could skip subcontainer totals if all you care about is the final total for the cohort
    /// and you don't have a dependant UI etc.  Passing false will add all joinables, subqueries etc and the root container (final answer for who is in cohort) only.</param>
    /// <returns></returns>
    public List<Task<ICompileable>> AddTasksRecursivelyAsync(ISqlParameter[] globals, CohortAggregateContainer container, bool addSubcontainerTasks = true)
    {
        var toReturn = new List<Task<ICompileable>>();

        if(CohortIdentificationConfiguration.RootCohortAggregateContainer_ID == null)
            throw new QueryBuildingException($"CohortIdentificationConfiguration '{CohortIdentificationConfiguration}' had not root SET container (UNION / INERSECT / EXCEPT)");

        //if it is the root container or we are adding tasks for all containers including subcontainers
        if (CohortIdentificationConfiguration.RootCohortAggregateContainer_ID == container.ID || addSubcontainerTasks)
        {
            if (!container.IsDisabled)
            {
                toReturn.Add(Task.Run(()=> AddTask(container, globals)));
            }
        }


        foreach (var c in container.GetOrderedContents())
        {
            switch (c)
            {
                case CohortAggregateContainer { IsDisabled: false } aggregateContainer:
                    toReturn.AddRange(AddTasksRecursivelyAsync(globals, aggregateContainer, addSubcontainerTasks));
                    break;
                case AggregateConfiguration { IsDisabled: false } aggregate:
                    toReturn.Add(Task.Run(() => AddTask(aggregate, globals)));
                    break;
            }
        }

        return toReturn;
    }

    /// <summary>
    /// Adds the given AggregateConfiguration, CohortAggregateContainer or JoinableCohortAggregateConfiguration to the compiler Task list or returns the existing
    /// ICompileable if it is already part of the Compilation list.  This will not start the task, you will have to call Launch... to start the ICompileable executing
    /// </summary>
    /// <param name="runnable">An AggregateConfiguration, CohortAggregateContainer or JoinableCohortAggregateConfiguration you want to schedule for execution</param>
    /// <param name="globals"></param>
    /// <returns></returns>
    public ICompileable AddTask(IMapsDirectlyToDatabaseTable runnable, IEnumerable<ISqlParameter> globals)
    {
        var aggregate = runnable as AggregateConfiguration;
        var container = runnable as CohortAggregateContainer;
        var joinable = runnable as JoinableCohortAggregateConfiguration;
        var obj = (aggregate ?? container ?? (IMapsDirectlyToDatabaseTable)joinable) ?? throw new NotSupportedException(
                $"Expected c to be either AggregateConfiguration or CohortAggregateContainer but it was {runnable.GetType().Name}");
        var source = new CancellationTokenSource();
        ICompileable task;

        //thing that will produce the SQL
        CohortQueryBuilder queryBuilder;
        CohortQueryBuilder cumulativeQueryBuilder = null;
        CohortAggregateContainer parent;

        //if it is an aggregate
        if (aggregate != null)
        {
            // is this a custom aggregate type that gets handled differently e.g. by queriying an API?
            var plugin = PluginCohortCompilers.FirstOrDefault(c => c.ShouldRun(aggregate));

            task = plugin != null ?
                // yes
                new PluginCohortCompilerTask(aggregate,this,plugin)
                // no
                : new AggregationTask(aggregate, this);

            queryBuilder = new CohortQueryBuilder(aggregate, globals,CoreChildProvider);

            //which has a parent
            parent = aggregate.GetCohortAggregateContainerIfAny();
        }
        else if (joinable != null)
        {
            task = new JoinableTask(joinable,this);
            queryBuilder = new CohortQueryBuilder(joinable.AggregateConfiguration,globals,CoreChildProvider);
            parent = null;
        }
        else
        {
            task = new AggregationContainerTask(container, this);
            queryBuilder = new CohortQueryBuilder(container, globals,CoreChildProvider);
            parent = container.GetParentContainerIfAny();
        }

        //if there is a parent
        if (parent != null)
        {
            //tell the task what the container is for UI purposes really
            var isFirstInContainer = parent.GetOrderedContents().First().Equals(runnable);
            task.SetKnownContainer(parent, isFirstInContainer);

            //but...
            //if the container/aggregate being processed isn't the first component in the container
            if (!isFirstInContainer && IncludeCumulativeTotals) //and we want cumulative totals
            {
                cumulativeQueryBuilder = new CohortQueryBuilder(parent, globals,CoreChildProvider)
                    {
                        StopContainerWhenYouReach = (IOrderable) runnable
                    };
            }

        }
        ExternalDatabaseServer cacheServer = null;
        //if the overall owner has a cache configured
        if (CohortIdentificationConfiguration.QueryCachingServer_ID != null)
        {

            cacheServer = CohortIdentificationConfiguration.QueryCachingServer;
            queryBuilder.CacheServer = cacheServer;

            if (cumulativeQueryBuilder != null)
                cumulativeQueryBuilder.CacheServer = cacheServer;
        }

        //setup cancellation
        task.CancellationToken = source.Token;
        task.CancellationTokenSource = source;
        task.State = CompilationState.Building;

        lock (Tasks)
        {
            //we have seen this entity before (by ID & entity type)
            foreach (var c in Tasks.Keys.Where(k =>k.Child.Equals(obj) && k != task).ToArray())
            {
                // the task is already setup ready to go somehow
                if(c.CancellationTokenSource == source)
                {
                    // it's already added, no worries just return the already existing one
                    return c;
                }

                CancelTask(c, true);
            }

            Tasks.Add(task, null);
        }

        var newsql = "";
        var cumulativeSql = "";

        try
        {
            // build the SQL but respect the cancellation token
            queryBuilder.RegenerateSQL(source.Token);

            //get the count(*) SQL
            newsql = queryBuilder.SQL;

            if (cumulativeQueryBuilder != null)
                cumulativeSql = cumulativeQueryBuilder.SQL;
        }
        catch (Exception e)
        {
            //it was not possible to generate valid SQL for the task
            task.CrashMessage = e;
            task.State = CompilationState.Crashed;
        }

        task.Log = queryBuilder?.Results?.Log;


        var isResultsForRootContainer = container != null && container.ID == CohortIdentificationConfiguration.RootCohortAggregateContainer_ID;


        var taskExecution = new CohortIdentificationTaskExecution(cacheServer, newsql, cumulativeSql, source,
            queryBuilder?.Results?.CountOfSubQueries ?? -1,
            queryBuilder?.Results?.CountOfCachedSubQueries ??-1,
            isResultsForRootContainer,
            queryBuilder?.Results?.TargetServer);

        // task is now built but not yet
        if(task.State != CompilationState.Crashed)
        {
            task.State = CompilationState.NotScheduled;
        }

        lock (Tasks)
        {
            //assign the execution
            Tasks[task] = taskExecution;
        }

        return task;
    }

    public void LaunchSingleTask(ICompileable compileable,int timeout,bool cacheOnCompletion)
    {
        if(!Tasks.ContainsKey(compileable))
            throw new KeyNotFoundException("Cannot launch task because it is not in the list of current Tasks");

        if(compileable.State != CompilationState.NotScheduled)
            throw new ArgumentException($"Task must be in state NotScheduled but was {compileable.State}.  Crash message is:{compileable.CrashMessage?.ToString() ?? "null"}");

        KickOff(compileable, Tasks[compileable], timeout, cacheOnCompletion);
    }

    public void LaunchScheduledTasksAsync(int timeout,bool cacheOnCompletion)
    {
        foreach (var kvp in Tasks)
            if (kvp.Key.State == CompilationState.NotScheduled)
                KickOff(kvp.Key, kvp.Value, timeout, cacheOnCompletion);
    }

    private void KickOff(ICompileable task, CohortIdentificationTaskExecution execution, int timeout,bool cacheOnCompletion)
    {
        task.State = CompilationState.Scheduled;
        task.Stopwatch = new Stopwatch();
        task.Stopwatch.Start();

        var t = new Thread(() => DoTaskAsync(task, execution, timeout, cacheOnCompletion));
        Threads.Add(t);
        t.Start();
    }

    private void CacheSingleTask(ICompileable completedtask)
    {
        if (CohortIdentificationConfiguration.QueryCachingServer == null)
            return;

        if (completedtask is ICacheableTask cacheable && cacheable.IsCacheableWhenFinished())
            CacheSingleTask(cacheable, CohortIdentificationConfiguration.QueryCachingServer);
    }

    public void CacheSingleTask(ICacheableTask cacheableTask, ExternalDatabaseServer queryCachingServer)
    {
        try
        {
            //if it is already cached don't inception cache
            var sql = Tasks[cacheableTask].CountSQL;

            if (sql.Trim().StartsWith(CachedAggregateConfigurationResultsManager.CachingPrefix))
                return;

            var manager = new CachedAggregateConfigurationResultsManager(queryCachingServer);

            var explicitTypes = new List<DatabaseColumnRequest>();

            var configuration = cacheableTask.GetAggregateConfiguration();
            try
            {
                //the identifier column that we read from
                var identifiers = configuration.AggregateDimensions.Where(c => c.IsExtractionIdentifier).ToArray();

                if (identifiers.Length != 1)
                    throw new Exception(
                        $"There were {identifiers.Length} columns in the configuration marked IsExtractionIdentifier:{string.Join(",", identifiers.Select(i => i.GetRuntimeName()))}");

                var identifierDimension = identifiers[0];
                var identifierColumnInfo = identifierDimension.ColumnInfo;
                var destinationDataType = GetDestinationType(identifierColumnInfo.Data_type,cacheableTask,queryCachingServer);

                explicitTypes.Add(new DatabaseColumnRequest(identifierDimension.GetRuntimeName(), destinationDataType));

                //make other non transform Types have explicit values
<<<<<<< HEAD
                explicitTypes.AddRange(configuration.AggregateDimensions.Where(d => d != identifierDimension)
                    .Where(d => d.ExtractionInformation.SelectSQL.Equals(d.SelectSQL) &&
                                !d.ExtractionInformation.IsProperTransform())
                    .Select(d => new DatabaseColumnRequest(d.GetRuntimeName(),
                        GetDestinationType(d.ExtractionInformation.ColumnInfo.Data_type, cacheableTask,
                            queryCachingServer))));
=======
                foreach(var d in configuration.AggregateDimensions)
                {
                    if(d != identifierDimension)
                    {
                        //if the user has not changed the SelectSQL and the SelectSQL of the original column is not a transform
                        if(d.ExtractionInformation.SelectSQL.Equals(d.SelectSQL) && !d.ExtractionInformation.IsProperTransform())
                        {
                            //then use the origin datatype
                            explicitTypes.Add(new DatabaseColumnRequest(d.GetRuntimeName(), GetDestinationType(d.ExtractionInformation.ColumnInfo.Data_type, cacheableTask, queryCachingServer)));
                        }
                    }
                }
>>>>>>> 5c0a3943
            }
            catch (Exception e)
            {
                throw new Exception("Error occurred trying to find the data type of the identifier column when attempting to submit the result data table to the cache", e);
            }

            var args = cacheableTask.GetCacheArguments(sql, Tasks[cacheableTask].Identifiers, explicitTypes.ToArray());

            manager.CommitResults(args);
        }
        catch (Exception e)
        {
            cacheableTask.State = CompilationState.Crashed;
            cacheableTask.CrashMessage = new Exception("Failed to cache results",e);
        }
    }

    /// <summary>
    /// Translates the <paramref name="data_type"/> which was read from <paramref name="cacheableTask"/> into an appropriate type
    /// that can be written into the tables referenced by <paramref name="queryCachingServer"/>.
    /// </summary>
    /// <param name="data_type">The datatype you want translated e.g. varchar2(10) (oracle syntax)</param>
    /// <param name="cacheableTask">Where the datatype was read from e.g. Oracle</param>
    /// <param name="queryCachingServer">Where the datatype is going to be stored e.g. Sql Server</param>
    /// <returns></returns>
    private static string GetDestinationType(string data_type, ICacheableTask cacheableTask, ExternalDatabaseServer queryCachingServer)
    {
        var accessPoints = cacheableTask.GetDataAccessPoints();

        var server = DataAccessPortal.ExpectDistinctServer(accessPoints, DataAccessContext.DataExport, false);

        var sourceSyntax = server.GetQuerySyntaxHelper();
        var destinationSyntax = queryCachingServer.GetQuerySyntaxHelper();
<<<<<<< HEAD
=======

        //if we have a change in syntax e.g. read from Oracle write to Sql Server
        if (sourceSyntax.DatabaseType != destinationSyntax.DatabaseType)
        {
            return sourceSyntax.TypeTranslater.TranslateSQLDBType(data_type, destinationSyntax.TypeTranslater);
        }
>>>>>>> 5c0a3943

        //if we have a change in syntax e.g. read from Oracle write to Sql Server
        return sourceSyntax.DatabaseType != destinationSyntax.DatabaseType
            ? sourceSyntax.TypeTranslater.TranslateSQLDBType(data_type, destinationSyntax.TypeTranslater)
            : data_type;
    }

    /// <summary>
    /// Stops the execution of all currently executing ICompileable CohortIdentificationTaskExecutions. If it is executing an SQL query this should cancel the ongoing query.  If the
    /// ICompileable is not executing (it has crashed or finished etc) then nothing will happen.  alsoClearFromTaskList is always respected
    /// </summary>
    /// <param name="alsoClearTaskList">True to also remove all ICompileables, False to leave the Tasks intact (allows you to rerun them or clear etc)</param>
    public void CancelAllTasks(bool alsoClearTaskList)
    {
        lock(Tasks)
        {
            foreach (var k in Tasks.Keys)
            {
                CancelTask(k, alsoClearTaskList);
            }

            if (alsoClearTaskList)
            {
                Tasks.Clear();
            }
        }

    }

    /// <summary>
    /// Stops execution of the specified ICompileable CohortIdentificationTaskExecutions.  If it is executing an SQL query this should cancel the ongoing query.  If the
    /// ICompileable is not executing (it has crashed or finished etc) then nothing will happen.  alsoClearFromTaskList is always respected
    /// </summary>
    /// <param name="compileable"></param>
    /// <param name="alsoClearFromTaskList">True to remove the ICompileable from the tasks list, False to leave the Tasks intact (allows you to rerun it or clear etc) </param>
    public void CancelTask(ICompileable compileable, bool alsoClearFromTaskList)
    {
        lock(Tasks)
        {
<<<<<<< HEAD
            if (Tasks.TryGetValue(compileable,out var execution))
            {
                if (execution is { IsExecuting: true })
                {
                    execution.Cancel();
                }

                // cancel the source
                if(
                    compileable.State is CompilationState.Building or CompilationState.Executing)
                {
                    compileable.CancellationTokenSource.Cancel();
                }

=======
            if (!Tasks.TryGetValue(compileable, out var execution)) return;
            if (execution is { IsExecuting: true })
            {
                execution.Cancel();
            }

            // cancel the source
            if(
                compileable.State is CompilationState.Building or CompilationState.Executing)
            {
                compileable.CancellationTokenSource.Cancel();
            }
>>>>>>> 5c0a3943

            if (alsoClearFromTaskList)
            {
                execution?.Dispose();
                Tasks.Remove(compileable);
            }
        }

    }

    public int GetAliveThreadCount()
    {
        return Threads.Count(static t => t.IsAlive);
    }

    public string GetCachedQueryUseCount(ICompileable task)
    {
        if (!Tasks.TryGetValue(task,out var execution) || execution == null)
            return "Unknown";

        return $"{execution.SubqueriesCached}/{execution.SubQueries}";
    }

    public bool AreaAllQueriesCached(ICompileable task )
    {
        if (!Tasks.TryGetValue(task,out var execution) || execution == null)
            return false;

        return execution.SubqueriesCached == execution.SubQueries && execution.SubQueries >=1;
    }
}<|MERGE_RESOLUTION|>--- conflicted
+++ resolved
@@ -56,11 +56,7 @@
     /// </summary>
     public ICoreChildProvider CoreChildProvider
     {
-<<<<<<< HEAD
         get => _coreChildProvider ??= new CatalogueChildProvider(CohortIdentificationConfiguration.CatalogueRepository,null,IgnoreAllErrorsCheckNotifier.Instance,null);
-=======
-        get => _coreChildProvider ??= new CatalogueChildProvider(CohortIdentificationConfiguration.CatalogueRepository,null,new IgnoreAllErrorsCheckNotifier(),null);
->>>>>>> 5c0a3943
         set => _coreChildProvider = value;
     }
 
@@ -427,27 +423,12 @@
                 explicitTypes.Add(new DatabaseColumnRequest(identifierDimension.GetRuntimeName(), destinationDataType));
 
                 //make other non transform Types have explicit values
-<<<<<<< HEAD
                 explicitTypes.AddRange(configuration.AggregateDimensions.Where(d => d != identifierDimension)
                     .Where(d => d.ExtractionInformation.SelectSQL.Equals(d.SelectSQL) &&
                                 !d.ExtractionInformation.IsProperTransform())
                     .Select(d => new DatabaseColumnRequest(d.GetRuntimeName(),
                         GetDestinationType(d.ExtractionInformation.ColumnInfo.Data_type, cacheableTask,
                             queryCachingServer))));
-=======
-                foreach(var d in configuration.AggregateDimensions)
-                {
-                    if(d != identifierDimension)
-                    {
-                        //if the user has not changed the SelectSQL and the SelectSQL of the original column is not a transform
-                        if(d.ExtractionInformation.SelectSQL.Equals(d.SelectSQL) && !d.ExtractionInformation.IsProperTransform())
-                        {
-                            //then use the origin datatype
-                            explicitTypes.Add(new DatabaseColumnRequest(d.GetRuntimeName(), GetDestinationType(d.ExtractionInformation.ColumnInfo.Data_type, cacheableTask, queryCachingServer)));
-                        }
-                    }
-                }
->>>>>>> 5c0a3943
             }
             catch (Exception e)
             {
@@ -481,15 +462,6 @@
 
         var sourceSyntax = server.GetQuerySyntaxHelper();
         var destinationSyntax = queryCachingServer.GetQuerySyntaxHelper();
-<<<<<<< HEAD
-=======
-
-        //if we have a change in syntax e.g. read from Oracle write to Sql Server
-        if (sourceSyntax.DatabaseType != destinationSyntax.DatabaseType)
-        {
-            return sourceSyntax.TypeTranslater.TranslateSQLDBType(data_type, destinationSyntax.TypeTranslater);
-        }
->>>>>>> 5c0a3943
 
         //if we have a change in syntax e.g. read from Oracle write to Sql Server
         return sourceSyntax.DatabaseType != destinationSyntax.DatabaseType
@@ -529,7 +501,6 @@
     {
         lock(Tasks)
         {
-<<<<<<< HEAD
             if (Tasks.TryGetValue(compileable,out var execution))
             {
                 if (execution is { IsExecuting: true })
@@ -544,28 +515,15 @@
                     compileable.CancellationTokenSource.Cancel();
                 }
 
-=======
-            if (!Tasks.TryGetValue(compileable, out var execution)) return;
-            if (execution is { IsExecuting: true })
-            {
-                execution.Cancel();
-            }
-
-            // cancel the source
-            if(
-                compileable.State is CompilationState.Building or CompilationState.Executing)
-            {
-                compileable.CancellationTokenSource.Cancel();
-            }
->>>>>>> 5c0a3943
-
-            if (alsoClearFromTaskList)
-            {
-                execution?.Dispose();
-                Tasks.Remove(compileable);
-            }
-        }
-
+
+                if (alsoClearFromTaskList)
+                {
+                    execution?.Dispose();
+                    Tasks.Remove(compileable);
+                }
+            }
+        }
+            
     }
 
     public int GetAliveThreadCount()
