--- conflicted
+++ resolved
@@ -61,11 +61,7 @@
     public ICoreChildProvider CoreChildProvider
     {
         get => _coreChildProvider ??= new CatalogueChildProvider(CohortIdentificationConfiguration.CatalogueRepository,
-<<<<<<< HEAD
-            null, new IgnoreAllErrorsCheckNotifier(), null);
-=======
             null, IgnoreAllErrorsCheckNotifier.Instance, null);
->>>>>>> 9e847e4d
         set => _coreChildProvider = value;
     }
 
@@ -186,18 +182,6 @@
         //if it is the root container or we are adding tasks for all containers including subcontainers
         if (CohortIdentificationConfiguration.RootCohortAggregateContainer_ID == container.ID || addSubcontainerTasks)
             if (!container.IsDisabled)
-<<<<<<< HEAD
-                toReturn.Add(Task.Run(() => { return AddTask(container, globals); }));
-
-
-        foreach (var c in container.GetOrderedContents())
-        {
-            if (c is CohortAggregateContainer aggregateContainer && !aggregateContainer.IsDisabled)
-                toReturn.AddRange(AddTasksRecursivelyAsync(globals, aggregateContainer, addSubcontainerTasks));
-            if (c is AggregateConfiguration aggregate && !aggregate.IsDisabled)
-                toReturn.Add(Task.Run(() => { return AddTask(aggregate, globals); }));
-        }
-=======
                 toReturn.Add(Task.Run(() => AddTask(container, globals)));
 
 
@@ -211,7 +195,6 @@
                     toReturn.Add(Task.Run(() => AddTask(aggregate, globals)));
                     break;
             }
->>>>>>> 9e847e4d
 
         return toReturn;
     }
@@ -436,24 +419,12 @@
                 explicitTypes.Add(new DatabaseColumnRequest(identifierDimension.GetRuntimeName(), destinationDataType));
 
                 //make other non transform Types have explicit values
-<<<<<<< HEAD
-                foreach (var d in configuration.AggregateDimensions)
-                    if (d != identifierDimension)
-                        //if the user has not changed the SelectSQL and the SelectSQL of the original column is not a transform
-                        if (d.ExtractionInformation.SelectSQL.Equals(d.SelectSQL) &&
-                            !d.ExtractionInformation.IsProperTransform())
-                            //then use the origin datatype
-                            explicitTypes.Add(new DatabaseColumnRequest(d.GetRuntimeName(),
-                                GetDestinationType(d.ExtractionInformation.ColumnInfo.Data_type, cacheableTask,
-                                    queryCachingServer)));
-=======
                 explicitTypes.AddRange(configuration.AggregateDimensions.Where(d => d != identifierDimension)
                     .Where(d => d.ExtractionInformation.SelectSQL.Equals(d.SelectSQL) &&
                                 !d.ExtractionInformation.IsProperTransform())
                     .Select(d => new DatabaseColumnRequest(d.GetRuntimeName(),
                         GetDestinationType(d.ExtractionInformation.ColumnInfo.Data_type, cacheableTask,
                             queryCachingServer))));
->>>>>>> 9e847e4d
             }
             catch (Exception e)
             {
@@ -492,16 +463,9 @@
         var destinationSyntax = queryCachingServer.GetQuerySyntaxHelper();
 
         //if we have a change in syntax e.g. read from Oracle write to Sql Server
-<<<<<<< HEAD
-        if (sourceSyntax.DatabaseType != destinationSyntax.DatabaseType)
-            return sourceSyntax.TypeTranslater.TranslateSQLDBType(data_type, destinationSyntax.TypeTranslater);
-
-        return data_type;
-=======
         return sourceSyntax.DatabaseType != destinationSyntax.DatabaseType
             ? sourceSyntax.TypeTranslater.TranslateSQLDBType(data_type, destinationSyntax.TypeTranslater)
             : data_type;
->>>>>>> 9e847e4d
     }
 
     /// <summary>
@@ -529,15 +493,6 @@
     {
         lock (Tasks)
         {
-<<<<<<< HEAD
-            if (!Tasks.TryGetValue(compileable, out var execution)) return;
-            if (execution is { IsExecuting: true }) execution.Cancel();
-
-            // cancel the source
-            if (
-                compileable.State is CompilationState.Building or CompilationState.Executing)
-                compileable.CancellationTokenSource.Cancel();
-=======
             if (Tasks.TryGetValue(compileable, out var execution))
             {
                 if (execution is { IsExecuting: true }) execution.Cancel();
@@ -546,7 +501,6 @@
                 if (
                     compileable.State is CompilationState.Building or CompilationState.Executing)
                     compileable.CancellationTokenSource.Cancel();
->>>>>>> 9e847e4d
 
 
                 if (alsoClearFromTaskList)
