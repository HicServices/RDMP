--- conflicted
+++ resolved
@@ -345,20 +345,7 @@
     {
         Task.Run(() =>
         {
-<<<<<<< HEAD
             switch (o)
-=======
-            if (o is AggregateConfiguration aggregate)
-            {
-                var joinable = aggregate.JoinableCohortAggregateConfiguration;
-
-                if (joinable != null)
-                    OrderActivity(GetNextOperation(GetState(joinable)), joinable);
-                else
-                    OrderActivity(GetNextOperation(GetState(aggregate)), aggregate);
-            }
-            if (o is CohortAggregateContainer container)
->>>>>>> 5c0a3943
             {
                 case AggregateConfiguration aggregate:
                 {
