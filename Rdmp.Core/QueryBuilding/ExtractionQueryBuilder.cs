--- conflicted
+++ resolved
@@ -48,11 +48,7 @@
 
         if(request.ExtractableCohort == null)
             throw new NullReferenceException("No Cohort selected");
-<<<<<<< HEAD
-            
-=======
-
->>>>>>> 5c0a3943
+
         var databaseType = request.Catalogue.GetDistinctLiveDatabaseServerType() ?? throw new NotSupportedException(
                 $"Catalogue {request.Catalogue} did not know what DatabaseType it hosted, how can we extract from it! does it have no TableInfos?");
         var syntaxHelper = new QuerySyntaxHelperFactory().Create(databaseType);
@@ -205,13 +201,8 @@
         var project = configuration.Project;
 
         if (project.ProjectNumber == null)
-<<<<<<< HEAD
             throw new ProjectNumberException("Project number has not been entered, cannot create constant parameters");
             
-=======
-            throw new ProjectNumberException("Project number has not been entered, cannot create constant paramaters");
-
->>>>>>> 5c0a3943
         if(extractableCohort == null)
             throw new Exception("Cohort has not been selected, cannot create constant parameters");
 
