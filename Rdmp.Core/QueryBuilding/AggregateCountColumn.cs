--- conflicted
+++ resolved
@@ -55,17 +55,6 @@
 
         SelectSQL = select;
     }
-<<<<<<< HEAD
-
-    /// <inheritdoc/>
-    public string GetRuntimeName()
-    {
-        if (_syntaxHelper == null)
-            throw new System.Exception("SyntaxHelper is null, call SetQuerySyntaxHelper first");
-
-        return string.IsNullOrWhiteSpace(Alias) ? _syntaxHelper.GetRuntimeName(SelectSQL) : Alias;
-    }
-=======
 
     /// <inheritdoc/>
     public string GetRuntimeName() =>
@@ -74,7 +63,6 @@
             : string.IsNullOrWhiteSpace(Alias)
                 ? _syntaxHelper.GetRuntimeName(SelectSQL)
                 : Alias;
->>>>>>> 9e847e4d
 
     /// <summary>
     /// Combines the <see cref="SelectSQL"/> with the <see cref="Alias"/> for use in SELECT Sql
