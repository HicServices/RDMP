--- conflicted
+++ resolved
@@ -81,26 +81,12 @@
     {
         return section switch
         {
-<<<<<<< HEAD
             AggregateEditorSection.Extractable => false,
             AggregateEditorSection.TOPX => false,
             AggregateEditorSection.PIVOT => false,
             AggregateEditorSection.AXIS => false,
             _ => throw new ArgumentOutOfRangeException(nameof(section))
         };
-=======
-            case AggregateEditorSection.Extractable:
-                return false;
-            case AggregateEditorSection.TOPX:
-                return false;
-            case AggregateEditorSection.PIVOT:
-                return false;
-            case AggregateEditorSection.AXIS:
-                return false;
-            default:
-                throw new ArgumentOutOfRangeException(nameof(section));
-        }
->>>>>>> 5c0a3943
     }
 
     /// <inheritdoc/>
