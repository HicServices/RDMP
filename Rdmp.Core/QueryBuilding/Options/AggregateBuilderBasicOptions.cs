--- conflicted
+++ resolved
@@ -48,7 +48,6 @@
     {
         return section switch
         {
-<<<<<<< HEAD
             AggregateEditorSection.Extractable => CanMakeExtractable(aggregate),
             AggregateEditorSection.TOPX =>
                 //can only Top X if we have a pivot (top x applies to the selection of the pivot values) or if we have nothing (no axis / pivot).  This rules out axis only queries
@@ -60,20 +59,6 @@
             AggregateEditorSection.AXIS => true,
             _ => throw new ArgumentOutOfRangeException(nameof(section))
         };
-=======
-            case AggregateEditorSection.Extractable:
-                return CanMakeExtractable(aggregate);
-            case AggregateEditorSection.TOPX:
-                //can only Top X if we have a pivot (top x applies to the selection of the pivot values) or if we have nothing (no axis / pivot).  This rules out axis only queries
-                return aggregate.PivotOnDimensionID != null || aggregate.GetAxisIfAny() == null;
-            case AggregateEditorSection.PIVOT:
-                return aggregate.GetAxisIfAny() != null || aggregate.AggregateDimensions.Length==2;//can only pivot if there is an axis or exactly 2 dimensions (+ count)
-            case AggregateEditorSection.AXIS:
-                return true;
-            default:
-                throw new ArgumentOutOfRangeException(nameof(section));
-        }
->>>>>>> 5c0a3943
     }
 
     /// <inheritdoc/>
