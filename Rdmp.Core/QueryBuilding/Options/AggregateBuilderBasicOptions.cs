// Copyright (c) The University of Dundee 2018-2019
// This file is part of the Research Data Management Platform (RDMP).
// RDMP is free software: you can redistribute it and/or modify it under the terms of the GNU General Public License as published by the Free Software Foundation, either version 3 of the License, or (at your option) any later version.
// RDMP is distributed in the hope that it will be useful, but WITHOUT ANY WARRANTY; without even the implied warranty of MERCHANTABILITY or FITNESS FOR A PARTICULAR PURPOSE. See the GNU General Public License for more details.
// You should have received a copy of the GNU General Public License along with RDMP. If not, see <https://www.gnu.org/licenses/>.

using System;
using System.Linq;
using Rdmp.Core.Curation.Data;
using Rdmp.Core.Curation.Data.Aggregation;
using Rdmp.Core.MapsDirectlyToDatabaseTable;

namespace Rdmp.Core.QueryBuilding.Options;

/// <summary>
/// Describes what parts of the GROUP BY statement are allowed for <see cref="AggregateConfiguration"/> that are running in 'graph mode'
/// </summary>
public class AggregateBuilderBasicOptions : IAggregateBuilderOptions
{
    /// <inheritdoc/>
<<<<<<< HEAD
    public string GetTitleTextPrefix(AggregateConfiguration aggregate)
    {
        if (aggregate.IsExtractable)
            return "Extractable 'Group By' Aggregate:";

        return "'Group By' Aggregate:";
    }
=======
    public string GetTitleTextPrefix(AggregateConfiguration aggregate) =>
        aggregate.IsExtractable ? "Extractable 'Group By' Aggregate:" : "'Group By' Aggregate:";
>>>>>>> 9e847e4d

    /// <inheritdoc/>
    public IColumn[] GetAvailableSELECTColumns(AggregateConfiguration aggregate)
    {
        var existingDimensions = aggregate.AggregateDimensions.Select(d => d.ExtractionInformation).ToArray();

        return aggregate.Catalogue
            .GetAllExtractionInformation(ExtractionCategory.Any) //all columns of any extraction category
            .Except(existingDimensions) //except those that have already been added
            .Where(e => !e
                .IsExtractionIdentifier) //don't advertise IsExtractionIdentifier columns for use in basic aggregates
            .Cast<IColumn>()
            .ToArray();
    }

    /// <inheritdoc/>
    public IColumn[] GetAvailableWHEREColumns(AggregateConfiguration aggregate) =>
        //for this basic case the WHERE columns can be anything
        aggregate.Catalogue.GetAllExtractionInformation(ExtractionCategory.Any).Cast<IColumn>().ToArray();

    /// <inheritdoc/>
    public bool ShouldBeEnabled(AggregateEditorSection section, AggregateConfiguration aggregate)
    {
        return section switch
        {
            AggregateEditorSection.Extractable => CanMakeExtractable(aggregate),
            AggregateEditorSection.TOPX =>
                //can only Top X if we have a pivot (top x applies to the selection of the pivot values) or if we have nothing (no axis / pivot).  This rules out axis only queries
<<<<<<< HEAD
                return aggregate.PivotOnDimensionID != null || aggregate.GetAxisIfAny() == null;
            case AggregateEditorSection.PIVOT:
                return aggregate.GetAxisIfAny() != null ||
                       aggregate.AggregateDimensions.Length ==
                       2; //can only pivot if there is an axis or exactly 2 dimensions (+ count)
            case AggregateEditorSection.AXIS:
                return true;
            default:
                throw new ArgumentOutOfRangeException(nameof(section));
        }
=======
                aggregate.PivotOnDimensionID != null || aggregate.GetAxisIfAny() == null,
            AggregateEditorSection.PIVOT => aggregate.GetAxisIfAny() != null ||
                                            aggregate.AggregateDimensions.Length ==
                                            2 //can only pivot if there is an axis or exactly 2 dimensions (+ count)
            ,
            AggregateEditorSection.AXIS => true,
            _ => throw new ArgumentOutOfRangeException(nameof(section))
        };
>>>>>>> 9e847e4d
    }

    /// <inheritdoc/>
    public IMapsDirectlyToDatabaseTable[] GetAvailableJoinables(AggregateConfiguration aggregate)
    {
        var availableTables = aggregate.Catalogue.GetAllExtractionInformation(ExtractionCategory.Any)
            .Select(e => e.ColumnInfo?.TableInfo)
            .Where(t => t != null)
            .Distinct();

        var implicitJoins =
            aggregate.ForcedJoins.Union(
                aggregate.AggregateDimensions.Select(d => d.ExtractionInformation.ColumnInfo.TableInfo).Distinct());

        //return all TableInfos that are not already force joined
        return availableTables.Except(implicitJoins).Cast<IMapsDirectlyToDatabaseTable>().ToArray();
    }

    private static bool CanMakeExtractable(AggregateConfiguration aggregate)
    {
        //if it has any extraction identifiers then it cannot be extractable!
        if (aggregate.AggregateDimensions.Any(d => d.IsExtractionIdentifier))
        {
            aggregate.IsExtractable = false;
            aggregate.SaveToDatabase();
            return false;
        }

        return true;
    }

    /// <inheritdoc/>
    public ISqlParameter[] GetAllParameters(AggregateConfiguration aggregate) => aggregate.GetAllParameters();

    /// <inheritdoc/>
    public CountColumnRequirement GetCountColumnRequirement(AggregateConfiguration aggregate) =>
        CountColumnRequirement.MustHaveOne;
}<|MERGE_RESOLUTION|>--- conflicted
+++ resolved
@@ -18,18 +18,8 @@
 public class AggregateBuilderBasicOptions : IAggregateBuilderOptions
 {
     /// <inheritdoc/>
-<<<<<<< HEAD
-    public string GetTitleTextPrefix(AggregateConfiguration aggregate)
-    {
-        if (aggregate.IsExtractable)
-            return "Extractable 'Group By' Aggregate:";
-
-        return "'Group By' Aggregate:";
-    }
-=======
     public string GetTitleTextPrefix(AggregateConfiguration aggregate) =>
         aggregate.IsExtractable ? "Extractable 'Group By' Aggregate:" : "'Group By' Aggregate:";
->>>>>>> 9e847e4d
 
     /// <inheritdoc/>
     public IColumn[] GetAvailableSELECTColumns(AggregateConfiguration aggregate)
@@ -58,18 +48,6 @@
             AggregateEditorSection.Extractable => CanMakeExtractable(aggregate),
             AggregateEditorSection.TOPX =>
                 //can only Top X if we have a pivot (top x applies to the selection of the pivot values) or if we have nothing (no axis / pivot).  This rules out axis only queries
-<<<<<<< HEAD
-                return aggregate.PivotOnDimensionID != null || aggregate.GetAxisIfAny() == null;
-            case AggregateEditorSection.PIVOT:
-                return aggregate.GetAxisIfAny() != null ||
-                       aggregate.AggregateDimensions.Length ==
-                       2; //can only pivot if there is an axis or exactly 2 dimensions (+ count)
-            case AggregateEditorSection.AXIS:
-                return true;
-            default:
-                throw new ArgumentOutOfRangeException(nameof(section));
-        }
-=======
                 aggregate.PivotOnDimensionID != null || aggregate.GetAxisIfAny() == null,
             AggregateEditorSection.PIVOT => aggregate.GetAxisIfAny() != null ||
                                             aggregate.AggregateDimensions.Length ==
@@ -78,7 +56,6 @@
             AggregateEditorSection.AXIS => true,
             _ => throw new ArgumentOutOfRangeException(nameof(section))
         };
->>>>>>> 9e847e4d
     }
 
     /// <inheritdoc/>
