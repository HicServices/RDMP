// Copyright (c) The University of Dundee 2018-2019
// This file is part of the Research Data Management Platform (RDMP).
// RDMP is free software: you can redistribute it and/or modify it under the terms of the GNU General Public License as published by the Free Software Foundation, either version 3 of the License, or (at your option) any later version.
// RDMP is distributed in the hope that it will be useful, but WITHOUT ANY WARRANTY; without even the implied warranty of MERCHANTABILITY or FITNESS FOR A PARTICULAR PURPOSE. See the GNU General Public License for more details.
// You should have received a copy of the GNU General Public License along with RDMP. If not, see <https://www.gnu.org/licenses/>.

using System;
using System.Collections.Generic;
using System.Linq;
using System.Threading;
using Rdmp.Core.Curation.Data;
using Rdmp.Core.Curation.Data.Aggregation;
using Rdmp.Core.Curation.Data.Cohort;
using Rdmp.Core.Providers;
using Rdmp.Core.QueryBuilding.Parameters;

namespace Rdmp.Core.QueryBuilding;

/// <summary>
/// Builds complex cohort identification queries by combining subqueries with SQL set operations (UNION / INTERSECT / EXCEPT).  Cohort identification
/// sub queries fundamentally take the form of 'Select distinct patientId from TableX'.  All the complexity comes in the form of IFilters (WHERE Sql),
/// parameters, using cached query results, patient index tables etc.
/// 
/// <para>User cohort identification queries are all create under a CohortIdentificationConfiguration which will have a single root CohortAggregateContainer.  A
/// final count for the number of patients in the cohort can be determined by running the root CohortAggregateContainer.  The user will often want to run each
/// sub query independently however to get counts for each dataset involved.  Sub queries are defined in AggregateConfigurations.</para>
/// 
/// <para>In order to build complex multi table queries across multiple datasets with complex where/parameter/join logic with decent performance RDMP supports
/// caching.  Caching involves executing each sub query (AggregateConfiguration) and storing the resulting patient identifier list in an indexed table on
/// the caching server (See CachedAggregateConfigurationResultsManager).  These cached queries are versioned by the SQL used to generate them (to avoid stale
/// result lists).  Where available CohortQueryBuilder will use the cached result list instead of running the full query since it runs drastically faster.</para>
/// 
/// <para>The SQL code for individual queries is created by CohortQueryBuilderHelper (using AggregateBuilder).</para>
/// </summary>
public class CohortQueryBuilder
{
    private ICoreChildProvider _childProvider;
    private readonly ISqlParameter[] _globals;
    private object oSQLLock = new();
    private string _sql;

    public string SQL
    {
        get
        {
            lock (oSQLLock)
            {
                if (SQLOutOfDate)
                    RegenerateSQL();
                return _sql;
            }
        }
    }

    public int TopX { get; set; }

    private CohortAggregateContainer container;
    private AggregateConfiguration configuration;

    public ExternalDatabaseServer CacheServer
    {
        get => _cacheServer;
        set
        {
            _cacheServer = value;
            SQLOutOfDate = true;
        }
    }

    public ParameterManager ParameterManager = new();


    private CohortQueryBuilderHelper helper;
    public CohortQueryBuilderResult Results { get; private set; }

    #region constructors
    //Constructors - This one is the base one called by all others
    private CohortQueryBuilder(IEnumerable<ISqlParameter> globals, ICoreChildProvider childProvider)
    {
        _childProvider = childProvider;
<<<<<<< HEAD
        _globals = globals?.ToArray() ?? Array.Empty<ISqlParameter>();
=======
        globals ??= Array.Empty<ISqlParameter>();
        _globals = globals.ToArray();
>>>>>>> 5c0a3943
        TopX = -1;
            
        SQLOutOfDate = true;

        foreach (var parameter in _globals)
            ParameterManager.AddGlobalParameter(parameter);
    }

    public CohortQueryBuilder(CohortIdentificationConfiguration configuration, ICoreChildProvider childProvider):this(configuration.GetAllParameters(),childProvider)
    {
        if (configuration == null)
            throw new QueryBuildingException("Configuration has not been set yet");

        if (configuration.RootCohortAggregateContainer_ID == null)
            throw new QueryBuildingException(
                $"Root container not set on CohortIdentificationConfiguration {configuration}");

        if (configuration.QueryCachingServer_ID != null)
            CacheServer = configuration.QueryCachingServer;

        //set ourselves up to run with the root container
        container = configuration.RootCohortAggregateContainer;

        SetChildProviderIfNull();
            
    }

    public CohortQueryBuilder(CohortAggregateContainer c,IEnumerable<ISqlParameter> globals, ICoreChildProvider childProvider): this(globals,childProvider)
    {
        //set ourselves up to run with the root container
        container = c;

        SetChildProviderIfNull();
    }
    public CohortQueryBuilder(AggregateConfiguration config, IEnumerable<ISqlParameter> globals, ICoreChildProvider childProvider): this(globals,childProvider)
    {
        //set ourselves up to run with the root container
        configuration = config;

        SetChildProviderIfNull();
    }
    private void SetChildProviderIfNull()
    {
        _childProvider ??= new CatalogueChildProvider(
<<<<<<< HEAD
            configuration?.CatalogueRepository ?? container.CatalogueRepository, null, null, null);
=======
                configuration?.CatalogueRepository ?? container.CatalogueRepository, null, null,null);
>>>>>>> 5c0a3943
    }


    #endregion

    public string GetDatasetSampleSQL(int topX = 1000,ICoreChildProvider childProvider = null)
    {
        if(configuration == null)
            throw new NotSupportedException("Can only generate select * statements when constructed for a single AggregateConfiguration, this was constructed with a container as the root entity (it may even reflect a UNION style query that spans datasets)");

        //Show the user all the fields (*) unless there is a HAVING or it is a Patient Index Table.
        var selectList =
            string.IsNullOrWhiteSpace(configuration.HavingSQL) && !configuration.IsJoinablePatientIndexTable() ? "*" : null;

        RecreateHelpers(new QueryBuilderCustomArgs(selectList, "" /*removes distinct*/, topX),CancellationToken.None);

        Results.BuildFor(configuration,ParameterManager);

<<<<<<< HEAD
        //get resolved parameters for the select * query
        var finalParams = ParameterManager.GetFinalResolvedParametersList().ToArray();

        if(finalParams.Any())
        {
            var parameterSql = QueryBuilder.GetParameterDeclarationSQL(finalParams);

            return $"{parameterSql}{Environment.NewLine}{sampleSQL}";
        }
            
        return sampleSQL;
=======
        var sampleSQL = Results.Sql;

        //get resolved parameters for the select * query
        var finalParams = ParameterManager.GetFinalResolvedParametersList().ToArray();

        if (!finalParams.Any()) return sampleSQL;

        var parameterSql = QueryBuilder.GetParameterDeclarationSQL(finalParams);
        return $"{parameterSql}{Environment.NewLine}{sampleSQL}";

>>>>>>> 5c0a3943
    }

    public void RegenerateSQL()
    {
        RegenerateSQL(CancellationToken.None);
    }

    public void RegenerateSQL(CancellationToken cancellationToken)
    {
        RecreateHelpers(null,cancellationToken);

        ParameterManager.ClearNonGlobals();

        Results.StopContainerWhenYouReach = _stopContainerWhenYouReach;

        if (container != null)
            Results.BuildFor(container,ParameterManager);    //user constructed us with a container (and possibly subcontainers even - any one of them chock full of aggregates)
        else
            Results.BuildFor(configuration,ParameterManager);//user constructed us without a container, he only cares about 1 aggregate

        _sql = Results.Sql;

        //Still finalise the ParameterManager even if we are not writing out the parameters so that it is in the Finalized state
        var finalParameters = ParameterManager.GetFinalResolvedParametersList();

        if(!DoNotWriteOutParameters)
        {
            var parameterSql = "";

            //add the globals
            foreach (var param in finalParameters)
                parameterSql += QueryBuilder.GetParameterDeclarationSQL(param);

            _sql =  parameterSql + _sql;
        }
        SQLOutOfDate = false;
    }

    private void RecreateHelpers(QueryBuilderCustomArgs customizations, CancellationToken cancellationToken)
    {
        helper = new CohortQueryBuilderHelper();
        Results = new CohortQueryBuilderResult(CacheServer,_childProvider, helper,customizations,cancellationToken);
    }

    /// <summary>
    /// Tells the Builder not to write out parameter SQL, unlike AggregateBuilder this will not clear the ParameterManager it will just hide them from the SQL output
    /// </summary>
    public bool DoNotWriteOutParameters
    {
        get => _doNotWriteOutParameters;
        set
        {
            _doNotWriteOutParameters = value;
            SQLOutOfDate = true;
        }
    }

    public bool SQLOutOfDate { get; set; }

    private IOrderable _stopContainerWhenYouReach;
    private bool _doNotWriteOutParameters;
    private ExternalDatabaseServer _cacheServer;


    public IOrderable StopContainerWhenYouReach
    {
        get => _stopContainerWhenYouReach;
        set
        {
            _stopContainerWhenYouReach = value;
            SQLOutOfDate = true;
        }
    }
}<|MERGE_RESOLUTION|>--- conflicted
+++ resolved
@@ -78,12 +78,7 @@
     private CohortQueryBuilder(IEnumerable<ISqlParameter> globals, ICoreChildProvider childProvider)
     {
         _childProvider = childProvider;
-<<<<<<< HEAD
         _globals = globals?.ToArray() ?? Array.Empty<ISqlParameter>();
-=======
-        globals ??= Array.Empty<ISqlParameter>();
-        _globals = globals.ToArray();
->>>>>>> 5c0a3943
         TopX = -1;
             
         SQLOutOfDate = true;
@@ -128,11 +123,7 @@
     private void SetChildProviderIfNull()
     {
         _childProvider ??= new CatalogueChildProvider(
-<<<<<<< HEAD
-            configuration?.CatalogueRepository ?? container.CatalogueRepository, null, null, null);
-=======
                 configuration?.CatalogueRepository ?? container.CatalogueRepository, null, null,null);
->>>>>>> 5c0a3943
     }
 
 
@@ -151,30 +142,16 @@
 
         Results.BuildFor(configuration,ParameterManager);
 
-<<<<<<< HEAD
+        var sampleSQL = Results.Sql;
+
         //get resolved parameters for the select * query
         var finalParams = ParameterManager.GetFinalResolvedParametersList().ToArray();
 
-        if(finalParams.Any())
-        {
-            var parameterSql = QueryBuilder.GetParameterDeclarationSQL(finalParams);
-
-            return $"{parameterSql}{Environment.NewLine}{sampleSQL}";
-        }
-            
-        return sampleSQL;
-=======
-        var sampleSQL = Results.Sql;
-
-        //get resolved parameters for the select * query
-        var finalParams = ParameterManager.GetFinalResolvedParametersList().ToArray();
-
         if (!finalParams.Any()) return sampleSQL;
 
         var parameterSql = QueryBuilder.GetParameterDeclarationSQL(finalParams);
         return $"{parameterSql}{Environment.NewLine}{sampleSQL}";
 
->>>>>>> 5c0a3943
     }
 
     public void RegenerateSQL()
