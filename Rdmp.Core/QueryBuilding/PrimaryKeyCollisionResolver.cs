--- conflicted
+++ resolved
@@ -49,11 +49,7 @@
     /// Get the SQL to run to delete records colliding on primary key
     /// </summary>
     /// <returns></returns>
-<<<<<<< HEAD
-    public string GenerateSQL() => GenerateSQL(out var pks, out var resolvers);
-=======
     public string GenerateSQL() => GenerateSQL(out _, out _);
->>>>>>> 9e847e4d
 
     private string GenerateSQL(out ColumnInfo[] pks, out List<IResolveDuplication> resolvers)
     {
@@ -178,15 +174,8 @@
         basicSQL += $"\twhere{Environment.NewLine}";
 
         //add the child.pk1 = CTE.pk1 bit to restrict preview only to rows that are going to get compared for nukage
-<<<<<<< HEAD
-        basicSQL += string.Join("\r\n\t\tand",
-            pks.Select(pk =>
-                "\t\tchild." + _querySyntaxHelper.EnsureWrapped(pk.GetRuntimeName(LoadStage.AdjustRaw)) + "= CTE." +
-                _querySyntaxHelper.EnsureWrapped(pk.GetRuntimeName(LoadStage.AdjustRaw))));
-=======
         basicSQL += string.Join("\r\n\t\tand", pks.Select(pk =>
             $"\t\tchild.{_querySyntaxHelper.EnsureWrapped(pk.GetRuntimeName(LoadStage.AdjustRaw))}= CTE.{_querySyntaxHelper.EnsureWrapped(pk.GetRuntimeName(LoadStage.AdjustRaw))}"));
->>>>>>> 9e847e4d
 
         basicSQL += $"\tgroup by{Environment.NewLine}";
         basicSQL += string.Join(",\r\n", pks.Select(pk =>
@@ -233,19 +222,6 @@
         if (dataType.Contains("binary") || dataType.Contains("image"))
             return ValueType.Binary;
 
-<<<<<<< HEAD
-        if (dataType.Equals("cursor") ||
-            dataType.Contains("timestamp") ||
-            dataType.Contains("hierarchyid") ||
-            dataType.Contains("uniqueidentifier") ||
-            dataType.Contains("sql_variant") ||
-            dataType.Contains("xml") ||
-            dataType.Contains("table") ||
-            dataType.Contains("spacial"))
-            return ValueType.Freaky;
-
-        throw new Exception($"Could not figure out the ValueType of SQL Type \"{dataType}\"");
-=======
         return dataType.Equals("cursor") ||
                dataType.Contains("timestamp") ||
                dataType.Contains("hierarchyid") ||
@@ -256,7 +232,6 @@
                dataType.Contains("spacial")
             ? ValueType.Freaky
             : throw new Exception($"Could not figure out the ValueType of SQL Type \"{dataType}\"");
->>>>>>> 9e847e4d
     }
 
     /// <summary>
@@ -317,38 +292,6 @@
 
         var valueType = GetDataType(datatype);
 
-<<<<<<< HEAD
-        if (valueType == ValueType.CharacterString)
-            if (min)
-                return "''";
-            else
-                throw new NotSupportedException(
-                    "Cannot think what the maxmimum character string would be, maybe use min = true instead?");
-
-        if (valueType == ValueType.DateTime)
-            if (min)
-                return "'1753-1-1'";
-            else
-                throw new NotSupportedException(
-                    "Cannot think what the maxmimum date would be, maybe use min = true instead?");
-
-        if (valueType == ValueType.Time)
-            if (min)
-                return "'00:00:00'";
-            else
-                return "'23:59:59'";
-
-        if (valueType == ValueType.Freaky)
-            throw new NotSupportedException(
-                $"Cannot predict null value substitution for freaky datatypes like {datatype}");
-
-        if (valueType == ValueType.Binary)
-            throw new NotSupportedException(
-                $"Cannot predict null value substitution for binary datatypes like {datatype}");
-
-
-        throw new NotSupportedException($"Didn't know what minimum value type to use for {datatype}");
-=======
         return valueType switch
         {
             ValueType.CharacterString when min => "''",
@@ -364,7 +307,6 @@
                 $"Cannot predict null value substitution for binary data types like {datatype}"),
             _ => throw new NotSupportedException($"Didn't know what minimum value type to use for {datatype}")
         };
->>>>>>> 9e847e4d
     }
 
     private enum ValueType
