--- conflicted
+++ resolved
@@ -257,12 +257,6 @@
     {
         if (_cohort != null)
             return new CohortQueryBuilder(_cohort, _globals, _childProvider);
-<<<<<<< HEAD
-
-        if (_cohortContainer != null)
-            return new CohortQueryBuilder(_cohortContainer, _globals, _childProvider);
-=======
->>>>>>> 9e847e4d
 
         return _cohortContainer != null
             ? new CohortQueryBuilder(_cohortContainer, _globals, _childProvider)
