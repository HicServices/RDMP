--- conflicted
+++ resolved
@@ -56,11 +56,7 @@
     public CacheUsage CacheUsageDecision { get; private set; }
 
     private List<CohortQueryBuilderDependency> _dependencies = new();
-<<<<<<< HEAD
-    private bool _alreadyBuilt;
-=======
     private bool _alreadyBuilt = false;
->>>>>>> 5c0a3943
 
     public IReadOnlyCollection<CohortQueryBuilderDependency> Dependencies => _dependencies;
 
@@ -299,11 +295,7 @@
         }
 
         //or you yourself are disabled
-<<<<<<< HEAD
         return arg is not IDisableable { IsDisabled: true };
-=======
-        return arg is not IDisableable dis || !dis.IsDisabled;
->>>>>>> 5c0a3943
     }
 
     /// <summary>
@@ -491,13 +483,8 @@
             
         _alreadyBuilt = true;
     }
-<<<<<<< HEAD
-
-    public string TabIn(string str, int numberOfTabs)
-=======
         
     public static string TabIn(string str, int numberOfTabs)
->>>>>>> 5c0a3943
     {
         if (string.IsNullOrWhiteSpace(str))
             return str;
