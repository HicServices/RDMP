--- conflicted
+++ resolved
@@ -75,11 +75,7 @@
             //select list is either [chi] or [chi],[mycolumn],[myexcitingcol] (in the case of a patient index table)
             builder = new AggregateBuilder(limitationSQL, selectList, aggregate, aggregate.ForcedJoins);
 
-<<<<<<< HEAD
-            //false makes it skip them in the SQL it generates (it uses them only in determining JOIN requirements etc but since we passed in the select SQL explicitly it should be the equivellent of telling the query builder to generate a regular select 
-=======
             //false makes it skip them in the SQL it generates (it uses them only in determining JOIN requirements etc but since we passed in the select SQL explicitly it should be the equivellent of telling the query builder to generate a regular select
->>>>>>> 9e847e4d
             if (!isJoinAggregate)
                 builder.AddColumn(extractionIdentifier, false);
             else
