--- conflicted
+++ resolved
@@ -162,19 +162,10 @@
             }
         }
 
-<<<<<<< HEAD
-        if (qb.PrimaryExtractionTable != null && qb.TablesUsedInQuery.Contains(qb.PrimaryExtractionTable) == false)
-            throw new QueryBuildingException(
-                "Specified PrimaryExtractionTable was not found amongst the chosen extraction columns");
-
-
-        return Joins;
-=======
         return qb.PrimaryExtractionTable != null && qb.TablesUsedInQuery.Contains(qb.PrimaryExtractionTable) == false
             ? throw new QueryBuildingException(
                 "Specified PrimaryExtractionTable was not found amongst the chosen extraction columns")
             : Joins;
->>>>>>> 9e847e4d
     }
 
     /// <summary>
@@ -639,11 +630,7 @@
     /// <returns></returns>
     private static bool IsEnabled(IContainer container) =>
         //skip disabled containers
-<<<<<<< HEAD
-        container is not IDisableable dis || !dis.IsDisabled;
-=======
         container is not IDisableable { IsDisabled: true };
->>>>>>> 9e847e4d
 
     /// <summary>
     /// Filters are enabled if they do not support disabling (<see cref="IDisableable"/>) or are <see cref="IDisableable.IsDisabled"/> = false
@@ -652,11 +639,7 @@
     /// <returns></returns>
     private static bool IsEnabled(IFilter filter) =>
         //skip disabled filters
-<<<<<<< HEAD
-        filter is not IDisableable dis || !dis.IsDisabled;
-=======
         filter is not IDisableable { IsDisabled: true };
->>>>>>> 9e847e4d
 
     /// <summary>
     /// Returns the unique database server type <see cref="IQuerySyntaxHelper"/> by evaluating the <see cref="TableInfo"/> used in the query.
@@ -672,18 +655,10 @@
 
 
         var databaseTypes = tablesUsedInQuery.Select(t => t.DatabaseType).Distinct().ToArray();
-<<<<<<< HEAD
-        if (databaseTypes.Length > 1)
-            throw new QueryBuildingException(
-                $"Cannot build query because there are multiple DatabaseTypes involved in the query:{string.Join(",", tablesUsedInQuery.Select(t => $"{t.GetRuntimeName()}({t.DatabaseType})"))}");
-
-        return DatabaseCommandHelper.For(databaseTypes.Single()).GetQuerySyntaxHelper();
-=======
         return databaseTypes.Length > 1
             ? throw new QueryBuildingException(
                 $"Cannot build query because there are multiple DatabaseTypes involved in the query:{string.Join(",", tablesUsedInQuery.Select(t => $"{t.GetRuntimeName()}({t.DatabaseType})"))}")
             : DatabaseCommandHelper.For(databaseTypes.Single()).GetQuerySyntaxHelper();
->>>>>>> 9e847e4d
     }
 
     /// <summary>
