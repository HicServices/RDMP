// Copyright (c) The University of Dundee 2018-2019
// This file is part of the Research Data Management Platform (RDMP).
// RDMP is free software: you can redistribute it and/or modify it under the terms of the GNU General Public License as published by the Free Software Foundation, either version 3 of the License, or (at your option) any later version.
// RDMP is distributed in the hope that it will be useful, but WITHOUT ANY WARRANTY; without even the implied warranty of MERCHANTABILITY or FITNESS FOR A PARTICULAR PURPOSE. See the GNU General Public License for more details.
// You should have received a copy of the GNU General Public License along with RDMP. If not, see <https://www.gnu.org/licenses/>.

using System;
using System.Collections.Generic;
using System.Linq;
using System.Text.RegularExpressions;
using FAnsi.Discovery.QuerySyntax;
using Rdmp.Core.Curation.Data;
using Rdmp.Core.MapsDirectlyToDatabaseTable.Injection;
using Rdmp.Core.QueryBuilding.Parameters;
using Rdmp.Core.ReusableLibraryCode.Checks;

namespace Rdmp.Core.QueryBuilding;

/// <summary>
/// This class maintains a list of user defined ExtractionInformation objects.  It can produce SQL which will try to
/// extract this set of ExtractionInformation objects only from the database.  This includes determining which ExtractionInformation
/// are Lookups, which tables the various objects come from, figuring out whether they can be joined by using JoinInfo in the catalogue
/// 
/// <para>It will throw when query SQL if it is not possible to join all the underlying tables or there are any other problems.</para>
/// 
/// <para>You can ask it what is on line X or ask what line number has ExtractionInformation Y on it</para>
/// 
/// <para>ExtractionInformation is sorted by column order prior to generating the SQL (i.e. not the order you add them to the query builder)</para>
/// </summary>
public class QueryBuilder : ISqlQueryBuilder
{
    private readonly ITableInfo[] _forceJoinsToTheseTables;
    private readonly object oSQLLock = new();

    /// <inheritdoc/>
    public string SQL
    {
        get
        {
            lock (oSQLLock)
            {
                if (SQLOutOfDate)
                    RegenerateSQL();
                return _sql;
            }
        }
    }

    /// <inheritdoc/>
    public string LimitationSQL { get; private set; }

    /// <inheritdoc/>
    public List<QueryTimeColumn> SelectColumns { get; private set; }

    /// <inheritdoc/>
    public List<ITableInfo> TablesUsedInQuery { get; private set; }

    /// <inheritdoc/>
    public List<JoinInfo> JoinsUsedInQuery { get; private set; }

    /// <inheritdoc/>
    public List<CustomLine> CustomLines { get; private set; }

    /// <inheritdoc/>
    public CustomLine TopXCustomLine { get; set; }

    /// <inheritdoc/>
    public ParameterManager ParameterManager { get; private set; }

    /// <summary>
    /// Optional field, this specifies where to start gargantuan joins such as when there are 3+ joins and multiple primary key tables e.g. in a star schema.
    /// If this is not set and there are too many JoinInfos defined in the Catalogue then the class will bomb out with the Exception
    /// </summary>
    public ITableInfo PrimaryExtractionTable { get; set; }

    /// <summary>
    /// A container that contains all the subcontainers and filters to be assembled during the query (use a SpontaneouslyInventedFilterContainer if you want to inject your
    /// own container tree at runtime rather than referencing a database entity)
    /// </summary>
    public IContainer RootFilterContainer
    {
        get => _rootFilterContainer;
        set
        {
            _rootFilterContainer = value;
            SQLOutOfDate = true;
        }
    }

    /// <inheritdoc/>
    public bool CheckSyntax { get; set; }


    private string _salt;

    /// <summary>
    /// Only use this if you want IColumns which are marked as requiring Hashing to be hashed.  Once you set this on a QueryEditor all fields so marked will be hashed using the
    /// specified salt
    /// </summary>
    /// <param name="salt">A 3 letter string indicating the desired SALT</param>
    public void SetSalt(string salt)
    {
        if (string.IsNullOrWhiteSpace(salt))
            throw new NullReferenceException("Salt cannot be blank");

        _salt = salt;
    }

    public void SetLimitationSQL(string limitationSQL)
    {
        if (limitationSQL != null && limitationSQL.Contains("top"))
<<<<<<< HEAD
            throw new Exception("Use TopX property instead of limitation SQL to acheive this");
=======
            throw new Exception("Use TopX property instead of limitation SQL to achieve this");
>>>>>>> 9e847e4d

        LimitationSQL = limitationSQL;
        SQLOutOfDate = true;
    }

    /// <inheritdoc/>
    public List<IFilter> Filters { get; private set; }

    /// <summary>
    /// Limits the number of returned rows to the supplied maximum or -1 if there is no maximum
    /// </summary>
    public int TopX
    {
        get => _topX;
        set
        {
            //it already has that value
            if (_topX == value)
                return;

            _topX = value;
            SQLOutOfDate = true;
        }
    }

    private string _sql;

    /// <inheritdoc/>
    public bool SQLOutOfDate { get; set; }

    private IContainer _rootFilterContainer;
    private readonly string _hashingAlgorithm;
    private int _topX;

    public IQuerySyntaxHelper QuerySyntaxHelper { get; set; }

    /// <summary>
    /// Used to build extraction queries based on ExtractionInformation sets
    /// </summary>
    /// <param name="limitationSQL">Any text you want after SELECT to limit the results e.g. "DISTINCT" or "TOP 10"</param>
    /// <param name="hashingAlgorithm"></param>
    /// <param name="forceJoinsToTheseTables"></param>
    public QueryBuilder(string limitationSQL, string hashingAlgorithm, ITableInfo[] forceJoinsToTheseTables = null)
    {
        _forceJoinsToTheseTables = forceJoinsToTheseTables;
        SetLimitationSQL(limitationSQL);
        ParameterManager = new ParameterManager();
        CustomLines = new List<CustomLine>();

        CheckSyntax = true;
        SelectColumns = new List<QueryTimeColumn>();

        _hashingAlgorithm = hashingAlgorithm;

        TopX = -1;
    }

    /// <inheritdoc/>
    public void AddColumnRange(IColumn[] columnsToAdd)
    {
        //add the new ones to the list
        foreach (var col in columnsToAdd)
            AddColumn(col);

        SQLOutOfDate = true;
    }

    /// <inheritdoc/>
    public void AddColumn(IColumn col)
    {
        var toAdd = new QueryTimeColumn(col);

        //if it is new, add it to the list
        if (!SelectColumns.Contains(toAdd))
        {
            SelectColumns.Add(toAdd);
            SQLOutOfDate = true;
        }
    }

    /// <inheritdoc/>
    public CustomLine AddCustomLine(string text, QueryComponent positionToInsert)
    {
        SQLOutOfDate = true;
        return SqlQueryBuilderHelper.AddCustomLine(this, text, positionToInsert);
    }

    /// <summary>
    /// Updates .SQL Property, note that this is automatically called when you query .SQL anyway so you do not need to manually call it.
    /// </summary>
    public void RegenerateSQL()
    {
        var checkNotifier = ThrowImmediatelyCheckNotifier.Quiet;

        _sql = "";

        //reset the Parameter knowledge
        ParameterManager.ClearNonGlobals();

        #region Setup to output the query, where we figure out all the joins etc

        //reset everything

        SelectColumns.Sort();

<<<<<<< HEAD
        //work out all the filters 
=======
        //work out all the filters
>>>>>>> 9e847e4d
        Filters = SqlQueryBuilderHelper.GetAllFiltersUsedInContainerTreeRecursively(RootFilterContainer);

        TablesUsedInQuery = SqlQueryBuilderHelper.GetTablesUsedInQuery(this, out var primary, _forceJoinsToTheseTables);

        //force join to any TableInfos that would not be normally joined to but the user wants to anyway e.g. if there's WHERE sql that references them but no columns
        if (_forceJoinsToTheseTables != null)
            foreach (var force in _forceJoinsToTheseTables)
                if (!TablesUsedInQuery.Contains(force))
                    TablesUsedInQuery.Add(force);

        PrimaryExtractionTable = primary;

        SqlQueryBuilderHelper.FindLookups(this);

        JoinsUsedInQuery = SqlQueryBuilderHelper.FindRequiredJoins(this);

        //deal with case when there are no tables in the query or there are only lookup descriptions in the query
        if (TablesUsedInQuery.Count == 0)
            throw new Exception("There are no TablesUsedInQuery in this dataset");


        QuerySyntaxHelper = SqlQueryBuilderHelper.GetSyntaxHelper(TablesUsedInQuery);

        if (TopX != -1)
            SqlQueryBuilderHelper.HandleTopX(this, QuerySyntaxHelper, TopX);
        else
            SqlQueryBuilderHelper.ClearTopX(this);

        //declare parameters
        ParameterManager.AddParametersFor(Filters);

        #endregion

        /////////////////////////////////////////////Assemble Query///////////////////////////////

        #region Preamble (including variable declarations/initializations)

        //assemble the query - never use Environment.Newline, use TakeNewLine() so that QueryBuilder knows what line its got up to
        var toReturn = "";

        foreach (var parameter in ParameterManager.GetFinalResolvedParametersList())
        {
            //if the parameter is one that needs to be told what the query syntax helper is e.g. if it's a global parameter designed to work on multiple datasets
            if (parameter is IInjectKnown<IQuerySyntaxHelper> needsToldTheSyntaxHelper)
                needsToldTheSyntaxHelper.InjectKnown(QuerySyntaxHelper);

            if (CheckSyntax)
                parameter.Check(checkNotifier);

            toReturn += GetParameterDeclarationSQL(parameter);
        }

        //add user custom Parameter lines
        toReturn = AppendCustomLines(toReturn, QueryComponent.VariableDeclaration);

        #endregion

        #region Select (including all IColumns)

        toReturn += Environment.NewLine;
        toReturn += $"SELECT {LimitationSQL}{Environment.NewLine}";

        toReturn = AppendCustomLines(toReturn, QueryComponent.SELECT);
        toReturn += Environment.NewLine;

        toReturn = AppendCustomLines(toReturn, QueryComponent.QueryTimeColumn);

        for (var i = 0; i < SelectColumns.Count; i++)
        {
            //output each of the ExtractionInformations that the user requested and record the line number for posterity
            var columnAsSql = SelectColumns[i].GetSelectSQL(_hashingAlgorithm, _salt, QuerySyntaxHelper);

            //there is another one coming
            if (i + 1 < SelectColumns.Count)
                columnAsSql += ",";

            toReturn += columnAsSql + Environment.NewLine;
        }

        #endregion

        //work out basic JOINS Sql
        toReturn += SqlQueryBuilderHelper.GetFROMSQL(this);

        //add user custom JOIN lines
        toReturn = AppendCustomLines(toReturn, QueryComponent.JoinInfoJoin);

        #region Filters (WHERE)

        toReturn += SqlQueryBuilderHelper.GetWHERESQL(this);

        toReturn = AppendCustomLines(toReturn, QueryComponent.WHERE);
        toReturn = AppendCustomLines(toReturn, QueryComponent.Postfix);

        _sql = toReturn;
        SQLOutOfDate = false;

        #endregion
    }

    private string AppendCustomLines(string toReturn, QueryComponent stage)
    {
        var lines = SqlQueryBuilderHelper.GetCustomLinesSQLForStage(this, stage).ToArray();
        if (lines.Any())
        {
            toReturn += Environment.NewLine;
            toReturn += string.Join(Environment.NewLine, lines.Select(l => l.Text));
        }

        return toReturn;
    }

    /// <inheritdoc/>
    public IEnumerable<Lookup> GetDistinctRequiredLookups() => SqlQueryBuilderHelper.GetDistinctRequiredLookups(this);

    /// <summary>
    /// Generates Sql to comment, declare and set the initial value for the supplied <see cref="ISqlParameter"/>.
    /// </summary>
    /// <param name="sqlParameter"></param>
    /// <returns></returns>
    public static string GetParameterDeclarationSQL(ISqlParameter sqlParameter)
    {
        var toReturn = "";

        if (!string.IsNullOrWhiteSpace(sqlParameter.Comment))
            toReturn += $"/*{sqlParameter.Comment}*/{Environment.NewLine}";

        toReturn += sqlParameter.ParameterSQL + Environment.NewLine;

        //it's a table valued parameter! advanced
        if (!string.IsNullOrEmpty(sqlParameter.Value) &&
            Regex.IsMatch(sqlParameter.Value, @"\binsert\s+into\b", RegexOptions.IgnoreCase))
            toReturn += $"{sqlParameter.Value};{Environment.NewLine}";
        else
            toReturn +=
                $"SET {sqlParameter.ParameterName}={sqlParameter.Value};{Environment.NewLine}"; //its a regular value

        return toReturn;
    }

    public static string GetParameterDeclarationSQL(IEnumerable<ISqlParameter> sqlParameters) =>
        string.Join("", sqlParameters.Select(GetParameterDeclarationSQL));
}<|MERGE_RESOLUTION|>--- conflicted
+++ resolved
@@ -109,11 +109,7 @@
     public void SetLimitationSQL(string limitationSQL)
     {
         if (limitationSQL != null && limitationSQL.Contains("top"))
-<<<<<<< HEAD
-            throw new Exception("Use TopX property instead of limitation SQL to acheive this");
-=======
             throw new Exception("Use TopX property instead of limitation SQL to achieve this");
->>>>>>> 9e847e4d
 
         LimitationSQL = limitationSQL;
         SQLOutOfDate = true;
@@ -219,11 +215,7 @@
 
         SelectColumns.Sort();
 
-<<<<<<< HEAD
-        //work out all the filters 
-=======
         //work out all the filters
->>>>>>> 9e847e4d
         Filters = SqlQueryBuilderHelper.GetAllFiltersUsedInContainerTreeRecursively(RootFilterContainer);
 
         TablesUsedInQuery = SqlQueryBuilderHelper.GetTablesUsedInQuery(this, out var primary, _forceJoinsToTheseTables);
