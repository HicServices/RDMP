--- conflicted
+++ resolved
@@ -30,11 +30,7 @@
 public class QueryBuilder : ISqlQueryBuilder
 {
     private readonly ITableInfo[] _forceJoinsToTheseTables;
-<<<<<<< HEAD
     private readonly object oSQLLock = new();
-=======
-    private object oSQLLock = new();
->>>>>>> 5c0a3943
 
     /// <inheritdoc/>
     public string SQL
@@ -225,11 +221,7 @@
                     TablesUsedInQuery.Add(force);
 
         PrimaryExtractionTable = primary;
-<<<<<<< HEAD
-
-=======
             
->>>>>>> 5c0a3943
         SqlQueryBuilderHelper.FindLookups(this);
 
         JoinsUsedInQuery = SqlQueryBuilderHelper.FindRequiredJoins(this);
@@ -260,13 +252,8 @@
         foreach (var parameter in ParameterManager.GetFinalResolvedParametersList())
         {
             //if the parameter is one that needs to be told what the query syntax helper is e.g. if it's a global parameter designed to work on multiple datasets
-<<<<<<< HEAD
             if(parameter is IInjectKnown<IQuerySyntaxHelper> needsToldTheSyntaxHelper)
                 needsToldTheSyntaxHelper.InjectKnown(QuerySyntaxHelper);
-=======
-            var needsToldTheSyntaxHelper = parameter as IInjectKnown<IQuerySyntaxHelper>;
-            needsToldTheSyntaxHelper?.InjectKnown(QuerySyntaxHelper);
->>>>>>> 5c0a3943
 
             if(CheckSyntax)
                 parameter.Check(checkNotifier);
