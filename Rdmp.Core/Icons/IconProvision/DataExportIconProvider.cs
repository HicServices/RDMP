--- conflicted
+++ resolved
@@ -21,12 +21,7 @@
         IIconProvider[] pluginIconProviders) : base(repositoryLocator, pluginIconProviders)
     {
         //Calls to the Resource manager cause file I/O (I think or at the least CPU use anyway) so cache them all at once
-<<<<<<< HEAD
-        StateBasedIconProviders.Add(
-            new ExtractableDataSetStateBasedIconProvider(OverlayProvider, CatalogueStateBasedIconProvider));
-=======
         StateBasedIconProviders.Add(new ExtractableDataSetStateBasedIconProvider(CatalogueStateBasedIconProvider));
->>>>>>> 9e847e4d
         StateBasedIconProviders.Add(new ExtractionConfigurationStateBasedIconProvider(this));
     }
 
@@ -35,27 +30,6 @@
         if (concept is LinkedCohortNode)
             return base.GetImageImpl(RDMPConcept.ExtractableCohort, OverlayKind.Link);
 
-<<<<<<< HEAD
-        if (concept as Type == typeof(SelectedDataSets))
-            return base.GetImageImpl(RDMPConcept.ExtractableDataSet);
-
-        if (concept is SelectedDataSets sds)
-            return base.GetImageImpl(sds.ExtractableDataSet);
-
-        if (concept is PackageContentNode pcn)
-            return base.GetImageImpl(pcn.DataSet);
-
-        if (concept is ProjectCohortIdentificationConfigurationAssociation association)
-        {
-            var cic = association.CohortIdentificationConfiguration;
-            //return image based on cic (will include frozen graphic if frozen)
-            return cic != null
-                ? GetImageImpl(cic, OverlayKind.Link)
-                :
-                //it's an orphan or user cannot fetch the cic for some reason
-                GetImageImpl(RDMPConcept.CohortIdentificationConfiguration, OverlayKind.Link);
-        }
-=======
         return concept as Type == typeof(SelectedDataSets)
             ? base.GetImageImpl(RDMPConcept.ExtractableDataSet)
             : concept switch
@@ -70,7 +44,6 @@
                         GetImageImpl(RDMPConcept.CohortIdentificationConfiguration, OverlayKind.Link),
                 _ => base.GetImageImpl(concept, kind)
             };
->>>>>>> 9e847e4d
 
         //fallback on parent implementation if none of the above unique snowflake cases are met
     }
