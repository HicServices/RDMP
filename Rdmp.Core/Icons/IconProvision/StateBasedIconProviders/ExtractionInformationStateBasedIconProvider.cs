// Copyright (c) The University of Dundee 2018-2019
// This file is part of the Research Data Management Platform (RDMP).
// RDMP is free software: you can redistribute it and/or modify it under the terms of the GNU General Public License as published by the Free Software Foundation, either version 3 of the License, or (at your option) any later version.
// RDMP is distributed in the hope that it will be useful, but WITHOUT ANY WARRANTY; without even the implied warranty of MERCHANTABILITY or FITNESS FOR A PARTICULAR PURPOSE. See the GNU General Public License for more details.
// You should have received a copy of the GNU General Public License along with RDMP. If not, see <https://www.gnu.org/licenses/>.

using System;
using SixLabors.ImageSharp;
using Rdmp.Core.Curation.Data;
using Rdmp.Core.Icons.IconOverlays;
using Rdmp.Core.ReusableLibraryCode.Icons.IconProvision;
using SixLabors.ImageSharp.PixelFormats;

namespace Rdmp.Core.Icons.IconProvision.StateBasedIconProviders;

internal sealed class ExtractionInformationStateBasedIconProvider : IObjectStateBasedIconProvider
{
<<<<<<< HEAD
    private readonly Image<Rgba32> _extractionInformation_Core;
    private readonly Image<Rgba32> _extractionInformation_Supplemental;
    private readonly Image<Rgba32> _extractionInformation_SpecialApproval;
    private readonly Image<Rgba32> _extractionInformation_InternalOnly;
    private readonly Image<Rgba32> _extractionInformation_Deprecated;
    private readonly Image<Rgba32> _extractionInformation_ProjectSpecific;
    private readonly IconOverlayProvider _overlayProvider;
    private readonly Image<Rgba32> _noIconAvailable;

    public ExtractionInformationStateBasedIconProvider()
    {
        _extractionInformation_Core = Image.Load<Rgba32>(CatalogueIcons.ExtractionInformation);
        _extractionInformation_Supplemental = Image.Load<Rgba32>(CatalogueIcons.ExtractionInformation_Supplemental);
        _extractionInformation_SpecialApproval =
            Image.Load<Rgba32>(CatalogueIcons.ExtractionInformation_SpecialApproval);
        _extractionInformation_ProjectSpecific =
            Image.Load<Rgba32>(CatalogueIcons.ExtractionInformation_ProjectSpecific);
        _overlayProvider = new IconOverlayProvider();
        _extractionInformation_InternalOnly =
            _overlayProvider.GetOverlayNoCache(_extractionInformation_SpecialApproval, OverlayKind.Internal);
        _extractionInformation_Deprecated =
            _overlayProvider.GetOverlayNoCache(_extractionInformation_Core, OverlayKind.Deprecated);

        _noIconAvailable = Image.Load<Rgba32>(CatalogueIcons.NoIconAvailable);
    }
=======
    private static readonly Image<Rgba32> ExtractionInformationCore =
        Image.Load<Rgba32>(CatalogueIcons.ExtractionInformation);

    private static readonly Image<Rgba32> ExtractionInformationSupplemental =
        Image.Load<Rgba32>(CatalogueIcons.ExtractionInformation_Supplemental);

    private static readonly Image<Rgba32> ExtractionInformationSpecialApproval =
        Image.Load<Rgba32>(CatalogueIcons.ExtractionInformation_SpecialApproval);

    private static readonly Image<Rgba32> ExtractionInformationInternalOnly =
        IconOverlayProvider.GetOverlayNoCache(ExtractionInformationSpecialApproval, OverlayKind.Internal);

    private static readonly Image<Rgba32> ExtractionInformationDeprecated =
        IconOverlayProvider.GetOverlayNoCache(ExtractionInformationCore, OverlayKind.Deprecated);

    private static readonly Image<Rgba32> ExtractionInformationProjectSpecific =
        Image.Load<Rgba32>(CatalogueIcons.ExtractionInformation_ProjectSpecific);

    private static readonly Image<Rgba32> NoIconAvailable = Image.Load<Rgba32>(CatalogueIcons.NoIconAvailable);
>>>>>>> 9e847e4d

    public Image<Rgba32> GetImageIfSupportedObject(object o)
    {
        if (o is ExtractionCategory cat)
            return GetImage(cat);

        if (o is not ExtractionInformation ei) return null;

        var toReturn = GetImage(ei.ExtractionCategory);

        if (ei.IsExtractionIdentifier)
            toReturn = IconOverlayProvider.GetOverlay(toReturn, OverlayKind.IsExtractionIdentifier);

        if (ei.IsPrimaryKey)
            toReturn = IconOverlayProvider.GetOverlay(toReturn, OverlayKind.Key);

        if (ei.HashOnDataRelease)
<<<<<<< HEAD
            toReturn = _overlayProvider.GetOverlay(toReturn, OverlayKind.Hashed);
=======
            toReturn = IconOverlayProvider.GetOverlay(toReturn, OverlayKind.Hashed);
>>>>>>> 9e847e4d

        return toReturn;
    }

    private static Image<Rgba32> GetImage(ExtractionCategory category)
    {
        return category switch
        {
            ExtractionCategory.Core => ExtractionInformationCore,
            ExtractionCategory.Supplemental => ExtractionInformationSupplemental,
            ExtractionCategory.SpecialApprovalRequired => ExtractionInformationSpecialApproval,
            ExtractionCategory.Internal => ExtractionInformationInternalOnly,
            ExtractionCategory.Deprecated => ExtractionInformationDeprecated,
            ExtractionCategory.ProjectSpecific => ExtractionInformationProjectSpecific,
            ExtractionCategory.Any => NoIconAvailable,
            _ => throw new ArgumentOutOfRangeException(nameof(category))
        };
    }
}<|MERGE_RESOLUTION|>--- conflicted
+++ resolved
@@ -15,33 +15,6 @@
 
 internal sealed class ExtractionInformationStateBasedIconProvider : IObjectStateBasedIconProvider
 {
-<<<<<<< HEAD
-    private readonly Image<Rgba32> _extractionInformation_Core;
-    private readonly Image<Rgba32> _extractionInformation_Supplemental;
-    private readonly Image<Rgba32> _extractionInformation_SpecialApproval;
-    private readonly Image<Rgba32> _extractionInformation_InternalOnly;
-    private readonly Image<Rgba32> _extractionInformation_Deprecated;
-    private readonly Image<Rgba32> _extractionInformation_ProjectSpecific;
-    private readonly IconOverlayProvider _overlayProvider;
-    private readonly Image<Rgba32> _noIconAvailable;
-
-    public ExtractionInformationStateBasedIconProvider()
-    {
-        _extractionInformation_Core = Image.Load<Rgba32>(CatalogueIcons.ExtractionInformation);
-        _extractionInformation_Supplemental = Image.Load<Rgba32>(CatalogueIcons.ExtractionInformation_Supplemental);
-        _extractionInformation_SpecialApproval =
-            Image.Load<Rgba32>(CatalogueIcons.ExtractionInformation_SpecialApproval);
-        _extractionInformation_ProjectSpecific =
-            Image.Load<Rgba32>(CatalogueIcons.ExtractionInformation_ProjectSpecific);
-        _overlayProvider = new IconOverlayProvider();
-        _extractionInformation_InternalOnly =
-            _overlayProvider.GetOverlayNoCache(_extractionInformation_SpecialApproval, OverlayKind.Internal);
-        _extractionInformation_Deprecated =
-            _overlayProvider.GetOverlayNoCache(_extractionInformation_Core, OverlayKind.Deprecated);
-
-        _noIconAvailable = Image.Load<Rgba32>(CatalogueIcons.NoIconAvailable);
-    }
-=======
     private static readonly Image<Rgba32> ExtractionInformationCore =
         Image.Load<Rgba32>(CatalogueIcons.ExtractionInformation);
 
@@ -61,7 +34,6 @@
         Image.Load<Rgba32>(CatalogueIcons.ExtractionInformation_ProjectSpecific);
 
     private static readonly Image<Rgba32> NoIconAvailable = Image.Load<Rgba32>(CatalogueIcons.NoIconAvailable);
->>>>>>> 9e847e4d
 
     public Image<Rgba32> GetImageIfSupportedObject(object o)
     {
@@ -79,11 +51,7 @@
             toReturn = IconOverlayProvider.GetOverlay(toReturn, OverlayKind.Key);
 
         if (ei.HashOnDataRelease)
-<<<<<<< HEAD
-            toReturn = _overlayProvider.GetOverlay(toReturn, OverlayKind.Hashed);
-=======
             toReturn = IconOverlayProvider.GetOverlay(toReturn, OverlayKind.Hashed);
->>>>>>> 9e847e4d
 
         return toReturn;
     }
