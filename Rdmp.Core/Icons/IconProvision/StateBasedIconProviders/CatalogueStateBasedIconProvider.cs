--- conflicted
+++ resolved
@@ -38,15 +38,6 @@
             img = IconOverlayProvider.GetOverlay(img, OverlayKind.Cloud);
 
         if (c.IsDeprecated)
-<<<<<<< HEAD
-            img = _overlayProvider.GetOverlay(img, OverlayKind.Deprecated);
-
-        if (c.IsInternalDataset)
-            img = _overlayProvider.GetOverlay(img, OverlayKind.Internal);
-
-        if (status != null && status.IsExtractable)
-            img = _overlayProvider.GetOverlay(img, OverlayKind.Extractable);
-=======
             img = IconOverlayProvider.GetOverlay(img, OverlayKind.Deprecated);
 
         if (c.IsInternalDataset)
@@ -54,7 +45,6 @@
 
         if (status is { IsExtractable: true })
             img = IconOverlayProvider.GetOverlay(img, OverlayKind.Extractable);
->>>>>>> 9e847e4d
 
         return img;
     }
