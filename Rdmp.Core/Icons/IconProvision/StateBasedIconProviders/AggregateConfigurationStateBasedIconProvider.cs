// Copyright (c) The University of Dundee 2018-2019
// This file is part of the Research Data Management Platform (RDMP).
// RDMP is free software: you can redistribute it and/or modify it under the terms of the GNU General Public License as published by the Free Software Foundation, either version 3 of the License, or (at your option) any later version.
// RDMP is distributed in the hope that it will be useful, but WITHOUT ANY WARRANTY; without even the implied warranty of MERCHANTABILITY or FITNESS FOR A PARTICULAR PURPOSE. See the GNU General Public License for more details.
// You should have received a copy of the GNU General Public License along with RDMP. If not, see <https://www.gnu.org/licenses/>.

using System;
using SixLabors.ImageSharp;
using Rdmp.Core.Curation.Data.Aggregation;
using Rdmp.Core.Icons.IconOverlays;
using Rdmp.Core.ReusableLibraryCode.Icons.IconProvision;
using SixLabors.ImageSharp.PixelFormats;

namespace Rdmp.Core.Icons.IconProvision.StateBasedIconProviders;

public sealed class AggregateConfigurationStateBasedIconProvider : IObjectStateBasedIconProvider
{
    private static readonly Image<Rgba32> CohortAggregates = Image.Load<Rgba32>(CatalogueIcons.CohortAggregate);
    private static readonly Image<Rgba32> Aggregates = Image.Load<Rgba32>(CatalogueIcons.AggregateGraph);
    private static readonly Image<Rgba32> PatientIndexTable = Image.Load<Rgba32>(CatalogueIcons.PatientIndexTable);

    public Image<Rgba32> GetImageIfSupportedObject(object o)
    {
        if (o is Type && o.Equals(typeof(AggregateConfiguration)))
<<<<<<< HEAD
            return _aggregates;
=======
            return Aggregates;
>>>>>>> 9e847e4d

        if (o is not AggregateConfiguration ac)
            return null;

        var img = ac.IsCohortIdentificationAggregate ? CohortAggregates : Aggregates;

        if (ac.IsJoinablePatientIndexTable())
            img = PatientIndexTable;

        if (ac.IsExtractable)
            img = IconOverlayProvider.GetOverlay(img, OverlayKind.Extractable);

        if (ac.OverrideFiltersByUsingParentAggregateConfigurationInstead_ID != null)
<<<<<<< HEAD
            img = _overlayProvider.GetOverlay(img, OverlayKind.Shortcut);
=======
            img = IconOverlayProvider.GetOverlay(img, OverlayKind.Shortcut);
>>>>>>> 9e847e4d

        if (ac.Catalogue.IsApiCall())
            img = IconOverlayProvider.GetOverlay(img, OverlayKind.Cloud);

        return img;
    }
}<|MERGE_RESOLUTION|>--- conflicted
+++ resolved
@@ -22,11 +22,7 @@
     public Image<Rgba32> GetImageIfSupportedObject(object o)
     {
         if (o is Type && o.Equals(typeof(AggregateConfiguration)))
-<<<<<<< HEAD
-            return _aggregates;
-=======
             return Aggregates;
->>>>>>> 9e847e4d
 
         if (o is not AggregateConfiguration ac)
             return null;
@@ -40,11 +36,7 @@
             img = IconOverlayProvider.GetOverlay(img, OverlayKind.Extractable);
 
         if (ac.OverrideFiltersByUsingParentAggregateConfigurationInstead_ID != null)
-<<<<<<< HEAD
-            img = _overlayProvider.GetOverlay(img, OverlayKind.Shortcut);
-=======
             img = IconOverlayProvider.GetOverlay(img, OverlayKind.Shortcut);
->>>>>>> 9e847e4d
 
         if (ac.Catalogue.IsApiCall())
             img = IconOverlayProvider.GetOverlay(img, OverlayKind.Cloud);
