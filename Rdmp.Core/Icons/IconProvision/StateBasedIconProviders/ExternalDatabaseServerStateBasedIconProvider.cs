--- conflicted
+++ resolved
@@ -20,19 +20,10 @@
 {
     private readonly Image<Rgba32> _default;
 
-<<<<<<< HEAD
-    private readonly Dictionary<string, Image<Rgba32>> _assemblyToIconDictionary =
-        new();
-
-    private DatabaseTypeIconProvider _typeSpecificIconsProvider;
-
-    public ExternalDatabaseServerStateBasedIconProvider(IconOverlayProvider overlayProvider)
-=======
     private readonly Dictionary<string, Image<Rgba32>> _assemblyToIconDictionary = new();
     private readonly DatabaseTypeIconProvider _typeSpecificIconsProvider;
 
     public ExternalDatabaseServerStateBasedIconProvider()
->>>>>>> 9e847e4d
     {
         _default = Image.Load<Rgba32>(CatalogueIcons.ExternalDatabaseServer);
 
