// Copyright (c) The University of Dundee 2018-2019
// This file is part of the Research Data Management Platform (RDMP).
// RDMP is free software: you can redistribute it and/or modify it under the terms of the GNU General Public License as published by the Free Software Foundation, either version 3 of the License, or (at your option) any later version.
// RDMP is distributed in the hope that it will be useful, but WITHOUT ANY WARRANTY; without even the implied warranty of MERCHANTABILITY or FITNESS FOR A PARTICULAR PURPOSE. See the GNU General Public License for more details.
// You should have received a copy of the GNU General Public License along with RDMP. If not, see <https://www.gnu.org/licenses/>.

using System;
using SixLabors.ImageSharp;
using Rdmp.Core.Curation.Data;
using Rdmp.Core.Icons.IconOverlays;
using Rdmp.Core.ReusableLibraryCode.Icons.IconProvision;
using SixLabors.ImageSharp.PixelFormats;

namespace Rdmp.Core.Icons.IconProvision.StateBasedIconProviders;

public sealed class CatalogueItemStateBasedIconProvider : IObjectStateBasedIconProvider
{
    private static readonly Image<Rgba32> BasicImage = Image.Load<Rgba32>(CatalogueIcons.CatalogueItem);
    private static readonly Image<Rgba32> TransformImage = Image.Load<Rgba32>(CatalogueIcons.CatalogueItemTransform);

    public Image<Rgba32> GetImageIfSupportedObject(object o)
    {
        if (o is not CatalogueItem ci)
            return null;

        var ei = ci.ExtractionInformation;
<<<<<<< HEAD
        var toReturn = ei?.IsProperTransform() ?? false ? transformImage : basicImage;
=======
        var toReturn = ei?.IsProperTransform() ?? false ? TransformImage : BasicImage;
>>>>>>> 9e847e4d

        //it's not extractable:
        if (ei == null) return toReturn;

        if (ei.HashOnDataRelease)
<<<<<<< HEAD
            toReturn = _overlayProvider.GetOverlay(toReturn, OverlayKind.Hashed);

        if (ei.IsExtractionIdentifier)
            toReturn = _overlayProvider.GetOverlay(toReturn, OverlayKind.IsExtractionIdentifier);
=======
            toReturn = IconOverlayProvider.GetOverlay(toReturn, OverlayKind.Hashed);

        if (ei.IsExtractionIdentifier)
            toReturn = IconOverlayProvider.GetOverlay(toReturn, OverlayKind.IsExtractionIdentifier);
>>>>>>> 9e847e4d

        if (ei.IsPrimaryKey)
            toReturn = IconOverlayProvider.GetOverlay(toReturn, OverlayKind.Key);

        switch (ei.ExtractionCategory)
        {
            case ExtractionCategory.ProjectSpecific:
            case ExtractionCategory.Core:
                toReturn = IconOverlayProvider.GetOverlay(toReturn, OverlayKind.Extractable);
                break;
            case ExtractionCategory.Supplemental:
                toReturn = IconOverlayProvider.GetOverlay(toReturn, OverlayKind.Extractable_Supplemental);
                break;
            case ExtractionCategory.SpecialApprovalRequired:
                toReturn = IconOverlayProvider.GetOverlay(toReturn, OverlayKind.Extractable_SpecialApproval);
                break;
            case ExtractionCategory.Internal:
                toReturn = IconOverlayProvider.GetOverlay(toReturn, OverlayKind.Extractable_Internal);
                break;
            case ExtractionCategory.Deprecated:
                toReturn = IconOverlayProvider.GetOverlay(toReturn, OverlayKind.Extractable);
                toReturn = IconOverlayProvider.GetOverlay(toReturn, OverlayKind.Deprecated);
                break;
            default:
                throw new ArgumentOutOfRangeException(nameof(o));
        }


        return toReturn;
    }
}<|MERGE_RESOLUTION|>--- conflicted
+++ resolved
@@ -24,27 +24,16 @@
             return null;
 
         var ei = ci.ExtractionInformation;
-<<<<<<< HEAD
-        var toReturn = ei?.IsProperTransform() ?? false ? transformImage : basicImage;
-=======
         var toReturn = ei?.IsProperTransform() ?? false ? TransformImage : BasicImage;
->>>>>>> 9e847e4d
 
         //it's not extractable:
         if (ei == null) return toReturn;
 
         if (ei.HashOnDataRelease)
-<<<<<<< HEAD
-            toReturn = _overlayProvider.GetOverlay(toReturn, OverlayKind.Hashed);
-
-        if (ei.IsExtractionIdentifier)
-            toReturn = _overlayProvider.GetOverlay(toReturn, OverlayKind.IsExtractionIdentifier);
-=======
             toReturn = IconOverlayProvider.GetOverlay(toReturn, OverlayKind.Hashed);
 
         if (ei.IsExtractionIdentifier)
             toReturn = IconOverlayProvider.GetOverlay(toReturn, OverlayKind.IsExtractionIdentifier);
->>>>>>> 9e847e4d
 
         if (ei.IsPrimaryKey)
             toReturn = IconOverlayProvider.GetOverlay(toReturn, OverlayKind.Key);
