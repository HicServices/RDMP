// Copyright (c) The University of Dundee 2018-2019
// This file is part of the Research Data Management Platform (RDMP).
// RDMP is free software: you can redistribute it and/or modify it under the terms of the GNU General Public License as published by the Free Software Foundation, either version 3 of the License, or (at your option) any later version.
// RDMP is distributed in the hope that it will be useful, but WITHOUT ANY WARRANTY; without even the implied warranty of MERCHANTABILITY or FITNESS FOR A PARTICULAR PURPOSE. See the GNU General Public License for more details.
// You should have received a copy of the GNU General Public License along with RDMP. If not, see <https://www.gnu.org/licenses/>.

using SixLabors.ImageSharp;
using Rdmp.Core.Curation.Data;
using SixLabors.ImageSharp.PixelFormats;

namespace Rdmp.Core.Icons.IconProvision.StateBasedIconProviders;

public class TableInfoStateBasedIconProvider : IObjectStateBasedIconProvider
{
    private readonly Image<Rgba32> _tableInfo;
    private readonly Image<Rgba32> _tableInfoTableValuedFunction;

    public TableInfoStateBasedIconProvider()
    {
        _tableInfo = Image.Load<Rgba32>(CatalogueIcons.TableInfo);
        _tableInfoTableValuedFunction = Image.Load<Rgba32>(CatalogueIcons.TableInfoTableValuedFunction);
    }
<<<<<<< HEAD

    public Image<Rgba32> GetImageIfSupportedObject(object o)
    {
        if (o is not TableInfo tableInfo)
            return null;
=======
>>>>>>> 9e847e4d

    public Image<Rgba32> GetImageIfSupportedObject(object o) => o is not TableInfo tableInfo ? null :
        tableInfo.IsTableValuedFunction ? _tableInfoTableValuedFunction : _tableInfo;
}<|MERGE_RESOLUTION|>--- conflicted
+++ resolved
@@ -20,14 +20,6 @@
         _tableInfo = Image.Load<Rgba32>(CatalogueIcons.TableInfo);
         _tableInfoTableValuedFunction = Image.Load<Rgba32>(CatalogueIcons.TableInfoTableValuedFunction);
     }
-<<<<<<< HEAD
-
-    public Image<Rgba32> GetImageIfSupportedObject(object o)
-    {
-        if (o is not TableInfo tableInfo)
-            return null;
-=======
->>>>>>> 9e847e4d
 
     public Image<Rgba32> GetImageIfSupportedObject(object o) => o is not TableInfo tableInfo ? null :
         tableInfo.IsTableValuedFunction ? _tableInfoTableValuedFunction : _tableInfo;
