--- conflicted
+++ resolved
@@ -29,13 +29,6 @@
 
         if (pc.Class != null && pc.Class.EndsWith("Source"))
             return _source;
-<<<<<<< HEAD
-        if (pc.Class != null && pc.Class.EndsWith("Destination"))
-            return _destination;
-
-        return _component;
-=======
         return pc.Class != null && pc.Class.EndsWith("Destination") ? _destination : _component;
->>>>>>> 9e847e4d
     }
 }