// Copyright (c) The University of Dundee 2018-2019
// This file is part of the Research Data Management Platform (RDMP).
// RDMP is free software: you can redistribute it and/or modify it under the terms of the GNU General Public License as published by the Free Software Foundation, either version 3 of the License, or (at your option) any later version.
// RDMP is distributed in the hope that it will be useful, but WITHOUT ANY WARRANTY; without even the implied warranty of MERCHANTABILITY or FITNESS FOR A PARTICULAR PURPOSE. See the GNU General Public License for more details.
// You should have received a copy of the GNU General Public License along with RDMP. If not, see <https://www.gnu.org/licenses/>.

using System;
using System.Collections.Concurrent;
using Rdmp.Core.Icons.IconProvision;
using Rdmp.Core.ReusableLibraryCode.Icons.IconProvision;
using SixLabors.ImageSharp;
using SixLabors.ImageSharp.PixelFormats;
using SixLabors.ImageSharp.Processing;

namespace Rdmp.Core.Icons.IconOverlays;

public static class IconOverlayProvider
{
<<<<<<< HEAD
    private readonly ConcurrentDictionary<ValueTuple<Image<Rgba32>, OverlayKind>, Image<Rgba32>> _cache =
        new();

    private readonly ConcurrentDictionary<ValueTuple<Image<Rgba32>, Image<Rgba32>>, Image<Rgba32>> _resultCacheCustom =
        new();

    private readonly ConcurrentDictionary<Image<Rgba32>, Image<Rgba32>> _greyscaleCache =
        new();
=======
    private static readonly ConcurrentDictionary<ValueTuple<Image<Rgba32>, OverlayKind>, Image<Rgba32>> Cache = new();
>>>>>>> 9e847e4d

    private static readonly ConcurrentDictionary<ValueTuple<Image<Rgba32>, Image<Rgba32>>, Image<Rgba32>>
        ResultCacheCustom = new();

    private static readonly ConcurrentDictionary<Image<Rgba32>, Image<Rgba32>> GreyscaleCache = new();

    private static readonly EnumImageCollection<OverlayKind> Images = new(Overlays.ResourceManager);

    public static Image<Rgba32> GetOverlay(Image<Rgba32> forImage, OverlayKind overlayKind) =>
        Cache.GetOrAdd((forImage, overlayKind), _ => GetOverlayNoCache(forImage, overlayKind));

<<<<<<< HEAD
        var clone = GetOverlayNoCache(forImage, overlayKind);
        _cache.TryAdd(key, clone);

        return clone;
    }


    public Image<Rgba32> GetOverlay(Image<Rgba32> forImage, Image<Rgba32> customOverlay)
    {
        if (_resultCacheCustom.TryGetValue((forImage, customOverlay), out var hit))
            return hit;

        var clone = forImage.Clone<Rgba32>(x => x.DrawImage(customOverlay, 1.0f));

        //and cache it
        _resultCacheCustom.TryAdd((forImage, customOverlay), clone);
        return clone;
    }

    public Image<Rgba32> GetGrayscale(Image<Rgba32> forImage)
    {
        _greyscaleCache.TryAdd(forImage, MakeGrayscale(forImage));

        return _greyscaleCache[forImage];
    }
=======
    public static Image<Rgba32> GetOverlay(Image<Rgba32> forImage, Image<Rgba32> customOverlay) =>
        ResultCacheCustom.GetOrAdd((forImage, customOverlay),
            _ => forImage.Clone<Rgba32>(x => x.DrawImage(customOverlay, 1.0f)));

    public static Image<Rgba32> GetGreyscale(Image<Rgba32> forImage) =>
        GreyscaleCache.GetOrAdd(forImage, MakeGreyscale);
>>>>>>> 9e847e4d

    /// <summary>
    /// Use ImageSharp's greyscale converter
    /// </summary>
    /// <param name="original"></param>
    /// <returns></returns>
<<<<<<< HEAD
    private static Image<Rgba32> MakeGrayscale(Image<Rgba32> original)
    {
        return original.Clone(x => x.Grayscale());
    }

    public Image<Rgba32> GetOverlayNoCache(Image<Rgba32> forImage, OverlayKind overlayKind)
    {
        //cached result does not exist so we must draw it
        var overlay = _images[overlayKind];
        var clone = forImage.Clone<Rgba32>(x => x.DrawImage(overlay, 1.0f));
        return clone;
    }
=======
    private static Image<Rgba32> MakeGreyscale(Image<Rgba32> original) => original.Clone(static x => x.Grayscale());

    public static Image<Rgba32> GetOverlayNoCache(Image<Rgba32> forImage, OverlayKind overlayKind) =>
        forImage.Clone<Rgba32>(x => x.DrawImage(Images[overlayKind], 1.0f));
>>>>>>> 9e847e4d
}<|MERGE_RESOLUTION|>--- conflicted
+++ resolved
@@ -16,18 +16,7 @@
 
 public static class IconOverlayProvider
 {
-<<<<<<< HEAD
-    private readonly ConcurrentDictionary<ValueTuple<Image<Rgba32>, OverlayKind>, Image<Rgba32>> _cache =
-        new();
-
-    private readonly ConcurrentDictionary<ValueTuple<Image<Rgba32>, Image<Rgba32>>, Image<Rgba32>> _resultCacheCustom =
-        new();
-
-    private readonly ConcurrentDictionary<Image<Rgba32>, Image<Rgba32>> _greyscaleCache =
-        new();
-=======
     private static readonly ConcurrentDictionary<ValueTuple<Image<Rgba32>, OverlayKind>, Image<Rgba32>> Cache = new();
->>>>>>> 9e847e4d
 
     private static readonly ConcurrentDictionary<ValueTuple<Image<Rgba32>, Image<Rgba32>>, Image<Rgba32>>
         ResultCacheCustom = new();
@@ -39,63 +28,20 @@
     public static Image<Rgba32> GetOverlay(Image<Rgba32> forImage, OverlayKind overlayKind) =>
         Cache.GetOrAdd((forImage, overlayKind), _ => GetOverlayNoCache(forImage, overlayKind));
 
-<<<<<<< HEAD
-        var clone = GetOverlayNoCache(forImage, overlayKind);
-        _cache.TryAdd(key, clone);
-
-        return clone;
-    }
-
-
-    public Image<Rgba32> GetOverlay(Image<Rgba32> forImage, Image<Rgba32> customOverlay)
-    {
-        if (_resultCacheCustom.TryGetValue((forImage, customOverlay), out var hit))
-            return hit;
-
-        var clone = forImage.Clone<Rgba32>(x => x.DrawImage(customOverlay, 1.0f));
-
-        //and cache it
-        _resultCacheCustom.TryAdd((forImage, customOverlay), clone);
-        return clone;
-    }
-
-    public Image<Rgba32> GetGrayscale(Image<Rgba32> forImage)
-    {
-        _greyscaleCache.TryAdd(forImage, MakeGrayscale(forImage));
-
-        return _greyscaleCache[forImage];
-    }
-=======
     public static Image<Rgba32> GetOverlay(Image<Rgba32> forImage, Image<Rgba32> customOverlay) =>
         ResultCacheCustom.GetOrAdd((forImage, customOverlay),
             _ => forImage.Clone<Rgba32>(x => x.DrawImage(customOverlay, 1.0f)));
 
     public static Image<Rgba32> GetGreyscale(Image<Rgba32> forImage) =>
         GreyscaleCache.GetOrAdd(forImage, MakeGreyscale);
->>>>>>> 9e847e4d
 
     /// <summary>
     /// Use ImageSharp's greyscale converter
     /// </summary>
     /// <param name="original"></param>
     /// <returns></returns>
-<<<<<<< HEAD
-    private static Image<Rgba32> MakeGrayscale(Image<Rgba32> original)
-    {
-        return original.Clone(x => x.Grayscale());
-    }
-
-    public Image<Rgba32> GetOverlayNoCache(Image<Rgba32> forImage, OverlayKind overlayKind)
-    {
-        //cached result does not exist so we must draw it
-        var overlay = _images[overlayKind];
-        var clone = forImage.Clone<Rgba32>(x => x.DrawImage(overlay, 1.0f));
-        return clone;
-    }
-=======
     private static Image<Rgba32> MakeGreyscale(Image<Rgba32> original) => original.Clone(static x => x.Grayscale());
 
     public static Image<Rgba32> GetOverlayNoCache(Image<Rgba32> forImage, OverlayKind overlayKind) =>
         forImage.Clone<Rgba32>(x => x.DrawImage(Images[overlayKind], 1.0f));
->>>>>>> 9e847e4d
 }