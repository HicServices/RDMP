﻿// Copyright (c) The University of Dundee 2018-2019
// This file is part of the Research Data Management Platform (RDMP).
// RDMP is free software: you can redistribute it and/or modify it under the terms of the GNU General Public License as published by the Free Software Foundation, either version 3 of the License, or (at your option) any later version.
// RDMP is distributed in the hope that it will be useful, but WITHOUT ANY WARRANTY; without even the implied warranty of MERCHANTABILITY or FITNESS FOR A PARTICULAR PURPOSE. See the GNU General Public License for more details.
// You should have received a copy of the GNU General Public License along with RDMP. If not, see <https://www.gnu.org/licenses/>.

using System;
using System.Collections.Generic;
using System.Text;
using FAnsi.Discovery;
using Rdmp.Core.MapsDirectlyToDatabaseTable.Versioning;
using TypeGuesser;

namespace Rdmp.Core.Databases;

public sealed class LoggingDatabasePatcher : Patcher
{
    public LoggingDatabasePatcher() : base(2, "Databases.LoggingDatabase")
    {
        LegacyName = "HIC.Logging.Database";
        SqlServerOnly = false;
    }


    public override Patch GetInitialCreateScriptContents(DiscoveredDatabase db)
    {
        var header = GetHeader(db.Server.DatabaseType, InitialScriptName, new Version(1, 0, 0));

        var sql = new StringBuilder();

        sql.AppendLine(
            $"{db.Helper.GetCreateTableSql(db, "DataSet", new[] { new DatabaseColumnRequest("dataSetID", new DatabaseTypeRequest(typeof(string), 150) { Unicode = true }) { IsPrimaryKey = true }, new DatabaseColumnRequest("name", new DatabaseTypeRequest(typeof(string), 2000) { Unicode = true }) { AllowNulls = true }, new DatabaseColumnRequest("description", new DatabaseTypeRequest(typeof(string), int.MaxValue) { Unicode = true }) { AllowNulls = true }, new DatabaseColumnRequest("time_period", new DatabaseTypeRequest(typeof(string), 64) { Unicode = true }) { AllowNulls = true }, new DatabaseColumnRequest("SLA_required", new DatabaseTypeRequest(typeof(string), 3) { Unicode = true }) { AllowNulls = true }, new DatabaseColumnRequest("supplier_name", new DatabaseTypeRequest(typeof(string), 32) { Unicode = true }) { AllowNulls = true }, new DatabaseColumnRequest("supplier_tel_no", new DatabaseTypeRequest(typeof(string), 32) { Unicode = true }) { AllowNulls = true }, new DatabaseColumnRequest("supplier_email", new DatabaseTypeRequest(typeof(string), 64) { Unicode = true }) { AllowNulls = true }, new DatabaseColumnRequest("contact_name", new DatabaseTypeRequest(typeof(string), 64) { Unicode = true }) { AllowNulls = true }, new DatabaseColumnRequest("contact_position", new DatabaseTypeRequest(typeof(string), 64) { Unicode = true }) { AllowNulls = true }, new DatabaseColumnRequest("currentContactInstitutions", new DatabaseTypeRequest(typeof(string), 64) { Unicode = true }) { AllowNulls = true }, new DatabaseColumnRequest("contact_tel_no", new DatabaseTypeRequest(typeof(string), 32) { Unicode = true }) { AllowNulls = true }, new DatabaseColumnRequest("contact_email", new DatabaseTypeRequest(typeof(string), 64) { Unicode = true }) { AllowNulls = true }, new DatabaseColumnRequest("frequency", new DatabaseTypeRequest(typeof(string), 32) { Unicode = true }) { AllowNulls = true }, new DatabaseColumnRequest("method", new DatabaseTypeRequest(typeof(string), 16) { Unicode = true }) { AllowNulls = true } }, null, false, null).TrimEnd()};");


        // foreign keys
        var datasetId = new DiscoveredColumn(db.ExpectTable("DataSet"), "dataSetID", false);
        DatabaseColumnRequest dataLoadTask_datasetID;
        var dataLoadTask_ID = new DiscoveredColumn(db.ExpectTable("DataLoadTask"), "ID", false);
        DatabaseColumnRequest dataLoadRun_dataLoadTaskID;
        var dataLoadRun_ID = new DiscoveredColumn(db.ExpectTable("DataLoadRun"), "ID", false);
        DatabaseColumnRequest tableLoadRun_dataLoadRunID;
        var tableLoadRun_ID = new DiscoveredColumn(db.ExpectTable("TableLoadRun"), "ID", false);
        DatabaseColumnRequest dataSource_tableLoadRunID;
        DatabaseColumnRequest fatalError_dataLoadRunID;
        DatabaseColumnRequest progressLog_dataLoadRunID;
        DatabaseColumnRequest rowError_tableLoadRunID;

        sql.AppendLine(
            $"{db.Helper.GetCreateTableSql(db, "DataLoadTask", new[] { /*This is not an auto increment (see `GetMaxTaskID` method).  Not sure why it isn't but whatever */ new DatabaseColumnRequest("ID", new DatabaseTypeRequest(typeof(int))) { AllowNulls = false, IsPrimaryKey = true }, new DatabaseColumnRequest("description", new DatabaseTypeRequest(typeof(string), int.MaxValue) { Unicode = true }), new DatabaseColumnRequest("name", new DatabaseTypeRequest(typeof(string), 1000) { Unicode = true }), new DatabaseColumnRequest("createTime", new DatabaseTypeRequest(typeof(DateTime))) { Default = FAnsi.Discovery.QuerySyntax.MandatoryScalarFunctions.GetTodaysDate }, /* TODO: does this have a default on it? */ new DatabaseColumnRequest("userAccount", new DatabaseTypeRequest(typeof(string), 500) { Unicode = true }), new DatabaseColumnRequest("statusID", new DatabaseTypeRequest(typeof(int))), new DatabaseColumnRequest("isTest", new DatabaseTypeRequest(typeof(bool))), dataLoadTask_datasetID = new DatabaseColumnRequest("dataSetID", new DatabaseTypeRequest(typeof(string), 150) { Unicode = true }) }, new Dictionary<DatabaseColumnRequest, DiscoveredColumn> { { dataLoadTask_datasetID, datasetId } }, true, null).TrimEnd()};");


        sql.AppendLine(
            $"{db.Helper.GetCreateTableSql(db, "DataLoadRun", new[] { new DatabaseColumnRequest("ID", new DatabaseTypeRequest(typeof(int))) { IsAutoIncrement = true, AllowNulls = false, IsPrimaryKey = true }, new DatabaseColumnRequest("description", new DatabaseTypeRequest(typeof(string), int.MaxValue) { Unicode = true }), new DatabaseColumnRequest("startTime", new DatabaseTypeRequest(typeof(DateTime))) { Default = FAnsi.Discovery.QuerySyntax.MandatoryScalarFunctions.GetTodaysDate }, new DatabaseColumnRequest("endTime", new DatabaseTypeRequest(typeof(DateTime))) { AllowNulls = true }, dataLoadRun_dataLoadTaskID = new DatabaseColumnRequest("dataLoadTaskID", new DatabaseTypeRequest(typeof(int))), new DatabaseColumnRequest("isTest", new DatabaseTypeRequest(typeof(bool))), new DatabaseColumnRequest("packageName", new DatabaseTypeRequest(typeof(string), 750) { Unicode = true }), /* TODO: does this have a default on it? */ new DatabaseColumnRequest("userAccount", new DatabaseTypeRequest(typeof(string), 500) { Unicode = true }), new DatabaseColumnRequest("suggestedRollbackCommand", new DatabaseTypeRequest(typeof(string), int.MaxValue) { Unicode = true }) { AllowNulls = true } }, new Dictionary<DatabaseColumnRequest, DiscoveredColumn> { { dataLoadRun_dataLoadTaskID, dataLoadTask_ID } }, true, null).TrimEnd()};");

        sql.AppendLine(
            $"{db.Helper.GetCreateTableSql(db, "TableLoadRun", new[] { new DatabaseColumnRequest("startTime", new DatabaseTypeRequest(typeof(DateTime))) { Default = FAnsi.Discovery.QuerySyntax.MandatoryScalarFunctions.GetTodaysDate }, new DatabaseColumnRequest("endTime", new DatabaseTypeRequest(typeof(DateTime))) { AllowNulls = true }, tableLoadRun_dataLoadRunID = new DatabaseColumnRequest("dataLoadRunID", new DatabaseTypeRequest(typeof(int))), new DatabaseColumnRequest("targetTable", new DatabaseTypeRequest(typeof(string), 200)), new DatabaseColumnRequest("expectedInserts", new DatabaseTypeRequest(typeof(long))) { AllowNulls = true }, new DatabaseColumnRequest("inserts", new DatabaseTypeRequest(typeof(long))) { AllowNulls = true }, new DatabaseColumnRequest("updates", new DatabaseTypeRequest(typeof(long))) { AllowNulls = true }, new DatabaseColumnRequest("deletes", new DatabaseTypeRequest(typeof(long))) { AllowNulls = true }, new DatabaseColumnRequest("errorRows", new DatabaseTypeRequest(typeof(long))) { AllowNulls = true }, new DatabaseColumnRequest("ID", new DatabaseTypeRequest(typeof(int))) { IsAutoIncrement = true, AllowNulls = false, IsPrimaryKey = true }, new DatabaseColumnRequest("duplicates", new DatabaseTypeRequest(typeof(long))) { AllowNulls = true }, new DatabaseColumnRequest("notes", new DatabaseTypeRequest(typeof(string), 8000)) { AllowNulls = true }, new DatabaseColumnRequest("suggestedRollbackCommand", new DatabaseTypeRequest(typeof(string), int.MaxValue)) { AllowNulls = true } }, new Dictionary<DatabaseColumnRequest, DiscoveredColumn> { { tableLoadRun_dataLoadRunID, dataLoadRun_ID } }, true, null).TrimEnd()};");

        sql.AppendLine(
            $"{db.Helper.GetCreateTableSql(db, "DataSource", new[] { new DatabaseColumnRequest("ID", new DatabaseTypeRequest(typeof(int))) { IsAutoIncrement = true, AllowNulls = false, IsPrimaryKey = true }, new DatabaseColumnRequest("source", new DatabaseTypeRequest(typeof(string), int.MaxValue)), dataSource_tableLoadRunID = new DatabaseColumnRequest("tableLoadRunID", new DatabaseTypeRequest(typeof(int))) { AllowNulls = true }, new DatabaseColumnRequest("archive", new DatabaseTypeRequest(typeof(string), int.MaxValue) { Unicode = true }) { AllowNulls = true }, new DatabaseColumnRequest("originDate", new DatabaseTypeRequest(typeof(DateTime))) { Default = FAnsi.Discovery.QuerySyntax.MandatoryScalarFunctions.GetTodaysDate }, /*in old script this was binary(128) but I think string should be ok*/ new DatabaseColumnRequest("MD5", new DatabaseTypeRequest(typeof(string), 128)) { AllowNulls = true } }, new Dictionary<DatabaseColumnRequest, DiscoveredColumn> { { dataSource_tableLoadRunID, tableLoadRun_ID } }, true, null).TrimEnd()};");


        sql.AppendLine(
            $"{db.Helper.GetCreateTableSql(db, "FatalError", new[] { new DatabaseColumnRequest("ID", new DatabaseTypeRequest(typeof(int))) { IsAutoIncrement = true, AllowNulls = false, IsPrimaryKey = true }, new DatabaseColumnRequest("time", new DatabaseTypeRequest(typeof(DateTime))) { Default = FAnsi.Discovery.QuerySyntax.MandatoryScalarFunctions.GetTodaysDate }, new DatabaseColumnRequest("source", new DatabaseTypeRequest(typeof(string), int.MaxValue) { Unicode = true }) { AllowNulls = true }, new DatabaseColumnRequest("description", new DatabaseTypeRequest(typeof(string), int.MaxValue) { Unicode = true }), new DatabaseColumnRequest("explanation", new DatabaseTypeRequest(typeof(string), int.MaxValue) { Unicode = true }) { AllowNulls = true }, fatalError_dataLoadRunID = new DatabaseColumnRequest("dataLoadRunID", new DatabaseTypeRequest(typeof(int))), new DatabaseColumnRequest("statusID", new DatabaseTypeRequest(typeof(int))) { AllowNulls = true }, new DatabaseColumnRequest("interestingToOthers", new DatabaseTypeRequest(typeof(bool))) { AllowNulls = true } }, new Dictionary<DatabaseColumnRequest, DiscoveredColumn> { { fatalError_dataLoadRunID, dataLoadRun_ID } }, true, null).TrimEnd()};");


        sql.AppendLine(
            $"{db.Helper.GetCreateTableSql(db, "ProgressLog", new[] { progressLog_dataLoadRunID = new DatabaseColumnRequest("dataLoadRunID", new DatabaseTypeRequest(typeof(int))), new DatabaseColumnRequest("eventType", new DatabaseTypeRequest(typeof(string), 50) { Unicode = true }) { AllowNulls = true }, new DatabaseColumnRequest("description", new DatabaseTypeRequest(typeof(string), int.MaxValue) { Unicode = true }), new DatabaseColumnRequest("source", new DatabaseTypeRequest(typeof(string), int.MaxValue) { Unicode = true }) { AllowNulls = true }, new DatabaseColumnRequest("time", new DatabaseTypeRequest(typeof(DateTime))) { Default = FAnsi.Discovery.QuerySyntax.MandatoryScalarFunctions.GetTodaysDate }, new DatabaseColumnRequest("ID", new DatabaseTypeRequest(typeof(int))) { IsAutoIncrement = true, AllowNulls = false, IsPrimaryKey = true } }, new Dictionary<DatabaseColumnRequest, DiscoveredColumn> { { progressLog_dataLoadRunID, dataLoadRun_ID } }, true, null).TrimEnd()};");

        sql.AppendLine(
            $"{db.Helper.GetCreateTableSql(db, "RowError", new[] { new DatabaseColumnRequest("ID", new DatabaseTypeRequest(typeof(int))) { IsAutoIncrement = true, AllowNulls = false, IsPrimaryKey = true }, rowError_tableLoadRunID = new DatabaseColumnRequest("tableLoadRunID", new DatabaseTypeRequest(typeof(int))), new DatabaseColumnRequest("rowErrorTypeID", new DatabaseTypeRequest(typeof(int))) { AllowNulls = true }, new DatabaseColumnRequest("description", new DatabaseTypeRequest(typeof(string), int.MaxValue) { Unicode = true }), new DatabaseColumnRequest("locationOfRow", new DatabaseTypeRequest(typeof(string), int.MaxValue) { Unicode = true }), new DatabaseColumnRequest("requiresReloading", new DatabaseTypeRequest(typeof(bool))) { AllowNulls = true }, new DatabaseColumnRequest("columnName", new DatabaseTypeRequest(typeof(string), int.MaxValue) { Unicode = true }) }, new Dictionary<DatabaseColumnRequest, DiscoveredColumn> { { rowError_tableLoadRunID, tableLoadRun_ID } }, true, null).TrimEnd()};");


        sql.AppendLine(
            $"{db.Helper.GetCreateTableSql(db, "z_DataLoadTaskStatus", new[] { new DatabaseColumnRequest("ID", new DatabaseTypeRequest(typeof(int))) { AllowNulls = false, IsPrimaryKey = true }, new DatabaseColumnRequest("status", new DatabaseTypeRequest(typeof(string), 50) { Unicode = true }) { AllowNulls = true }, new DatabaseColumnRequest("description", new DatabaseTypeRequest(typeof(string), int.MaxValue)) { AllowNulls = true } }, null, true).TrimEnd()};");


        sql.AppendLine(
            $"{db.Helper.GetCreateTableSql(db, "z_FatalErrorStatus", new[] { new DatabaseColumnRequest("ID", new DatabaseTypeRequest(typeof(int))) { AllowNulls = false, IsPrimaryKey = true }, new DatabaseColumnRequest("status", new DatabaseTypeRequest(typeof(string), 20) { Unicode = true }) }, null, true).TrimEnd()};");


        sql.AppendLine(
            $"{db.Helper.GetCreateTableSql(db, "z_RowErrorType", new[] { new DatabaseColumnRequest("ID", new DatabaseTypeRequest(typeof(int))) { AllowNulls = false, IsPrimaryKey = true }, new DatabaseColumnRequest("type", new DatabaseTypeRequest(typeof(string), 20) { Unicode = true }) }, null, true).TrimEnd()};");

        var sh = db.Server.GetQuerySyntaxHelper();
        sql.AppendLine($"""

                        INSERT INTO {db.ExpectTable("z_DataLoadTaskStatus").GetWrappedName()} ({sh.EnsureWrapped("ID")}, {sh.EnsureWrapped("status")}, {sh.EnsureWrapped("description")}) VALUES(1, 'Open', NULL);
                        INSERT INTO {db.ExpectTable("z_DataLoadTaskStatus").GetWrappedName()} ({sh.EnsureWrapped("ID")}, {sh.EnsureWrapped("status")}, {sh.EnsureWrapped("description")}) VALUES(2, 'Ready', NULL);
                        INSERT INTO {db.ExpectTable("z_DataLoadTaskStatus").GetWrappedName()} ({sh.EnsureWrapped("ID")}, {sh.EnsureWrapped("status")}, {sh.EnsureWrapped("description")}) VALUES(3, 'Committed', NULL);
                        INSERT INTO {db.ExpectTable("z_FatalErrorStatus").GetWrappedName()} ({sh.EnsureWrapped("ID")}, {sh.EnsureWrapped("status")}) VALUES(1, 'Outstanding');
                        INSERT INTO {db.ExpectTable("z_FatalErrorStatus").GetWrappedName()} ({sh.EnsureWrapped("ID")}, {sh.EnsureWrapped("status")}) VALUES(2, 'Resolved');
                        INSERT INTO {db.ExpectTable("z_FatalErrorStatus").GetWrappedName()} ({sh.EnsureWrapped("ID")}, {sh.EnsureWrapped("status")}) VALUES(3, 'Blocked');
                        INSERT INTO {db.ExpectTable("z_RowErrorType").GetWrappedName()} ({sh.EnsureWrapped("ID")}, {sh.EnsureWrapped("type")}) VALUES(1, 'LoadRow');
                        INSERT INTO {db.ExpectTable("z_RowErrorType").GetWrappedName()} ({sh.EnsureWrapped("ID")}, {sh.EnsureWrapped("type")}) VALUES(2, 'Duplication');
                        INSERT INTO {db.ExpectTable("z_RowErrorType").GetWrappedName()} ({sh.EnsureWrapped("ID")}, {sh.EnsureWrapped("type")}) VALUES(3, 'Validation');
                        INSERT INTO {db.ExpectTable("z_RowErrorType").GetWrappedName()} ({sh.EnsureWrapped("ID")}, {sh.EnsureWrapped("type")}) VALUES(4, 'DatabaseOperation');
                        INSERT INTO {db.ExpectTable("z_RowErrorType").GetWrappedName()} ({sh.EnsureWrapped("ID")}, {sh.EnsureWrapped("type")}) VALUES(5, 'Unknown');

                        /*create datasets*/
                        INSERT INTO {db.ExpectTable("DataSet").GetWrappedName()} ({sh.EnsureWrapped("dataSetID")}, {sh.EnsureWrapped("name")}, {sh.EnsureWrapped("description")}, {sh.EnsureWrapped("time_period")}, {sh.EnsureWrapped("SLA_required")}, {sh.EnsureWrapped("supplier_name")}, {sh.EnsureWrapped("supplier_tel_no")}, {sh.EnsureWrapped("supplier_email")}, {sh.EnsureWrapped("contact_name")}, {sh.EnsureWrapped("contact_position")}, {sh.EnsureWrapped("currentContactInstitutions")}, {sh.EnsureWrapped("contact_tel_no")}, {sh.EnsureWrapped("contact_email")}, {sh.EnsureWrapped("frequency")}, {sh.EnsureWrapped("method")}) VALUES(N'DataExtraction', 'DataExtraction', NULL, NULL, NULL, NULL, NULL, NULL, NULL, NULL, NULL, NULL, NULL, NULL, NULL);
                        INSERT INTO {db.ExpectTable("DataSet").GetWrappedName()} ({sh.EnsureWrapped("dataSetID")}, {sh.EnsureWrapped("name")}, {sh.EnsureWrapped("description")}, {sh.EnsureWrapped("time_period")}, {sh.EnsureWrapped("SLA_required")}, {sh.EnsureWrapped("supplier_name")}, {sh.EnsureWrapped("supplier_tel_no")}, {sh.EnsureWrapped("supplier_email")}, {sh.EnsureWrapped("contact_name")}, {sh.EnsureWrapped("contact_position")}, {sh.EnsureWrapped("currentContactInstitutions")}, {sh.EnsureWrapped("contact_tel_no")}, {sh.EnsureWrapped("contact_email")}, {sh.EnsureWrapped("frequency")}, {sh.EnsureWrapped("method")}) VALUES(N'Internal', 'Internal', NULL, NULL, NULL, NULL, NULL, NULL, NULL, NULL, NULL, NULL, NULL, NULL, NULL);

                        /*create tasks*/
<<<<<<< HEAD
                        INSERT INTO {db.ExpectTable("DataLoadTask").GetWrappedName()} ({sh.EnsureWrapped("ID")}, {sh.EnsureWrapped("description")}, {sh.EnsureWrapped("name")}, {sh.EnsureWrapped("userAccount")}, {sh.EnsureWrapped("statusID")}, {sh.EnsureWrapped("isTest")}, {sh.EnsureWrapped("dataSetID")}) VALUES(1, 'Internal', 'Internal', 'Thomas', 1, 0, 'Internal');
                        INSERT INTO {db.ExpectTable("DataLoadTask").GetWrappedName()} ({sh.EnsureWrapped("ID")}, {sh.EnsureWrapped("description")}, {sh.EnsureWrapped("name")}, {sh.EnsureWrapped("userAccount")}, {sh.EnsureWrapped("statusID")}, {sh.EnsureWrapped("isTest")}, {sh.EnsureWrapped("dataSetID")}) VALUES(2, 'DataExtraction', 'DataExtraction', 'Thomas', 1, 0, 'DataExtraction');
=======
                        INSERT INTO {db.ExpectTable("DataLoadTask").GetWrappedName()} ({sh.EnsureWrapped("ID")}, {sh.EnsureWrapped("description")}, {sh.EnsureWrapped("name")}, {sh.EnsureWrapped("userAccount")}, {sh.EnsureWrapped("statusID")}, {sh.EnsureWrapped("isTest")}, {sh.EnsureWrapped("dataSetID")}) VALUES(1, 'Internal', 'Internal', 'Thomas', 1, {(sh.DatabaseType == FAnsi.DatabaseType.MicrosoftSQLServer ? 0 : "FALSE")}, 'Internal');
                        INSERT INTO {db.ExpectTable("DataLoadTask").GetWrappedName()} ({sh.EnsureWrapped("ID")}, {sh.EnsureWrapped("description")}, {sh.EnsureWrapped("name")}, {sh.EnsureWrapped("userAccount")}, {sh.EnsureWrapped("statusID")}, {sh.EnsureWrapped("isTest")}, {sh.EnsureWrapped("dataSetID")}) VALUES(2, 'DataExtraction', 'DataExtraction', 'Thomas', 1, {(sh.DatabaseType == FAnsi.DatabaseType.MicrosoftSQLServer ? 0 : "FALSE")}, 'DataExtraction');
>>>>>>> b7ab8da8
                                               
                        """);


        return new Patch(InitialScriptName, header + sql);
    }

    public override SortedDictionary<string, Patch> GetAllPatchesInAssembly(DiscoveredDatabase db)
    {
        var basePatches = base.GetAllPatchesInAssembly(db);
        if (basePatches.Count > 3)
            throw new NotImplementedException(
                "Someone has added some patches, we need to think about how we handle those in MySql and Oracle! i.e. don't add them in '/LoggingDatabase/up' please");

        //this is empty because the only patch is already accounted for
        return new SortedDictionary<string, Patch>();
    }
}<|MERGE_RESOLUTION|>--- conflicted
+++ resolved
@@ -101,13 +101,8 @@
                         INSERT INTO {db.ExpectTable("DataSet").GetWrappedName()} ({sh.EnsureWrapped("dataSetID")}, {sh.EnsureWrapped("name")}, {sh.EnsureWrapped("description")}, {sh.EnsureWrapped("time_period")}, {sh.EnsureWrapped("SLA_required")}, {sh.EnsureWrapped("supplier_name")}, {sh.EnsureWrapped("supplier_tel_no")}, {sh.EnsureWrapped("supplier_email")}, {sh.EnsureWrapped("contact_name")}, {sh.EnsureWrapped("contact_position")}, {sh.EnsureWrapped("currentContactInstitutions")}, {sh.EnsureWrapped("contact_tel_no")}, {sh.EnsureWrapped("contact_email")}, {sh.EnsureWrapped("frequency")}, {sh.EnsureWrapped("method")}) VALUES(N'Internal', 'Internal', NULL, NULL, NULL, NULL, NULL, NULL, NULL, NULL, NULL, NULL, NULL, NULL, NULL);
 
                         /*create tasks*/
-<<<<<<< HEAD
-                        INSERT INTO {db.ExpectTable("DataLoadTask").GetWrappedName()} ({sh.EnsureWrapped("ID")}, {sh.EnsureWrapped("description")}, {sh.EnsureWrapped("name")}, {sh.EnsureWrapped("userAccount")}, {sh.EnsureWrapped("statusID")}, {sh.EnsureWrapped("isTest")}, {sh.EnsureWrapped("dataSetID")}) VALUES(1, 'Internal', 'Internal', 'Thomas', 1, 0, 'Internal');
-                        INSERT INTO {db.ExpectTable("DataLoadTask").GetWrappedName()} ({sh.EnsureWrapped("ID")}, {sh.EnsureWrapped("description")}, {sh.EnsureWrapped("name")}, {sh.EnsureWrapped("userAccount")}, {sh.EnsureWrapped("statusID")}, {sh.EnsureWrapped("isTest")}, {sh.EnsureWrapped("dataSetID")}) VALUES(2, 'DataExtraction', 'DataExtraction', 'Thomas', 1, 0, 'DataExtraction');
-=======
                         INSERT INTO {db.ExpectTable("DataLoadTask").GetWrappedName()} ({sh.EnsureWrapped("ID")}, {sh.EnsureWrapped("description")}, {sh.EnsureWrapped("name")}, {sh.EnsureWrapped("userAccount")}, {sh.EnsureWrapped("statusID")}, {sh.EnsureWrapped("isTest")}, {sh.EnsureWrapped("dataSetID")}) VALUES(1, 'Internal', 'Internal', 'Thomas', 1, {(sh.DatabaseType == FAnsi.DatabaseType.MicrosoftSQLServer ? 0 : "FALSE")}, 'Internal');
                         INSERT INTO {db.ExpectTable("DataLoadTask").GetWrappedName()} ({sh.EnsureWrapped("ID")}, {sh.EnsureWrapped("description")}, {sh.EnsureWrapped("name")}, {sh.EnsureWrapped("userAccount")}, {sh.EnsureWrapped("statusID")}, {sh.EnsureWrapped("isTest")}, {sh.EnsureWrapped("dataSetID")}) VALUES(2, 'DataExtraction', 'DataExtraction', 'Thomas', 1, {(sh.DatabaseType == FAnsi.DatabaseType.MicrosoftSQLServer ? 0 : "FALSE")}, 'DataExtraction');
->>>>>>> b7ab8da8
                                                
                         """);
 
