--- conflicted
+++ resolved
@@ -36,13 +36,8 @@
     public int Run(IRDMPPlatformRepositoryServiceLocator repositoryLocator, IDataLoadEventListener listener, ICheckNotifier checkNotifier, GracefulCancellationToken token)
     {
         // if we have no listener use a throw immediately one (generate exceptions if it went badly)
-<<<<<<< HEAD
         listener ??= ThrowImmediatelyDataLoadEventListener.Quiet;
                         
-=======
-        listener ??= new ThrowImmediatelyDataLoadEventListener();
-
->>>>>>> 5c0a3943
         // whatever happens we want a listener to record the worst result for the return code (even if theres ignore all errors listeners being used)
         var toMemory = new ToMemoryDataLoadEventListener(false);
 
