--- conflicted
+++ resolved
@@ -17,36 +17,6 @@
 {
     public static IRunner CreateRunner(IBasicActivateItems activator, RDMPCommandLineOptions command)
     {
-<<<<<<< HEAD
-        if (command.Command == CommandLineActivity.none)
-            throw new Exception($"No command has been set on '{command.GetType().Name}'");
-
-        if (command is DleOptions dleOpts)
-            return new DleRunner(dleOpts);
-
-        if (command is DqeOptions dqeOpts)
-            return new DqeRunner(dqeOpts);
-
-        if (command is CacheOptions cacheOpts)
-            return new CacheRunner(cacheOpts);
-
-        if (command is ExtractionOptions extractionOpts)
-            return new ExtractionRunner(activator, extractionOpts);
-
-        if (command is ReleaseOptions releaseOpts)
-            return new ReleaseRunner(releaseOpts);
-
-        if (command is CohortCreationOptions cohortOpts)
-            return new CohortCreationRunner(cohortOpts);
-
-        if (command is PackOptions packOpts)
-            return new PackPluginRunner(packOpts);
-
-        if (command is ExecuteCommandOptions executeOpts)
-            return new ExecuteCommandRunner(executeOpts);
-
-        throw new Exception($"RDMPCommandLineOptions Type '{command.GetType()}'");
-=======
         return command.Command == CommandLineActivity.none
             ? throw new Exception($"No command has been set on '{command.GetType().Name}'")
             : command switch
@@ -61,6 +31,5 @@
                 ExecuteCommandOptions executeOpts => new ExecuteCommandRunner(executeOpts),
                 _ => throw new Exception($"RDMPCommandLineOptions Type '{command.GetType()}'")
             };
->>>>>>> 9e847e4d
     }
 }