// Copyright (c) The University of Dundee 2018-2019
// This file is part of the Research Data Management Platform (RDMP).
// RDMP is free software: you can redistribute it and/or modify it under the terms of the GNU General Public License as published by the Free Software Foundation, either version 3 of the License, or (at your option) any later version.
// RDMP is distributed in the hope that it will be useful, but WITHOUT ANY WARRANTY; without even the implied warranty of MERCHANTABILITY or FITNESS FOR A PARTICULAR PURPOSE. See the GNU General Public License for more details.
// You should have received a copy of the GNU General Public License along with RDMP. If not, see <https://www.gnu.org/licenses/>.

using System;
using System.Linq;
using Rdmp.Core.CommandLine.Options;
using Rdmp.Core.Curation.Data;
using Rdmp.Core.Curation.Data.DataLoad;
using Rdmp.Core.DataFlowPipeline;
using Rdmp.Core.DataLoad;
using Rdmp.Core.DataLoad.Engine.Checks;
using Rdmp.Core.DataLoad.Engine.DatabaseManagement.EntityNaming;
using Rdmp.Core.DataLoad.Engine.Job.Scheduling;
using Rdmp.Core.DataLoad.Engine.LoadExecution;
using Rdmp.Core.DataLoad.Engine.LoadProcess;
using Rdmp.Core.DataLoad.Engine.LoadProcess.Scheduling;
using Rdmp.Core.DataLoad.Engine.LoadProcess.Scheduling.Strategy;
using Rdmp.Core.Logging;
using Rdmp.Core.Repositories;
using Rdmp.Core.ReusableLibraryCode.Checks;
using Rdmp.Core.ReusableLibraryCode.Progress;

namespace Rdmp.Core.CommandLine.Runners;

/// <summary>
/// <see cref="IRunner"/> for the Data Load Engine.  Supports both check and execute commands.
/// </summary>
public class DleRunner : Runner
{
    private readonly DleOptions _options;

    public DleRunner(DleOptions options)
    {
        _options = options;
    }

    public override int Run(IRDMPPlatformRepositoryServiceLocator locator, IDataLoadEventListener listener,
        ICheckNotifier checkNotifier, GracefulCancellationToken token)
    {
        ILoadProgress loadProgress = GetObjectFromCommandLineString<LoadProgress>(locator, _options.LoadProgress);
        ILoadMetadata loadMetadata = GetObjectFromCommandLineString<LoadMetadata>(locator, _options.LoadMetadata);

        if (loadMetadata == null && loadProgress != null)
            loadMetadata = loadProgress.LoadMetadata;

        if (loadMetadata == null)
            throw new ArgumentException("No Load Metadata specified");
<<<<<<< HEAD
=======

        if (loadProgress != null && loadProgress.LoadMetadata_ID != loadMetadata.ID)
            throw new ArgumentException("The supplied LoadProgress does not belong to the supplied LoadMetadata load");
>>>>>>> a18976dc

        if (loadProgress != null && loadProgress.LoadMetadata_ID != loadMetadata.ID)
            throw new ArgumentException("The supplied LoadProgress does not belong to the supplied LoadMetadata load");
            
        var databaseConfiguration = new HICDatabaseConfiguration(loadMetadata);
        var flags = new HICLoadConfigurationFlags
        {
            ArchiveData = !_options.DoNotArchiveData,
            DoLoadToStaging = !_options.StopAfterRAW,
            DoMigrateFromStagingToLive = !_options.StopAfterSTAGING
        };

        var checkable = new CheckEntireDataLoadProcess(loadMetadata, databaseConfiguration, flags);

        switch (_options.Command)
        {
            case CommandLineActivity.run:

                var loggingServer = loadMetadata.GetDistinctLoggingDatabase();
                var logManager = new LogManager(loggingServer);

                // Create the pipeline to pass into the DataLoadProcess object
                var dataLoadFactory = new HICDataLoadFactory(loadMetadata, databaseConfiguration, flags,
                    locator.CatalogueRepository, logManager);

                var execution = dataLoadFactory.Create(listener);
                IDataLoadProcess dataLoadProcess;

                if (loadMetadata.LoadProgresses.Any())
                {
                    //Then the load is designed to run X days of source data at a time
                    //Load Progress
                    var whichLoadProgress = loadProgress != null
                        ? (ILoadProgressSelectionStrategy)new SingleLoadProgressSelectionStrategy(loadProgress)
                        : new AnyAvailableLoadProgressSelectionStrategy(loadMetadata);

                    var jobDateFactory = new JobDateGenerationStrategyFactory(whichLoadProgress);

                    dataLoadProcess = _options.Iterative
                        ? (IDataLoadProcess)new IterativeScheduledDataLoadProcess(locator, loadMetadata, checkable,
                            execution, jobDateFactory, whichLoadProgress, _options.DaysToLoad, logManager, listener,
                            databaseConfiguration)
                        : new SingleJobScheduledDataLoadProcess(locator, loadMetadata, checkable, execution,
                            jobDateFactory, whichLoadProgress, _options.DaysToLoad, logManager, listener,
                            databaseConfiguration);
                }
                else
                //OnDemand
                {
                    dataLoadProcess = new DataLoadProcess(locator, loadMetadata, checkable, logManager, listener,
                        execution, databaseConfiguration);
                }

                var exitCode = dataLoadProcess.Run(token);

                //return 0 for success or load not required otherwise return the exit code (which will be non zero so error)
                return exitCode is ExitCodeType.Success or ExitCodeType.OperationNotRequired ? 0 : (int)exitCode;
            case CommandLineActivity.check:

                checkable.Check(checkNotifier);

                return 0;
            default:
                throw new ArgumentOutOfRangeException();
        }
    }
}<|MERGE_RESOLUTION|>--- conflicted
+++ resolved
@@ -48,16 +48,10 @@
 
         if (loadMetadata == null)
             throw new ArgumentException("No Load Metadata specified");
-<<<<<<< HEAD
-=======
 
         if (loadProgress != null && loadProgress.LoadMetadata_ID != loadMetadata.ID)
             throw new ArgumentException("The supplied LoadProgress does not belong to the supplied LoadMetadata load");
->>>>>>> a18976dc
 
-        if (loadProgress != null && loadProgress.LoadMetadata_ID != loadMetadata.ID)
-            throw new ArgumentException("The supplied LoadProgress does not belong to the supplied LoadMetadata load");
-            
         var databaseConfiguration = new HICDatabaseConfiguration(loadMetadata);
         var flags = new HICLoadConfigurationFlags
         {
