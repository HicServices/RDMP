// Copyright (c) The University of Dundee 2018-2019
// This file is part of the Research Data Management Platform (RDMP).
// RDMP is free software: you can redistribute it and/or modify it under the terms of the GNU General Public License as published by the Free Software Foundation, either version 3 of the License, or (at your option) any later version.
// RDMP is distributed in the hope that it will be useful, but WITHOUT ANY WARRANTY; without even the implied warranty of MERCHANTABILITY or FITNESS FOR A PARTICULAR PURPOSE. See the GNU General Public License for more details.
// You should have received a copy of the GNU General Public License along with RDMP. If not, see <https://www.gnu.org/licenses/>.

using System;
using System.IO;
using System.IO.Compression;
using System.Linq;
using System.Text.RegularExpressions;
using System.Xml.Linq;
using Rdmp.Core.CommandExecution.AtomicCommands;
using Rdmp.Core.CommandLine.Options;
using Rdmp.Core.Curation.Data;
using Rdmp.Core.DataFlowPipeline;
using Rdmp.Core.Repositories;
using Rdmp.Core.ReusableLibraryCode.Checks;
using Rdmp.Core.ReusableLibraryCode.Extensions;
using Rdmp.Core.ReusableLibraryCode.Progress;

namespace Rdmp.Core.CommandLine.Runners;

/// <summary>
/// Uploads a packed plugin (.nupkg) into a consumable plugin for RDMP
/// </summary>
public class PackPluginRunner : IRunner
{
    private readonly PackOptions _packOpts;
    public const string PluginPackageSuffix = ".nupkg";
    public const string PluginPackageManifest = ".nuspec";
<<<<<<< HEAD

    private static readonly Regex VersionSuffix = new("-.*$");
=======
    private Regex versionSuffix = new("-.*$");
>>>>>>> 5c0a3943

    public PackPluginRunner(PackOptions packOpts)
    {
        _packOpts = packOpts;
    }
    public int Run(IRDMPPlatformRepositoryServiceLocator repositoryLocator, IDataLoadEventListener listener, ICheckNotifier checkNotifier, GracefulCancellationToken token)
    {
        var toCommit = new FileInfo(_packOpts.File);

        if (!toCommit.Exists)
            throw new FileNotFoundException($"Could not find file '{toCommit}'");

        if (toCommit.Extension.ToLowerInvariant() != PluginPackageSuffix)
            throw new NotSupportedException($"Plugins must be packaged as {PluginPackageSuffix}");

        //the version of the plugin e.g. MyPlugin.nupkg version 1.0.0.0
        Version pluginVersion;

        //the version of rdmp on which the package depends on (e.g. 3.0)
        Version rdmpDependencyVersion;

        if(_packOpts.Prune)
        {
            var cmd = new ExecuteCommandPrunePlugin(_packOpts.File);
            cmd.Execute();
        }

        //find the manifest that lists name, version etc
        using (var zf = ZipFile.OpenRead(toCommit.FullName) )
        {
            var manifests = zf.Entries.Where(e => e.FullName.EndsWith(PluginPackageManifest)).ToArray();

            if (manifests.Length != 1)
                throw new Exception(
                    $"Found {manifests.Length} files in plugin with the extension {PluginPackageManifest}");

            using var s = manifests[0].Open();
            var doc = XDocument.Load(s);

<<<<<<< HEAD
            var ns = doc.Root.GetDefaultNamespace();// XNamespace.Get("http://schemas.microsoft.com/packaging/2013/05/nuspec.xsd");
            var versionNode = doc.Root.Element(ns + "metadata").Element(ns + "version") ?? throw new Exception("Could not find version tag");
            pluginVersion = new Version(VersionSuffix.Replace(versionNode.Value, ""));

            var rdmpDependencyNode = doc.Descendants(ns + "dependency").FirstOrDefault(e => e?.Attribute("id")?.Value == "HIC.RDMP.Plugin") ?? throw new Exception("Expected a single <dependency> tag with id = HIC.RDMP.Plugin (in order to determine plugin compatibility).  Ensure your nuspec file includes a dependency on this package.");
            rdmpDependencyVersion = new Version(VersionSuffix.Replace(rdmpDependencyNode?.Attribute("version")?.Value??"", ""));
=======
                var ns = doc.Root.GetDefaultNamespace();// XNamespace.Get("http://schemas.microsoft.com/packaging/2013/05/nuspec.xsd");
                var versionNode = doc.Root.Element(ns + "metadata").Element(ns + "version") ?? throw new Exception("Could not find version tag");
                pluginVersion = new Version(versionSuffix.Replace(versionNode.Value, ""));

                var rdmpDependencyNode = doc.Descendants(ns + "dependency").FirstOrDefault(e => e.Attribute("id").Value == "HIC.RDMP.Plugin") ?? throw new Exception("Expected a single <dependency> tag with id = HIC.RDMP.Plugin (in order to determine plugin compatibility).  Ensure your nuspec file includes a dependency on this package.");
                rdmpDependencyVersion = new Version(versionSuffix.Replace(rdmpDependencyNode.Attribute("version").Value, ""));
            }
>>>>>>> 5c0a3943
        }

        var runningSoftwareVersion = typeof(PackPluginRunner).Assembly.GetName().Version;
        if (!rdmpDependencyVersion.IsCompatibleWith(runningSoftwareVersion, 2))
            throw new NotSupportedException(
                $"Plugin version {pluginVersion} is incompatible with current running version of RDMP ({runningSoftwareVersion}).");

        UploadFile(repositoryLocator,checkNotifier,toCommit,pluginVersion,rdmpDependencyVersion);

        return 0;
    }

    private static void UploadFile(IRDMPPlatformRepositoryServiceLocator repositoryLocator, ICheckNotifier checkNotifier, FileInfo toCommit, Version pluginVersion, Version rdmpDependencyVersion)
    {

        // delete EXACT old versions of the Plugin
        var oldVersion = repositoryLocator.CatalogueRepository.GetAllObjects<Curation.Data.Plugin>().SingleOrDefault(p => p.Name.Equals(toCommit.Name) && p.PluginVersion == pluginVersion);

        if (oldVersion != null)
            throw new Exception($"There is already a plugin called {oldVersion.Name}");

        try
        {
            var plugin = new Curation.Data.Plugin(repositoryLocator.CatalogueRepository, toCommit, pluginVersion, rdmpDependencyVersion);
            //add the new binary
            new LoadModuleAssembly(repositoryLocator.CatalogueRepository, toCommit, plugin);
        }
        catch (Exception e)
        {
            checkNotifier.OnCheckPerformed(new CheckEventArgs($"Failed processing plugin {toCommit.Name}",
                CheckResult.Fail, e));
            throw;
        }
    }
}<|MERGE_RESOLUTION|>--- conflicted
+++ resolved
@@ -29,12 +29,9 @@
     private readonly PackOptions _packOpts;
     public const string PluginPackageSuffix = ".nupkg";
     public const string PluginPackageManifest = ".nuspec";
-<<<<<<< HEAD
+    private Regex versionSuffix = new("-.*$");
 
     private static readonly Regex VersionSuffix = new("-.*$");
-=======
-    private Regex versionSuffix = new("-.*$");
->>>>>>> 5c0a3943
 
     public PackPluginRunner(PackOptions packOpts)
     {
@@ -74,22 +71,12 @@
             using var s = manifests[0].Open();
             var doc = XDocument.Load(s);
 
-<<<<<<< HEAD
             var ns = doc.Root.GetDefaultNamespace();// XNamespace.Get("http://schemas.microsoft.com/packaging/2013/05/nuspec.xsd");
             var versionNode = doc.Root.Element(ns + "metadata").Element(ns + "version") ?? throw new Exception("Could not find version tag");
             pluginVersion = new Version(VersionSuffix.Replace(versionNode.Value, ""));
 
             var rdmpDependencyNode = doc.Descendants(ns + "dependency").FirstOrDefault(e => e?.Attribute("id")?.Value == "HIC.RDMP.Plugin") ?? throw new Exception("Expected a single <dependency> tag with id = HIC.RDMP.Plugin (in order to determine plugin compatibility).  Ensure your nuspec file includes a dependency on this package.");
             rdmpDependencyVersion = new Version(VersionSuffix.Replace(rdmpDependencyNode?.Attribute("version")?.Value??"", ""));
-=======
-                var ns = doc.Root.GetDefaultNamespace();// XNamespace.Get("http://schemas.microsoft.com/packaging/2013/05/nuspec.xsd");
-                var versionNode = doc.Root.Element(ns + "metadata").Element(ns + "version") ?? throw new Exception("Could not find version tag");
-                pluginVersion = new Version(versionSuffix.Replace(versionNode.Value, ""));
-
-                var rdmpDependencyNode = doc.Descendants(ns + "dependency").FirstOrDefault(e => e.Attribute("id").Value == "HIC.RDMP.Plugin") ?? throw new Exception("Expected a single <dependency> tag with id = HIC.RDMP.Plugin (in order to determine plugin compatibility).  Ensure your nuspec file includes a dependency on this package.");
-                rdmpDependencyVersion = new Version(versionSuffix.Replace(rdmpDependencyNode.Attribute("version").Value, ""));
-            }
->>>>>>> 5c0a3943
         }
 
         var runningSoftwareVersion = typeof(PackPluginRunner).Assembly.GetName().Version;
