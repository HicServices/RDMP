--- conflicted
+++ resolved
@@ -36,17 +36,9 @@
     private IBasicActivateItems _activator;
     private ExtractionConfiguration _configuration;
     private IProject _project;
-<<<<<<< HEAD
-
     private ExtractGlobalsCommand _globalsCommand;
     private Pipeline _pipeline;
     private LogManager _logManager;
-
-=======
-    private ExtractGlobalsCommand _globalsCommand;
-    private Pipeline _pipeline;
-    private LogManager _logManager;
->>>>>>> 5c0a3943
     private object _oLock = new();
     public Dictionary<ISelectedDataSets, ExtractCommand> ExtractCommands { get;private set; }
 
