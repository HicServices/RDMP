// Copyright (c) The University of Dundee 2018-2019
// This file is part of the Research Data Management Platform (RDMP).
// RDMP is free software: you can redistribute it and/or modify it under the terms of the GNU General Public License as published by the Free Software Foundation, either version 3 of the License, or (at your option) any later version.
// RDMP is distributed in the hope that it will be useful, but WITHOUT ANY WARRANTY; without even the implied warranty of MERCHANTABILITY or FITNESS FOR A PARTICULAR PURPOSE. See the GNU General Public License for more details.
// You should have received a copy of the GNU General Public License along with RDMP. If not, see <https://www.gnu.org/licenses/>.

using System;
using System.Collections.Generic;
using System.Diagnostics;
using System.Linq;
using Rdmp.Core.CommandExecution;
using Rdmp.Core.CommandLine.Options;
using Rdmp.Core.Curation.Data;
using Rdmp.Core.Curation.Data.Pipelines;
using Rdmp.Core.DataExport.Checks;
using Rdmp.Core.DataExport.Data;
using Rdmp.Core.DataExport.DataExtraction.Commands;
using Rdmp.Core.DataExport.DataExtraction.Listeners;
using Rdmp.Core.DataExport.DataExtraction.Pipeline;
using Rdmp.Core.DataExport.DataExtraction.Pipeline.Sources;
using Rdmp.Core.DataExport.DataExtraction.UserPicks;
using Rdmp.Core.Logging;
using Rdmp.Core.Logging.Listeners;
using Rdmp.Core.ReusableLibraryCode.Checks;
using Rdmp.Core.ReusableLibraryCode.Progress;

namespace Rdmp.Core.CommandLine.Runners;

/// <summary>
/// Runs the extraction process for an <see cref="ExtractionConfiguration"/> in which all the datasets are linked and extracted to appropriate destination
/// (e.g. CSV, remote database etc)
/// </summary>
public class ExtractionRunner : ManyRunner
{
    private ExtractionOptions _options;
    private IBasicActivateItems _activator;
    private ExtractionConfiguration _configuration;
    private IProject _project;
    private ExtractGlobalsCommand _globalsCommand;
    private Pipeline _pipeline;
    private LogManager _logManager;
    private object _oLock = new();
    public Dictionary<ISelectedDataSets, ExtractCommand> ExtractCommands { get; private set; }

    public ExtractionRunner(IBasicActivateItems activator, ExtractionOptions extractionOpts) : base(extractionOpts)
    {
        _options = extractionOpts;
        _activator = activator;
        ExtractCommands = new Dictionary<ISelectedDataSets, ExtractCommand>();
    }

    protected override void Initialize()
    {
        _configuration =
            GetObjectFromCommandLineString<ExtractionConfiguration>(RepositoryLocator,
                _options.ExtractionConfiguration);
        _project = _configuration.Project;
        _pipeline = GetObjectFromCommandLineString<Pipeline>(RepositoryLocator, _options.Pipeline);

        if (HasConfigurationPreviouslyBeenReleased())
            throw new Exception("Extraction Configuration has already been released");
    }

    protected override void AfterRun()
    {
    }

    protected override object[] GetRunnables()
    {
        lock (_oLock)
        {
            ExtractCommands.Clear();
        }

        var commands = new List<IExtractCommand>();

        //if we are extracting globals
        if (_options.ExtractGlobals)
        {
            var g = _configuration.GetGlobals();
            var globals = new GlobalsBundle(g.OfType<SupportingDocument>().ToArray(),
                g.OfType<SupportingSQLTable>().ToArray());
            _globalsCommand = new ExtractGlobalsCommand(RepositoryLocator, _project, _configuration, globals);
            commands.Add(_globalsCommand);
        }

        foreach (var sds in GetSelectedDataSets())
        {
            var extractDatasetCommand = ExtractCommandCollectionFactory.Create(RepositoryLocator, sds);
            commands.Add(extractDatasetCommand);

            lock (_oLock)
            {
                ExtractCommands.Add(sds, extractDatasetCommand);
            }
        }

        return commands.ToArray();
    }

    protected override void ExecuteRun(object runnable, OverrideSenderIDataLoadEventListener listener)
    {
        var dataLoadInfo = StartAudit();

        var datasetCommand = runnable as ExtractDatasetCommand;

        var logging = new ToLoggingDatabaseDataLoadEventListener(_logManager, dataLoadInfo);
        var fork =
            datasetCommand != null
                ? new ForkDataLoadEventListener(logging, listener, new ElevateStateListener(datasetCommand))
                : new ForkDataLoadEventListener(logging, listener);

<<<<<<< HEAD
        if (runnable is ExtractGlobalsCommand globalCommand)
=======
        if (runnable is ExtractGlobalsCommand)
>>>>>>> 9e847e4d
        {
            var useCase = new ExtractionPipelineUseCase(_activator, _project, _globalsCommand, _pipeline, dataLoadInfo)
                { Token = Token };
            useCase.Execute(fork);
        }

        if (datasetCommand != null)
        {
            var executeUseCase =
                new ExtractionPipelineUseCase(_activator, _project, datasetCommand, _pipeline, dataLoadInfo)
                    { Token = Token };
            executeUseCase.Execute(fork);
        }

        logging.FinalizeTableLoadInfos();
        dataLoadInfo.CloseAndMarkComplete();
    }

    protected override ICheckable[] GetCheckables(ICheckNotifier checkNotifier)
    {
        var checkables = new List<ICheckable>();

        if (_pipeline == null)
        {
            checkNotifier.OnCheckPerformed(new CheckEventArgs("No Pipeline has been picked", CheckResult.Fail));
            return Array.Empty<ICheckable>();
        }

        checkables.Add(new ProjectChecker(_activator, _configuration.Project)
        {
            CheckDatasets = false,
            CheckConfigurations = false
        });

        checkables.Add(new ExtractionConfigurationChecker(_activator, _configuration)
        {
            CheckDatasets = false,
            CheckGlobals = false
        });

        foreach (var runnable in GetRunnables())
        {
            if (runnable is ExtractGlobalsCommand globalsCommand)
                checkables.Add(new GlobalExtractionChecker(_activator, _configuration, globalsCommand, _pipeline));

            if (runnable is ExtractDatasetCommand datasetCommand)
                checkables.Add(new SelectedDataSetsChecker(_activator, datasetCommand.SelectedDataSets, false,
                    _pipeline));
        }

        return checkables.ToArray();
    }

    private ISelectedDataSets[] GetSelectedDataSets()
    {
        if (_options.Datasets == null || !_options.Datasets.Any())
            return _configuration.SelectedDataSets;

        var eds = GetObjectsFromCommandLineString<ExtractableDataSet>(RepositoryLocator, _options.Datasets);
        var datasetIds = eds.Select(e => e.ID).ToArray();

        return _configuration.SelectedDataSets.Where(ds => datasetIds.Contains(ds.ExtractableDataSet_ID)).ToArray();
    }

    public ToMemoryCheckNotifier GetGlobalCheckNotifier() => GetSingleCheckerResults<GlobalExtractionChecker>();

    public ToMemoryCheckNotifier GetCheckNotifier(IExtractableDataSet extractableData)
    {
        return GetSingleCheckerResults<SelectedDataSetsChecker>(sds =>
            sds.SelectedDataSet.ExtractableDataSet_ID == extractableData.ID);
    }

    public object GetState(IExtractableDataSet extractableData)
    {
        if (_options.Command == CommandLineActivity.check)
        {
            var sds = GetCheckNotifier(extractableData);

            return sds?.GetWorst();
        }

        if (_options.Command == CommandLineActivity.run)
            lock (_oLock)
            {
                var sds = ExtractCommands.Keys.FirstOrDefault(k => k.ExtractableDataSet_ID == extractableData.ID);

                return sds == null ? null : ExtractCommands[sds].State;
            }

        return null;
    }

    public object GetGlobalsState()
    {
        if (_options.Command == CommandLineActivity.check)
        {
            var g = GetSingleCheckerResults<GlobalExtractionChecker>();

            return g?.GetWorst();
        }

<<<<<<< HEAD
        if (_options.Command == CommandLineActivity.run && _globalsCommand != null)
            return _globalsCommand.State;

        return null;
=======
        return _options.Command == CommandLineActivity.run && _globalsCommand != null ? _globalsCommand.State : null;
>>>>>>> 9e847e4d
    }

    private DataLoadInfo StartAudit()
    {
        DataLoadInfo dataLoadInfo;

        _logManager = _configuration.GetExplicitLoggingDatabaseServerOrDefault();

        try
        {
            //populate DataLoadInfo object (Audit)
            dataLoadInfo = new DataLoadInfo(ExecuteDatasetExtractionSource.AuditTaskName,
                Process.GetCurrentProcess().ProcessName,
                _configuration.GetLoggingRunName(),
                "", false, _logManager.Server);
        }
        catch (Exception e)
        {
            throw new Exception(
                $"Problem occurred trying to create Logging Component:{e.Message} (check user has access to {_logManager.Server} and that the DataLoadTask '{ExecuteDatasetExtractionSource.AuditTaskName}' exists)",
                e);
        }

        return dataLoadInfo;
    }

    private bool HasConfigurationPreviouslyBeenReleased()
    {
        var previouslyReleasedStuff = _configuration.ReleaseLog;

        return previouslyReleasedStuff.Any();
    }
}<|MERGE_RESOLUTION|>--- conflicted
+++ resolved
@@ -110,11 +110,7 @@
                 ? new ForkDataLoadEventListener(logging, listener, new ElevateStateListener(datasetCommand))
                 : new ForkDataLoadEventListener(logging, listener);
 
-<<<<<<< HEAD
-        if (runnable is ExtractGlobalsCommand globalCommand)
-=======
         if (runnable is ExtractGlobalsCommand)
->>>>>>> 9e847e4d
         {
             var useCase = new ExtractionPipelineUseCase(_activator, _project, _globalsCommand, _pipeline, dataLoadInfo)
                 { Token = Token };
@@ -216,14 +212,7 @@
             return g?.GetWorst();
         }
 
-<<<<<<< HEAD
-        if (_options.Command == CommandLineActivity.run && _globalsCommand != null)
-            return _globalsCommand.State;
-
-        return null;
-=======
         return _options.Command == CommandLineActivity.run && _globalsCommand != null ? _globalsCommand.State : null;
->>>>>>> 9e847e4d
     }
 
     private DataLoadInfo StartAudit()
