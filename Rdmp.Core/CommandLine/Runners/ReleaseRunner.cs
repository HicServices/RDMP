// Copyright (c) The University of Dundee 2018-2019
// This file is part of the Research Data Management Platform (RDMP).
// RDMP is free software: you can redistribute it and/or modify it under the terms of the GNU General Public License as published by the Free Software Foundation, either version 3 of the License, or (at your option) any later version.
// RDMP is distributed in the hope that it will be useful, but WITHOUT ANY WARRANTY; without even the implied warranty of MERCHANTABILITY or FITNESS FOR A PARTICULAR PURPOSE. See the GNU General Public License for more details.
// You should have received a copy of the GNU General Public License along with RDMP. If not, see <https://www.gnu.org/licenses/>.

using System;
using System.Collections.Generic;
using System.Linq;
using Rdmp.Core.CommandLine.Options;
using Rdmp.Core.Curation.Data;
using Rdmp.Core.Curation.Data.Pipelines;
using Rdmp.Core.DataExport.Checks;
using Rdmp.Core.DataExport.Data;
using Rdmp.Core.DataExport.DataExtraction.Pipeline.Destinations;
using Rdmp.Core.DataExport.DataRelease;
using Rdmp.Core.DataExport.DataRelease.Pipeline;
using Rdmp.Core.DataExport.DataRelease.Potential;
using Rdmp.Core.Logging.Listeners;
using Rdmp.Core.MapsDirectlyToDatabaseTable;
using Rdmp.Core.Repositories;
using Rdmp.Core.Repositories.Construction;
using Rdmp.Core.ReusableLibraryCode.Checks;
using Rdmp.Core.ReusableLibraryCode.Progress;

namespace Rdmp.Core.CommandLine.Runners;

/// <summary>
/// Runs the release process for one or more <see cref="ExtractionConfiguration"/> in the same <see cref="Project"/>.  This is the proces by which we gather all the artifacts
/// produced by the Extraction Engine (anonymised project extracts, bundled lookups and documents etc) and transmit them somewhere as a final released package.
/// </summary>
public class ReleaseRunner : ManyRunner
{
    private readonly ReleaseOptions _options;
    private Pipeline _pipeline;
    private IProject _project;
    private IExtractionConfiguration[] _configurations;
    private ISelectedDataSets[] _selectedDatasets;

    public ReleaseRunner(ReleaseOptions options) : base(options)
    {
        _options = options;
    }

    protected override void Initialize()
    {
        _pipeline = GetObjectFromCommandLineString<Pipeline>(RepositoryLocator, _options.Pipeline);

        //get all configurations user has picked
        _configurations =
            GetObjectsFromCommandLineString<ExtractionConfiguration>(RepositoryLocator, _options.Configurations)
                .ToArray();

        if (_options.SkipReleased) _configurations = _configurations.Where(c => !c.IsReleased).ToArray();

        //some datasets only
        if (_options.SelectedDataSets != null && _options.SelectedDataSets.Any())
        {
            _selectedDatasets =
                GetObjectsFromCommandLineString<SelectedDataSets>(RepositoryLocator, _options.SelectedDataSets)
                    .ToArray();

            var configurationIds = _configurations.Select(c => c.ID).ToArray();

            //if user has specified some selected datasets that do not belong to configurations they specified then we will need to include
            //those configurations as well
            foreach (var s in _selectedDatasets)
                if (!configurationIds.Contains(s.ExtractionConfiguration_ID))
                    //add the config since it's not included in _options.Configurations
                    _configurations = _configurations.ToList().Union(new[] { s.ExtractionConfiguration }).ToArray();
        }
        else
        {
            _selectedDatasets = _configurations.SelectMany(c => c.SelectedDataSets).ToArray();
        }

        if (!_configurations.Any())
            throw new Exception("No Configurations have been selected for release");

        _project = _configurations.Select(c => c.Project).Distinct().Single();
    }


    protected override void AfterRun()
    {
    }

    protected override ICheckable[] GetCheckables(ICheckNotifier checkNotifier)
    {
        foreach (var configuration in _configurations)
            IdentifyAndRemoveOldExtractionResults(RepositoryLocator, checkNotifier, configuration);

        var toReturn = new List<ICheckable>();

        if (_options.ReleaseGlobals ?? true)
        {
            toReturn.Add(new GlobalsReleaseChecker(RepositoryLocator, _configurations));
            toReturn.AddRange(_configurations.First()
                .GetGlobals()
                .Select(availableGlobal =>
                    new GlobalsReleaseChecker(RepositoryLocator, _configurations, availableGlobal).GetEvaluator()));
        }

        foreach (var configuration in _configurations)
        {
            toReturn.AddRange(GetReleasePotentials(checkNotifier, configuration));
            toReturn.Add(new ReleaseEnvironmentPotential(configuration));
        }

        if (_pipeline == null)
        {
            checkNotifier.OnCheckPerformed(new CheckEventArgs("No Pipeline has been picked", CheckResult.Fail));
            return Array.Empty<ICheckable>();
        }

        var useCase = GetReleaseUseCase(checkNotifier);
        if (useCase != null)
        {
            var engine = useCase.GetEngine(_pipeline, ThrowImmediatelyDataLoadEventListener.Quiet);
            toReturn.Add(engine);
        }

        return toReturn.ToArray();
    }

    public static void IdentifyAndRemoveOldExtractionResults(IRDMPPlatformRepositoryServiceLocator repo,
        ICheckNotifier checkNotifier, IExtractionConfiguration configuration)
    {
        var oldResults = configuration.CumulativeExtractionResults
            .Where(cer => !configuration.GetAllExtractableDataSets().Contains(cer.ExtractableDataSet))
            .ToArray();

        if (oldResults.Any())
        {
            var message =
                $"In Configuration {configuration}:{Environment.NewLine}{Environment.NewLine}The following CumulativeExtractionResults reflect datasets that were previously extracted under the existing Configuration but are no longer in the CURRENT configuration:";

            message = oldResults.Aggregate(message, (s, n) => s + Environment.NewLine + n);

            if (
                checkNotifier.OnCheckPerformed(new CheckEventArgs(message, CheckResult.Fail, null,
                    $"Delete expired CumulativeExtractionResults for configuration.{Environment.NewLine}Not doing so may result in failures at Release time.")))
                foreach (var result in oldResults)
                    result.DeleteInDatabase();
        }

        var oldLostSupplemental = configuration.CumulativeExtractionResults
            .SelectMany(c => c.SupplementalExtractionResults)
            .Union(configuration.SupplementalExtractionResults)
            .Where(s => !repo.ArbitraryDatabaseObjectExists(s.ReferencedObjectRepositoryType, s.ReferencedObjectType,
                s.ReferencedObjectID))
            .ToArray();

        if (oldLostSupplemental.Any())
        {
            var message =
                $"In Configuration {configuration}:{Environment.NewLine}{Environment.NewLine}The following list reflect objects (supporting sql, lookups or documents) that were previously extracted but have since been deleted:";

            message = oldLostSupplemental.Aggregate(message,
                (s, n) => s + Environment.NewLine + n.DestinationDescription);

            if (
                checkNotifier.OnCheckPerformed(new CheckEventArgs(message, CheckResult.Fail, null,
                    $"Delete expired Extraction Results for configuration.{Environment.NewLine}Not doing so may result in failures at Release time.")))
                foreach (var result in oldLostSupplemental)
                    result.DeleteInDatabase();
        }
    }

    private List<ReleasePotential> GetReleasePotentials(ICheckNotifier checkNotifier,
        IExtractionConfiguration configuration)
    {
        var toReturn = new List<ReleasePotential>();

        //create new ReleaseAssesments
        foreach (var selectedDataSet in GetSelectedDataSets(configuration)) //todo only the ones user ticked
        {
            var extractionResults = selectedDataSet.GetCumulativeExtractionResultsIfAny();

            var progress = selectedDataSet.ExtractionProgressIfAny;
            if (progress != null)
                if (progress.MoreToFetch())
                    checkNotifier.OnCheckPerformed(new CheckEventArgs(
                        ErrorCodes.AttemptToReleaseUnfinishedExtractionProgress,
                        selectedDataSet, progress.ProgressDate, progress.EndDate));

            //if it has never been extracted
<<<<<<< HEAD
            if (extractionResults == null || extractionResults.DestinationDescription == null)
=======
            if (extractionResults?.DestinationDescription == null)
>>>>>>> 9e847e4d
            {
                toReturn.Add(new NoReleasePotential(RepositoryLocator,
                    selectedDataSet)); //the potential is ZERO to release this dataset
            }
            else
            {
                //it's been extracted!, who extracted it?
                var destinationThatExtractedIt =
                    (IExecuteDatasetExtractionDestination)ObjectConstructor.Construct(extractionResults
                        .GetDestinationType());

                //destination tell us how releasable it is
                var releasePotential =
                    destinationThatExtractedIt.GetReleasePotential(RepositoryLocator, selectedDataSet);

                //it is THIS much releasability!
                toReturn.Add(releasePotential);
            }
        }

        return toReturn;
    }

    protected override object[] GetRunnables()
    {
        return new[] { GetReleaseUseCase(ThrowImmediatelyCheckNotifier.Quiet) };
    }

    private ReleaseUseCase GetReleaseUseCase(ICheckNotifier checkNotifier)
    {
        var data = new ReleaseData(RepositoryLocator);

        foreach (var configuration in _configurations)
        {
            data.ConfigurationsForRelease.Add(configuration, GetReleasePotentials(checkNotifier, configuration));
            data.EnvironmentPotentials.Add(configuration, new ReleaseEnvironmentPotential(configuration));
            data.SelectedDatasets.Add(configuration, GetSelectedDataSets(configuration));
        }

        data.ReleaseGlobals = _options.ReleaseGlobals ?? true;

        var allDdatasets = _configurations.SelectMany(ec => ec.GetAllExtractableDataSets()).ToList();
        var selectedDatasets = data.SelectedDatasets.Values.SelectMany(sd => sd.ToList()).ToList();

        data.ReleaseState = allDdatasets.Count != selectedDatasets.Count
            ? ReleaseState.DoingPatch
            : ReleaseState.DoingProperRelease;

        try
        {
            return new ReleaseUseCase(_project, data, RepositoryLocator.CatalogueRepository);
        }
        catch (Exception ex)
        {
            checkNotifier.OnCheckPerformed(new CheckEventArgs($"FAIL: {ex.Message}", CheckResult.Fail, ex));
        }

        return null;
    }

    protected override void ExecuteRun(object runnable, OverrideSenderIDataLoadEventListener listener)
    {
        var useCase = (ReleaseUseCase)runnable;
        var engine = useCase.GetEngine(_pipeline, listener);
        engine.ExecutePipeline(Token);
    }

    private IEnumerable<ISelectedDataSets> GetSelectedDataSets(IExtractionConfiguration configuration)
    {
        //are we only releasing some of the datasets?
        var onlySomeDatasets = _selectedDatasets.Where(sds => sds.ExtractionConfiguration_ID == configuration.ID)
            .ToArray();

        if (onlySomeDatasets.Any())
            return onlySomeDatasets;

        //no, we are releasing all of them
        return configuration.SelectedDataSets;
    }

    public object GetState(IExtractionConfiguration configuration)
    {
        var matches = GetCheckerResults<ReleaseEnvironmentPotential>(rp => rp.Configuration.Equals(configuration));

<<<<<<< HEAD
        if (matches.Length == 0)
            return null;

        return ((ReleaseEnvironmentPotential)matches.Single().Key).Assesment;
=======
        return matches.Length == 0 ? null : ((ReleaseEnvironmentPotential)matches.Single().Key).Assesment;
>>>>>>> 9e847e4d
    }

    public object GetState(ISelectedDataSets selectedDataSets)
    {
        var matches = GetCheckerResults<ReleasePotential>(rp => rp.SelectedDataSet.ID == selectedDataSets.ID);

        if (matches.Length == 0)
            return null;

        var releasePotential = (ReleasePotential)matches.Single().Key;
        var results = matches.Single().Value;

        //not been released ever
        if (releasePotential is NoReleasePotential)
            return Releaseability.NeverBeenSuccessfullyExecuted;

        //do we know the release state of the assesments
        if (releasePotential.Assessments != null && releasePotential.Assessments.Any())
        {
            var releasability = releasePotential.Assessments.Values.Min();

            if (releasability != Releaseability.Undefined)
                return releasability;
        }

        //otherwise use the checks of it
        return results.GetWorst();
    }

    public object GetState(SupportingSQLTable global) => GetState((IMapsDirectlyToDatabaseTable)global);

    public object GetState(SupportingDocument global) => GetState((IMapsDirectlyToDatabaseTable)global);

    private object GetState(IMapsDirectlyToDatabaseTable global)
    {
        var matches = GetCheckerResults<GlobalReleasePotential>(rp => rp.RelatedGlobal.Equals(global));

<<<<<<< HEAD
        if (matches.Length == 0)
            return null;

        return ((GlobalReleasePotential)matches.Single().Key).Releasability;
=======
        return matches.Length == 0 ? null : ((GlobalReleasePotential)matches.Single().Key).Releasability;
>>>>>>> 9e847e4d
    }

    public CheckResult? GetGlobalReleaseState()
    {
        var result = GetSingleCheckerResults<GlobalsReleaseChecker>();

        return result?.GetWorst();
    }
}<|MERGE_RESOLUTION|>--- conflicted
+++ resolved
@@ -185,11 +185,7 @@
                         selectedDataSet, progress.ProgressDate, progress.EndDate));
 
             //if it has never been extracted
-<<<<<<< HEAD
-            if (extractionResults == null || extractionResults.DestinationDescription == null)
-=======
             if (extractionResults?.DestinationDescription == null)
->>>>>>> 9e847e4d
             {
                 toReturn.Add(new NoReleasePotential(RepositoryLocator,
                     selectedDataSet)); //the potential is ZERO to release this dataset
@@ -274,14 +270,7 @@
     {
         var matches = GetCheckerResults<ReleaseEnvironmentPotential>(rp => rp.Configuration.Equals(configuration));
 
-<<<<<<< HEAD
-        if (matches.Length == 0)
-            return null;
-
-        return ((ReleaseEnvironmentPotential)matches.Single().Key).Assesment;
-=======
         return matches.Length == 0 ? null : ((ReleaseEnvironmentPotential)matches.Single().Key).Assesment;
->>>>>>> 9e847e4d
     }
 
     public object GetState(ISelectedDataSets selectedDataSets)
@@ -319,14 +308,7 @@
     {
         var matches = GetCheckerResults<GlobalReleasePotential>(rp => rp.RelatedGlobal.Equals(global));
 
-<<<<<<< HEAD
-        if (matches.Length == 0)
-            return null;
-
-        return ((GlobalReleasePotential)matches.Single().Key).Releasability;
-=======
         return matches.Length == 0 ? null : ((GlobalReleasePotential)matches.Single().Key).Releasability;
->>>>>>> 9e847e4d
     }
 
     public CheckResult? GetGlobalReleaseState()
