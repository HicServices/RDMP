--- conflicted
+++ resolved
@@ -43,16 +43,6 @@
         _databaseNameRuntime = _db.GetRuntimeName();
     }
 
-<<<<<<< HEAD
-    private BucketList<Catalogue> Catalogues = new ();
-    private BucketList<ExtractableDataSet> ExtractableDatasets = new ();
-    private BucketList<Project> Projects = new ();
-    private BucketList<TableInfo> Tables = new ();
-    private int TablesCount;
-
-    private BucketList<ColumnInfo> Columns = new();
-    private int ColumnsCount;
-=======
     private BucketList<Catalogue> Catalogues = new();
     private BucketList<ExtractableDataSet> ExtractableDatasets = new();
     private BucketList<Project> Projects = new();
@@ -60,7 +50,6 @@
     private int TablesCount = 0;
     private BucketList<ColumnInfo> Columns = new();
     private int ColumnsCount = 0;
->>>>>>> 5c0a3943
 
     /// <summary>
     /// <para>Generates a lot of metadata in the RDMP platform databases.  This is for testing
