--- conflicted
+++ resolved
@@ -215,14 +215,8 @@
             // 25% of cics are associated with a specific project
             if (r.Next(4) == 0)
             {
-<<<<<<< HEAD
-                var projSpecific =
-                    new ProjectCohortIdentificationConfigurationAssociation(_repos.DataExportRepository,
-                        Projects.GetRandom(r), cic);
-=======
                 _ = new ProjectCohortIdentificationConfigurationAssociation(_repos.DataExportRepository,
                     Projects.GetRandom(r), cic);
->>>>>>> 9e847e4d
             }
         }
     }
