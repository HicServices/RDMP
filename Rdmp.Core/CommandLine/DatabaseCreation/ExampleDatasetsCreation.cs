﻿// Copyright (c) The University of Dundee 2018-2019
// This file is part of the Research Data Management Platform (RDMP).
// RDMP is free software: you can redistribute it and/or modify it under the terms of the GNU General Public License as published by the Free Software Foundation, either version 3 of the License, or (at your option) any later version.
// RDMP is distributed in the hope that it will be useful, but WITHOUT ANY WARRANTY; without even the implied warranty of MERCHANTABILITY or FITNESS FOR A PARTICULAR PURPOSE. See the GNU General Public License for more details.
// You should have received a copy of the GNU General Public License along with RDMP. If not, see <https://www.gnu.org/licenses/>.

using BadMedicine;
using BadMedicine.Datasets;
using FAnsi;
using FAnsi.Discovery;
using FAnsi.Discovery.ConnectionStringDefaults;
using Microsoft.Data.SqlClient;
using Rdmp.Core.CohortCommitting.Pipeline;
using Rdmp.Core.CohortCommitting.Pipeline.Sources;
using Rdmp.Core.CommandExecution;
using Rdmp.Core.CommandExecution.AtomicCommands;
using Rdmp.Core.CommandLine.Options;
using Rdmp.Core.CommandLine.Runners;
using Rdmp.Core.Curation;
using Rdmp.Core.Curation.Data;
using Rdmp.Core.Curation.Data.Aggregation;
using Rdmp.Core.Curation.Data.Cohort;
using Rdmp.Core.Curation.Data.Pipelines;
using Rdmp.Core.Curation.FilterImporting;
using Rdmp.Core.Curation.FilterImporting.Construction;
using Rdmp.Core.DataExport.Data;
using Rdmp.Core.DataExport.DataExtraction.Pipeline.Destinations;
using Rdmp.Core.DataExport.DataRelease.Pipeline;
using Rdmp.Core.DataFlowPipeline;
using Rdmp.Core.Repositories;
using System;
using System.Data;
using System.IO;
using System.Linq;
using System.Text.RegularExpressions;
using Rdmp.Core.ReusableLibraryCode.Checks;
using Rdmp.Core.ReusableLibraryCode.Progress;
using TypeGuesser;

namespace Rdmp.Core.CommandLine.DatabaseCreation;

/// <summary>
/// Handles the creation of example RDMP datasets and metadata object (catalogues, cohorts , projects etc).
/// </summary>
public partial class ExampleDatasetsCreation
{
    private IRDMPPlatformRepositoryServiceLocator _repos;
    private IBasicActivateItems _activator;
    public const int NumberOfPeople = 5000;
    public const int NumberOfRowsPerDataset = 10000;

    public ExampleDatasetsCreation(IBasicActivateItems activator,IRDMPPlatformRepositoryServiceLocator repos)
    {
        _repos = repos;
        _activator = activator;
    }

    internal void Create(DiscoveredDatabase db, ICheckNotifier notifier, PlatformDatabaseCreationOptions options)
    {
        if(db.Exists())
            if(options.DropDatabases)
                db.Drop();
            else
                throw new Exception(
                    $"Database {db.GetRuntimeName()} already exists and allowDrop option was not specified");
            
        if(db.Server.Builder is SqlConnectionStringBuilder b)
        {
            var keywords = _repos.CatalogueRepository
                .GetAllObjects<ConnectionStringKeyword>()
                .Where(k=>k.DatabaseType == DatabaseType.MicrosoftSQLServer)
                .ToArray();

            AddKeywordIfSpecified(b.TrustServerCertificate, nameof(b.TrustServerCertificate),keywords);
        }

        notifier.OnCheckPerformed(new CheckEventArgs($"About to create {db.GetRuntimeName()}",CheckResult.Success));
        //create a new database for the datasets
        db.Create();

        notifier.OnCheckPerformed(new CheckEventArgs($"Successfully created {db.GetRuntimeName()}",CheckResult.Success));

        //fixed seed so everyone gets the same datasets
        var r = new Random(options.Seed);

        notifier.OnCheckPerformed(new CheckEventArgs("Generating people",CheckResult.Success));
        //people
        var people = new PersonCollection();
        people.GeneratePeople(options.NumberOfPeople, r);

        //datasets
        var biochem = ImportCatalogue(Create<Biochemistry>(db,people,r,notifier, options.NumberOfRowsPerDataset, "chi","Healthboard","SampleDate","TestCode"));
        var demography = ImportCatalogue(Create<Demography>(db,people,r,notifier, options.NumberOfRowsPerDataset, "chi","dtCreated","hb_extract"));
        var prescribing = ImportCatalogue(Create<Prescribing>(db,people,r,notifier, options.NumberOfRowsPerDataset, "chi","PrescribedDate","Name")); //<- this is slooo!
        var admissions = ImportCatalogue(Create<HospitalAdmissions>(db,people,r,notifier, options.NumberOfRowsPerDataset, "chi","AdmissionDate"));

        //Create but do not import the CarotidArteryScan dataset so that users can test out referencing a brand new table
        Create<CarotidArteryScan>(db,people,r,notifier, options.NumberOfRowsPerDataset, "RECORD_NUMBER");

        //the following should not be extractable
        ForExtractionInformations(demography,
            e=>e.DeleteInDatabase(),
            "chi_num_of_curr_record",
            "surname",
            "forename",
            "current_address_L1",
            "current_address_L2",
            "current_address_L3",
            "current_address_L4",
            "birth_surname",
            "previous_surname",
            "midname",
            "alt_forename",
            "other_initials",
            "previous_address_L1",
            "previous_address_L2",
            "previous_address_L3",
            "previous_address_L4",
            "previous_postcode",
            "date_address_changed",
            "adr",
            "previous_gp_accept_date",
            "hic_dataLoadRunID");

        //the following should be special approval only
        ForExtractionInformations(demography,
            e=>{
                e.ExtractionCategory = ExtractionCategory.SpecialApprovalRequired;
                e.SaveToDatabase();
            },
            "current_postcode",
            "current_gp",
            "previous_gp",
            "date_of_birth");


        CreateAdmissionsViews(db);
        var vConditions = ImportCatalogue(db.ExpectTable("vConditions",null,TableType.View));
        var vOperations = ImportCatalogue(db.ExpectTable("vOperations",null,TableType.View));

        CreateGraph(biochem,"Test Codes","TestCode",false,null);
        CreateGraph(biochem,"Test Codes By Date","SampleDate",true,"TestCode");

        CreateFilter(biochem,"Creatinine","TestCode","TestCode like '%CRE%'",@"Serum creatinine is a blood measurement.  It is an indicator of renal health.");
        CreateFilter(biochem,"Test Code","TestCode","TestCode like @code","Filters any test code set");
            
        CreateExtractionInformation(demography,"Age","date_of_birth","FLOOR(DATEDIFF(DAY, date_of_birth, GETDATE()) / 365.25) As Age");
        var fAge = CreateFilter(demography,"Older at least x years","Age","FLOOR(DATEDIFF(DAY, date_of_birth, GETDATE()) / 365.25) >= @age","Patients age is greater than or equal to the provided @age");
        SetParameter(fAge,"@age","int","16");

        CreateGraph(demography,"Patient Ages","Age",false,null);

        CreateGraph(prescribing,"Approved Name","ApprovedName",false,null);
        CreateGraph(prescribing,"Approved Name Over Time","PrescribedDate",true,"ApprovedName");
            
        CreateGraph(prescribing,"Bnf","FormattedBnfCode",false,null);
        CreateGraph(prescribing,"Bnf Over Time","PrescribedDate",true,"FormattedBnfCode");

        CreateFilter(
            CreateGraph(vConditions,"Conditions frequency","Field",false,"Condition"),
            "Common Conditions Only",
            @"(Condition in 
(select top 40 Condition from vConditions c
 WHERE Condition <> 'NULL' AND Condition <> 'Nul' 
 group by Condition order by count(*) desc))");
                        
        CreateFilter(
            CreateGraph(vOperations,"Operation frequency","Field",false,"Operation"),
            "Common Operation Only",
            @"(Operation in 
(select top 40 Operation from vOperations c
 WHERE Operation <> 'NULL' AND Operation <> 'Nul' 
 group by Operation order by count(*) desc))");            
            
        //group these all into the same folder
        admissions.Folder = @"\admissions";
        admissions.SaveToDatabase();
        vConditions.Folder = @"\admissions";
        vConditions.SaveToDatabase();
        vOperations.Folder = @"\admissions";
        vOperations.SaveToDatabase();


        var cmdCreateCohortTable = new ExecuteCommandCreateNewCohortStore(_activator, db, false, "chi", "varchar(10)");
        cmdCreateCohortTable.Execute();
        var externalCohortTable = cmdCreateCohortTable.Created;

        //Find the pipeline for committing cohorts
        var cohortCreationPipeline = _repos.CatalogueRepository.GetAllObjects<Pipeline>().FirstOrDefault(p=>p?.Source?.Class == typeof(CohortIdentificationConfigurationSource).FullName) ?? throw new Exception("Could not find a cohort committing pipeline");

        //A cohort creation query
        var f = CreateFilter(vConditions,"Lung Cancer Condition","Condition","Condition like 'C349'","ICD-10-CM Diagnosis Code C34.9 Malignant neoplasm of unspecified part of bronchus or lung");

        var cic = CreateCohortIdentificationConfiguration((ExtractionFilter)f);

        var cohort = CommitCohortToNewProject(cic,externalCohortTable,cohortCreationPipeline,"Lung Cancer Project","P1 Lung Cancer Patients",123,out var project);

        var cohortTable = cohort.ExternalCohortTable.DiscoverCohortTable();
        using (var con = cohortTable.Database.Server.GetConnection())
        {
            con.Open();
            //delete half the records (so we can simulate cohort refresh)
<<<<<<< HEAD
            using var cmd = cohortTable.Database.Server.GetCommand(
                      $"DELETE TOP (10) PERCENT from {cohortTable.GetFullyQualifiedName()}", con);
            cmd.ExecuteNonQuery();
=======
            using(var cmd = cohortTable.Database.Server.GetCommand(
                      $"DELETE TOP (10) PERCENT from {cohortTable.GetFullyQualifiedName()}", con))
                cmd.ExecuteNonQuery();
>>>>>>> 5c0a3943
        }

        var ec1 = CreateExtractionConfiguration(project,cohort,"First Extraction (2016 - project 123)",true,notifier,biochem,prescribing,demography);
        var ec2 = CreateExtractionConfiguration(project,cohort,"Project 123 - 2017 Refresh",true,notifier,biochem,prescribing,demography,admissions);
        var ec3 = CreateExtractionConfiguration(project,cohort,"Project 123 - 2018 Refresh",true,notifier,biochem,prescribing,demography,admissions);

        ReleaseAllConfigurations(notifier,ec1,ec2,ec3);


        if (options.Nightmare)
        {
            var nightmare = new NightmareDatasets(_repos, db)
            {
                Factor = options.NightmareFactor
            };
            nightmare.Create(externalCohortTable);
        }
    }

    private void AddKeywordIfSpecified(bool isEnabled, string name, ConnectionStringKeyword[] alreadyDeclared)
    {
        if (isEnabled && !alreadyDeclared.Any(k => k.Name.Equals(name)))
        {
            var keyword = new ConnectionStringKeyword(_activator.RepositoryLocator.CatalogueRepository,
                DatabaseType.MicrosoftSQLServer, name, "true");

            //pass it into the system wide static keyword collection for use with all databases of this type all the time
            DiscoveredServerHelper.AddConnectionStringKeyword(keyword.DatabaseType, keyword.Name, keyword.Value, ConnectionStringKeywordPriority.SystemDefaultMedium);
        }
    }

    private void ReleaseAllConfigurations(ICheckNotifier notifier,params ExtractionConfiguration[] extractionConfigurations)
    {
        var releasePipeline = _repos.CatalogueRepository.GetAllObjects<Pipeline>().FirstOrDefault(p=>p?.Destination?.Class == typeof(BasicDataReleaseDestination).FullName);

        try
        {
            //cleanup any old releases
            var project = extractionConfigurations.Select(ec=>ec.Project).Distinct().Single();

            var folderProvider = new ReleaseFolderProvider();
            var dir = folderProvider.GetFromProjectFolder(project);
            if(dir.Exists)
                dir.Delete(true);
        }
        catch(Exception ex)
        {
            notifier.OnCheckPerformed(new CheckEventArgs("Could not detect/delete release folder for extractions",CheckResult.Warning,ex));
            return;
        }


        if(releasePipeline != null)
            try
            {
                var optsRelease = new ReleaseOptions
                {
                    Configurations = string.Join(",",extractionConfigurations.Select(ec=>ec.ID.ToString()).Distinct().ToArray()),
                    Pipeline = releasePipeline.ID.ToString()
                };

                var runnerRelease = new ReleaseRunner(optsRelease);
                runnerRelease.Run(_repos,ThrowImmediatelyDataLoadEventListener.Quiet,notifier,new GracefulCancellationToken());
            }
            catch(Exception ex)
            {
                notifier.OnCheckPerformed(new CheckEventArgs("Could not Release ExtractionConfiguration (never mind)",CheckResult.Warning,ex));
            }
    }

    private static void ForExtractionInformations(ICatalogue catalogue, Action<ExtractionInformation> action,params string[] extractionInformations)
    {
        foreach(var e in extractionInformations.Select(s=> GetExtractionInformation(catalogue,s)))
            action(e);
    }

    private static void SetParameter(IFilter filter, string paramterToSet, string dataType, string value)
    {
        var p = filter.GetAllParameters().Single(fp=>fp.ParameterName == paramterToSet);
        p.ParameterSQL = $"DECLARE {paramterToSet} AS {dataType}";
        p.Value = value;
        p.SaveToDatabase();
    }

    private ExtractionInformation CreateExtractionInformation(ICatalogue catalogue, string name, string columnInfoName, string selectSQL)
    {
        var col = catalogue.GetTableInfoList(false).SelectMany(t=>t.ColumnInfos).SingleOrDefault(c=>c.GetRuntimeName() == columnInfoName) ?? throw new Exception($"Could not find ColumnInfo called '{columnInfoName}' in Catalogue {catalogue}");
        var ci = new CatalogueItem(_repos.CatalogueRepository,catalogue,name)
        {
            ColumnInfo_ID = col.ID
        };
        ci.SaveToDatabase();
            
        return new ExtractionInformation(_repos.CatalogueRepository,ci,col,selectSQL);
    }

    private ExtractionConfiguration CreateExtractionConfiguration(Project project, ExtractableCohort cohort,string name,bool isReleased,ICheckNotifier notifier, params ICatalogue[] catalogues)
    {
        var extractionConfiguration = new ExtractionConfiguration(_repos.DataExportRepository,project)
        {
            Name = name,
            Cohort_ID = cohort.ID
        };
        extractionConfiguration.SaveToDatabase();

        foreach(var c in catalogues)
        {
            //Get its extractableness
            var eds = _repos.DataExportRepository.GetAllObjectsWithParent<ExtractableDataSet>(c).SingleOrDefault()
                      ?? new ExtractableDataSet(_repos.DataExportRepository,c); //or make it extractable

            extractionConfiguration.AddDatasetToConfiguration(eds);
        }

        var extractionPipeline = _repos.CatalogueRepository.GetAllObjects<Pipeline>().FirstOrDefault(p=>p?.Destination?.Class == typeof(ExecuteDatasetExtractionFlatFileDestination).FullName);

        if(isReleased && extractionConfiguration != null)
        {
            var optsExtract = new ExtractionOptions
            {
                Pipeline = extractionPipeline.ID.ToString(),
                ExtractionConfiguration = extractionConfiguration.ID.ToString()
            };
            var runnerExtract = new ExtractionRunner(_activator,optsExtract);
            try
            {
                runnerExtract.Run(_repos,ThrowImmediatelyDataLoadEventListener.Quiet,notifier,new GracefulCancellationToken());
            }
            catch(Exception ex)
            {
                notifier.OnCheckPerformed(new CheckEventArgs("Could not run ExtractionConfiguration (never mind)",CheckResult.Warning,ex));
            }

            extractionConfiguration.IsReleased = true;
            extractionConfiguration.SaveToDatabase();
        }

        return extractionConfiguration;
    }

    private ExtractableCohort CommitCohortToNewProject(CohortIdentificationConfiguration cic, ExternalCohortTable externalCohortTable,IPipeline cohortCreationPipeline,string projectName,string cohortName,int projectNumber, out Project project)
    {
        //create a new data extraction Project
        project = new Project(_repos.DataExportRepository,projectName)
        {
            ProjectNumber = projectNumber,
            ExtractionDirectory = Path.GetTempPath()
        };
        project.SaveToDatabase();

        //create a cohort
        var auditLogBuilder = new ExtractableCohortAuditLogBuilder();

<<<<<<< HEAD
        var request = new CohortCreationRequest(project,new CohortDefinition(null,cohortName,1,projectNumber,externalCohortTable),_repos.DataExportRepository, auditLogBuilder.GetDescription(cic))
=======
        var request = new CohortCreationRequest(project,new CohortDefinition(null,cohortName,1,projectNumber,externalCohortTable),_repos.DataExportRepository, ExtractableCohortAuditLogBuilder.GetDescription(cic))
>>>>>>> 5c0a3943
            {
                CohortIdentificationConfiguration = cic
            };

        var engine = request.GetEngine(cohortCreationPipeline,ThrowImmediatelyDataLoadEventListener.Quiet);                        

        engine.ExecutePipeline(new GracefulCancellationToken());

        return request.CohortCreatedIfAny;
    }

    private CohortIdentificationConfiguration CreateCohortIdentificationConfiguration(ExtractionFilter inclusionFilter1)
    {
        //Create the top level configuration object
        var cic = new CohortIdentificationConfiguration(_repos.CatalogueRepository,"Tayside Lung Cancer Cohort");

        //create a UNION container for Inclusion Criteria
        var container = new CohortAggregateContainer(_repos.CatalogueRepository,SetOperation.UNION)
        {
            Name = "Inclusion Criteria"
        };
        container.SaveToDatabase();

        cic.RootCohortAggregateContainer_ID = container.ID;
        cic.SaveToDatabase();

        //Create a new cohort set to the 'Inclusion Criteria' based on the filters Catalogue
        var cata = inclusionFilter1.ExtractionInformation.CatalogueItem.Catalogue;
        var ac = cic.CreateNewEmptyConfigurationForCatalogue(cata,(a,b)=> throw new Exception("Problem encountered with chi column(s)"),false);
        container.AddChild(ac,0);

        //Add the filter to the WHERE logic of the cohort set
        var whereContainer = new AggregateFilterContainer(_repos.CatalogueRepository,FilterContainerOperation.OR);

        ac.Name = $"People with {inclusionFilter1.Name}";
        ac.RootFilterContainer_ID = whereContainer.ID;
        cic.EnsureNamingConvention(ac); //this will put cicx at the front and cause implicit SaveToDatabase

        var filterImporter = new FilterImporter(new AggregateFilterFactory(_repos.CatalogueRepository),null);
        var cloneFilter = filterImporter.ImportFilter(whereContainer, inclusionFilter1, null);
            
        whereContainer.AddChild(cloneFilter);

        return cic;
    }

    private IFilter CreateFilter(AggregateConfiguration graph, string name, string whereSql)
    {
        AggregateFilterContainer container;
        if(graph.RootFilterContainer_ID == null)
        {
            container = new AggregateFilterContainer(_repos.CatalogueRepository,FilterContainerOperation.AND);
            graph.RootFilterContainer_ID =container.ID;
            graph.SaveToDatabase();
        }
        else
            container = (AggregateFilterContainer)graph.RootFilterContainer;
<<<<<<< HEAD
            
=======

>>>>>>> 5c0a3943
        var filter = new AggregateFilter(_repos.CatalogueRepository,name,container)
        {
            WhereSQL = whereSql
        };
        filter.SaveToDatabase();

        return filter;
    }

    private static void CreateAdmissionsViews(DiscoveredDatabase db)
    {
        using var con = db.Server.GetConnection();
        con.Open();
        using(var cmd = db.Server.GetCommand(

                  @"create view vConditions as

SELECT chi,DateOfBirth,AdmissionDate,DischargeDate,Condition,Field
FROM
(
  SELECT chi,DateOfBirth,AdmissionDate,DischargeDate,MainCondition,OtherCondition1,OtherCondition2,OtherCondition3
  FROM HospitalAdmissions
) AS cp
UNPIVOT 
(
  Condition FOR Field IN (MainCondition,OtherCondition1,OtherCondition2,OtherCondition3)
) AS up;",con))
            cmd.ExecuteNonQuery();



        using(var cmd = db.Server.GetCommand(
                  @"create view vOperations as

SELECT chi,DateOfBirth,AdmissionDate,DischargeDate,Operation,Field
FROM
(
  SELECT chi,DateOfBirth,AdmissionDate,DischargeDate,MainOperation,OtherOperation1,OtherOperation2,OtherOperation3
  FROM HospitalAdmissions
) AS cp
UNPIVOT 
(
  Operation FOR Field IN (MainOperation,OtherOperation1,OtherOperation2,OtherOperation3)
) AS up;",con))
<<<<<<< HEAD
            cmd.ExecuteNonQuery();
=======
                cmd.ExecuteNonQuery();


        }
            


>>>>>>> 5c0a3943
    }

    private IFilter CreateFilter(ICatalogue cata, string name,string parentExtractionInformation, string whereSql,string desc)
    {
<<<<<<< HEAD
        var filter = new ExtractionFilter(_repos.CatalogueRepository,name,GetExtractionInformation(cata,parentExtractionInformation))
=======
        var filter = new ExtractionFilter(_repos.CatalogueRepository,name, GetExtractionInformation(cata,parentExtractionInformation))
>>>>>>> 5c0a3943
            {
                WhereSQL = whereSql,
                Description = desc
            };
        filter.SaveToDatabase();

        var parameterCreator = new ParameterCreator(filter.GetFilterFactory(),null,null);
        parameterCreator.CreateAll(filter,null);

        return filter;
    }

    /// <summary>
    /// Creates a new AggregateGraph for the given dataset (<paramref name="cata"/>)
    /// </summary>
    /// <param name="cata"></param>
    /// <param name="name">The name to give the graph</param>
    /// <param name="dimension1">The first dimension e.g. pass only one dimension to create a bar chart</param>
    /// <param name="isAxis">True if <paramref name="dimension1"/> should be created as a axis (creates a line chart)</param>
    /// <param name="dimension2">Optional second dimension to create (this will be the pivot column)</param>
    private AggregateConfiguration CreateGraph(ICatalogue cata, string name, string dimension1,bool isAxis, string dimension2)
    {
        var ac = new AggregateConfiguration(_repos.CatalogueRepository,cata,name)
        {
            CountSQL = "count(*) as NumberOfRecords"
        };
        ac.SaveToDatabase();
        ac.IsExtractable = true;

        var mainDimension = ac.AddDimension(GetExtractionInformation(cata,dimension1));
        var otherDimension = string.IsNullOrWhiteSpace(dimension2) ? null : ac.AddDimension(GetExtractionInformation(cata,dimension2));
            
        if(isAxis)
        {
            var axis = new AggregateContinuousDateAxis(_repos.CatalogueRepository,mainDimension)
            {
                StartDate = "'1970-01-01'",
                AxisIncrement = FAnsi.Discovery.QuerySyntax.Aggregation.AxisIncrement.Year
            };
            axis.SaveToDatabase();
        }

        if(otherDimension != null)
        {
            ac.PivotOnDimensionID = otherDimension.ID;
            ac.SaveToDatabase();
        }          
            
        return ac;
    }

    private static ExtractionInformation GetExtractionInformation(ICatalogue cata, string name)
    {
        try
        {
            return cata.GetAllExtractionInformation(ExtractionCategory.Any).Single(ei=>ei.GetRuntimeName().Equals(name,StringComparison.CurrentCultureIgnoreCase));
        }
        catch
        {
            throw new Exception($"Could not find an ExtractionInformation called '{name}' in dataset {cata.Name}");
        }
    }

    private static DiscoveredTable Create<T>(DiscoveredDatabase db,PersonCollection people, Random r, ICheckNotifier notifier,int numberOfRecords, params string[] primaryKey) where T:IDataGenerator
    {
        var dataset = typeof(T).Name;
        notifier.OnCheckPerformed(new CheckEventArgs($"Generating {numberOfRecords} records for {dataset}",CheckResult.Success));
<<<<<<< HEAD
            
=======

>>>>>>> 5c0a3943
        var factory = new DataGeneratorFactory();

        //half a million biochemistry results
        var biochem = factory.Create(typeof(T),r);
        var dt = biochem.GetDataTable(people,numberOfRecords);

        //prune "nulls"
        foreach(DataRow dr in dt.Rows)
            for(var i = 0;i<dt.Columns.Count;i++)
                if(string.Equals(dr[i] as string, "NULL",StringComparison.CurrentCultureIgnoreCase))
                    dr[i] = DBNull.Value;


        notifier.OnCheckPerformed(new CheckEventArgs($"Uploading {dataset}",CheckResult.Success));
        var tbl = db.CreateTable(dataset,dt, GetExplicitColumnDefinitions<T>());

        if(primaryKey.Length != 0)
        {
            notifier.OnCheckPerformed(new CheckEventArgs($"Creating Primary Key {dataset}",CheckResult.Success));
            var cols = primaryKey.Select(s=>tbl.DiscoverColumn(s)).ToArray();
            tbl.CreatePrimaryKey(5000,cols);
        }

        return tbl;            
    }

    private static DatabaseColumnRequest[] GetExplicitColumnDefinitions<T>() where T : IDataGenerator
    {
<<<<<<< HEAD

        return typeof(T) == typeof(HospitalAdmissions)
            ? new []{
=======
            
        if(typeof(T) == typeof(HospitalAdmissions))
        {
            return new []{
>>>>>>> 5c0a3943
                new DatabaseColumnRequest("MainOperation",new DatabaseTypeRequest(typeof(string),4)),
                new DatabaseColumnRequest("MainOperationB",new DatabaseTypeRequest(typeof(string),4)),
                new DatabaseColumnRequest("OtherOperation1",new DatabaseTypeRequest(typeof(string),4)),
                new DatabaseColumnRequest("OtherOperation1B",new DatabaseTypeRequest(typeof(string),4)),
                new DatabaseColumnRequest("OtherOperation2",new DatabaseTypeRequest(typeof(string),4)),
                new DatabaseColumnRequest("OtherOperation2B",new DatabaseTypeRequest(typeof(string),4)),
                new DatabaseColumnRequest("OtherOperation3",new DatabaseTypeRequest(typeof(string),4)),
                new DatabaseColumnRequest("OtherOperation3B",new DatabaseTypeRequest(typeof(string),4))
            }
            : null;
    }

    private ITableInfo ImportTableInfo(DiscoveredTable tbl)
    {
        var importer = new TableInfoImporter(_repos.CatalogueRepository,tbl);
        importer.DoImport(out var ti,out _);
            
        return ti;
    }

    private ICatalogue ImportCatalogue(DiscoveredTable tbl)
    {
        return ImportCatalogue(ImportTableInfo(tbl));
    }
    private ICatalogue ImportCatalogue(ITableInfo ti)
    {
        var forwardEngineer = new ForwardEngineerCatalogue(ti,ti.ColumnInfos);
        forwardEngineer.ExecuteForwardEngineering(out var cata, out _,out var eis);

        //get descriptions of the columns from BadMedicine
        var desc = new Descriptions();
        cata.Description = Trim(desc.Get(cata.Name));
        if(cata.Description != null)
        {
            cata.SaveToDatabase();

            foreach(var ci in cata.CatalogueItems)
            {
                var ciDescription = Trim(desc.Get(cata.Name,ci.Name));
                if(ciDescription != null)
                {
                    ci.Description = ciDescription;
                    ci.SaveToDatabase();
                }
            }
        }

        var chi = eis.SingleOrDefault(e=>e.GetRuntimeName().Equals("chi",StringComparison.CurrentCultureIgnoreCase));
        if(chi != null)
        {
            chi.IsExtractionIdentifier = true;
            chi.SaveToDatabase();

            new ExtractableDataSet(_repos.DataExportRepository,cata);
        }
        return cata;
    }

    private static string Trim(string s)
    {
        if(string.IsNullOrWhiteSpace(s))
            return null;

        //replace 2+ tabs and spaces with single spaces
        return SpaceTabs().Replace(s, " ").Trim();
    }

    [GeneratedRegex("[ \\t]{2,}")]
    private static partial Regex SpaceTabs();
}<|MERGE_RESOLUTION|>--- conflicted
+++ resolved
@@ -200,15 +200,9 @@
         {
             con.Open();
             //delete half the records (so we can simulate cohort refresh)
-<<<<<<< HEAD
             using var cmd = cohortTable.Database.Server.GetCommand(
                       $"DELETE TOP (10) PERCENT from {cohortTable.GetFullyQualifiedName()}", con);
             cmd.ExecuteNonQuery();
-=======
-            using(var cmd = cohortTable.Database.Server.GetCommand(
-                      $"DELETE TOP (10) PERCENT from {cohortTable.GetFullyQualifiedName()}", con))
-                cmd.ExecuteNonQuery();
->>>>>>> 5c0a3943
         }
 
         var ec1 = CreateExtractionConfiguration(project,cohort,"First Extraction (2016 - project 123)",true,notifier,biochem,prescribing,demography);
@@ -362,11 +356,7 @@
         //create a cohort
         var auditLogBuilder = new ExtractableCohortAuditLogBuilder();
 
-<<<<<<< HEAD
-        var request = new CohortCreationRequest(project,new CohortDefinition(null,cohortName,1,projectNumber,externalCohortTable),_repos.DataExportRepository, auditLogBuilder.GetDescription(cic))
-=======
         var request = new CohortCreationRequest(project,new CohortDefinition(null,cohortName,1,projectNumber,externalCohortTable),_repos.DataExportRepository, ExtractableCohortAuditLogBuilder.GetDescription(cic))
->>>>>>> 5c0a3943
             {
                 CohortIdentificationConfiguration = cic
             };
@@ -424,11 +414,7 @@
         }
         else
             container = (AggregateFilterContainer)graph.RootFilterContainer;
-<<<<<<< HEAD
-            
-=======
-
->>>>>>> 5c0a3943
+
         var filter = new AggregateFilter(_repos.CatalogueRepository,name,container)
         {
             WhereSQL = whereSql
@@ -473,26 +459,19 @@
 (
   Operation FOR Field IN (MainOperation,OtherOperation1,OtherOperation2,OtherOperation3)
 ) AS up;",con))
-<<<<<<< HEAD
+                cmd.ExecuteNonQuery();
+
+
+        }
+            
+
+
             cmd.ExecuteNonQuery();
-=======
-                cmd.ExecuteNonQuery();
-
-
-        }
-            
-
-
->>>>>>> 5c0a3943
     }
 
     private IFilter CreateFilter(ICatalogue cata, string name,string parentExtractionInformation, string whereSql,string desc)
     {
-<<<<<<< HEAD
-        var filter = new ExtractionFilter(_repos.CatalogueRepository,name,GetExtractionInformation(cata,parentExtractionInformation))
-=======
         var filter = new ExtractionFilter(_repos.CatalogueRepository,name, GetExtractionInformation(cata,parentExtractionInformation))
->>>>>>> 5c0a3943
             {
                 WhereSQL = whereSql,
                 Description = desc
@@ -560,11 +539,7 @@
     {
         var dataset = typeof(T).Name;
         notifier.OnCheckPerformed(new CheckEventArgs($"Generating {numberOfRecords} records for {dataset}",CheckResult.Success));
-<<<<<<< HEAD
-            
-=======
-
->>>>>>> 5c0a3943
+
         var factory = new DataGeneratorFactory();
 
         //half a million biochemistry results
@@ -593,16 +568,9 @@
 
     private static DatabaseColumnRequest[] GetExplicitColumnDefinitions<T>() where T : IDataGenerator
     {
-<<<<<<< HEAD
 
         return typeof(T) == typeof(HospitalAdmissions)
             ? new []{
-=======
-            
-        if(typeof(T) == typeof(HospitalAdmissions))
-        {
-            return new []{
->>>>>>> 5c0a3943
                 new DatabaseColumnRequest("MainOperation",new DatabaseTypeRequest(typeof(string),4)),
                 new DatabaseColumnRequest("MainOperationB",new DatabaseTypeRequest(typeof(string),4)),
                 new DatabaseColumnRequest("OtherOperation1",new DatabaseTypeRequest(typeof(string),4)),
