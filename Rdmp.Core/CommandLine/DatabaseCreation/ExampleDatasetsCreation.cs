--- conflicted
+++ resolved
@@ -78,13 +78,8 @@
         //create a new database for the datasets
         db.Create();
 
-<<<<<<< HEAD
-        notifier.OnCheckPerformed(new CheckEventArgs($"Succesfully created {db.GetRuntimeName()}",
-            CheckResult.Success));
-=======
         notifier.OnCheckPerformed(
             new CheckEventArgs($"Successfully created {db.GetRuntimeName()}", CheckResult.Success));
->>>>>>> 9e847e4d
 
         //fixed seed so everyone gets the same datasets
         var r = new Random(options.Seed);
@@ -220,17 +215,9 @@
         {
             con.Open();
             //delete half the records (so we can simulate cohort refresh)
-<<<<<<< HEAD
-            using (var cmd = cohortTable.Database.Server.GetCommand(
-                       $"DELETE TOP (10) PERCENT from {cohortTable.GetFullyQualifiedName()}", con))
-            {
-                cmd.ExecuteNonQuery();
-            }
-=======
             using var cmd = cohortTable.Database.Server.GetCommand(
                 $"DELETE TOP (10) PERCENT from {cohortTable.GetFullyQualifiedName()}", con);
             cmd.ExecuteNonQuery();
->>>>>>> 9e847e4d
         }
 
         var ec1 = CreateExtractionConfiguration(project, cohort, "First Extraction (2016 - project 123)", true,
@@ -301,20 +288,12 @@
                 };
 
                 var runnerRelease = new ReleaseRunner(optsRelease);
-<<<<<<< HEAD
-                runnerRelease.Run(_repos, new ThrowImmediatelyDataLoadEventListener(), notifier,
-=======
                 runnerRelease.Run(_repos, ThrowImmediatelyDataLoadEventListener.Quiet, notifier,
->>>>>>> 9e847e4d
                     new GracefulCancellationToken());
             }
             catch (Exception ex)
             {
-<<<<<<< HEAD
-                notifier.OnCheckPerformed(new CheckEventArgs("Could not Release ExtractionConfiguration (nevermind)",
-=======
                 notifier.OnCheckPerformed(new CheckEventArgs("Could not Release ExtractionConfiguration (never mind)",
->>>>>>> 9e847e4d
                     CheckResult.Warning, ex));
             }
     }
@@ -382,20 +361,12 @@
             var runnerExtract = new ExtractionRunner(_activator, optsExtract);
             try
             {
-<<<<<<< HEAD
-                runnerExtract.Run(_repos, new ThrowImmediatelyDataLoadEventListener(), notifier,
-=======
                 runnerExtract.Run(_repos, ThrowImmediatelyDataLoadEventListener.Quiet, notifier,
->>>>>>> 9e847e4d
                     new GracefulCancellationToken());
             }
             catch (Exception ex)
             {
-<<<<<<< HEAD
-                notifier.OnCheckPerformed(new CheckEventArgs("Could not run ExtractionConfiguration (nevermind)",
-=======
                 notifier.OnCheckPerformed(new CheckEventArgs("Could not run ExtractionConfiguration (never mind)",
->>>>>>> 9e847e4d
                     CheckResult.Warning, ex));
             }
 
@@ -428,11 +399,7 @@
             CohortIdentificationConfiguration = cic
         };
 
-<<<<<<< HEAD
-        var engine = request.GetEngine(cohortCreationPipeline, new ThrowImmediatelyDataLoadEventListener());
-=======
         var engine = request.GetEngine(cohortCreationPipeline, ThrowImmediatelyDataLoadEventListener.Quiet);
->>>>>>> 9e847e4d
 
         engine.ExecutePipeline(new GracefulCancellationToken());
 
@@ -500,46 +467,6 @@
 
     private static void CreateAdmissionsViews(DiscoveredDatabase db)
     {
-<<<<<<< HEAD
-        using (var con = db.Server.GetConnection())
-        {
-            con.Open();
-            using (var cmd = db.Server.GetCommand(
-                       @"create view vConditions as
-
-SELECT chi,DateOfBirth,AdmissionDate,DischargeDate,Condition,Field
-FROM
-(
-  SELECT chi,DateOfBirth,AdmissionDate,DischargeDate,MainCondition,OtherCondition1,OtherCondition2,OtherCondition3
-  FROM HospitalAdmissions
-) AS cp
-UNPIVOT 
-(
-  Condition FOR Field IN (MainCondition,OtherCondition1,OtherCondition2,OtherCondition3)
-) AS up;", con))
-            {
-                cmd.ExecuteNonQuery();
-            }
-
-
-            using (var cmd = db.Server.GetCommand(
-                       @"create view vOperations as
-
-SELECT chi,DateOfBirth,AdmissionDate,DischargeDate,Operation,Field
-FROM
-(
-  SELECT chi,DateOfBirth,AdmissionDate,DischargeDate,MainOperation,OtherOperation1,OtherOperation2,OtherOperation3
-  FROM HospitalAdmissions
-) AS cp
-UNPIVOT 
-(
-  Operation FOR Field IN (MainOperation,OtherOperation1,OtherOperation2,OtherOperation3)
-) AS up;", con))
-            {
-                cmd.ExecuteNonQuery();
-            }
-        }
-=======
         using var con = db.Server.GetConnection();
         con.Open();
         using (var cmd = db.Server.GetCommand(
@@ -580,7 +507,6 @@
         {
             cmd.ExecuteNonQuery();
         }
->>>>>>> 9e847e4d
     }
 
     private IFilter CreateFilter(ICatalogue cata, string name, string parentExtractionInformation, string whereSql,
@@ -690,13 +616,8 @@
 
     private static DatabaseColumnRequest[] GetExplicitColumnDefinitions<T>() where T : IDataGenerator
     {
-<<<<<<< HEAD
-        if (typeof(T) == typeof(HospitalAdmissions))
-            return new[]
-=======
         return typeof(T) == typeof(HospitalAdmissions)
             ? new[]
->>>>>>> 9e847e4d
             {
                 new DatabaseColumnRequest("MainOperation", new DatabaseTypeRequest(typeof(string), 4)),
                 new DatabaseColumnRequest("MainOperationB", new DatabaseTypeRequest(typeof(string), 4)),
@@ -706,15 +627,8 @@
                 new DatabaseColumnRequest("OtherOperation2B", new DatabaseTypeRequest(typeof(string), 4)),
                 new DatabaseColumnRequest("OtherOperation3", new DatabaseTypeRequest(typeof(string), 4)),
                 new DatabaseColumnRequest("OtherOperation3B", new DatabaseTypeRequest(typeof(string), 4))
-<<<<<<< HEAD
-            };
-
-
-        return null;
-=======
             }
             : null;
->>>>>>> 9e847e4d
     }
 
     private ITableInfo ImportTableInfo(DiscoveredTable tbl)
@@ -768,11 +682,7 @@
             return null;
 
         //replace 2+ tabs and spaces with single spaces
-<<<<<<< HEAD
-        return Regex.Replace(s, @"[ \t]{2,}", " ").Trim();
-=======
         return SpaceTabs().Replace(s, " ").Trim();
->>>>>>> 9e847e4d
     }
 
     [GeneratedRegex("[ \\t]{2,}")]
