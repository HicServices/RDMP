// Copyright (c) The University of Dundee 2018-2019
// This file is part of the Research Data Management Platform (RDMP).
// RDMP is free software: you can redistribute it and/or modify it under the terms of the GNU General Public License as published by the Free Software Foundation, either version 3 of the License, or (at your option) any later version.
// RDMP is distributed in the hope that it will be useful, but WITHOUT ANY WARRANTY; without even the implied warranty of MERCHANTABILITY or FITNESS FOR A PARTICULAR PURPOSE. See the GNU General Public License for more details.
// You should have received a copy of the GNU General Public License along with RDMP. If not, see <https://www.gnu.org/licenses/>.

using System.Collections.Generic;
using CommandLine;
using CommandLine.Text;
using Microsoft.Data.SqlClient;

namespace Rdmp.Core.CommandLine.DatabaseCreation;

/// <summary>
/// Command line arguments for install verb of rdmp CLI
/// </summary>
[Verb("install", HelpText = "Creates RMDP platform databases in the target database server")]
public class PlatformDatabaseCreationOptions
{
    [Value(0, Required = true,
        HelpText =
            "The Microsoft SQL Server on which to create the platform databases (does not have to be the same as your data repository server)")]
    public string ServerName { get; set; }

    [Value(1, Required = true, HelpText = "The prefix to append to all databases created")]
    public string Prefix { get; set; }

    [Option('u', HelpText = "Username for sql authentication (Optional)")]
    public string Username { get; set; }

    [Option('p', HelpText = "Password for sql authentication (Optional)")]
    public string Password { get; set; }

    [Option('b', "Binary Collation", Default = false, HelpText = "Create the databases with Binary Collation")]
    public bool BinaryCollation { get; set; }

    [Option('d', "Drop Databases First", Default = false,
        HelpText = "Drop the databases before attempting to create them")]
    public bool DropDatabases { get; set; }

    [Option('k', "Skip Pipelines", Default = false,
        HelpText =
            "Skips creating the default Pipelines and Managed Server References in the Catalogue database once created.")]
    public bool SkipPipelines { get; set; }

<<<<<<< HEAD
    [Option('l', "Create Logging Server", Default = true, HelpText = "Create the default logging server in the Catalogue database once created. Is superseeded by 'Skip Pipelines'")]
    public bool CreateLoggingServer { get; set; }

=======
>>>>>>> a18976dc
    [Option('e', "ExampleDatasets", Default = false,
        HelpText = "Create example datasets, projects, extraction configurations and cohort queries")]
    public bool ExampleDatasets { get; set; }

    [Option('s', "Seed", Default = 500,
        HelpText = "When ExampleDatasets is set this is the seed that is used for generating the data")]
    public int Seed { get; set; } = 500;

    [Option("NumberOfPeople", Default = ExampleDatasetsCreation.NumberOfPeople,
        HelpText =
            "When ExampleDatasets is set this is the number of unique patients to generate before building dataset rows (patient pool)")]
    public int NumberOfPeople { get; set; } = ExampleDatasetsCreation.NumberOfPeople;

    [Option("NumberOfRowsPerDataset", Default = ExampleDatasetsCreation.NumberOfRowsPerDataset,
        HelpText = "When ExampleDatasets is set this is the number of rows to create in each dataset")]
    public int NumberOfRowsPerDataset { get; set; } = ExampleDatasetsCreation.NumberOfRowsPerDataset;

    [Option("Nightmare", Default = false, HelpText = "Create 100,000+ objects in the Catalogue database")]
    public bool Nightmare { get; set; }

    [Option("NightmareFactor", Default = 1,
        HelpText = "Set to 2 (or more) to multiply the volume of Nightmare data generated")]
    public int NightmareFactor { get; set; } = 1;

    [Option(Required = false, Default = false,
        HelpText = "Set to true to validate the SSL certificate of the server you are installing into")]
    public bool ValidateCertificate { get; set; }

    [Option(Required = false, Default = 30,
        HelpText = "Timeout in seconds for CREATE DATABASE SQL commands.  Defaults to 30")]
    public int CreateDatabaseTimeout { get; set; } = 30;

    [Option(Required = false,
        HelpText =
            "Optional connection string keywords to use e.g. \"Key1=Value1; Key2=Value2\".  When using this option you must manually specify IntegratedSecurity if required.")]
    public string OtherKeywords { get; set; }


    [Usage]
    public static IEnumerable<Example> Examples
    {
        get
        {
            yield return new Example("Normal Scenario",
                new PlatformDatabaseCreationOptions { ServerName = @"localhost\sqlexpress", Prefix = "TEST_" });
            yield return new Example("Drop existing",
                new PlatformDatabaseCreationOptions
                { ServerName = @"localhost\sqlexpress", Prefix = "TEST_", DropDatabases = true });
            yield return new Example("Create example datasets",
                new PlatformDatabaseCreationOptions
                {
                    ServerName = @"localhost\sqlexpress",
                    Prefix = "TEST_",
                    DropDatabases = true,
                    ExampleDatasets = true
                });
            yield return new Example("Binary Collation",
                new PlatformDatabaseCreationOptions
                {
                    ServerName = @"localhost\sqlexpress",
                    Prefix = "TEST_",
                    DropDatabases = true,
                    BinaryCollation = true
                });
            yield return new Example("Drop existing",
                new PlatformDatabaseCreationOptions
                {
                    ServerName = @"localhost\sqlexpress",
                    Prefix = "TEST_",
                    Username = "sa",
                    Password = "lawl",
                    DropDatabases = true
                });
        }
    }

    public SqlConnectionStringBuilder GetBuilder(string databaseName)
    {
        var builder = string.IsNullOrWhiteSpace(OtherKeywords)
            ? new SqlConnectionStringBuilder()
            : new SqlConnectionStringBuilder(OtherKeywords);

        builder.DataSource = ServerName;
        builder.InitialCatalog = (Prefix ?? "") + databaseName;
        builder.TrustServerCertificate = !ValidateCertificate;

        if (!string.IsNullOrWhiteSpace(Username))
        {
            builder.UserID = Username;
            builder.Password = Password;
        }
        else
        {
            // if they are specifying other keywords they might be auth related so we don't want to blindly turn this on
            builder.IntegratedSecurity = string.IsNullOrWhiteSpace(OtherKeywords);
        }

        return builder;
    }
}<|MERGE_RESOLUTION|>--- conflicted
+++ resolved
@@ -43,12 +43,9 @@
             "Skips creating the default Pipelines and Managed Server References in the Catalogue database once created.")]
     public bool SkipPipelines { get; set; }
 
-<<<<<<< HEAD
     [Option('l', "Create Logging Server", Default = true, HelpText = "Create the default logging server in the Catalogue database once created. Is superseeded by 'Skip Pipelines'")]
     public bool CreateLoggingServer { get; set; }
 
-=======
->>>>>>> a18976dc
     [Option('e', "ExampleDatasets", Default = false,
         HelpText = "Create example datasets, projects, extraction configurations and cohort queries")]
     public bool ExampleDatasets { get; set; }
