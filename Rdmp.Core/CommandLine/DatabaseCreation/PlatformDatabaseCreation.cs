--- conflicted
+++ resolved
@@ -58,12 +58,7 @@
             var examples = new ExampleDatasetsCreation(new ThrowImmediatelyActivator(repo, null), repo);
             var server = new DiscoveredServer(options.GetBuilder("ExampleData"));
 
-<<<<<<< HEAD
             examples.Create(server.GetCurrentDatabase(), ThrowImmediatelyCheckNotifier.Quiet, options);
-=======
-            examples.Create(server.GetCurrentDatabase(), new ThrowImmediatelyCheckNotifier { WriteToConsole = true },
-                options);
->>>>>>> e5e8e757
         }
     }
 
