// Copyright (c) The University of Dundee 2018-2019
// This file is part of the Research Data Management Platform (RDMP).
// RDMP is free software: you can redistribute it and/or modify it under the terms of the GNU General Public License as published by the Free Software Foundation, either version 3 of the License, or (at your option) any later version.
// RDMP is distributed in the hope that it will be useful, but WITHOUT ANY WARRANTY; without even the implied warranty of MERCHANTABILITY or FITNESS FOR A PARTICULAR PURPOSE. See the GNU General Public License for more details.
// You should have received a copy of the GNU General Public License along with RDMP. If not, see <https://www.gnu.org/licenses/>.

using System;
using System.Linq;
using Microsoft.Data.SqlClient;
using Rdmp.Core.CohortCommitting.Pipeline.Destinations;
using Rdmp.Core.CohortCommitting.Pipeline.Sources;
using Rdmp.Core.Curation.Data;
using Rdmp.Core.Curation.Data.Defaults;
using Rdmp.Core.Curation.Data.Pipelines;
using Rdmp.Core.Databases;
using Rdmp.Core.DataExport.DataExtraction.Pipeline.Destinations;
using Rdmp.Core.DataExport.DataExtraction.Pipeline.Sources;
using Rdmp.Core.DataExport.DataRelease.Pipeline;
using Rdmp.Core.DataLoad.Engine.Pipeline.Destinations;
using Rdmp.Core.DataLoad.Modules.DataFlowSources;
using Rdmp.Core.Repositories;
using Rdmp.Core.ReusableLibraryCode.Checks;

namespace Rdmp.Core.CommandLine.DatabaseCreation;

/// <summary>
/// Creates default pipelines required for basic functionality in RDMP.  These are templates that work but can be expanded upon / modified by the user.  For
/// example the user might want to add a ColumnForbidder to the default export pipeline to prevent sensitive fields being extracted etc.
/// 
/// </summary>
public class CataloguePipelinesAndReferencesCreation
{
    private readonly IRDMPPlatformRepositoryServiceLocator _repositoryLocator;
    private readonly SqlConnectionStringBuilder _logging;
    private readonly SqlConnectionStringBuilder _dqe;
    private ExternalDatabaseServer _edsLogging;

    public CataloguePipelinesAndReferencesCreation(IRDMPPlatformRepositoryServiceLocator repositoryLocator,
        SqlConnectionStringBuilder logging, SqlConnectionStringBuilder dqe)
    {
        _repositoryLocator = repositoryLocator;
        _logging = logging;
        _dqe = dqe;
    }

    private void DoStartup()
    {
<<<<<<< HEAD
        var startup = new Startup.Startup(_repositoryLocator);
        startup.DoStartup(IgnoreAllErrorsCheckNotifier.Instance);
    }

    private void CreateServers()
    {
        var defaults = _repositoryLocator.CatalogueRepository;

        _edsLogging = new ExternalDatabaseServer(_repositoryLocator.CatalogueRepository, "Logging",
            new LoggingDatabasePatcher())
        {
            Server = _logging.DataSource,
            Database = _logging.InitialCatalog
        };

        if (_logging.UserID != null)
        {
            _edsLogging.Username = _logging.UserID;
            _edsLogging.Password = _logging.Password;
        }

        _edsLogging.SaveToDatabase();
        defaults.SetDefault(PermissableDefaults.LiveLoggingServer_ID, _edsLogging);
        Console.WriteLine("Successfully configured default logging server");

        var edsDQE =
            new ExternalDatabaseServer(_repositoryLocator.CatalogueRepository, "DQE", new DataQualityEnginePatcher())
=======
        var startup = new Startup.Startup(new EnvironmentInfo(), _repositoryLocator);
        startup.DoStartup(new IgnoreAllErrorsCheckNotifier());
    }
    private void CreateServers(PlatformDatabaseCreationOptions options)
    {
        var defaults = _repositoryLocator.CatalogueRepository;
        if(options.CreateLoggingServer){
            _edsLogging = new ExternalDatabaseServer(_repositoryLocator.CatalogueRepository, "Logging",new LoggingDatabasePatcher())
                {
                    Server = _logging?.DataSource ?? throw new InvalidOperationException("Null logging database provided"),
                    Database = _logging.InitialCatalog
                };

            if(_logging.UserID != null)
            {
                _edsLogging.Username = _logging.UserID;
                _edsLogging.Password = _logging.Password;
            }

            _edsLogging.SaveToDatabase();
            defaults.SetDefault(PermissableDefaults.LiveLoggingServer_ID, _edsLogging);
            Console.WriteLine("Successfully configured default logging server");
        }

        var edsDQE = new ExternalDatabaseServer(_repositoryLocator.CatalogueRepository, "DQE", new DataQualityEnginePatcher())
>>>>>>> e5e8e757
            {
                Server = _dqe.DataSource,
                Database = _dqe.InitialCatalog
            };

        if (_dqe.UserID != null)
        {
            edsDQE.Username = _dqe.UserID;
            edsDQE.Password = _dqe.Password;
        }

        edsDQE.SaveToDatabase();
        defaults.SetDefault(PermissableDefaults.DQE, edsDQE);
        Console.WriteLine("Successfully configured default dqe server");

        var edsRAW = new ExternalDatabaseServer(_repositoryLocator.CatalogueRepository, "RAW Server", null)
        {
            Server = _dqe.DataSource
        };

        //We are expecting a single username/password for everything here, so just use the dqe one
        bool hasLoggingDB = _logging != null && _logging.UserID != null;
        if (_dqe.UserID != null && hasLoggingDB)
        {
            if (_logging.UserID != _dqe.UserID || _logging.Password != _dqe.Password)
                throw new Exception(
                    "DQE uses sql authentication but the credentials are not the same as the logging db.  Could not pick a single set of credentials to use for the RAW server entry");

            edsRAW.Username = _dqe.UserID;
            edsRAW.Password = _dqe.Password;
        }

        edsRAW.SaveToDatabase();
        defaults.SetDefault(PermissableDefaults.RAWDataLoadServer, edsRAW);
        Console.WriteLine("Successfully configured RAW server");
    }

    public void CreatePipelines(PlatformDatabaseCreationOptions options)
    {
        var bulkInsertCsvPipe =
            CreatePipeline("BULK INSERT: CSV Import File (manual column-type editing)",
                typeof(DelimitedFlatFileDataFlowSource), typeof(DataTableUploadDestination));
        var bulkInsertCsvPipewithAdjuster =
            CreatePipeline("BULK INSERT: CSV Import File (automated column-type detection)",
                typeof(DelimitedFlatFileDataFlowSource), typeof(DataTableUploadDestination));
        CreatePipeline("BULK INSERT: Excel File", typeof(ExcelDataFlowSource), typeof(DataTableUploadDestination));

        SetComponentProperties(bulkInsertCsvPipe.Source, "Separator", ",");
        SetComponentProperties(bulkInsertCsvPipe.Source, "StronglyTypeInput", false);
        SetComponentProperties(bulkInsertCsvPipewithAdjuster.Source, "Separator", ",");
        SetComponentProperties(bulkInsertCsvPipewithAdjuster.Source, "StronglyTypeInput", false);

<<<<<<< HEAD
        SetComponentProperties(bulkInsertCsvPipe.Destination, "LoggingServer", _edsLogging);
        SetComponentProperties(bulkInsertCsvPipewithAdjuster.Destination, "LoggingServer", _edsLogging);

        var createCohortFromCSV = CreatePipeline("CREATE COHORT:From CSV File", typeof(DelimitedFlatFileDataFlowSource),
            typeof(BasicCohortDestination));
=======
        if(options.CreateLoggingServer){
            SetComponentProperties(bulkInsertCsvPipe.Destination, "LoggingServer", _edsLogging);
            SetComponentProperties(bulkInsertCsvPipewithAdjuster.Destination, "LoggingServer", _edsLogging);
        }
        var createCohortFromCSV = CreatePipeline("CREATE COHORT:From CSV File",typeof (DelimitedFlatFileDataFlowSource), typeof (BasicCohortDestination));
>>>>>>> e5e8e757
        SetComponentProperties(createCohortFromCSV.Source, "Separator", ",");

        CreatePipeline("CREATE COHORT:By Executing Cohort Identification Configuration",
            typeof(CohortIdentificationConfigurationSource), typeof(BasicCohortDestination));

        CreatePipeline("CREATE COHORT: From Catalogue", typeof(PatientIdentifierColumnSource),
            typeof(BasicCohortDestination));

        CreatePipeline("IMPORT COHORT CUSTOM DATA: From PatientIndexTable", typeof(PatientIndexTableSource), null);

        CreatePipeline("DATA EXPORT:To CSV", typeof(ExecuteDatasetExtractionSource),
            typeof(ExecuteDatasetExtractionFlatFileDestination));

        CreatePipeline("RELEASE PROJECT:To Directory", null, typeof(BasicDataReleaseDestination),
            typeof(ReleaseFolderProvider));

        CreatePipeline("CREATE TABLE:From Aggregate Query", null, typeof(DataTableUploadDestination));
    }

    private static void SetComponentProperties(IPipelineComponent component, string propertyName, object value)
    {
        var d = (PipelineComponentArgument)component.GetAllArguments().Single(a => a.Name.Equals(propertyName));
        d.SetValue(value);
        d.SaveToDatabase();
    }

    private Pipeline CreatePipeline(string nameOfPipe, Type sourceType, Type destinationTypeIfAny,
        params Type[] componentTypes)
    {
        if (componentTypes == null || componentTypes.Length == 0)
            return CreatePipeline(nameOfPipe, sourceType, destinationTypeIfAny);

        var pipeline = CreatePipeline(nameOfPipe, sourceType, destinationTypeIfAny);

        var i = 1;
        foreach (var componentType in componentTypes)
        {
            var component = new PipelineComponent(_repositoryLocator.CatalogueRepository, pipeline, componentType, i++);
            component.CreateArgumentsForClassIfNotExists(componentType);
            component.Pipeline_ID = pipeline.ID;
        }

        return pipeline;
    }

    private Pipeline CreatePipeline(string nameOfPipe, Type sourceType, Type destinationTypeIfAny)
    {
        var pipe = new Pipeline(_repositoryLocator.CatalogueRepository, nameOfPipe);

        if (sourceType != null)
        {
            var source = new PipelineComponent(_repositoryLocator.CatalogueRepository, pipe, sourceType, 0);
            source.CreateArgumentsForClassIfNotExists(sourceType);
            pipe.SourcePipelineComponent_ID = source.ID;
        }

        if (destinationTypeIfAny != null)
        {
            var destination =
                new PipelineComponent(_repositoryLocator.CatalogueRepository, pipe, destinationTypeIfAny, 100);
            destination.CreateArgumentsForClassIfNotExists(destinationTypeIfAny);
            pipe.DestinationPipelineComponent_ID = destination.ID;
        }

        pipe.SaveToDatabase();

        return pipe;
    }

    public void Create(PlatformDatabaseCreationOptions options)
    {
        DoStartup();
        CreateServers(options);
        CreatePipelines(options);
    }
}<|MERGE_RESOLUTION|>--- conflicted
+++ resolved
@@ -45,39 +45,11 @@
 
     private void DoStartup()
     {
-<<<<<<< HEAD
         var startup = new Startup.Startup(_repositoryLocator);
         startup.DoStartup(IgnoreAllErrorsCheckNotifier.Instance);
     }
 
     private void CreateServers()
-    {
-        var defaults = _repositoryLocator.CatalogueRepository;
-
-        _edsLogging = new ExternalDatabaseServer(_repositoryLocator.CatalogueRepository, "Logging",
-            new LoggingDatabasePatcher())
-        {
-            Server = _logging.DataSource,
-            Database = _logging.InitialCatalog
-        };
-
-        if (_logging.UserID != null)
-        {
-            _edsLogging.Username = _logging.UserID;
-            _edsLogging.Password = _logging.Password;
-        }
-
-        _edsLogging.SaveToDatabase();
-        defaults.SetDefault(PermissableDefaults.LiveLoggingServer_ID, _edsLogging);
-        Console.WriteLine("Successfully configured default logging server");
-
-        var edsDQE =
-            new ExternalDatabaseServer(_repositoryLocator.CatalogueRepository, "DQE", new DataQualityEnginePatcher())
-=======
-        var startup = new Startup.Startup(new EnvironmentInfo(), _repositoryLocator);
-        startup.DoStartup(new IgnoreAllErrorsCheckNotifier());
-    }
-    private void CreateServers(PlatformDatabaseCreationOptions options)
     {
         var defaults = _repositoryLocator.CatalogueRepository;
         if(options.CreateLoggingServer){
@@ -87,19 +59,25 @@
                     Database = _logging.InitialCatalog
                 };
 
-            if(_logging.UserID != null)
-            {
-                _edsLogging.Username = _logging.UserID;
-                _edsLogging.Password = _logging.Password;
-            }
-
-            _edsLogging.SaveToDatabase();
-            defaults.SetDefault(PermissableDefaults.LiveLoggingServer_ID, _edsLogging);
-            Console.WriteLine("Successfully configured default logging server");
-        }
-
-        var edsDQE = new ExternalDatabaseServer(_repositoryLocator.CatalogueRepository, "DQE", new DataQualityEnginePatcher())
->>>>>>> e5e8e757
+        _edsLogging = new ExternalDatabaseServer(_repositoryLocator.CatalogueRepository, "Logging",
+            new LoggingDatabasePatcher())
+        {
+            Server = _logging.DataSource,
+            Database = _logging.InitialCatalog
+        };
+
+        if (_logging.UserID != null)
+        {
+            _edsLogging.Username = _logging.UserID;
+            _edsLogging.Password = _logging.Password;
+        }
+
+        _edsLogging.SaveToDatabase();
+        defaults.SetDefault(PermissableDefaults.LiveLoggingServer_ID, _edsLogging);
+        Console.WriteLine("Successfully configured default logging server");
+
+        var edsDQE =
+            new ExternalDatabaseServer(_repositoryLocator.CatalogueRepository, "DQE", new DataQualityEnginePatcher())
             {
                 Server = _dqe.DataSource,
                 Database = _dqe.InitialCatalog
@@ -152,19 +130,11 @@
         SetComponentProperties(bulkInsertCsvPipewithAdjuster.Source, "Separator", ",");
         SetComponentProperties(bulkInsertCsvPipewithAdjuster.Source, "StronglyTypeInput", false);
 
-<<<<<<< HEAD
         SetComponentProperties(bulkInsertCsvPipe.Destination, "LoggingServer", _edsLogging);
         SetComponentProperties(bulkInsertCsvPipewithAdjuster.Destination, "LoggingServer", _edsLogging);
 
         var createCohortFromCSV = CreatePipeline("CREATE COHORT:From CSV File", typeof(DelimitedFlatFileDataFlowSource),
             typeof(BasicCohortDestination));
-=======
-        if(options.CreateLoggingServer){
-            SetComponentProperties(bulkInsertCsvPipe.Destination, "LoggingServer", _edsLogging);
-            SetComponentProperties(bulkInsertCsvPipewithAdjuster.Destination, "LoggingServer", _edsLogging);
-        }
-        var createCohortFromCSV = CreatePipeline("CREATE COHORT:From CSV File",typeof (DelimitedFlatFileDataFlowSource), typeof (BasicCohortDestination));
->>>>>>> e5e8e757
         SetComponentProperties(createCohortFromCSV.Source, "Separator", ",");
 
         CreatePipeline("CREATE COHORT:By Executing Cohort Identification Configuration",
