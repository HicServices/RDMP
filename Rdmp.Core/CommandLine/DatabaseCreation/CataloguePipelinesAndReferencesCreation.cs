--- conflicted
+++ resolved
@@ -45,11 +45,11 @@
 
     private void DoStartup()
     {
-<<<<<<< HEAD
-        var startup = new Startup.Startup(new EnvironmentInfo(), _repositoryLocator);
-        startup.DoStartup(new IgnoreAllErrorsCheckNotifier());
-    }
-    private void CreateServers(PlatformDatabaseCreationOptions options)
+        var startup = new Startup.Startup(_repositoryLocator);
+        startup.DoStartup(IgnoreAllErrorsCheckNotifier.Instance);
+    }
+
+    private void CreateServers()
     {
         var defaults = _repositoryLocator.CatalogueRepository;
         if(options.CreateLoggingServer){
@@ -59,27 +59,6 @@
                     Database = _logging.InitialCatalog
                 };
 
-            if(_logging.UserID != null)
-            {
-                _edsLogging.Username = _logging.UserID;
-                _edsLogging.Password = _logging.Password;
-            }
-
-            _edsLogging.SaveToDatabase();
-            defaults.SetDefault(PermissableDefaults.LiveLoggingServer_ID, _edsLogging);
-            Console.WriteLine("Successfully configured default logging server");
-        }
-
-        var edsDQE = new ExternalDatabaseServer(_repositoryLocator.CatalogueRepository, "DQE", new DataQualityEnginePatcher())
-=======
-        var startup = new Startup.Startup(_repositoryLocator);
-        startup.DoStartup(IgnoreAllErrorsCheckNotifier.Instance);
-    }
-
-    private void CreateServers()
-    {
-        var defaults = _repositoryLocator.CatalogueRepository;
-
         _edsLogging = new ExternalDatabaseServer(_repositoryLocator.CatalogueRepository, "Logging",
             new LoggingDatabasePatcher())
         {
@@ -99,7 +78,6 @@
 
         var edsDQE =
             new ExternalDatabaseServer(_repositoryLocator.CatalogueRepository, "DQE", new DataQualityEnginePatcher())
->>>>>>> 9e847e4d
             {
                 Server = _dqe.DataSource,
                 Database = _dqe.InitialCatalog
@@ -152,24 +130,15 @@
         SetComponentProperties(bulkInsertCsvPipewithAdjuster.Source, "Separator", ",");
         SetComponentProperties(bulkInsertCsvPipewithAdjuster.Source, "StronglyTypeInput", false);
 
-<<<<<<< HEAD
-        if(options.CreateLoggingServer){
-            SetComponentProperties(bulkInsertCsvPipe.Destination, "LoggingServer", _edsLogging);
-            SetComponentProperties(bulkInsertCsvPipewithAdjuster.Destination, "LoggingServer", _edsLogging);
-        }
-        var createCohortFromCSV = CreatePipeline("CREATE COHORT:From CSV File",typeof (DelimitedFlatFileDataFlowSource), typeof (BasicCohortDestination));
-=======
         SetComponentProperties(bulkInsertCsvPipe.Destination, "LoggingServer", _edsLogging);
         SetComponentProperties(bulkInsertCsvPipewithAdjuster.Destination, "LoggingServer", _edsLogging);
 
         var createCohortFromCSV = CreatePipeline("CREATE COHORT:From CSV File", typeof(DelimitedFlatFileDataFlowSource),
             typeof(BasicCohortDestination));
->>>>>>> 9e847e4d
         SetComponentProperties(createCohortFromCSV.Source, "Separator", ",");
 
         CreatePipeline("CREATE COHORT:By Executing Cohort Identification Configuration",
             typeof(CohortIdentificationConfigurationSource), typeof(BasicCohortDestination));
-<<<<<<< HEAD
 
         CreatePipeline("CREATE COHORT: From Catalogue", typeof(PatientIdentifierColumnSource),
             typeof(BasicCohortDestination));
@@ -179,17 +148,6 @@
         CreatePipeline("DATA EXPORT:To CSV", typeof(ExecuteDatasetExtractionSource),
             typeof(ExecuteDatasetExtractionFlatFileDestination));
 
-=======
-
-        CreatePipeline("CREATE COHORT: From Catalogue", typeof(PatientIdentifierColumnSource),
-            typeof(BasicCohortDestination));
-
-        CreatePipeline("IMPORT COHORT CUSTOM DATA: From PatientIndexTable", typeof(PatientIndexTableSource), null);
-
-        CreatePipeline("DATA EXPORT:To CSV", typeof(ExecuteDatasetExtractionSource),
-            typeof(ExecuteDatasetExtractionFlatFileDestination));
-
->>>>>>> 9e847e4d
         CreatePipeline("RELEASE PROJECT:To Directory", null, typeof(BasicDataReleaseDestination),
             typeof(ReleaseFolderProvider));
 
