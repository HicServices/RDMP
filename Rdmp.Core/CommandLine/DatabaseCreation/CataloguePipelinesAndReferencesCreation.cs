// Copyright (c) The University of Dundee 2018-2019
// This file is part of the Research Data Management Platform (RDMP).
// RDMP is free software: you can redistribute it and/or modify it under the terms of the GNU General Public License as published by the Free Software Foundation, either version 3 of the License, or (at your option) any later version.
// RDMP is distributed in the hope that it will be useful, but WITHOUT ANY WARRANTY; without even the implied warranty of MERCHANTABILITY or FITNESS FOR A PARTICULAR PURPOSE. See the GNU General Public License for more details.
// You should have received a copy of the GNU General Public License along with RDMP. If not, see <https://www.gnu.org/licenses/>.

using System;
using System.Linq;
using Microsoft.Data.SqlClient;
using Rdmp.Core.CohortCommitting.Pipeline.Destinations;
using Rdmp.Core.CohortCommitting.Pipeline.Sources;
using Rdmp.Core.Curation.Data;
using Rdmp.Core.Curation.Data.Defaults;
using Rdmp.Core.Curation.Data.Pipelines;
using Rdmp.Core.Databases;
using Rdmp.Core.DataExport.DataExtraction.Pipeline.Destinations;
using Rdmp.Core.DataExport.DataExtraction.Pipeline.Sources;
using Rdmp.Core.DataExport.DataRelease.Pipeline;
using Rdmp.Core.DataLoad.Engine.Pipeline.Destinations;
using Rdmp.Core.DataLoad.Modules.DataFlowSources;
using Rdmp.Core.Repositories;
using Rdmp.Core.ReusableLibraryCode.Checks;

namespace Rdmp.Core.CommandLine.DatabaseCreation;

/// <summary>
/// Creates default pipelines required for basic functionality in RDMP.  These are templates that work but can be expanded upon / modified by the user.  For
/// example the user might want to add a ColumnForbidder to the default export pipeline to prevent sensitive fields being extracted etc.
/// 
/// </summary>
public class CataloguePipelinesAndReferencesCreation
{
    private readonly IRDMPPlatformRepositoryServiceLocator _repositoryLocator;
    private readonly SqlConnectionStringBuilder _logging;
    private readonly SqlConnectionStringBuilder _dqe;
    private ExternalDatabaseServer _edsLogging;

    public CataloguePipelinesAndReferencesCreation(IRDMPPlatformRepositoryServiceLocator repositoryLocator,
        SqlConnectionStringBuilder logging, SqlConnectionStringBuilder dqe)
    {
        _repositoryLocator = repositoryLocator;
        _logging = logging;
        _dqe = dqe;
    }

    private void DoStartup()
    {
<<<<<<< HEAD
        var startup = new Startup.Startup(_repositoryLocator);
        startup.DoStartup(IgnoreAllErrorsCheckNotifier.Instance);
    }

    private void CreateServers(PlatformDatabaseCreationOptions options)
    {
        var defaults = _repositoryLocator.CatalogueRepository;
        if (options.CreateLoggingServer)
        {
            _edsLogging = new ExternalDatabaseServer(_repositoryLocator.CatalogueRepository, "Logging", new LoggingDatabasePatcher())
            {
                Server = _logging?.DataSource ?? throw new InvalidOperationException("Null logging database provided"),
                Database = _logging.InitialCatalog
            };

            if (_logging.UserID != null)
            {
                _edsLogging.Username = _logging.UserID;
                _edsLogging.Password = _logging.Password;
            }

            _edsLogging.SaveToDatabase();
            defaults.SetDefault(PermissableDefaults.LiveLoggingServer_ID, _edsLogging);
            Console.WriteLine("Successfully configured default logging server");
        }

=======
        var startup = new Startup.Startup(new EnvironmentInfo(), _repositoryLocator);
        startup.DoStartup(new IgnoreAllErrorsCheckNotifier());
    }
    private void CreateServers(PlatformDatabaseCreationOptions options)
    {
        var defaults = _repositoryLocator.CatalogueRepository;
        if(options.CreateLoggingServer){
            _edsLogging = new ExternalDatabaseServer(_repositoryLocator.CatalogueRepository, "Logging",new LoggingDatabasePatcher())
                {
                    Server = _logging?.DataSource ?? throw new InvalidOperationException("Null logging database provided"),
                    Database = _logging.InitialCatalog
                };

            if(_logging.UserID != null)
            {
                _edsLogging.Username = _logging.UserID;
                _edsLogging.Password = _logging.Password;
            }

            _edsLogging.SaveToDatabase();
            defaults.SetDefault(PermissableDefaults.LiveLoggingServer_ID, _edsLogging);
            Console.WriteLine("Successfully configured default logging server");
        }

>>>>>>> c8836872
        var edsDQE = new ExternalDatabaseServer(_repositoryLocator.CatalogueRepository, "DQE", new DataQualityEnginePatcher())
        {
            Server = _dqe.DataSource,
            Database = _dqe.InitialCatalog
        };

        if (_dqe.UserID != null)
        {
            edsDQE.Username = _dqe.UserID;
            edsDQE.Password = _dqe.Password;
        }

        edsDQE.SaveToDatabase();
        defaults.SetDefault(PermissableDefaults.DQE, edsDQE);
        Console.WriteLine("Successfully configured default dqe server");

        var edsRAW = new ExternalDatabaseServer(_repositoryLocator.CatalogueRepository, "RAW Server", null)
        {
            Server = _dqe.DataSource
        };

        //We are expecting a single username/password for everything here, so just use the dqe one
<<<<<<< HEAD
        var hasLoggingDB = _logging != null && _logging.UserID != null;
=======
        bool hasLoggingDB = _logging != null && _logging.UserID != null;
>>>>>>> c8836872
        if (_dqe.UserID != null && hasLoggingDB)
        {
            if (_logging.UserID != _dqe.UserID || _logging.Password != _dqe.Password)
                throw new Exception(
                    "DQE uses sql authentication but the credentials are not the same as the logging db.  Could not pick a single set of credentials to use for the RAW server entry");

            edsRAW.Username = _dqe.UserID;
            edsRAW.Password = _dqe.Password;
        }

        edsRAW.SaveToDatabase();
        defaults.SetDefault(PermissableDefaults.RAWDataLoadServer, edsRAW);
        Console.WriteLine("Successfully configured RAW server");
    }

<<<<<<< HEAD

=======
>>>>>>> c8836872
    public void CreatePipelines(PlatformDatabaseCreationOptions options)
    {
        var bulkInsertCsvPipe =
            CreatePipeline("BULK INSERT: CSV Import File (manual column-type editing)",
                typeof(DelimitedFlatFileDataFlowSource), typeof(DataTableUploadDestination));
        var bulkInsertCsvPipewithAdjuster =
            CreatePipeline("BULK INSERT: CSV Import File (automated column-type detection)",
                typeof(DelimitedFlatFileDataFlowSource), typeof(DataTableUploadDestination));
        CreatePipeline("BULK INSERT: Excel File", typeof(ExcelDataFlowSource), typeof(DataTableUploadDestination));

        SetComponentProperties(bulkInsertCsvPipe.Source, "Separator", ",");
        SetComponentProperties(bulkInsertCsvPipe.Source, "StronglyTypeInput", false);
        SetComponentProperties(bulkInsertCsvPipewithAdjuster.Source, "Separator", ",");
        SetComponentProperties(bulkInsertCsvPipewithAdjuster.Source, "StronglyTypeInput", false);

<<<<<<< HEAD
        if (options.CreateLoggingServer)
        {
            SetComponentProperties(bulkInsertCsvPipe.Destination, "LoggingServer", _edsLogging);
            SetComponentProperties(bulkInsertCsvPipewithAdjuster.Destination, "LoggingServer", _edsLogging);
        }
        var createCohortFromCSV = CreatePipeline("CREATE COHORT:From CSV File", typeof(DelimitedFlatFileDataFlowSource),
            typeof(BasicCohortDestination));
=======
        if(options.CreateLoggingServer){
            SetComponentProperties(bulkInsertCsvPipe.Destination, "LoggingServer", _edsLogging);
            SetComponentProperties(bulkInsertCsvPipewithAdjuster.Destination, "LoggingServer", _edsLogging);
        }
        var createCohortFromCSV = CreatePipeline("CREATE COHORT:From CSV File",typeof (DelimitedFlatFileDataFlowSource), typeof (BasicCohortDestination));
>>>>>>> c8836872
        SetComponentProperties(createCohortFromCSV.Source, "Separator", ",");

        CreatePipeline("CREATE COHORT:By Executing Cohort Identification Configuration",
            typeof(CohortIdentificationConfigurationSource), typeof(BasicCohortDestination));

        CreatePipeline("CREATE COHORT: From Catalogue", typeof(PatientIdentifierColumnSource),
            typeof(BasicCohortDestination));

        CreatePipeline("IMPORT COHORT CUSTOM DATA: From PatientIndexTable", typeof(PatientIndexTableSource), null);

        CreatePipeline("DATA EXPORT:To CSV", typeof(ExecuteDatasetExtractionSource),
            typeof(ExecuteDatasetExtractionFlatFileDestination));

        CreatePipeline("RELEASE PROJECT:To Directory", null, typeof(BasicDataReleaseDestination),
            typeof(ReleaseFolderProvider));

        CreatePipeline("CREATE TABLE:From Aggregate Query", null, typeof(DataTableUploadDestination));
    }

    private static void SetComponentProperties(IPipelineComponent component, string propertyName, object value)
    {
        var d = (PipelineComponentArgument)component.GetAllArguments().Single(a => a.Name.Equals(propertyName));
        d.SetValue(value);
        d.SaveToDatabase();
    }

    private Pipeline CreatePipeline(string nameOfPipe, Type sourceType, Type destinationTypeIfAny,
        params Type[] componentTypes)
    {
        if (componentTypes == null || componentTypes.Length == 0)
            return CreatePipeline(nameOfPipe, sourceType, destinationTypeIfAny);

        var pipeline = CreatePipeline(nameOfPipe, sourceType, destinationTypeIfAny);

        var i = 1;
        foreach (var componentType in componentTypes)
        {
            var component = new PipelineComponent(_repositoryLocator.CatalogueRepository, pipeline, componentType, i++);
            component.CreateArgumentsForClassIfNotExists(componentType);
            component.Pipeline_ID = pipeline.ID;
        }

        return pipeline;
    }

    private Pipeline CreatePipeline(string nameOfPipe, Type sourceType, Type destinationTypeIfAny)
    {
        var pipe = new Pipeline(_repositoryLocator.CatalogueRepository, nameOfPipe);

        if (sourceType != null)
        {
            var source = new PipelineComponent(_repositoryLocator.CatalogueRepository, pipe, sourceType, 0);
            source.CreateArgumentsForClassIfNotExists(sourceType);
            pipe.SourcePipelineComponent_ID = source.ID;
        }

        if (destinationTypeIfAny != null)
        {
            var destination =
                new PipelineComponent(_repositoryLocator.CatalogueRepository, pipe, destinationTypeIfAny, 100);
            destination.CreateArgumentsForClassIfNotExists(destinationTypeIfAny);
            pipe.DestinationPipelineComponent_ID = destination.ID;
        }

        pipe.SaveToDatabase();

        return pipe;
    }

    public void Create(PlatformDatabaseCreationOptions options)
    {
        DoStartup();
        CreateServers(options);
        CreatePipelines(options);
    }
}<|MERGE_RESOLUTION|>--- conflicted
+++ resolved
@@ -45,7 +45,6 @@
 
     private void DoStartup()
     {
-<<<<<<< HEAD
         var startup = new Startup.Startup(_repositoryLocator);
         startup.DoStartup(IgnoreAllErrorsCheckNotifier.Instance);
     }
@@ -72,32 +71,6 @@
             Console.WriteLine("Successfully configured default logging server");
         }
 
-=======
-        var startup = new Startup.Startup(new EnvironmentInfo(), _repositoryLocator);
-        startup.DoStartup(new IgnoreAllErrorsCheckNotifier());
-    }
-    private void CreateServers(PlatformDatabaseCreationOptions options)
-    {
-        var defaults = _repositoryLocator.CatalogueRepository;
-        if(options.CreateLoggingServer){
-            _edsLogging = new ExternalDatabaseServer(_repositoryLocator.CatalogueRepository, "Logging",new LoggingDatabasePatcher())
-                {
-                    Server = _logging?.DataSource ?? throw new InvalidOperationException("Null logging database provided"),
-                    Database = _logging.InitialCatalog
-                };
-
-            if(_logging.UserID != null)
-            {
-                _edsLogging.Username = _logging.UserID;
-                _edsLogging.Password = _logging.Password;
-            }
-
-            _edsLogging.SaveToDatabase();
-            defaults.SetDefault(PermissableDefaults.LiveLoggingServer_ID, _edsLogging);
-            Console.WriteLine("Successfully configured default logging server");
-        }
-
->>>>>>> c8836872
         var edsDQE = new ExternalDatabaseServer(_repositoryLocator.CatalogueRepository, "DQE", new DataQualityEnginePatcher())
         {
             Server = _dqe.DataSource,
@@ -120,11 +93,7 @@
         };
 
         //We are expecting a single username/password for everything here, so just use the dqe one
-<<<<<<< HEAD
         var hasLoggingDB = _logging != null && _logging.UserID != null;
-=======
-        bool hasLoggingDB = _logging != null && _logging.UserID != null;
->>>>>>> c8836872
         if (_dqe.UserID != null && hasLoggingDB)
         {
             if (_logging.UserID != _dqe.UserID || _logging.Password != _dqe.Password)
@@ -140,10 +109,6 @@
         Console.WriteLine("Successfully configured RAW server");
     }
 
-<<<<<<< HEAD
-
-=======
->>>>>>> c8836872
     public void CreatePipelines(PlatformDatabaseCreationOptions options)
     {
         var bulkInsertCsvPipe =
@@ -159,7 +124,6 @@
         SetComponentProperties(bulkInsertCsvPipewithAdjuster.Source, "Separator", ",");
         SetComponentProperties(bulkInsertCsvPipewithAdjuster.Source, "StronglyTypeInput", false);
 
-<<<<<<< HEAD
         if (options.CreateLoggingServer)
         {
             SetComponentProperties(bulkInsertCsvPipe.Destination, "LoggingServer", _edsLogging);
@@ -167,13 +131,6 @@
         }
         var createCohortFromCSV = CreatePipeline("CREATE COHORT:From CSV File", typeof(DelimitedFlatFileDataFlowSource),
             typeof(BasicCohortDestination));
-=======
-        if(options.CreateLoggingServer){
-            SetComponentProperties(bulkInsertCsvPipe.Destination, "LoggingServer", _edsLogging);
-            SetComponentProperties(bulkInsertCsvPipewithAdjuster.Destination, "LoggingServer", _edsLogging);
-        }
-        var createCohortFromCSV = CreatePipeline("CREATE COHORT:From CSV File",typeof (DelimitedFlatFileDataFlowSource), typeof (BasicCohortDestination));
->>>>>>> c8836872
         SetComponentProperties(createCohortFromCSV.Source, "Separator", ",");
 
         CreatePipeline("CREATE COHORT:By Executing Cohort Identification Configuration",
