--- conflicted
+++ resolved
@@ -49,7 +49,6 @@
         var startup = new Startup.Startup(new EnvironmentInfo(), _repositoryLocator);
         startup.DoStartup(new IgnoreAllErrorsCheckNotifier());
     }
-<<<<<<< HEAD
     private void CreateServers(PlatformDatabaseCreationOptions options)
     {
         var defaults = _repositoryLocator.CatalogueRepository;
@@ -72,32 +71,6 @@
         }
 
         var edsDQE = new ExternalDatabaseServer(_repositoryLocator.CatalogueRepository, "DQE", new DataQualityEnginePatcher())
-=======
-
-    private void CreateServers()
-    {
-        var defaults = _repositoryLocator.CatalogueRepository;
-
-        _edsLogging = new ExternalDatabaseServer(_repositoryLocator.CatalogueRepository, "Logging",
-            new LoggingDatabasePatcher())
-        {
-            Server = _logging.DataSource,
-            Database = _logging.InitialCatalog
-        };
-
-        if (_logging.UserID != null)
-        {
-            _edsLogging.Username = _logging.UserID;
-            _edsLogging.Password = _logging.Password;
-        }
-
-        _edsLogging.SaveToDatabase();
-        defaults.SetDefault(PermissableDefaults.LiveLoggingServer_ID, _edsLogging);
-        Console.WriteLine("Successfully configured default logging server");
-
-        var edsDQE =
-            new ExternalDatabaseServer(_repositoryLocator.CatalogueRepository, "DQE", new DataQualityEnginePatcher())
->>>>>>> a9b33188
             {
                 Server = _dqe.DataSource,
                 Database = _dqe.InitialCatalog
@@ -150,19 +123,11 @@
         SetComponentProperties(bulkInsertCsvPipewithAdjuster.Source, "Separator", ",");
         SetComponentProperties(bulkInsertCsvPipewithAdjuster.Source, "StronglyTypeInput", false);
 
-<<<<<<< HEAD
         if(!options.SkipLoggingServer){
             SetComponentProperties(bulkInsertCsvPipe.Destination, "LoggingServer", _edsLogging);
             SetComponentProperties(bulkInsertCsvPipewithAdjuster.Destination, "LoggingServer", _edsLogging);
         }
         var createCohortFromCSV = CreatePipeline("CREATE COHORT:From CSV File",typeof (DelimitedFlatFileDataFlowSource), typeof (BasicCohortDestination));
-=======
-        SetComponentProperties(bulkInsertCsvPipe.Destination, "LoggingServer", _edsLogging);
-        SetComponentProperties(bulkInsertCsvPipewithAdjuster.Destination, "LoggingServer", _edsLogging);
-
-        var createCohortFromCSV = CreatePipeline("CREATE COHORT:From CSV File", typeof(DelimitedFlatFileDataFlowSource),
-            typeof(BasicCohortDestination));
->>>>>>> a9b33188
         SetComponentProperties(createCohortFromCSV.Source, "Separator", ",");
 
         CreatePipeline("CREATE COHORT:By Executing Cohort Identification Configuration",
