--- conflicted
+++ resolved
@@ -135,14 +135,7 @@
 
         chosen = available.SingleOrDefault(t => t.Name.Equals(chosenStr));
 
-<<<<<<< HEAD
-        if (chosen == null)
-            throw new Exception($"Unknown or incompatible Type '{chosen}'");
-
-        return true;
-=======
         return chosen == null ? throw new Exception($"Unknown or incompatible Type '{chosen}'") : true;
->>>>>>> 9e847e4d
     }
 
 
@@ -154,18 +147,10 @@
 
         var unavailable = value.DatabaseEntities.Except(availableObjects).ToArray();
 
-<<<<<<< HEAD
-        if (unavailable.Any())
-            throw new Exception(
-                $"The following objects were not among the listed available objects {string.Join(",", unavailable.Select(o => o.ToString()))}");
-
-        return value.DatabaseEntities.ToArray();
-=======
         return unavailable.Any()
             ? throw new Exception(
                 $"The following objects were not among the listed available objects {string.Join(",", unavailable.Select(o => o.ToString()))}")
             : value.DatabaseEntities.ToArray();
->>>>>>> 9e847e4d
     }
 
     /// <summary>
@@ -225,17 +210,9 @@
         IMapsDirectlyToDatabaseTable[] availableObjects)
     {
         if (DisallowInput)
-<<<<<<< HEAD
-        {
-            if (args.AllowAutoSelect && availableObjects.Length == 1) return availableObjects[0];
-
-            throw new InputDisallowedException($"Value required for '{args}'");
-        }
-=======
             return args.AllowAutoSelect && availableObjects.Length == 1
                 ? availableObjects[0]
                 : throw new InputDisallowedException($"Value required for '{args}'");
->>>>>>> 9e847e4d
 
         if (availableObjects.Length == 0)
             throw new Exception("No available objects found");
@@ -256,16 +233,9 @@
         if (chosen == null)
             return null;
 
-<<<<<<< HEAD
-        if (!availableObjects.Contains(chosen))
-            throw new Exception("Picked object was not one of the listed available objects");
-
-        return chosen;
-=======
         return !availableObjects.Contains(chosen)
             ? throw new Exception("Picked object was not one of the listed available objects")
             : chosen;
->>>>>>> 9e847e4d
     }
 
     public override bool SelectObject<T>(DialogArgs args, T[] available, out T selected)
@@ -372,16 +342,9 @@
 
             var dir = new DirectoryInfo(dirStr);
 
-<<<<<<< HEAD
-            if (!dir.Exists)
-                throw new DirectoryNotFoundException($"Could not find directory:{dirStr}");
-
-            return dir.GetFiles(searchPattern).ToArray();
-=======
             return !dir.Exists
                 ? throw new DirectoryNotFoundException($"Could not find directory:{dirStr}")
                 : dir.GetFiles(searchPattern).ToArray();
->>>>>>> 9e847e4d
         }
 
         return new[] { new FileInfo(file) };
@@ -397,11 +360,6 @@
     public override bool YesNo(DialogArgs args, out bool chosen)
     {
         var result = GetString(args, new List<string> { "Yes", "No", "Cancel" });
-<<<<<<< HEAD
-
-
-=======
->>>>>>> 9e847e4d
         chosen = result == "Yes";
         //user made a non-cancel decision?
         return result != "Cancel" && !string.IsNullOrWhiteSpace(result);
