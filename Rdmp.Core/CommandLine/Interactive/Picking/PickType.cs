// Copyright (c) The University of Dundee 2018-2019
// This file is part of the Research Data Management Platform (RDMP).
// RDMP is free software: you can redistribute it and/or modify it under the terms of the GNU General Public License as published by the Free Software Foundation, either version 3 of the License, or (at your option) any later version.
// RDMP is distributed in the hope that it will be useful, but WITHOUT ANY WARRANTY; without even the implied warranty of MERCHANTABILITY or FITNESS FOR A PARTICULAR PURPOSE. See the GNU General Public License for more details.
// You should have received a copy of the GNU General Public License along with RDMP. If not, see <https://www.gnu.org/licenses/>.

using System;
using System.Collections.Generic;
using System.Text.RegularExpressions;
using Rdmp.Core.CommandExecution;

namespace Rdmp.Core.CommandLine.Interactive.Picking;

internal partial class PickType : PickObjectBase
{
    private static readonly Regex NonEmptyRegex = MyRegex();

    public PickType(IBasicActivateItems activator) : base(activator, NonEmptyRegex)
    {
    }

    public override string Format { get; }
    public override string Help { get; }
    public override IEnumerable<string> Examples { get; }

    public override bool IsMatch(string arg, int idx) => GetType(arg) != null;

    public override CommandLineObjectPickerArgumentValue Parse(string arg, int idx) => new(arg, idx, GetType(arg));

    private static Type GetType(string arg)
    {
        if (string.IsNullOrWhiteSpace(arg))
            return null;

        try
        {
            return
<<<<<<< HEAD
                Activator.RepositoryLocator.CatalogueRepository.MEF.GetType(BasicCommandExecution.ExecuteCommandPrefix +
                                                                            arg)
=======
                Repositories.MEF.GetType(BasicCommandExecution.ExecuteCommandPrefix + arg)
>>>>>>> 9e847e4d
                ??
                Repositories.MEF.GetType(arg);
        }
        catch (Exception)
        {
            return null;
        }
    }

    [GeneratedRegex(".*")]
    private static partial Regex MyRegex();
}<|MERGE_RESOLUTION|>--- conflicted
+++ resolved
@@ -35,12 +35,7 @@
         try
         {
             return
-<<<<<<< HEAD
-                Activator.RepositoryLocator.CatalogueRepository.MEF.GetType(BasicCommandExecution.ExecuteCommandPrefix +
-                                                                            arg)
-=======
                 Repositories.MEF.GetType(BasicCommandExecution.ExecuteCommandPrefix + arg)
->>>>>>> 9e847e4d
                 ??
                 Repositories.MEF.GetType(arg);
         }
