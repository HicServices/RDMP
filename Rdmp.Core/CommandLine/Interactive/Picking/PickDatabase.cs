--- conflicted
+++ resolved
@@ -37,11 +37,7 @@
     };
 
     public PickDatabase() : base(null,
-<<<<<<< HEAD
-        new Regex("^DatabaseType:([A-Za-z]+):(Name:[^:]+:)?(.*)$", RegexOptions.IgnoreCase))
-=======
         PickDbRegex())
->>>>>>> 9e847e4d
     {
     }
 
@@ -57,20 +53,10 @@
 
         var db = string.IsNullOrWhiteSpace(dbName) ? server.GetCurrentDatabase() : server.ExpectDatabase(dbName);
 
-<<<<<<< HEAD
-        db = string.IsNullOrWhiteSpace(dbName) ? server.GetCurrentDatabase() : server.ExpectDatabase(dbName);
-
-        if (db == null)
-            throw new CommandLineObjectPickerParseException(
-                "Missing database name parameter, it was not in connection string or specified explicitly", idx, arg);
-
-        return new CommandLineObjectPickerArgumentValue(arg, idx, db);
-=======
         return db == null
             ? throw new CommandLineObjectPickerParseException(
                 "Missing database name parameter, it was not in connection string or specified explicitly", idx, arg)
             : new CommandLineObjectPickerArgumentValue(arg, idx, db);
->>>>>>> 9e847e4d
     }
 
     public override IEnumerable<string> GetAutoCompleteIfAny()
