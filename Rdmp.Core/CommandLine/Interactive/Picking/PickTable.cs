// Copyright (c) The University of Dundee 2018-2019
// This file is part of the Research Data Management Platform (RDMP).
// RDMP is free software: you can redistribute it and/or modify it under the terms of the GNU General Public License as published by the Free Software Foundation, either version 3 of the License, or (at your option) any later version.
// RDMP is distributed in the hope that it will be useful, but WITHOUT ANY WARRANTY; without even the implied warranty of MERCHANTABILITY or FITNESS FOR A PARTICULAR PURPOSE. See the GNU General Public License for more details.
// You should have received a copy of the GNU General Public License along with RDMP. If not, see <https://www.gnu.org/licenses/>.

using System;
using System.Collections.Generic;
using System.Text.RegularExpressions;
using FAnsi;
using FAnsi.Discovery;

namespace Rdmp.Core.CommandLine.Interactive.Picking;

/// <summary>
/// Determines if a command line argument provided was a reference to a <see cref="DiscoveredTable"/>
/// </summary>
public class PickTable : PickObjectBase
{
    public override string Format => "Table:{TableName}:[Schema:{SchemaIfAny}:][IsView:{True/False}]:DatabaseType:{DatabaseType}:Name:{DatabaseName}:{ConnectionString}";
    public override string Help =>
        @"Table (Required): Name of the table you want
Schema (Optional): leave out this section unless your table is in a sub schema within the Database (MySql doesn't support schemas)
IsView (Optional): Defaults to false, pass 'true' to instead look for a view

DatabaseType (Required):
    MicrosoftSQLServer
    MySql
    Oracle

Name: Name of the database it resides in (Optional if in connection string)
ConnectionString (Required)";

    public override IEnumerable<string> Examples => new[]
    {
        "Table:MyTable:DatabaseType:MicrosoftSQLServer:Server=myServerAddress;Database=myDataBase;Trusted_Connection=True;",
        "Table:MyTable2:Schema:dbo:IsView:True:DatabaseType:MicrosoftSQLServer:Server=myServerAddress;Database=myDataBase;Trusted_Connection=True;"

    };


    public PickTable() : base(null,
        new Regex("^Table:([^:]+):(Schema:[^:]+:)?(IsView:[^:]+:)?DatabaseType:([A-Za-z]+):(Name:[^:]+:)?(.*)$",RegexOptions.IgnoreCase))
    {
    }

    public override CommandLineObjectPickerArgumentValue Parse(string arg, int idx)
    {
        var m = MatchOrThrow(arg, idx);

        var tableName = m.Groups[1].Value;
        var schema = Trim("Schema:",m.Groups[2].Value);

        var isViewStr = Trim("IsView:",m.Groups[3].Value);
        var isViewBool = isViewStr != null && bool.Parse(isViewStr);
<<<<<<< HEAD
            
=======

>>>>>>> 5c0a3943
        var dbType = (DatabaseType)Enum.Parse(typeof(DatabaseType),m.Groups[4].Value);
        var dbName = Trim("Name:",m.Groups[5].Value);
        var connectionString = m.Groups[6].Value;

        var server = new DiscoveredServer(connectionString, dbType);

        var db = (string.IsNullOrWhiteSpace(dbName) ? server.GetCurrentDatabase() : server.ExpectDatabase(dbName)) ??
                 throw new CommandLineObjectPickerParseException(
                     "Missing database name parameter, it was not in connection string or specified explicitly", idx,
                     arg);
        return new CommandLineObjectPickerArgumentValue(arg,idx,db.ExpectTable(tableName,schema,isViewBool ? TableType.View:TableType.Table));
    }

}<|MERGE_RESOLUTION|>--- conflicted
+++ resolved
@@ -53,11 +53,7 @@
 
         var isViewStr = Trim("IsView:",m.Groups[3].Value);
         var isViewBool = isViewStr != null && bool.Parse(isViewStr);
-<<<<<<< HEAD
             
-=======
-
->>>>>>> 5c0a3943
         var dbType = (DatabaseType)Enum.Parse(typeof(DatabaseType),m.Groups[4].Value);
         var dbName = Trim("Name:",m.Groups[5].Value);
         var connectionString = m.Groups[6].Value;
