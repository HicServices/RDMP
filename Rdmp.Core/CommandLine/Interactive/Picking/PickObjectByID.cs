// Copyright (c) The University of Dundee 2018-2019
// This file is part of the Research Data Management Platform (RDMP).
// RDMP is free software: you can redistribute it and/or modify it under the terms of the GNU General Public License as published by the Free Software Foundation, either version 3 of the License, or (at your option) any later version.
// RDMP is distributed in the hope that it will be useful, but WITHOUT ANY WARRANTY; without even the implied warranty of MERCHANTABILITY or FITNESS FOR A PARTICULAR PURPOSE. See the GNU General Public License for more details.
// You should have received a copy of the GNU General Public License along with RDMP. If not, see <https://www.gnu.org/licenses/>.

using System.Collections.Generic;
using System.Linq;
using System.Text.RegularExpressions;
using Rdmp.Core.CommandExecution;
using Rdmp.Core.Curation.Data;
using Rdmp.Core.MapsDirectlyToDatabaseTable;

namespace Rdmp.Core.CommandLine.Interactive.Picking;

/// <summary>
/// Determines if a command line argument provided was a reference to one or more <see cref="DatabaseEntity"/> matching based on ID (e.g. "Catalogue:23")
/// </summary>
<<<<<<< HEAD
public class PickObjectByID : PickObjectBase
=======
public partial class PickObjectByID : PickObjectBase
>>>>>>> 9e847e4d
{
    /*
        Console.WriteLine("Format \"\" e.g. \"Catalogue:*mysql*\" or \"Catalogue:12,23,34\"");

        */
    public override string Format => "{Type}:{ID}[,{ID2},{ID3}...]";

    public override string Help =>
        @"Type: must be an RDMP object type e.g. Catalogue, Project etc.
ID: must reference an object that exists
ID2+: (optional) only allowed if you are being prompted for multiple objects, allows you to specify multiple objects of the same Type using comma separator";

    public override IEnumerable<string> Examples => new[]
    {
        "Catalogue:1",
        "Catalogue:1,2,3"
    };

    public override bool IsMatch(string arg, int idx)
    {
        var baseMatch = base.IsMatch(arg, idx);

        //only considered  match if the first letter is an Rdmp Type e.g. "Catalogue:12" but not "C:\fish"
        return baseMatch && IsDatabaseObjectType(Regex.Match(arg).Groups[1].Value, out _);
    }

    public PickObjectByID(IBasicActivateItems activator)
        : base(activator,
<<<<<<< HEAD
            new Regex("^([A-Za-z]+):([0-9,]+)$", RegexOptions.IgnoreCase))
=======
            HasId())
>>>>>>> 9e847e4d
    {
    }

    public override CommandLineObjectPickerArgumentValue Parse(string arg, int idx)
    {
        var objByID = MatchOrThrow(arg, idx);

        var objectType = objByID.Groups[1].Value;
        var objectId = objByID.Groups[2].Value;

        var dbObjectType = ParseDatabaseEntityType(objectType, arg, idx);

        var objs = objectId.Split(',').Select(id => GetObjectByID(dbObjectType, int.Parse(id))).Distinct();

        return new CommandLineObjectPickerArgumentValue(arg, idx, objs.Cast<IMapsDirectlyToDatabaseTable>().ToArray());
    }

    [GeneratedRegex("^([A-Za-z]+):([0-9,]+)$", RegexOptions.IgnoreCase, "en-US")]
    private static partial Regex HasId();
}<|MERGE_RESOLUTION|>--- conflicted
+++ resolved
@@ -16,11 +16,7 @@
 /// <summary>
 /// Determines if a command line argument provided was a reference to one or more <see cref="DatabaseEntity"/> matching based on ID (e.g. "Catalogue:23")
 /// </summary>
-<<<<<<< HEAD
-public class PickObjectByID : PickObjectBase
-=======
 public partial class PickObjectByID : PickObjectBase
->>>>>>> 9e847e4d
 {
     /*
         Console.WriteLine("Format \"\" e.g. \"Catalogue:*mysql*\" or \"Catalogue:12,23,34\"");
@@ -49,11 +45,7 @@
 
     public PickObjectByID(IBasicActivateItems activator)
         : base(activator,
-<<<<<<< HEAD
-            new Regex("^([A-Za-z]+):([0-9,]+)$", RegexOptions.IgnoreCase))
-=======
             HasId())
->>>>>>> 9e847e4d
     {
     }
 
