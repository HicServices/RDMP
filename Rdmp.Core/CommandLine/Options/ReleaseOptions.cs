--- conflicted
+++ resolved
@@ -14,11 +14,7 @@
 /// </summary>
 [Verb("release",
     HelpText =
-<<<<<<< HEAD
-        "Releases one or more ExtractionConfigurations (e.g. Cases & Controls) for an extraction Project that has been succesfully extracted via the Extraction Engine (see extract command)")]
-=======
         "Releases one or more ExtractionConfigurations (e.g. Cases & Controls) for an extraction Project that has been successfully extracted via the Extraction Engine (see extract command)")]
->>>>>>> 9e847e4d
 public class ReleaseOptions : ConcurrentRDMPCommandLineOptions
 {
     [Option('c', "Configurations",
