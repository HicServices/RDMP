--- conflicted
+++ resolved
@@ -115,11 +115,7 @@
             // where RDMP objects are stored
             repositoryLocator = opts.GetRepositoryLocator();
 
-<<<<<<< HEAD
-            if (repositoryLocator == null || repositoryLocator.CatalogueRepository == null)
-=======
             if (repositoryLocator?.CatalogueRepository == null)
->>>>>>> 9e847e4d
             {
                 listener.OnNotify(typeof(RdmpCommandLineBootStrapper),
                     new NotifyEventArgs(ProgressEventType.Error,
@@ -131,12 +127,7 @@
             if (!CheckRepo(repositoryLocator)) return REPO_ERROR;
 
             CatalogueRepository.SuppressHelpLoading = false;
-<<<<<<< HEAD
-            opts.DoStartup(GetEnvironmentInfo(),
-                opts.LogStartup ? (ICheckNotifier)checker : new IgnoreAllErrorsCheckNotifier());
-=======
             opts.DoStartup(opts.LogStartup ? checker : IgnoreAllErrorsCheckNotifier.Instance);
->>>>>>> 9e847e4d
         }
 
         //if user wants to run checking chances are they don't want checks to fail because of errors logged during startup (MEF shows lots of errors!)
@@ -173,39 +164,6 @@
     /// </summary>
     public const int REPO_ERROR = 7;
 
-<<<<<<< HEAD
-    public static EnvironmentInfo GetEnvironmentInfo() => new(PluginFolders.Main);
-
-    public static bool CheckRepo(IRDMPPlatformRepositoryServiceLocator repo)
-    {
-        var logger = LogManager.GetCurrentClassLogger();
-        if (repo is LinkedRepositoryProvider l)
-        {
-            if (l.CatalogueRepository is TableRepository c)
-                try
-                {
-                    c.DiscoveredServer.TestConnection(15_000);
-                }
-                catch (Exception ex)
-                {
-                    logger.Error(ex,
-                        $"Could not reach {c.DiscoveredServer} (Database:{c.DiscoveredServer.GetCurrentDatabase()}).  Ensure that you have configured RDMP database connections in Databases.yaml correctly and/or that you have run install to setup platform databases");
-                    return false;
-                }
-
-            if (l.DataExportRepository is TableRepository d)
-                try
-                {
-                    d.DiscoveredServer.TestConnection();
-                }
-                catch (Exception ex)
-                {
-                    logger.Error(ex,
-                        $"Could not reach {d.DiscoveredServer} (Database:{d.DiscoveredServer.GetCurrentDatabase()}).  Ensure that you have configured RDMP database connections in Databases.yaml correctly and/or that you have run install to setup platform databases");
-                    return false;
-                }
-        }
-=======
     public static bool CheckRepo(IRDMPPlatformRepositoryServiceLocator repo)
     {
         var logger = LogManager.GetCurrentClassLogger();
@@ -233,7 +191,6 @@
                     $"Could not reach {d.DiscoveredServer} (Database:{d.DiscoveredServer.GetCurrentDatabase()}).  Ensure that you have configured RDMP database connections in Databases.yaml correctly and/or that you have run install to setup platform databases");
                 return false;
             }
->>>>>>> 9e847e4d
 
         return true;
     }
