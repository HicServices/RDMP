--- conflicted
+++ resolved
@@ -52,31 +52,16 @@
     public virtual bool CheckExists(DateTime archiveDate, IDataLoadEventListener listener)
     {
         var fi = GetArchiveFileInfoForDate(archiveDate, listener);
-<<<<<<< HEAD
-        return fi != null && fi.Exists;
-=======
         return fi is { Exists: true };
->>>>>>> 9e847e4d
     }
 
     public virtual FileInfo GetArchiveFileInfoForDate(DateTime archiveDate, IDataLoadEventListener listener)
     {
         var loadCacheDirectory = GetLoadCacheDirectory(listener);
-<<<<<<< HEAD
 
         if (ArchiveType == CacheArchiveType.None)
         {
-            var matching = loadCacheDirectory.GetFiles($"{archiveDate.ToString(DateFormat)}.*").ToArray();
-
-            if (matching.Length > 1)
-                throw new Exception(
-                    $"Mulitple files found in Cache that share the date {archiveDate}, matching files were:{string.Join(",", matching.Select(m => m.Name))}.  Cache directory is:{loadCacheDirectory}");
-=======
-
-        if (ArchiveType == CacheArchiveType.None)
-        {
             var matching = loadCacheDirectory.GetFiles($"{archiveDate.ToString(DateFormat)}.*");
->>>>>>> 9e847e4d
 
             return matching.Length switch
             {
@@ -160,24 +145,6 @@
 
     public bool CheckCacheFilesAvailability(IDataLoadEventListener listener) =>
         GetArchiveFilesInLoadCacheDirectory(listener).Any();
-<<<<<<< HEAD
-
-    public DateTime? GetMostRecentDateToLoadAccordingToFilesystem(IDataLoadEventListener listener)
-    {
-        var dateList = GetDateListFromArchiveFilesInLoadCacheDirectory(listener).ToList();
-
-        if (!dateList.Any())
-            return null;
-
-        dateList.Sort();
-        return dateList[^1];
-    }
-
-    public DateTime? GetEarliestDateToLoadAccordingToFilesystem(IDataLoadEventListener listener)
-    {
-        var dateList = GetDateListFromArchiveFilesInLoadCacheDirectory(listener).ToList();
-=======
->>>>>>> 9e847e4d
 
     public DateTime? GetMostRecentDateToLoadAccordingToFilesystem(IDataLoadEventListener listener) =>
         GetDateListFromArchiveFilesInLoadCacheDirectory(listener).Max();
@@ -228,17 +195,8 @@
                         zipArchive.CreateEntryFromFile(dataFile.FullName, dataFile.Name, Compression);
             }
 
-<<<<<<< HEAD
-            // TODO: On .Net Core 3.0 and later, we can use the 3-argument variant of .Move to do this atomically
-            // Until then, File.Replace will have to do
-            if (File.Exists(archiveFilepath.FullName))
-                File.Replace(ziptmp, archiveFilepath.FullName, null, true);
-            else
-                File.Move(ziptmp, archiveFilepath.FullName);
-=======
             // On .Net Core 3.0 and later, we can use the 3-argument variant of .Move to do this atomically
             File.Move(ziptmp, archiveFilepath.FullName, true);
->>>>>>> 9e847e4d
         }
     }
 }