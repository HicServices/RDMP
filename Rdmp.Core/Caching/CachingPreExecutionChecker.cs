--- conflicted
+++ resolved
@@ -64,12 +64,7 @@
                         "Both the CacheFillProgress and the LoadProgress.OriginDate are null, this means we don't know where the cache has filled up to and we don't know when the dataset is supposed to start.  This means it is impossible to know what dates to fetch",
                         CheckResult.Fail));
 
-<<<<<<< HEAD
-            if (_cacheProgress.PermissionWindow_ID != null &&
-                !_cacheProgress.PermissionWindow.WithinPermissionWindow(DateTime.UtcNow))
-=======
             if (_cacheProgress.PermissionWindow_ID != null && !_cacheProgress.PermissionWindow.WithinPermissionWindow())
->>>>>>> 9e847e4d
                 notifier.OnCheckPerformed(new CheckEventArgs(
                     $"Current time is {DateTime.UtcNow} which is not a permitted time according to the configured PermissionWindow {_cacheProgress.PermissionWindow.Description} of the CacheProgress {_cacheProgress}",
                     CheckResult.Warning));
