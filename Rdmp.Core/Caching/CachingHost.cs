--- conflicted
+++ resolved
@@ -35,11 +35,7 @@
 
     private readonly ICatalogueRepository _repository;
 
-<<<<<<< HEAD
-    // this is more because we can't retrieve CacheWindows from LoadProgresss (yet) 
-=======
     // this is more because we can't retrieve CacheWindows from LoadProgresss (yet)
->>>>>>> 9e847e4d
     private List<PermissionWindowCacheDownloader> _downloaders;
 
     /// <summary>
