--- conflicted
+++ resolved
@@ -229,18 +229,7 @@
             }
     }
 
-<<<<<<< HEAD
-    public override string ToString()
-    {
-        if (_permissionWindow == null)
-            return "Downloader (Any Time)";
-
-
-        return $"Downloader for {_permissionWindow.Name}";
-    }
-=======
     public override string ToString() => _permissionWindow == null
         ? "Downloader (Any Time)"
         : $"Downloader for {_permissionWindow.Name}";
->>>>>>> 9e847e4d
 }