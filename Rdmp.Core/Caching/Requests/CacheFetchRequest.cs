--- conflicted
+++ resolved
@@ -73,11 +73,7 @@
         }
         else
         {
-<<<<<<< HEAD
-            new CacheFetchFailure((ICatalogueRepository)Repository, CacheProgress, Start, End, e);
-=======
             _ = new CacheFetchFailure((ICatalogueRepository)Repository, CacheProgress, Start, End, e);
->>>>>>> 9e847e4d
         }
     }
 
