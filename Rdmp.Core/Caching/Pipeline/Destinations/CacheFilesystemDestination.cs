--- conflicted
+++ resolved
@@ -44,20 +44,9 @@
     public void PreInitialize(ILoadDirectory value, IDataLoadEventListener listener)
     {
         // CacheDirectory overrides LoadDirectory, so only set CacheDirectory if it is null (i.e. no alternative cache location has been configured in the destination component)
-<<<<<<< HEAD
-        if (CacheDirectory == null)
-        {
-            if (value.Cache == null)
-                throw new Exception(
-                    "For some reason the LoadDirectory does not have a Cache specified and the FilesystemDestination component does not have an override CacheDirectory specified");
-
-            CacheDirectory = value.Cache;
-        }
-=======
         CacheDirectory ??= value.Cache ??
                            throw new Exception(
                                "For some reason the LoadDirectory does not have a Cache specified and the FilesystemDestination component does not have an override CacheDirectory specified");
->>>>>>> 9e847e4d
     }
 
     /// <summary>
