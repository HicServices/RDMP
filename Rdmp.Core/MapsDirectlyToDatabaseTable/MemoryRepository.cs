--- conflicted
+++ resolved
@@ -143,17 +143,6 @@
 
         return operand switch
         {
-<<<<<<< HEAD
-            case ExpressionType.AndAlso:
-                return GetAllObjects<T>()
-                    .Where(o => Equals(prop1.GetValue(o), value1) && Equals(prop2.GetValue(o), value2)).ToArray();
-            case ExpressionType.OrElse:
-                return GetAllObjects<T>()
-                    .Where(o => Equals(prop1.GetValue(o), value1) || Equals(prop2.GetValue(o), value2)).ToArray();
-            default:
-                throw new NotSupportedException("operand");
-        }
-=======
             ExpressionType.AndAlso => GetAllObjects<T>()
                 .Where(o => Equals(prop1.GetValue(o), value1) && Equals(prop2.GetValue(o), value2))
                 .ToArray(),
@@ -162,7 +151,6 @@
                 .ToArray(),
             _ => throw new NotSupportedException("operand")
         };
->>>>>>> 9e847e4d
     }
 
     public IEnumerable<IMapsDirectlyToDatabaseTable> GetAllObjects(Type t)
@@ -285,14 +273,7 @@
             throw new NotSupportedException(
                 "Why are you comparing two null things against one another with this method?");
 
-<<<<<<< HEAD
-        if (obj1.GetType() == obj2.GetType())
-            return ((IMapsDirectlyToDatabaseTable)obj1).ID == ((IMapsDirectlyToDatabaseTable)obj2).ID;
-
-        return false;
-=======
         return obj1.GetType() == obj2.GetType() && obj1.ID == ((IMapsDirectlyToDatabaseTable)obj2).ID;
->>>>>>> 9e847e4d
     }
 
     /// <inheritdoc/>
