--- conflicted
+++ resolved
@@ -51,10 +51,6 @@
     protected Dictionary<Type, Func<IRepository, DbDataReader, IMapsDirectlyToDatabaseTable>> Constructors = new();
 
     private readonly Logger _logger = LogManager.GetCurrentClassLogger();
-<<<<<<< HEAD
-
-=======
->>>>>>> 5c0a3943
     private Lazy<DiscoveredTable[]> _tables;
 
     //If you are calling this constructor then make sure to set the connection strings in your derived class constructor
@@ -516,14 +512,6 @@
             {
                 idsToReturn.Add(Convert.ToInt32(r[columnWithObjectID]));
             }
-<<<<<<< HEAD
-=======
-
-            if (!idsToReturn.Any())
-                return Enumerable.Empty<T>();
-
-            return GetAllObjects<T>($"WHERE ID in ({string.Join(",", idsToReturn)})");
->>>>>>> 5c0a3943
         }
 
         return !idsToReturn.Any() ? Enumerable.Empty<T>() : GetAllObjects<T>($"WHERE ID in ({string.Join(",", idsToReturn)})");
@@ -571,11 +559,7 @@
             return Enumerable.Empty<T>();
 
 
-<<<<<<< HEAD
-        var toReturn =  GetAllObjects<T>($"WHERE ID in ({string.Join(",", idsToReturn)})").ToList();
-=======
             var toReturn =  GetAllObjects<T>($"WHERE ID in ({string.Join(",", idsToReturn)})").ToList();
->>>>>>> 5c0a3943
 
         //this bit of hackery is if you're a crazy person who hates transparency and wants something like ColumnInfo.Missing to appear in the return list instead of an empty return list
         if(dbNullSubstition != null)
@@ -720,25 +704,11 @@
         lock (ongoingConnectionsLock)
         {
             //see if Thread dictionary has it
-<<<<<<< HEAD
             if (!ongoingConnections.TryGetValue(Thread.CurrentThread, out ongoingConnection))
-=======
-            if (ongoingConnections.TryGetValue(Thread.CurrentThread, out var connection))
-                ongoingConnection = connection;
-            else
-            {
->>>>>>> 5c0a3943
                 ongoingConnections.Add(Thread.CurrentThread, null);
 
             //see if Thread dictionary has it
-<<<<<<< HEAD
             if (!ongoingTransactions.TryGetValue(Thread.CurrentThread, out ongoingTransaction))
-=======
-            if (ongoingTransactions.TryGetValue(Thread.CurrentThread, out var transaction))
-                ongoingTransaction = transaction;
-            else
-            {
->>>>>>> 5c0a3943
                 ongoingTransactions.Add(Thread.CurrentThread, null);
         }
     }
@@ -851,11 +821,6 @@
     public event EventHandler<IMapsDirectlyToDatabaseTableEventArgs> Deleting;
     public IMapsDirectlyToDatabaseTable[] GetAllObjectsInDatabase()
     {
-<<<<<<< HEAD
-=======
-        var toReturn = new List<IMapsDirectlyToDatabaseTable>();
-
->>>>>>> 5c0a3943
         _compatibleTypes ??= GetCompatibleTypes();
 
         try
