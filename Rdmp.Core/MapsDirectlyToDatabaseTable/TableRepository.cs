--- conflicted
+++ resolved
@@ -171,14 +171,8 @@
             var propValue = prop.GetValue(oTableWrapperObject, null);
 
             //if it is a complex type but IConvertible e.g. CatalogueFolder
-<<<<<<< HEAD
-            if (!prop.PropertyType.IsValueType && propValue is IConvertible c)
-                if (c.GetTypeCode() == TypeCode.String)
-                    propValue = c.ToString();
-=======
             if (!prop.PropertyType.IsValueType && propValue is IConvertible c && c.GetTypeCode() == TypeCode.String)
                 propValue = c.ToString(CultureInfo.CurrentCulture);
->>>>>>> 9e847e4d
 
             SetParameterToValue(p, propValue);
         }
@@ -223,22 +217,11 @@
         //no cached result so fallback on regular method
         GetAllObjectsWhere<T>($"{parent.GetType().Name}_ID", parent.ID);
 
-<<<<<<< HEAD
-    public T GetObjectByID<T>(int id) where T : IMapsDirectlyToDatabaseTable
-    {
-        if (typeof(T).IsInterface)
-            throw new Exception(
-                "GetObjectByID<T> requires a proper class not an interface so that it can access the correct table");
-
-        return (T)GetObjectByID(typeof(T), id);
-    }
-=======
     public T GetObjectByID<T>(int id) where T : IMapsDirectlyToDatabaseTable =>
         typeof(T).IsInterface
             ? throw new Exception(
                 "GetObjectByID<T> requires a proper class not an interface so that it can access the correct table")
             : (T)GetObjectByID(typeof(T), id);
->>>>>>> 9e847e4d
 
     public IMapsDirectlyToDatabaseTable GetObjectByID(Type type, int id)
     {
@@ -300,17 +283,10 @@
 
     public T[] GetAllObjectsWhere<T>(string whereSQL, Dictionary<string, object> parameters = null)
         where T : IMapsDirectlyToDatabaseTable => GetAllObjects(typeof(T), whereSQL, parameters).Cast<T>().ToArray();
-<<<<<<< HEAD
 
     public T[] GetAllObjectsWhere<T>(string property, object value1) where T : IMapsDirectlyToDatabaseTable =>
         GetAllObjectsWhere<T>($"WHERE {property} = @val", new Dictionary<string, object> { { "@val", value1 } });
 
-=======
-
-    public T[] GetAllObjectsWhere<T>(string property, object value1) where T : IMapsDirectlyToDatabaseTable =>
-        GetAllObjectsWhere<T>($"WHERE {property} = @val", new Dictionary<string, object> { { "@val", value1 } });
-
->>>>>>> 9e847e4d
     public T[] GetAllObjectsWhere<T>(string property1, object value1, ExpressionType operand, string property2,
         object value2) where T : IMapsDirectlyToDatabaseTable
     {
@@ -403,13 +379,6 @@
         if (obj1 == null && obj2 == null)
             throw new NotSupportedException(
                 "Why are you comparing two null things against one another with this method?");
-<<<<<<< HEAD
-
-        if (obj1.GetType() == obj2.GetType())
-            return obj1.ID == ((IMapsDirectlyToDatabaseTable)obj2).ID &&
-                   obj1.Repository == ((IMapsDirectlyToDatabaseTable)obj2).Repository;
-=======
->>>>>>> 9e847e4d
 
         return obj1.GetType() == obj2.GetType() && obj1.ID == ((IMapsDirectlyToDatabaseTable)obj2).ID &&
                obj1.Repository == ((IMapsDirectlyToDatabaseTable)obj2).Repository;
@@ -526,24 +495,8 @@
         var idsToReturn = new List<int>();
         using (var cmd = DatabaseCommandHelper.GetCommand(selectQuery, opener.Connection, opener.Transaction))
         {
-<<<<<<< HEAD
-            var idsToReturn = new List<int>();
-            using (var cmd = DatabaseCommandHelper.GetCommand(selectQuery, opener.Connection, opener.Transaction))
-            {
-                using (var r = cmd.ExecuteReader())
-                {
-                    while (r.Read()) idsToReturn.Add(Convert.ToInt32(r[columnWithObjectID]));
-                }
-            }
-
-            if (!idsToReturn.Any())
-                return Enumerable.Empty<T>();
-
-            return GetAllObjects<T>($"WHERE ID in ({string.Join(",", idsToReturn)})");
-=======
             using var r = cmd.ExecuteReader();
             while (r.Read()) idsToReturn.Add(Convert.ToInt32(r[columnWithObjectID]));
->>>>>>> 9e847e4d
         }
 
         return !idsToReturn.Any()
@@ -596,21 +549,12 @@
             return Enumerable.Empty<T>();
 
 
-<<<<<<< HEAD
-            var toReturn = GetAllObjects<T>($"WHERE ID in ({string.Join(",", idsToReturn)})").ToList();
-
-            //this bit of hackery is if your a crazy person who hates transparency and wants something like ColumnInfo.Missing to appear in the return list instead of an empty return list
-            if (dbNullSubstition != null)
-                for (var i = 0; i < nullsFound; i++)
-                    toReturn.Add(dbNullSubstition);
-=======
         var toReturn = GetAllObjects<T>($"WHERE ID in ({string.Join(",", idsToReturn)})").ToList();
 
         //this bit of hackery is if you're a crazy person who hates transparency and wants something like ColumnInfo.Missing to appear in the return list instead of an empty return list
         if (dbNullSubstition != null)
             for (var i = 0; i < nullsFound; i++)
                 toReturn.Add(dbNullSubstition);
->>>>>>> 9e847e4d
 
         return toReturn;
     }
@@ -656,19 +600,9 @@
     public int Delete(string deleteQuery, Dictionary<string, object> parameters = null,
         bool throwOnZeroAffectedRows = true)
     {
-<<<<<<< HEAD
-        using (var opener = GetConnection())
-        {
-            var cmd = PrepareCommand(deleteQuery, parameters, opener.Connection, opener.Transaction);
-            var affectedRows = cmd.ExecuteNonQuery();
-
-            if (affectedRows == 0 && throwOnZeroAffectedRows)
-                throw new Exception($"Deleted failed, resulted in {affectedRows} affected rows");
-=======
         using var opener = GetConnection();
         var cmd = PrepareCommand(deleteQuery, parameters, opener.Connection, opener.Transaction);
         var affectedRows = cmd.ExecuteNonQuery();
->>>>>>> 9e847e4d
 
         return affectedRows == 0 && throwOnZeroAffectedRows
             ? throw new Exception($"Deleted failed, resulted in {affectedRows} affected rows")
@@ -770,29 +704,11 @@
         lock (ongoingConnectionsLock)
         {
             //see if Thread dictionary has it
-<<<<<<< HEAD
-            if (ongoingConnections.TryGetValue(Thread.CurrentThread, out var connection))
-            {
-                ongoingConnection = connection;
-            }
-            else
-            {
-=======
             if (!ongoingConnections.TryGetValue(Thread.CurrentThread, out ongoingConnection))
->>>>>>> 9e847e4d
                 ongoingConnections.Add(Thread.CurrentThread, null);
 
             //see if Thread dictionary has it
-<<<<<<< HEAD
-            if (ongoingTransactions.TryGetValue(Thread.CurrentThread, out var transaction))
-            {
-                ongoingTransaction = transaction;
-            }
-            else
-            {
-=======
             if (!ongoingTransactions.TryGetValue(Thread.CurrentThread, out ongoingTransaction))
->>>>>>> 9e847e4d
                 ongoingTransactions.Add(Thread.CurrentThread, null);
         }
     }
@@ -809,14 +725,7 @@
         ongoingTransaction = toReturn.ManagedTransaction;
         ongoingTransactions[Thread.CurrentThread] = ongoingTransaction;
 
-<<<<<<< HEAD
-        if (!ongoingConnections.ContainsKey(Thread.CurrentThread))
-            ongoingConnections.Add(Thread.CurrentThread, toReturn);
-        else
-            ongoingConnections[Thread.CurrentThread] = toReturn;
-=======
         ongoingConnections[Thread.CurrentThread] = toReturn;
->>>>>>> 9e847e4d
         if (DiscoveredServer.DatabaseType == DatabaseType.MicrosoftSQLServer)
         {
             using var cmd = toReturn.Connection.CreateCommand();
@@ -869,11 +778,7 @@
     {
         if (!typeof(IMapsDirectlyToDatabaseTable).IsAssignableFrom(type))
             throw new NotSupportedException(
-<<<<<<< HEAD
-                "This method can only be passed Types derrived from IMapsDirectlyToDatabaseTable");
-=======
                 "This method can only be passed Types derived from IMapsDirectlyToDatabaseTable");
->>>>>>> 9e847e4d
 
         lock (oLockKnownTypes)
         {
@@ -919,19 +824,6 @@
     {
         _compatibleTypes ??= GetCompatibleTypes();
 
-<<<<<<< HEAD
-        foreach (var type in _compatibleTypes)
-            try
-            {
-                toReturn.AddRange(GetAllObjects(type));
-            }
-            catch (Exception e)
-            {
-                throw new Exception($"Failed to GetAllObjects of Type '{type}'", e);
-            }
-
-        return toReturn.ToArray();
-=======
         try
         {
             return _compatibleTypes.SelectMany(GetAllObjects).ToArray();
@@ -941,7 +833,6 @@
             throw new Exception(
                 $"Failed to GetAllObjects of Type '{string.Join(',', _compatibleTypes.Select(t => t.FullName))}'", e);
         }
->>>>>>> 9e847e4d
     }
 
 
