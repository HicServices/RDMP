--- conflicted
+++ resolved
@@ -16,11 +16,7 @@
 namespace Rdmp.Core.MapsDirectlyToDatabaseTable.Versioning;
 
 /// <inheritdoc/>
-<<<<<<< HEAD
-public abstract class Patcher : IPatcher
-=======
 public abstract partial class Patcher : IPatcher
->>>>>>> 9e847e4d
 {
     public const string InitialScriptName = "Initial Create";
 
