--- conflicted
+++ resolved
@@ -255,15 +255,7 @@
 
             SetVersion("Patching", maxPatchVersion.ToString());
             notifier.OnCheckPerformed(new CheckEventArgs($"Updated database version to {maxPatchVersion}",
-<<<<<<< HEAD
-                CheckResult.Success, null));
-
-            //all went fine
-            notifier.OnCheckPerformed(new CheckEventArgs("All patches applied, transaction committed",
-                CheckResult.Success, null));
-=======
                 CheckResult.Success));
->>>>>>> 9e847e4d
 
             return true;
         }
