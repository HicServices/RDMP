// Copyright (c) The University of Dundee 2018-2019
// This file is part of the Research Data Management Platform (RDMP).
// RDMP is free software: you can redistribute it and/or modify it under the terms of the GNU General Public License as published by the Free Software Foundation, either version 3 of the License, or (at your option) any later version.
// RDMP is distributed in the hope that it will be useful, but WITHOUT ANY WARRANTY; without even the implied warranty of MERCHANTABILITY or FITNESS FOR A PARTICULAR PURPOSE. See the GNU General Public License for more details.
// You should have received a copy of the GNU General Public License along with RDMP. If not, see <https://www.gnu.org/licenses/>.

using System;
using System.Collections.Generic;
using Rdmp.Core.DataExport;
using Rdmp.Core.DataExport.Data;

namespace Rdmp.Core.CohortCommitting.Pipeline.Destinations.IdentifierAllocation;

/// <summary>
/// Allocates a Guid for each private identifier supplied.  This is similar to <see cref="GuidReleaseIdentifierAllocator"/> except that it will preserve previous
/// allocations within the <see cref="Project"/>.  For example if you commit a cohort 'Cases' with private id '123' to project '10' then might get a guid 'abc...',
/// if you then submit verison 2 of the cohort you will get the same guid ('abc...') for persion '123'.
/// 
/// <para>Guids are always different between <see cref="Project"/> for example person 'abc' in project '10' will have a different Guid release identifier than if he
/// was committed to project '11' and it would be impossible to link the two release identifiers</para>
/// 
/// <para>Projects are differentiated by <see cref="Project.ProjectNumber"/> since this is what is stored in your cohort database</para>
/// </summary>
public class ProjectConsistentGuidReleaseIdentifierAllocator : IAllocateReleaseIdentifiers
{
    private int _projectNumber;
    private ICohortCreationRequest _request;
    private Dictionary<object, object> _releaseMap;

    /// <summary>
    /// Returns the existing anonymous release identifier for the <paramref name="privateIdentifier"/> if it has ever been
    /// uploaded to the given <see cref="Project"/> before otherwise returns a new unique guid as a string.
    /// </summary>
    /// <param name="privateIdentifier"></param>
    /// <returns></returns>
    public object AllocateReleaseIdentifier(object privateIdentifier)
    {
        //figure out all the historical release ids for private ids in the Project
        _releaseMap ??= GetReleaseMap();

        //if we have a historical release Id use it
        if (_releaseMap.TryGetValue(privateIdentifier, out var identifier))
            return identifier;
<<<<<<< HEAD
            
=======

>>>>>>> 5c0a3943
        //otherwise allocate a new guid and let's record it just for prosperity
        var toReturn = Guid.NewGuid().ToString();
        _releaseMap.Add(privateIdentifier,toReturn);

        return toReturn;
    }

    /// <summary>
    /// Figures out all the previously allocated release identifiers for private identifiers for cohorts assigned to the projectNumber
    /// </summary>
    /// <returns></returns>
    private Dictionary<object, object> GetReleaseMap()
    {
        var toReturn = new Dictionary<object, object>();

        var cohortDatabase = _request.NewCohortDefinition.LocationOfCohort.Discover();

        var ect = _request.NewCohortDefinition.LocationOfCohort;

        var syntax = cohortDatabase.Server.GetQuerySyntaxHelper();

        using var con = cohortDatabase.Server.GetConnection();
        var sql =
            $"SELECT DISTINCT {ect.PrivateIdentifierField},{ect.ReleaseIdentifierField} FROM {ect.TableName} JOIN {ect.DefinitionTableName} ON {ect.DefinitionTableForeignKeyField}={ect.DefinitionTableName}.id WHERE {ect.DefinitionTableName}.{syntax.EnsureWrapped("projectNumber")}={_projectNumber}";

        var syntaxHelper = ect.GetQuerySyntaxHelper();

        var priv = syntaxHelper.GetRuntimeName(ect.PrivateIdentifierField);
        var rel = syntaxHelper.GetRuntimeName(ect.ReleaseIdentifierField);

        con.Open();

        using var r = cohortDatabase.Server.GetCommand(sql, con).ExecuteReader();
        while (r.Read())
        {
<<<<<<< HEAD
            if(toReturn.TryGetValue(r[priv],out var oldValue))
                throw new Exception(
                    $"Private identifier '{r[priv]}' has more than 1 historical release identifier ({string.Join(",", oldValue, r[rel])}");
=======
            var sql =
                string.Format("SELECT DISTINCT {0},{1} FROM {2} JOIN {3} ON {4}={3}.{5} WHERE {3}.{6}={7}"
                    , ect.PrivateIdentifierField,
                    ect.ReleaseIdentifierField,
                    ect.TableName,
                    ect.DefinitionTableName,
                    ect.DefinitionTableForeignKeyField,
                    "id",
                    syntax.EnsureWrapped("projectNumber"),
                    _projectNumber);

            var syntaxHelper = ect.GetQuerySyntaxHelper();

            var priv = syntaxHelper.GetRuntimeName(ect.PrivateIdentifierField);
            var rel = syntaxHelper.GetRuntimeName(ect.ReleaseIdentifierField);

            con.Open();

            using(var r = cohortDatabase.Server.GetCommand(sql, con).ExecuteReader())
                while (r.Read())
                {
                    if(toReturn.TryGetValue(r[priv],out var value))
                        throw new Exception(
                            $"Private identifier '{r[priv]}' has more than 1 historical release identifier ({string.Join(",", value, r[rel])}");

                    toReturn.Add(r[priv],r[rel]);
                }
>>>>>>> 5c0a3943

            toReturn.Add(r[priv],r[rel]);
        }

        return toReturn;
    }

    /// <inheritdoc/>
    public void Initialize(ICohortCreationRequest request)
    {
        if(request.Project != null)
        {
            if (!request.Project.ProjectNumber.HasValue)
                throw new ProjectNumberException($"Project {request.Project} must have a ProjectNumber");
        }
        else
        {
            if((request.NewCohortDefinition?.ProjectNumber ?? 0) == 0)
            {
                throw new ProjectNumberException("No Project was specified and NewCohortDefinition had no explicit project number");
            }
        }
            
        _request = request;
        _projectNumber = request.Project?.ProjectNumber.Value ?? request.NewCohortDefinition?.ProjectNumber ?? 0;
    }
}<|MERGE_RESOLUTION|>--- conflicted
+++ resolved
@@ -39,13 +39,9 @@
         _releaseMap ??= GetReleaseMap();
 
         //if we have a historical release Id use it
-        if (_releaseMap.TryGetValue(privateIdentifier, out var identifier))
-            return identifier;
-<<<<<<< HEAD
+        if (_releaseMap.ContainsKey(privateIdentifier))
+            return _releaseMap[privateIdentifier];
             
-=======
-
->>>>>>> 5c0a3943
         //otherwise allocate a new guid and let's record it just for prosperity
         var toReturn = Guid.NewGuid().ToString();
         _releaseMap.Add(privateIdentifier,toReturn);
@@ -81,39 +77,9 @@
         using var r = cohortDatabase.Server.GetCommand(sql, con).ExecuteReader();
         while (r.Read())
         {
-<<<<<<< HEAD
             if(toReturn.TryGetValue(r[priv],out var oldValue))
                 throw new Exception(
                     $"Private identifier '{r[priv]}' has more than 1 historical release identifier ({string.Join(",", oldValue, r[rel])}");
-=======
-            var sql =
-                string.Format("SELECT DISTINCT {0},{1} FROM {2} JOIN {3} ON {4}={3}.{5} WHERE {3}.{6}={7}"
-                    , ect.PrivateIdentifierField,
-                    ect.ReleaseIdentifierField,
-                    ect.TableName,
-                    ect.DefinitionTableName,
-                    ect.DefinitionTableForeignKeyField,
-                    "id",
-                    syntax.EnsureWrapped("projectNumber"),
-                    _projectNumber);
-
-            var syntaxHelper = ect.GetQuerySyntaxHelper();
-
-            var priv = syntaxHelper.GetRuntimeName(ect.PrivateIdentifierField);
-            var rel = syntaxHelper.GetRuntimeName(ect.ReleaseIdentifierField);
-
-            con.Open();
-
-            using(var r = cohortDatabase.Server.GetCommand(sql, con).ExecuteReader())
-                while (r.Read())
-                {
-                    if(toReturn.TryGetValue(r[priv],out var value))
-                        throw new Exception(
-                            $"Private identifier '{r[priv]}' has more than 1 historical release identifier ({string.Join(",", value, r[rel])}");
-
-                    toReturn.Add(r[priv],r[rel]);
-                }
->>>>>>> 5c0a3943
 
             toReturn.Add(r[priv],r[rel]);
         }
