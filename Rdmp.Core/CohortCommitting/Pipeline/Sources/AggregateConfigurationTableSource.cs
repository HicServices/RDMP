// Copyright (c) The University of Dundee 2018-2019
// This file is part of the Research Data Management Platform (RDMP).
// RDMP is free software: you can redistribute it and/or modify it under the terms of the GNU General Public License as published by the Free Software Foundation, either version 3 of the License, or (at your option) any later version.
// RDMP is distributed in the hope that it will be useful, but WITHOUT ANY WARRANTY; without even the implied warranty of MERCHANTABILITY or FITNESS FOR A PARTICULAR PURPOSE. See the GNU General Public License for more details.
// You should have received a copy of the GNU General Public License along with RDMP. If not, see <https://www.gnu.org/licenses/>.

using System;
using System.Data;
using Rdmp.Core.Curation.Data;
using Rdmp.Core.Curation.Data.Aggregation;
using Rdmp.Core.Curation.Data.Cohort;
using Rdmp.Core.DataFlowPipeline;
using Rdmp.Core.DataFlowPipeline.Requirements;
using Rdmp.Core.QueryBuilding;
using Rdmp.Core.ReusableLibraryCode.Annotations;
using Rdmp.Core.ReusableLibraryCode.Checks;
using Rdmp.Core.ReusableLibraryCode.DataAccess;
using Rdmp.Core.ReusableLibraryCode.Progress;

namespace Rdmp.Core.CohortCommitting.Pipeline.Sources;

/// <summary>
/// Pipeline source component which executes an AggregateConfiguration query (e.g. Aggregate Graph / Joinable patient index table)
/// </summary>
public class AggregateConfigurationTableSource : IPluginDataFlowSource<DataTable>,
    IPipelineRequirement<AggregateConfiguration>
{
    protected AggregateConfiguration AggregateConfiguration;
    protected CohortIdentificationConfiguration CohortIdentificationConfigurationIfAny;

    private bool _haveSentData;

    [DemandsInitialization(
        "The length of time (in seconds) to wait before timing out the SQL command to execute the Aggregate.",
        DemandType.Unspecified, 10000)]
    public int Timeout { get; set; }

    /// <summary>
    /// The name to give the table produced into the pipeline
    /// </summary>
    public string TableName { get; set; }

    protected virtual string GetSQL()
    {
        if (!AggregateConfiguration.IsCohortIdentificationAggregate)
        {
            var builder = AggregateConfiguration.GetQueryBuilder();
            return builder.SQL;
        }

        var cic = AggregateConfiguration.GetCohortIdentificationConfigurationIfAny() ??
                  throw new Exception(
                      $"There GetCohortIdentificationConfiguration is unknown for '{AggregateConfiguration}'");
        var cohortBuilder = new CohortQueryBuilder(AggregateConfiguration, cic.GetAllParameters(), null);
        return cohortBuilder.SQL;
    }

    public DataTable GetChunk(IDataLoadEventListener listener, GracefulCancellationToken cancellationToken)
    {
        if (_haveSentData)
            return null;

        _haveSentData = true;

        return GetDataTable(Timeout, listener);
    }

    private DataTable GetDataTable(int timeout, IDataLoadEventListener listener)
    {
        listener?.OnNotify(this, new NotifyEventArgs(ProgressEventType.Information,
            $"About to lookup which server to interrogate for AggregateConfiguration '{AggregateConfiguration}'"));

        var server =
            AggregateConfiguration.Catalogue.GetDistinctLiveDatabaseServer(DataAccessContext.DataExport, false);


        using var con = server.GetConnection();
        con.Open();

        var sql = GetSQL();

        listener?.OnNotify(this, new NotifyEventArgs(ProgressEventType.Information,
            $"Connection opened, ready to send the following SQL (with Timeout {Timeout}s):{Environment.NewLine}{sql}"));

<<<<<<< HEAD
                using (var da = server.GetDataAdapter(cmd))
                {
                    da.Fill(dt);
                }
            }
=======
        var dt = new DataTable();
        dt.BeginLoadData();
>>>>>>> 9e847e4d

        using (var cmd = server.GetCommand(sql, con))
        {
            cmd.CommandTimeout = timeout;
            using var da = server.GetDataAdapter(cmd);
            da.Fill(dt);
        }


        dt.TableName = TableName;

        listener?.OnNotify(this, new NotifyEventArgs(ProgressEventType.Information,
            $"successfully read {dt.Rows.Count} rows from source"));

<<<<<<< HEAD
            return dt;
        }
=======
        dt.EndLoadData();
        return dt;
>>>>>>> 9e847e4d
    }

    public DataTable TryGetPreview() => GetDataTable(10, null);


    public void Dispose(IDataLoadEventListener listener, Exception pipelineFailureExceptionIfAny)
    {
    }

    public void Abort(IDataLoadEventListener listener)
    {
    }

    public virtual void Check(ICheckNotifier notifier)
    {
        try
        {
            var _sql = GetSQL();
            notifier.OnCheckPerformed(new CheckEventArgs($"successfully built extraction SQL:{_sql}",
                CheckResult.Success));
        }
        catch (Exception e)
        {
            notifier.OnCheckPerformed(new CheckEventArgs(
                $"Could not build extraction SQL for '{AggregateConfiguration}' (ID={AggregateConfiguration.ID})",
                CheckResult.Fail, e));
        }
    }

    public virtual void PreInitialize(AggregateConfiguration value, IDataLoadEventListener listener)
    {
        AggregateConfiguration = value;

        CohortIdentificationConfigurationIfAny = value.GetCohortIdentificationConfigurationIfAny();
    }

<<<<<<< HEAD
=======
    [NotNull]
>>>>>>> 9e847e4d
    public override string ToString() => GetType().Name;
}<|MERGE_RESOLUTION|>--- conflicted
+++ resolved
@@ -82,16 +82,8 @@
         listener?.OnNotify(this, new NotifyEventArgs(ProgressEventType.Information,
             $"Connection opened, ready to send the following SQL (with Timeout {Timeout}s):{Environment.NewLine}{sql}"));
 
-<<<<<<< HEAD
-                using (var da = server.GetDataAdapter(cmd))
-                {
-                    da.Fill(dt);
-                }
-            }
-=======
         var dt = new DataTable();
         dt.BeginLoadData();
->>>>>>> 9e847e4d
 
         using (var cmd = server.GetCommand(sql, con))
         {
@@ -106,13 +98,8 @@
         listener?.OnNotify(this, new NotifyEventArgs(ProgressEventType.Information,
             $"successfully read {dt.Rows.Count} rows from source"));
 
-<<<<<<< HEAD
-            return dt;
-        }
-=======
         dt.EndLoadData();
         return dt;
->>>>>>> 9e847e4d
     }
 
     public DataTable TryGetPreview() => GetDataTable(10, null);
@@ -149,9 +136,6 @@
         CohortIdentificationConfigurationIfAny = value.GetCohortIdentificationConfigurationIfAny();
     }
 
-<<<<<<< HEAD
-=======
     [NotNull]
->>>>>>> 9e847e4d
     public override string ToString() => GetType().Name;
 }