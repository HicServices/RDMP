--- conflicted
+++ resolved
@@ -57,35 +57,16 @@
         DataTable dt = new DataTable();
         dt.BeginLoadData();
         dt.Columns.Add(colName);
-<<<<<<< HEAD
-=======
-
-        using (var con = server.GetConnection())
-        {
-            con.Open();
-            using (var cmd = server.GetCommand(qb.SQL, con))
->>>>>>> e5e8e757
 
         using var con = server.GetConnection();
         con.Open();
         using var cmd = server.GetCommand(qb.SQL, con);
         cmd.CommandTimeout = timeout;
 
-<<<<<<< HEAD
         using var r = cmd.ExecuteReader();
         while (r.Read())
             dt.Rows.Add(new[] { r[colName] });
 
-=======
-                using (var r = cmd.ExecuteReader())
-                {
-                    while (r.Read())
-                        dt.Rows.Add(new[] { r[colName] });
-                }
-            }
-        }
-        dt.EndLoadData();
->>>>>>> e5e8e757
         return dt;
     }
 
