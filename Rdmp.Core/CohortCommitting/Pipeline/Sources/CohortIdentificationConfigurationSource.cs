// Copyright (c) The University of Dundee 2018-2019
// This file is part of the Research Data Management Platform (RDMP).
// RDMP is free software: you can redistribute it and/or modify it under the terms of the GNU General Public License as published by the Free Software Foundation, either version 3 of the License, or (at your option) any later version.
// RDMP is distributed in the hope that it will be useful, but WITHOUT ANY WARRANTY; without even the implied warranty of MERCHANTABILITY or FITNESS FOR A PARTICULAR PURPOSE. See the GNU General Public License for more details.
// You should have received a copy of the GNU General Public License along with RDMP. If not, see <https://www.gnu.org/licenses/>.

using System;
using System.Data;
using System.Linq;
using System.Threading;
using System.Threading.Tasks;
using Rdmp.Core.CohortCreation;
using Rdmp.Core.CohortCreation.Execution;
using Rdmp.Core.Curation.Data;
using Rdmp.Core.Curation.Data.Cohort;
using Rdmp.Core.DataFlowPipeline;
using Rdmp.Core.DataFlowPipeline.Requirements;
using Rdmp.Core.QueryCaching.Aggregation;
using Rdmp.Core.ReusableLibraryCode.Checks;
using Rdmp.Core.ReusableLibraryCode.Progress;
using Rdmp.Core.ReusableLibraryCode.Settings;

namespace Rdmp.Core.CohortCommitting.Pipeline.Sources;

/// <summary>
/// Executes a Cohort Identification Configuration query and releases the identifiers read into the pipeline as a single column DataTable.
/// </summary>
public class CohortIdentificationConfigurationSource : IPluginDataFlowSource<DataTable>,
    IPipelineRequirement<CohortIdentificationConfiguration>
{
    private CohortIdentificationConfiguration _cohortIdentificationConfiguration;

    [DemandsInitialization(
        "The length of time (in seconds) to wait before timing out the SQL command to execute the CohortIdentificationConfiguration, if you find it is taking exceptionally long for a CohortIdentificationConfiguration to execute then consider caching some of the subqueries",
        DemandType.Unspecified, 10000)]
    public int Timeout { get; set; }

    [DemandsInitialization(
        "If ticked, will Freeze the CohortIdentificationConfiguration if the import pipeline terminates successfully")]
    public bool FreezeAfterSuccessfulImport { get; set; }

    private bool haveSentData;
    private readonly CancellationTokenSource _cancelGlobalOperations = new();

    /// <summary>
    /// If you are refreshing a cohort or running a cic which was run and cached a long time ago you might want to clear out the cache.  This will mean that
    /// when run you will get a view of the live tables (which might be recached as part of building the cic) rather than the (potentially stale) current cache
    /// </summary>
    public bool ClearCohortIdentificationConfigurationCacheBeforeRunning { get; set; }

    public DataTable GetChunk(IDataLoadEventListener listener, GracefulCancellationToken cancellationToken)
    {
        if (haveSentData)
            return null;

        haveSentData = true;

        return GetDataTable(listener);
    }

    public void Dispose(IDataLoadEventListener listener, Exception pipelineFailureExceptionIfAny)
    {
        //if it didn't crash
        if (pipelineFailureExceptionIfAny == null)
            if (FreezeAfterSuccessfulImport)
            {
                listener.OnNotify(this,
                    new NotifyEventArgs(ProgressEventType.Information, "Freezing CohortIdentificationConfiguration"));
                _cohortIdentificationConfiguration.Freeze();
            }
    }


    public void Abort(IDataLoadEventListener listener)
    {
        _cancelGlobalOperations.Cancel();
    }

<<<<<<< HEAD
    public DataTable TryGetPreview() => GetDataTable(ThrowImmediatelyDataLoadEventListener.Quiet);
=======
    public DataTable TryGetPreview() => GetDataTable(new ThrowImmediatelyDataLoadEventListener());
>>>>>>> e5e8e757

    private DataTable GetDataTable(IDataLoadEventListener listener)
    {
        listener ??= ThrowImmediatelyDataLoadEventListener.Quiet;

        listener.OnNotify(this, new NotifyEventArgs(ProgressEventType.Information,
            $"About to lookup which server to interrogate for CohortIdentificationConfiguration {_cohortIdentificationConfiguration}"));

        if (_cohortIdentificationConfiguration.RootCohortAggregateContainer_ID == null)
            listener.OnNotify(this, new NotifyEventArgs(ProgressEventType.Error,
                $"CohortIdentificationConfiguration '{_cohortIdentificationConfiguration}' has no RootCohortAggregateContainer_ID, is it empty?"));

        var cohortCompiler = new CohortCompiler(_cohortIdentificationConfiguration);

<<<<<<< HEAD
        ICompileable rootContainerTask;
        //no caching set up so no point in running CohortCompilerRunner
        if (_cohortIdentificationConfiguration.QueryCachingServer_ID == null)
            rootContainerTask = RunRootContainerOnlyNoCaching(cohortCompiler);
        else
            rootContainerTask = RunAllTasksWithRunner(cohortCompiler, listener);
=======
        var rootContainerTask =
            //no caching set up so no point in running CohortCompilerRunner
            _cohortIdentificationConfiguration.QueryCachingServer_ID == null
                ? RunRootContainerOnlyNoCaching(cohortCompiler)
                : RunAllTasksWithRunner(cohortCompiler, listener);
>>>>>>> e5e8e757

        if (rootContainerTask.State == CompilationState.Executing)
        {
            listener.OnNotify(this,
                new NotifyEventArgs(ProgressEventType.Warning,
                    "Root container task was unexpectedly still executing... let's give it a little longer to run"));

            var countdown = Math.Max(5000, Timeout * 1000);
            while (rootContainerTask.State == CompilationState.Executing && countdown > 0)
            {
                Thread.Sleep(100);
                countdown -= 100;
            }
        }

        if (rootContainerTask.State != CompilationState.Finished)
            throw new Exception($"CohortIdentificationCriteria execution resulted in state '{rootContainerTask.State}'",
                rootContainerTask.CrashMessage);

        if (rootContainerTask == null)
            throw new Exception("Root container task was null, was the execution cancelled? / crashed");

        var execution = cohortCompiler.Tasks[rootContainerTask];

        if (execution.Identifiers == null || execution.Identifiers.Rows.Count == 0)
            throw new Exception(
                "CohortIdentificationCriteria execution resulted in an empty dataset (there were no cohorts matched by the query?)");
<<<<<<< HEAD

        var dt = execution.Identifiers;
=======
>>>>>>> e5e8e757

        DataTable dt = execution.Identifiers;
        dt.BeginLoadData();
        foreach (DataColumn column in dt.Columns)
            column.ReadOnly = false;

        dt.EndLoadData();
        return dt;
    }


    private ICompileable RunRootContainerOnlyNoCaching(CohortCompiler cohortCompiler)
    {
        //add root container task
        var task = cohortCompiler.AddTask(_cohortIdentificationConfiguration.RootCohortAggregateContainer,
            _cohortIdentificationConfiguration.GetAllParameters());

        cohortCompiler.LaunchSingleTask(task, Timeout, false);

        //timeout is in seconds
        var countDown = Math.Max(5000, Timeout * 1000);

        while (
            //hasn't timed out
            countDown > 0 &&
            (
                //state isn't a final state
                task.State == CompilationState.Executing || task.State == CompilationState.NotScheduled ||
                task.State == CompilationState.Scheduled)
        )
        {
            Task.Delay(100).Wait();
            countDown -= 100;
        }


        if (countDown <= 0)
            try
            {
                throw new Exception(
                    $"Cohort failed to reach a final state (Finished/Crashed) after {Timeout} seconds. Current state is {task.State}.  The task will be cancelled");
            }
            finally
            {
                cohortCompiler.CancelAllTasks(true);
            }

        return task;
    }

    private ICompileable RunAllTasksWithRunner(CohortCompiler cohortCompiler, IDataLoadEventListener listener)
    {
        if (ClearCohortIdentificationConfigurationCacheBeforeRunning)
        {
            listener.OnNotify(this,
                new NotifyEventArgs(ProgressEventType.Information, "Clearing Cohort Identifier Cache"));

            var cacheManager =
                new CachedAggregateConfigurationResultsManager(_cohortIdentificationConfiguration.QueryCachingServer);

            cohortCompiler.AddAllTasks(false);
            foreach (var cacheable in cohortCompiler.Tasks.Keys.OfType<ICacheableTask>())
                cacheable.ClearYourselfFromCache(cacheManager);
        }

        var runner = new CohortCompilerRunner(cohortCompiler, Timeout)
        {
            RunSubcontainers = false
        };
        runner.PhaseChanged += (s, e) => listener.OnNotify(this, new NotifyEventArgs(ProgressEventType.Information,
            $"CohortCompilerRunner entered Phase '{runner.ExecutionPhase}'"));
        return runner.Run(_cancelGlobalOperations.Token);
    }

    public void Check(ICheckNotifier notifier)
    {
        var container = _cohortIdentificationConfiguration.RootCohortAggregateContainer;
        if (container != null)
        {
            if (container.IsDisabled)
                notifier.OnCheckPerformed(new CheckEventArgs("Root container is disabled", CheckResult.Fail));

            foreach (var sub in container.GetAllSubContainersRecursively())
            {
                if (sub.IsDisabled)
                    notifier.OnCheckPerformed(new CheckEventArgs($"Query includes disabled container '{sub}'",
                        CheckResult.Warning));

                foreach (var configuration in sub.GetAggregateConfigurations())
                    if (configuration.IsDisabled)
                        notifier.OnCheckPerformed(new CheckEventArgs(
                            $"Query includes disabled aggregate '{configuration}'", CheckResult.Warning));
            }
        }

        try
        {
            if (_cohortIdentificationConfiguration.Frozen)
                notifier.OnCheckPerformed(
                    new CheckEventArgs(
                        $"CohortIdentificationConfiguration {_cohortIdentificationConfiguration} is Frozen (By {_cohortIdentificationConfiguration.FrozenBy} on {_cohortIdentificationConfiguration.FrozenDate}).  It might have already been imported once before.",
                        CheckResult.Warning));

            if (!UserSettings.SkipCohortBuilderValidationOnCommit)
            {
                var result = TryGetPreview();

                if (result.Rows.Count == 0)
                    throw new Exception("No Identifiers were returned by the cohort query");
            }
        }
        catch (Exception e)
        {
            notifier.OnCheckPerformed(new CheckEventArgs(
                $"Could not build extraction SQL for {_cohortIdentificationConfiguration}", CheckResult.Fail, e));
        }
    }


    public void PreInitialize(CohortIdentificationConfiguration value, IDataLoadEventListener listener)
    {
        _cohortIdentificationConfiguration = value;
    }
}<|MERGE_RESOLUTION|>--- conflicted
+++ resolved
@@ -76,11 +76,7 @@
         _cancelGlobalOperations.Cancel();
     }
 
-<<<<<<< HEAD
     public DataTable TryGetPreview() => GetDataTable(ThrowImmediatelyDataLoadEventListener.Quiet);
-=======
-    public DataTable TryGetPreview() => GetDataTable(new ThrowImmediatelyDataLoadEventListener());
->>>>>>> e5e8e757
 
     private DataTable GetDataTable(IDataLoadEventListener listener)
     {
@@ -95,20 +91,12 @@
 
         var cohortCompiler = new CohortCompiler(_cohortIdentificationConfiguration);
 
-<<<<<<< HEAD
         ICompileable rootContainerTask;
         //no caching set up so no point in running CohortCompilerRunner
         if (_cohortIdentificationConfiguration.QueryCachingServer_ID == null)
             rootContainerTask = RunRootContainerOnlyNoCaching(cohortCompiler);
         else
             rootContainerTask = RunAllTasksWithRunner(cohortCompiler, listener);
-=======
-        var rootContainerTask =
-            //no caching set up so no point in running CohortCompilerRunner
-            _cohortIdentificationConfiguration.QueryCachingServer_ID == null
-                ? RunRootContainerOnlyNoCaching(cohortCompiler)
-                : RunAllTasksWithRunner(cohortCompiler, listener);
->>>>>>> e5e8e757
 
         if (rootContainerTask.State == CompilationState.Executing)
         {
@@ -136,11 +124,8 @@
         if (execution.Identifiers == null || execution.Identifiers.Rows.Count == 0)
             throw new Exception(
                 "CohortIdentificationCriteria execution resulted in an empty dataset (there were no cohorts matched by the query?)");
-<<<<<<< HEAD
 
         var dt = execution.Identifiers;
-=======
->>>>>>> e5e8e757
 
         DataTable dt = execution.Identifiers;
         dt.BeginLoadData();
