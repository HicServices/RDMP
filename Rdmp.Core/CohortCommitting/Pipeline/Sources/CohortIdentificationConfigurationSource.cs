// Copyright (c) The University of Dundee 2018-2019
// This file is part of the Research Data Management Platform (RDMP).
// RDMP is free software: you can redistribute it and/or modify it under the terms of the GNU General Public License as published by the Free Software Foundation, either version 3 of the License, or (at your option) any later version.
// RDMP is distributed in the hope that it will be useful, but WITHOUT ANY WARRANTY; without even the implied warranty of MERCHANTABILITY or FITNESS FOR A PARTICULAR PURPOSE. See the GNU General Public License for more details.
// You should have received a copy of the GNU General Public License along with RDMP. If not, see <https://www.gnu.org/licenses/>.

using System;
using System.Data;
using System.Linq;
using System.Threading;
using System.Threading.Tasks;
using Rdmp.Core.CohortCreation;
using Rdmp.Core.CohortCreation.Execution;
using Rdmp.Core.Curation.Data;
using Rdmp.Core.Curation.Data.Cohort;
using Rdmp.Core.DataFlowPipeline;
using Rdmp.Core.DataFlowPipeline.Requirements;
using Rdmp.Core.QueryCaching.Aggregation;
using Rdmp.Core.ReusableLibraryCode.Checks;
using Rdmp.Core.ReusableLibraryCode.Progress;
using Rdmp.Core.ReusableLibraryCode.Settings;

namespace Rdmp.Core.CohortCommitting.Pipeline.Sources;

/// <summary>
/// Executes a Cohort Identification Configuration query and releases the identifiers read into the pipeline as a single column DataTable.
/// </summary>
public class CohortIdentificationConfigurationSource : IPluginDataFlowSource<DataTable>,
    IPipelineRequirement<CohortIdentificationConfiguration>
{
    private CohortIdentificationConfiguration _cohortIdentificationConfiguration;

    [DemandsInitialization(
        "The length of time (in seconds) to wait before timing out the SQL command to execute the CohortIdentificationConfiguration, if you find it is taking exceptionally long for a CohortIdentificationConfiguration to execute then consider caching some of the subqueries",
        DemandType.Unspecified, 10000)]
    public int Timeout { get; set; }

    [DemandsInitialization(
        "If ticked, will Freeze the CohortIdentificationConfiguration if the import pipeline terminates successfully")]
    public bool FreezeAfterSuccessfulImport { get; set; }

    private bool haveSentData;
    private readonly CancellationTokenSource _cancelGlobalOperations = new();

    /// <summary>
    /// If you are refreshing a cohort or running a cic which was run and cached a long time ago you might want to clear out the cache.  This will mean that
    /// when run you will get a view of the live tables (which might be recached as part of building the cic) rather than the (potentially stale) current cache
    /// </summary>
    public bool ClearCohortIdentificationConfigurationCacheBeforeRunning { get; set; }

    public DataTable GetChunk(IDataLoadEventListener listener, GracefulCancellationToken cancellationToken)
    {
        if (haveSentData)
            return null;

        haveSentData = true;

        return GetDataTable(listener);
    }

    public void Dispose(IDataLoadEventListener listener, Exception pipelineFailureExceptionIfAny)
    {
<<<<<<< HEAD
        // Freeze if requested, if it didn't crash
        if (pipelineFailureExceptionIfAny != null || !FreezeAfterSuccessfulImport) return;

        listener.OnNotify(this,
            new NotifyEventArgs(ProgressEventType.Information, "Freezing CohortIdentificationConfiguration"));
        _cohortIdentificationConfiguration.Freeze();
=======
        //if it didn't crash
        if (pipelineFailureExceptionIfAny == null)
            if (FreezeAfterSuccessfulImport)
            {
                listener.OnNotify(this,
                    new NotifyEventArgs(ProgressEventType.Information, "Freezing CohortIdentificationConfiguration"));
                _cohortIdentificationConfiguration.Freeze();
            }
>>>>>>> c8836872
    }


    public void Abort(IDataLoadEventListener listener)
    {
        _cancelGlobalOperations.Cancel();
    }

<<<<<<< HEAD
    public DataTable TryGetPreview() => GetDataTable(ThrowImmediatelyDataLoadEventListener.Quiet);
=======
    public DataTable TryGetPreview() => GetDataTable(new ThrowImmediatelyDataLoadEventListener());
>>>>>>> c8836872

    private DataTable GetDataTable(IDataLoadEventListener listener)
    {
        listener ??= ThrowImmediatelyDataLoadEventListener.Quiet;

        listener.OnNotify(this, new NotifyEventArgs(ProgressEventType.Information,
            $"About to lookup which server to interrogate for CohortIdentificationConfiguration {_cohortIdentificationConfiguration}"));

        if (_cohortIdentificationConfiguration.RootCohortAggregateContainer_ID == null)
            listener.OnNotify(this, new NotifyEventArgs(ProgressEventType.Error,
                $"CohortIdentificationConfiguration '{_cohortIdentificationConfiguration}' has no RootCohortAggregateContainer_ID, is it empty?"));

        var cohortCompiler = new CohortCompiler(_cohortIdentificationConfiguration);

        var rootContainerTask =
            //no caching set up so no point in running CohortCompilerRunner
            _cohortIdentificationConfiguration.QueryCachingServer_ID == null
                ? RunRootContainerOnlyNoCaching(cohortCompiler)
                : RunAllTasksWithRunner(cohortCompiler, listener);

        if (rootContainerTask.State == CompilationState.Executing)
        {
            listener.OnNotify(this,
                new NotifyEventArgs(ProgressEventType.Warning,
                    "Root container task was unexpectedly still executing... let's give it a little longer to run"));

            var countdown = Math.Max(5000, Timeout * 1000);
            while (rootContainerTask.State == CompilationState.Executing && countdown > 0)
            {
                Thread.Sleep(100);
                countdown -= 100;
            }
        }

        if (rootContainerTask.State != CompilationState.Finished)
            throw new Exception($"CohortIdentificationCriteria execution resulted in state '{rootContainerTask.State}'",
                rootContainerTask.CrashMessage);

        if (rootContainerTask == null)
            throw new Exception("Root container task was null, was the execution cancelled? / crashed");

        var execution = cohortCompiler.Tasks[rootContainerTask];

        if (execution.Identifiers == null || execution.Identifiers.Rows.Count == 0)
            throw new Exception(
                "CohortIdentificationCriteria execution resulted in an empty dataset (there were no cohorts matched by the query?)");

<<<<<<< HEAD
        var dt = execution.Identifiers;
=======
        DataTable dt = execution.Identifiers;
        dt.BeginLoadData();
>>>>>>> c8836872
        foreach (DataColumn column in dt.Columns)
            column.ReadOnly = false;

        dt.EndLoadData();
        return dt;
    }


    private ICompileable RunRootContainerOnlyNoCaching(CohortCompiler cohortCompiler)
    {
        //add root container task
        var task = cohortCompiler.AddTask(_cohortIdentificationConfiguration.RootCohortAggregateContainer,
            _cohortIdentificationConfiguration.GetAllParameters());

        cohortCompiler.LaunchSingleTask(task, Timeout, false);

        //timeout is in seconds
        var countDown = Math.Max(5000, Timeout * 1000);

        while (
            //hasn't timed out
            countDown > 0 &&
<<<<<<< HEAD
            task.State is CompilationState.Executing or CompilationState.NotScheduled or CompilationState.Scheduled
=======
            (
                //state isn't a final state
                task.State == CompilationState.Executing || task.State == CompilationState.NotScheduled ||
                task.State == CompilationState.Scheduled)
>>>>>>> c8836872
        )
        {
            Thread.Sleep(100);
            countDown -= 100;
        }


        if (countDown <= 0)
            try
            {
                throw new Exception(
                    $"Cohort failed to reach a final state (Finished/Crashed) after {Timeout} seconds. Current state is {task.State}.  The task will be cancelled");
            }
            finally
            {
                cohortCompiler.CancelAllTasks(true);
            }

        return task;
    }

    private ICompileable RunAllTasksWithRunner(CohortCompiler cohortCompiler, IDataLoadEventListener listener)
    {
        if (ClearCohortIdentificationConfigurationCacheBeforeRunning)
        {
            listener.OnNotify(this,
                new NotifyEventArgs(ProgressEventType.Information, "Clearing Cohort Identifier Cache"));

            var cacheManager =
                new CachedAggregateConfigurationResultsManager(_cohortIdentificationConfiguration.QueryCachingServer);

            cohortCompiler.AddAllTasks(false);
            foreach (var cacheable in cohortCompiler.Tasks.Keys.OfType<ICacheableTask>())
                cacheable.ClearYourselfFromCache(cacheManager);
        }

        var runner = new CohortCompilerRunner(cohortCompiler, Timeout)
        {
            RunSubcontainers = false
        };
        runner.PhaseChanged += (s, e) => listener.OnNotify(this, new NotifyEventArgs(ProgressEventType.Information,
            $"CohortCompilerRunner entered Phase '{runner.ExecutionPhase}'"));
        return runner.Run(_cancelGlobalOperations.Token);
    }

    public void Check(ICheckNotifier notifier)
    {
        var container = _cohortIdentificationConfiguration.RootCohortAggregateContainer;
        if (container != null)
        {
            if (container.IsDisabled)
                notifier.OnCheckPerformed(new CheckEventArgs("Root container is disabled", CheckResult.Fail));

            foreach (var sub in container.GetAllSubContainersRecursively())
            {
                if (sub.IsDisabled)
                    notifier.OnCheckPerformed(new CheckEventArgs($"Query includes disabled container '{sub}'",
                        CheckResult.Warning));

                foreach (var configuration in sub.GetAggregateConfigurations())
                    if (configuration.IsDisabled)
                        notifier.OnCheckPerformed(new CheckEventArgs(
                            $"Query includes disabled aggregate '{configuration}'", CheckResult.Warning));
            }
        }

        try
        {
            if (_cohortIdentificationConfiguration.Frozen)
                notifier.OnCheckPerformed(
                    new CheckEventArgs(
                        $"CohortIdentificationConfiguration {_cohortIdentificationConfiguration} is Frozen (By {_cohortIdentificationConfiguration.FrozenBy} on {_cohortIdentificationConfiguration.FrozenDate}).  It might have already been imported once before.",
                        CheckResult.Warning));

            if (!UserSettings.SkipCohortBuilderValidationOnCommit)
            {
                var result = TryGetPreview();

                if (result.Rows.Count == 0)
                    throw new Exception("No Identifiers were returned by the cohort query");
            }
        }
        catch (Exception e)
        {
            notifier.OnCheckPerformed(new CheckEventArgs(
                $"Could not build extraction SQL for {_cohortIdentificationConfiguration}", CheckResult.Fail, e));
        }
    }


    public void PreInitialize(CohortIdentificationConfiguration value, IDataLoadEventListener listener)
    {
        _cohortIdentificationConfiguration = value;
    }
}<|MERGE_RESOLUTION|>--- conflicted
+++ resolved
@@ -60,23 +60,12 @@
 
     public void Dispose(IDataLoadEventListener listener, Exception pipelineFailureExceptionIfAny)
     {
-<<<<<<< HEAD
         // Freeze if requested, if it didn't crash
         if (pipelineFailureExceptionIfAny != null || !FreezeAfterSuccessfulImport) return;
 
         listener.OnNotify(this,
             new NotifyEventArgs(ProgressEventType.Information, "Freezing CohortIdentificationConfiguration"));
         _cohortIdentificationConfiguration.Freeze();
-=======
-        //if it didn't crash
-        if (pipelineFailureExceptionIfAny == null)
-            if (FreezeAfterSuccessfulImport)
-            {
-                listener.OnNotify(this,
-                    new NotifyEventArgs(ProgressEventType.Information, "Freezing CohortIdentificationConfiguration"));
-                _cohortIdentificationConfiguration.Freeze();
-            }
->>>>>>> c8836872
     }
 
 
@@ -85,11 +74,7 @@
         _cancelGlobalOperations.Cancel();
     }
 
-<<<<<<< HEAD
     public DataTable TryGetPreview() => GetDataTable(ThrowImmediatelyDataLoadEventListener.Quiet);
-=======
-    public DataTable TryGetPreview() => GetDataTable(new ThrowImmediatelyDataLoadEventListener());
->>>>>>> c8836872
 
     private DataTable GetDataTable(IDataLoadEventListener listener)
     {
@@ -137,12 +122,8 @@
             throw new Exception(
                 "CohortIdentificationCriteria execution resulted in an empty dataset (there were no cohorts matched by the query?)");
 
-<<<<<<< HEAD
-        var dt = execution.Identifiers;
-=======
         DataTable dt = execution.Identifiers;
         dt.BeginLoadData();
->>>>>>> c8836872
         foreach (DataColumn column in dt.Columns)
             column.ReadOnly = false;
 
@@ -165,14 +146,7 @@
         while (
             //hasn't timed out
             countDown > 0 &&
-<<<<<<< HEAD
             task.State is CompilationState.Executing or CompilationState.NotScheduled or CompilationState.Scheduled
-=======
-            (
-                //state isn't a final state
-                task.State == CompilationState.Executing || task.State == CompilationState.NotScheduled ||
-                task.State == CompilationState.Scheduled)
->>>>>>> c8836872
         )
         {
             Thread.Sleep(100);
