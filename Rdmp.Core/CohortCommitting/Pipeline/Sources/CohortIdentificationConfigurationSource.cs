// Copyright (c) The University of Dundee 2018-2019
// This file is part of the Research Data Management Platform (RDMP).
// RDMP is free software: you can redistribute it and/or modify it under the terms of the GNU General Public License as published by the Free Software Foundation, either version 3 of the License, or (at your option) any later version.
// RDMP is distributed in the hope that it will be useful, but WITHOUT ANY WARRANTY; without even the implied warranty of MERCHANTABILITY or FITNESS FOR A PARTICULAR PURPOSE. See the GNU General Public License for more details.
// You should have received a copy of the GNU General Public License along with RDMP. If not, see <https://www.gnu.org/licenses/>.

using System;
using System.Data;
using System.Linq;
using System.Threading;
using System.Threading.Tasks;
using Rdmp.Core.CohortCreation;
using Rdmp.Core.CohortCreation.Execution;
using Rdmp.Core.Curation.Data;
using Rdmp.Core.Curation.Data.Cohort;
using Rdmp.Core.DataFlowPipeline;
using Rdmp.Core.DataFlowPipeline.Requirements;
using Rdmp.Core.QueryCaching.Aggregation;
using Rdmp.Core.ReusableLibraryCode.Checks;
using Rdmp.Core.ReusableLibraryCode.Progress;
using Rdmp.Core.ReusableLibraryCode.Settings;

namespace Rdmp.Core.CohortCommitting.Pipeline.Sources;

/// <summary>
/// Executes a Cohort Identification Configuration query and releases the identifiers read into the pipeline as a single column DataTable.
/// </summary>
public class CohortIdentificationConfigurationSource : IPluginDataFlowSource<DataTable>, IPipelineRequirement<CohortIdentificationConfiguration>
{
    private CohortIdentificationConfiguration _cohortIdentificationConfiguration;

    [DemandsInitialization("The length of time (in seconds) to wait before timing out the SQL command to execute the CohortIdentificationConfiguration, if you find it is taking exceptionally long for a CohortIdentificationConfiguration to execute then consider caching some of the subqueries",DemandType.Unspecified,10000)]
    public int Timeout { get; set; }

    [DemandsInitialization("If ticked, will Freeze the CohortIdentificationConfiguration if the import pipeline terminates successfully")]
    public bool FreezeAfterSuccessfulImport { get; set; }

<<<<<<< HEAD
    private bool haveSentData;
=======
    private bool haveSentData = false;
>>>>>>> 5c0a3943
    private CancellationTokenSource _cancelGlobalOperations = new();

    /// <summary>
    /// If you are refreshing a cohort or running a cic which was run and cached a long time ago you might want to clear out the cache.  This will mean that
    /// when run you will get a view of the live tables (which might be recached as part of building the cic) rather than the (potentially stale) current cache
    /// </summary>
    public bool ClearCohortIdentificationConfigurationCacheBeforeRunning { get; set; }

    public DataTable GetChunk(IDataLoadEventListener listener, GracefulCancellationToken cancellationToken)
    {

        if(haveSentData)
            return null;

        haveSentData = true;

        return GetDataTable(listener);
    }

    public void Dispose(IDataLoadEventListener listener, Exception pipelineFailureExceptionIfAny)
    {
        //if it didn't crash
        if(pipelineFailureExceptionIfAny == null)
            if(FreezeAfterSuccessfulImport)
            {
                listener.OnNotify(this, new NotifyEventArgs(ProgressEventType.Information, "Freezing CohortIdentificationConfiguration"));
                _cohortIdentificationConfiguration.Freeze();
            }
    }


    public void Abort(IDataLoadEventListener listener)
    {
        _cancelGlobalOperations.Cancel();
    }

    public DataTable TryGetPreview()
    {
        return GetDataTable(ThrowImmediatelyDataLoadEventListener.Quiet);
    }

    private DataTable GetDataTable(IDataLoadEventListener listener)
    {
<<<<<<< HEAD
        listener ??= ThrowImmediatelyDataLoadEventListener.Quiet;
=======
        listener ??= new ThrowImmediatelyDataLoadEventListener();
>>>>>>> 5c0a3943

        listener.OnNotify(this, new NotifyEventArgs(ProgressEventType.Information,
            $"About to lookup which server to interrogate for CohortIdentificationConfiguration {_cohortIdentificationConfiguration}"));

        if(_cohortIdentificationConfiguration.RootCohortAggregateContainer_ID == null)
            listener.OnNotify(this, new NotifyEventArgs(ProgressEventType.Error,
                $"CohortIdentificationConfiguration '{_cohortIdentificationConfiguration}' has no RootCohortAggregateContainer_ID, is it empty?"));

        var cohortCompiler = new CohortCompiler(_cohortIdentificationConfiguration);

<<<<<<< HEAD
        ICompileable rootContainerTask;
        //no caching set up so no point in running CohortCompilerRunner
        if(_cohortIdentificationConfiguration.QueryCachingServer_ID == null)
            rootContainerTask = RunRootContainerOnlyNoCaching(cohortCompiler);
        else
            rootContainerTask =  RunAllTasksWithRunner(cohortCompiler,listener);
=======
        var rootContainerTask =
            //no caching set up so no point in running CohortCompilerRunner
            _cohortIdentificationConfiguration.QueryCachingServer_ID == null
            ? RunRootContainerOnlyNoCaching(cohortCompiler)
            : RunAllTasksWithRunner(cohortCompiler, listener);
>>>>>>> 5c0a3943

        if(rootContainerTask.State == CompilationState.Executing)
        {
            listener.OnNotify(this,new NotifyEventArgs(ProgressEventType.Warning,"Root container task was unexpectedly still executing... let's give it a little longer to run"));

            var countdown = Math.Max(5000,Timeout*1000);
            while(rootContainerTask.State == CompilationState.Executing && countdown>0)
            {
                Thread.Sleep(100);
                countdown -=100;
            }
        }

        if (rootContainerTask.State != CompilationState.Finished)
            throw new Exception($"CohortIdentificationCriteria execution resulted in state '{rootContainerTask.State}'", rootContainerTask.CrashMessage);

        if(rootContainerTask == null)
            throw new Exception("Root container task was null, was the execution cancelled? / crashed");

        var execution = cohortCompiler.Tasks[rootContainerTask];

        if (execution.Identifiers == null || execution.Identifiers.Rows.Count == 0)
            throw new Exception("CohortIdentificationCriteria execution resulted in an empty dataset (there were no cohorts matched by the query?)");

        var dt = execution.Identifiers;

        foreach (DataColumn column in dt.Columns)
            column.ReadOnly = false;

        return dt;
    }


    private ICompileable RunRootContainerOnlyNoCaching(CohortCompiler cohortCompiler)
    {
        //add root container task
        var task = cohortCompiler.AddTask(_cohortIdentificationConfiguration.RootCohortAggregateContainer, _cohortIdentificationConfiguration.GetAllParameters());

        cohortCompiler.LaunchSingleTask(task, Timeout,false);

        //timeout is in seconds
        var countDown = Math.Max(5000,Timeout * 1000);

        while (
            //hasn't timed out
            countDown > 0 &&
            (
                //state isn't a final state
                task.State == CompilationState.Executing || task.State == CompilationState.NotScheduled || task.State == CompilationState.Scheduled)
        )
        {
            Task.Delay(100).Wait();
            countDown -= 100;
        }


        if (countDown <= 0)
            try
            {
                throw new Exception(
                    $"Cohort failed to reach a final state (Finished/Crashed) after {Timeout} seconds. Current state is {task.State}.  The task will be cancelled");
            }
            finally
            {
                cohortCompiler.CancelAllTasks(true);
            }

        return task;
    }

    private ICompileable RunAllTasksWithRunner(CohortCompiler cohortCompiler, IDataLoadEventListener listener)
    {
        if (ClearCohortIdentificationConfigurationCacheBeforeRunning)
        {
            listener.OnNotify(this,new NotifyEventArgs(ProgressEventType.Information, "Clearing Cohort Identifier Cache"));

            var cacheManager = new CachedAggregateConfigurationResultsManager(_cohortIdentificationConfiguration.QueryCachingServer);

            cohortCompiler.AddAllTasks(false);
            foreach (var cacheable in cohortCompiler.Tasks.Keys.OfType<ICacheableTask>())
                cacheable.ClearYourselfFromCache(cacheManager);
        }

        var runner = new CohortCompilerRunner(cohortCompiler, Timeout)
        {
            RunSubcontainers = false
        };
        runner.PhaseChanged += (s,e)=> listener.OnNotify(this, new NotifyEventArgs(ProgressEventType.Information,
            $"CohortCompilerRunner entered Phase '{runner.ExecutionPhase}'"));
        return runner.Run(_cancelGlobalOperations.Token);
    }

    public void Check(ICheckNotifier notifier)
    {
        var container = _cohortIdentificationConfiguration.RootCohortAggregateContainer;
        if (container != null)
        {
            if (container.IsDisabled)
                notifier.OnCheckPerformed(new CheckEventArgs("Root container is disabled", CheckResult.Fail));

            foreach (var sub in container.GetAllSubContainersRecursively())
            {
                if(sub.IsDisabled)
                    notifier.OnCheckPerformed(new CheckEventArgs($"Query includes disabled container '{sub}'",CheckResult.Warning));

                foreach (var configuration in sub.GetAggregateConfigurations())
                    if(configuration.IsDisabled)
                        notifier.OnCheckPerformed(new CheckEventArgs(
                            $"Query includes disabled aggregate '{configuration}'",CheckResult.Warning));
            }
        }

        try
        {
            if (_cohortIdentificationConfiguration.Frozen)
                notifier.OnCheckPerformed(
                    new CheckEventArgs(
                        $"CohortIdentificationConfiguration {_cohortIdentificationConfiguration} is Frozen (By {_cohortIdentificationConfiguration.FrozenBy} on {_cohortIdentificationConfiguration.FrozenDate}).  It might have already been imported once before.", CheckResult.Warning));

            if (!UserSettings.SkipCohortBuilderValidationOnCommit)
            {
                var result = TryGetPreview();

                if (result.Rows.Count == 0)
                    throw new Exception("No Identifiers were returned by the cohort query");
            }
        }
        catch (Exception e)
        {
            notifier.OnCheckPerformed(new CheckEventArgs(
                $"Could not build extraction SQL for {_cohortIdentificationConfiguration}", CheckResult.Fail,e));
        }

    }


    public void PreInitialize(CohortIdentificationConfiguration value, IDataLoadEventListener listener)
    {
        _cohortIdentificationConfiguration = value;
    }
}<|MERGE_RESOLUTION|>--- conflicted
+++ resolved
@@ -35,11 +35,7 @@
     [DemandsInitialization("If ticked, will Freeze the CohortIdentificationConfiguration if the import pipeline terminates successfully")]
     public bool FreezeAfterSuccessfulImport { get; set; }
 
-<<<<<<< HEAD
     private bool haveSentData;
-=======
-    private bool haveSentData = false;
->>>>>>> 5c0a3943
     private CancellationTokenSource _cancelGlobalOperations = new();
 
     /// <summary>
@@ -83,11 +79,7 @@
 
     private DataTable GetDataTable(IDataLoadEventListener listener)
     {
-<<<<<<< HEAD
         listener ??= ThrowImmediatelyDataLoadEventListener.Quiet;
-=======
-        listener ??= new ThrowImmediatelyDataLoadEventListener();
->>>>>>> 5c0a3943
 
         listener.OnNotify(this, new NotifyEventArgs(ProgressEventType.Information,
             $"About to lookup which server to interrogate for CohortIdentificationConfiguration {_cohortIdentificationConfiguration}"));
@@ -98,20 +90,12 @@
 
         var cohortCompiler = new CohortCompiler(_cohortIdentificationConfiguration);
 
-<<<<<<< HEAD
         ICompileable rootContainerTask;
         //no caching set up so no point in running CohortCompilerRunner
         if(_cohortIdentificationConfiguration.QueryCachingServer_ID == null)
             rootContainerTask = RunRootContainerOnlyNoCaching(cohortCompiler);
         else
             rootContainerTask =  RunAllTasksWithRunner(cohortCompiler,listener);
-=======
-        var rootContainerTask =
-            //no caching set up so no point in running CohortCompilerRunner
-            _cohortIdentificationConfiguration.QueryCachingServer_ID == null
-            ? RunRootContainerOnlyNoCaching(cohortCompiler)
-            : RunAllTasksWithRunner(cohortCompiler, listener);
->>>>>>> 5c0a3943
 
         if(rootContainerTask.State == CompilationState.Executing)
         {
