// Copyright (c) The University of Dundee 2018-2019
// This file is part of the Research Data Management Platform (RDMP).
// RDMP is free software: you can redistribute it and/or modify it under the terms of the GNU General Public License as published by the Free Software Foundation, either version 3 of the License, or (at your option) any later version.
// RDMP is distributed in the hope that it will be useful, but WITHOUT ANY WARRANTY; without even the implied warranty of MERCHANTABILITY or FITNESS FOR A PARTICULAR PURPOSE. See the GNU General Public License for more details.
// You should have received a copy of the GNU General Public License along with RDMP. If not, see <https://www.gnu.org/licenses/>.

using System;
using System.Data;
using System.Linq;
using FAnsi.Connections;
using Rdmp.Core.Curation.Data;
using Rdmp.Core.Curation.Data.Cohort;
using Rdmp.Core.Curation.Data.Pipelines;
using Rdmp.Core.DataExport;
using Rdmp.Core.DataExport.Data;
using Rdmp.Core.DataFlowPipeline;
using Rdmp.Core.DataFlowPipeline.Requirements;
using Rdmp.Core.MapsDirectlyToDatabaseTable;
using Rdmp.Core.Repositories;
using Rdmp.Core.ReusableLibraryCode.Checks;

namespace Rdmp.Core.CohortCommitting.Pipeline;

/// <summary>
/// All metadata details nessesary to create a cohort including which project it goes into, its name, version etc.  There are no identifiers for the cohort.
/// Also functions as the use case for cohort creation (to which it passes itself as an input object).
/// </summary>
public sealed class CohortCreationRequest : PipelineUseCase, ICohortCreationRequest, ICanBeSummarised
{
    private readonly IDataExportRepository _repository;

    //for pipeline editing initialization when no known cohort is available

    #region Things that can be turned into cohorts

    private FlatFileToLoad _fileToLoad;
    private ExtractionInformation _extractionIdentifierColumn;
    private CohortIdentificationConfiguration _cohortIdentificationConfiguration;

    public FlatFileToLoad FileToLoad
    {
        get => _fileToLoad;
        set
        {
            //remove old value if it had one
            Pop(_fileToLoad);

            _fileToLoad = value;

            //add the new one
            Push(value);
        }
    }

    public CohortIdentificationConfiguration CohortIdentificationConfiguration
    {
        get => _cohortIdentificationConfiguration;
        set
        {
            Pop(_cohortIdentificationConfiguration);
            _cohortIdentificationConfiguration = value;
            Push(value);
        }
    }

    public ExtractionInformation ExtractionIdentifierColumn
    {
        get => _extractionIdentifierColumn;
        set
        {
            Pop(_extractionIdentifierColumn);
            _extractionIdentifierColumn = value;
            Push(_extractionIdentifierColumn);
        }
    }

    private void Pop(object oldValue)
    {
        if (oldValue != null && InitializationObjects.Contains(oldValue))
            InitializationObjects.Remove(oldValue);
    }

    private void Push(object newValue)
    {
        AddInitializationObject(newValue);
    }

    #endregion

    public IProject Project { get; private set; }
    public ICohortDefinition NewCohortDefinition { get; set; }

    public ExtractableCohort CohortCreatedIfAny { get; set; }

    public string DescriptionForAuditLog { get; set; }

    public CohortCreationRequest(IProject project, ICohortDefinition newCohortDefinition,
        IDataExportRepository repository, string descriptionForAuditLog)
    {
        _repository = repository;
        Project = project;
        NewCohortDefinition = newCohortDefinition;

        DescriptionForAuditLog = descriptionForAuditLog;

        AddInitializationObject(Project);
        AddInitializationObject(this);

        GenerateContext();
    }

    /// <summary>
    /// For refreshing the current extraction configuration CohortIdentificationConfiguration ONLY.  The ExtractionConfiguration must have a cic and a refresh pipeline configured on it.
    /// </summary>
    /// <param name="configuration"></param>
    public CohortCreationRequest(ExtractionConfiguration configuration)
    {
        _repository = (IDataExportRepository)configuration.Repository;

        if (configuration.CohortIdentificationConfiguration_ID == null)
            throw new NotSupportedException(
                $"Configuration '{configuration}' does not have an associated CohortIdentificationConfiguration for cohort refreshing");

        var origCohort = configuration.Cohort;
        var origCohortData = origCohort.GetExternalData();
        CohortIdentificationConfiguration = configuration.CohortIdentificationConfiguration;
        Project = configuration.Project;

        if (Project.ProjectNumber == null)
            throw new ProjectNumberException($"Project '{Project}' does not have a ProjectNumber");

        var definition = new CohortDefinition(null, origCohortData.ExternalDescription,
            origCohortData.ExternalVersion + 1, (int)Project.ProjectNumber, origCohort.ExternalCohortTable)
        {
            CohortReplacedIfAny = origCohort
        };

        NewCohortDefinition = definition;
        DescriptionForAuditLog = "Cohort Refresh";

        AddInitializationObject(Project);
        AddInitializationObject(CohortIdentificationConfiguration);
        AddInitializationObject(FileToLoad);
        AddInitializationObject(ExtractionIdentifierColumn);
        AddInitializationObject(this);

        GenerateContext();
    }

    protected override IDataFlowPipelineContext GenerateContextImpl() =>
        new DataFlowPipelineContext<DataTable>
        {
            MustHaveDestination = typeof(ICohortPipelineDestination),
            MustHaveSource = typeof(IDataFlowSource<DataTable>)
        };


    public void Check(ICheckNotifier notifier)
    {
        NewCohortDefinition.LocationOfCohort.Check(notifier);

        if (NewCohortDefinition.ID != null)
            notifier.OnCheckPerformed(
                new CheckEventArgs(
                    $"Expected the cohort definition {NewCohortDefinition} to have a null ID - we are trying to create this, why would it already exist?",
                    CheckResult.Fail));
        else
            notifier.OnCheckPerformed(new CheckEventArgs("Confirmed that cohort ID is null", CheckResult.Success));

        if (Project.ProjectNumber == null)
            notifier.OnCheckPerformed(new CheckEventArgs(
                $"Project {Project} does not have a ProjectNumber specified, it should have the same number as the CohortCreationRequest ({NewCohortDefinition.ProjectNumber})",
                CheckResult.Fail));
        else if (Project.ProjectNumber != NewCohortDefinition.ProjectNumber)
            notifier.OnCheckPerformed(
                new CheckEventArgs(
                    $"Project {Project} has ProjectNumber={Project.ProjectNumber} but the CohortCreationRequest.ProjectNumber is {NewCohortDefinition.ProjectNumber}",
                    CheckResult.Fail));


        if (!NewCohortDefinition.IsAcceptableAsNewCohort(out var matchDescription))
            notifier.OnCheckPerformed(new CheckEventArgs($"Cohort failed novelness check:{matchDescription}",
                CheckResult.Fail));
        else
            notifier.OnCheckPerformed(new CheckEventArgs(
                $"Confirmed that cohort {NewCohortDefinition} does not already exist",
                CheckResult.Success));

        if (string.IsNullOrWhiteSpace(DescriptionForAuditLog))
            notifier.OnCheckPerformed(
                new CheckEventArgs("User did not provide a description of the cohort for the AuditLog",
                    CheckResult.Fail));
    }

    public void PushToServer(IManagedConnection connection)
    {
        if (!NewCohortDefinition.IsAcceptableAsNewCohort(out var reason))
            throw new Exception(reason);

        NewCohortDefinition.LocationOfCohort.PushToServer(NewCohortDefinition, connection);
    }

    public int ImportAsExtractableCohort(bool deprecateOldCohortOnSuccess, bool migrateUsages)
    {
        if (NewCohortDefinition.ID == null)
            throw new NotSupportedException(
                "CohortCreationRequest cannot be imported because its ID is null, it is likely that it has not been pushed to the server yet");

        var cohort = new ExtractableCohort(_repository, (ExternalCohortTable)NewCohortDefinition.LocationOfCohort,
            (int)NewCohortDefinition.ID);
        cohort.AppendToAuditLog(DescriptionForAuditLog);

        CohortCreatedIfAny = cohort;

        if (deprecateOldCohortOnSuccess && NewCohortDefinition.CohortReplacedIfAny != null)
        {
            NewCohortDefinition.CohortReplacedIfAny.IsDeprecated = true;
            NewCohortDefinition.CohortReplacedIfAny.SaveToDatabase();
        }

        if (migrateUsages && NewCohortDefinition.CohortReplacedIfAny != null)
        {
            var oldId = NewCohortDefinition.CohortReplacedIfAny.ID;
            var newId = cohort.ID;

            // ExtractionConfigurations that use the old (replaced) cohort
            var liveUsers = _repository.GetAllObjects<ExtractionConfiguration>()
                .Where(ec => ec.Cohort_ID == oldId && ec.IsReleased == false);

            foreach (var ec in liveUsers)
            {
                ec.Cohort_ID = newId;
                ec.SaveToDatabase();
            }
        }

        return cohort.ID;
    }


    /// <summary>
    /// Design time types
    /// </summary>
    private CohortCreationRequest() : base(new Type[]
    {
        typeof(FlatFileToLoad),
        typeof(CohortIdentificationConfiguration),
        typeof(Project),
        typeof(ExtractionInformation),
        typeof(ICohortCreationRequest)
    })
    {
        GenerateContext();
    }

    public static PipelineUseCase DesignTime() => new CohortCreationRequest();

    public override string ToString() =>
        NewCohortDefinition == null ? base.ToString() : NewCohortDefinition.Description;

<<<<<<< HEAD
        return NewCohortDefinition.Description;
    }

=======
>>>>>>> 9e847e4d
    public string GetSummary(bool includeName, bool includeId) =>
        $"External Cohort Table: {NewCohortDefinition?.LocationOfCohort}";
}<|MERGE_RESOLUTION|>--- conflicted
+++ resolved
@@ -258,12 +258,6 @@
     public override string ToString() =>
         NewCohortDefinition == null ? base.ToString() : NewCohortDefinition.Description;
 
-<<<<<<< HEAD
-        return NewCohortDefinition.Description;
-    }
-
-=======
->>>>>>> 9e847e4d
     public string GetSummary(bool includeName, bool includeId) =>
         $"External Cohort Table: {NewCohortDefinition?.LocationOfCohort}";
 }