// Copyright (c) The University of Dundee 2018-2019
// This file is part of the Research Data Management Platform (RDMP).
// RDMP is free software: you can redistribute it and/or modify it under the terms of the GNU General Public License as published by the Free Software Foundation, either version 3 of the License, or (at your option) any later version.
// RDMP is distributed in the hope that it will be useful, but WITHOUT ANY WARRANTY; without even the implied warranty of MERCHANTABILITY or FITNESS FOR A PARTICULAR PURPOSE. See the GNU General Public License for more details.
// You should have received a copy of the GNU General Public License along with RDMP. If not, see <https://www.gnu.org/licenses/>.

using System;
using System.Collections.Generic;
using System.Linq;
using FAnsi.Discovery;
using FAnsi.Discovery.QuerySyntax;
using Rdmp.Core.CohortCommitting.Pipeline.Destinations.IdentifierAllocation;
using Rdmp.Core.Curation.Data;
using Rdmp.Core.DataExport.Data;
using Rdmp.Core.Repositories;
using Rdmp.Core.ReusableLibraryCode.Checks;
using TypeGuesser;

namespace Rdmp.Core.CohortCommitting;

/// <summary>
/// Creates an ExternalCohortTable database implementation.  The implementation will be based on your live IsExtractionIdentifier columns
/// (PrivateIdentifierPrototype) and a release identifier allocation strategy (<see cref="IAllocateReleaseIdentifiers"/>)
///  e.g. varchar(10) private patient identifier gets mapped to a new GUID.
/// 
/// <para>This implementation is intended to be a basic solution only and lacks advanced features such having the same release identifier for the same primary
/// key in subsequent versions of the same cohort (generally you want 1 - m private identifiers because you don't want people to be able to link patients
/// across project extracts they are working on).</para>
/// 
/// <para>See UserManual.md for more information on how to tailor the resulting database to fit your needs.</para>
/// </summary>
public class CreateNewCohortDatabaseWizard
{
    private bool AllowNullReleaseIdentifiers { get; }
    private readonly ICatalogueRepository _catalogueRepository;
    private readonly IDataExportRepository _dataExportRepository;
    private readonly DiscoveredDatabase _targetDatabase;

<<<<<<< HEAD
    private string _releaseIdentifierFieldName = "ReleaseId";
    private string _definitionTableForeignKeyField = "cohortDefinition_id";
=======
    private const string ReleaseIdentifierFieldName = "ReleaseId";
    private const string DefinitionTableForeignKeyField = "cohortDefinition_id";
>>>>>>> 9e847e4d


    public CreateNewCohortDatabaseWizard(DiscoveredDatabase targetDatabase, ICatalogueRepository catalogueRepository,
        IDataExportRepository dataExportRepository, bool allowNullReleaseIdentifiers)
    {
        AllowNullReleaseIdentifiers = allowNullReleaseIdentifiers;
        _catalogueRepository = catalogueRepository;
        _dataExportRepository = dataExportRepository;
        _targetDatabase = targetDatabase;
    }

    public PrivateIdentifierPrototype[] GetPrivateIdentifierCandidates()
    {
        //get the extraction identifiers
        var extractionInformations = _catalogueRepository.GetAllObjects<ExtractionInformation>()
            .Where(ei => ei.IsExtractionIdentifier);

        //name + datatype, ideally we want to find 30 fields called 'PatientIndex' in 30 datasets all as char(10) fields but more likely we will get a slew of different spellings and dodgy datatypes (varchar(max) etc)
        var toReturn = new List<PrivateIdentifierPrototype>();

        //for each extraction identifier get the name of the column and give the associated data type
        foreach (var extractionInformation in extractionInformations)
        {
            //do not process ExtractionInformations when the ColumnInfo is COLUMNINFO_MISSING
            if (extractionInformation.ColumnInfo == null || !extractionInformation.ColumnInfo.Exists())
                continue;

            var match = toReturn.SingleOrDefault(prototype => prototype.IsCompatible(extractionInformation));

            if (match != null)
                match.MatchingExtractionInformations.Add(extractionInformation);
            else
                toReturn.Add(new PrivateIdentifierPrototype(extractionInformation));
        }

        return toReturn.ToArray();
    }

    public ExternalCohortTable CreateDatabase(PrivateIdentifierPrototype privateIdentifierPrototype,
        ICheckNotifier notifier)
    {
        var tt = _targetDatabase.Server.GetQuerySyntaxHelper().TypeTranslater;


        if (tt.GetLengthIfString(privateIdentifierPrototype.DataType) == int.MaxValue)
            throw new Exception(
                "Private identifier datatype cannot be varchar(max) style as this prevents Primary Key creation on the table");

        if (!_targetDatabase.Exists())
        {
            notifier.OnCheckPerformed(new CheckEventArgs(
                $"Did not find database {_targetDatabase} on server so creating it", CheckResult.Success));
            _targetDatabase.Create();
        }

        try
        {
            var definitionTable = _targetDatabase.CreateTable("CohortDefinition", new[]
            {
                new DatabaseColumnRequest("id", new DatabaseTypeRequest(typeof(int)))
                    { AllowNulls = false, IsAutoIncrement = true, IsPrimaryKey = true },
                new DatabaseColumnRequest("projectNumber", new DatabaseTypeRequest(typeof(int))) { AllowNulls = false },
                new DatabaseColumnRequest("version", new DatabaseTypeRequest(typeof(int))) { AllowNulls = false },
                new DatabaseColumnRequest("description", new DatabaseTypeRequest(typeof(string), 3000))
                    { AllowNulls = false },
                new DatabaseColumnRequest("dtCreated", new DatabaseTypeRequest(typeof(DateTime)))
                    { AllowNulls = false, Default = MandatoryScalarFunctions.GetTodaysDate }
            });


            var idColumn = definitionTable.DiscoverColumn("id");
            var foreignKey =
<<<<<<< HEAD
                new DatabaseColumnRequest(_definitionTableForeignKeyField, new DatabaseTypeRequest(typeof(int)), false)
=======
                new DatabaseColumnRequest(DefinitionTableForeignKeyField, new DatabaseTypeRequest(typeof(int)), false)
>>>>>>> 9e847e4d
                    { IsPrimaryKey = true };

            // Look up the collations of all the private identifier columns
            var collations = privateIdentifierPrototype.MatchingExtractionInformations
                .Select(e => e.ColumnInfo?.Collation)
                .Where(c => !string.IsNullOrWhiteSpace(c))
                .Distinct()
                .ToArray();

            var cohortTable = _targetDatabase.CreateTable("Cohort", new[]
                {
                    new DatabaseColumnRequest(privateIdentifierPrototype.RuntimeName,
                        privateIdentifierPrototype.DataType, false)
                    {
                        IsPrimaryKey = true,

                        // if there is a single collation amongst private identifier prototype references we must use that collation
                        // when creating the private column so that the DBMS can link them no bother
                        Collation = collations.Length == 1 ? collations[0] : null
                    },
<<<<<<< HEAD
                    new DatabaseColumnRequest(_releaseIdentifierFieldName, new DatabaseTypeRequest(typeof(string), 300))
=======
                    new DatabaseColumnRequest(ReleaseIdentifierFieldName, new DatabaseTypeRequest(typeof(string), 300))
>>>>>>> 9e847e4d
                        { AllowNulls = AllowNullReleaseIdentifiers },
                    foreignKey
                }
                ,
                //foreign key between id and cohortDefinition_id
                new Dictionary<DatabaseColumnRequest, DiscoveredColumn> { { foreignKey, idColumn } }, true);


            notifier.OnCheckPerformed(new CheckEventArgs("About to create pointer to the source", CheckResult.Success));
            var pointer = new ExternalCohortTable(_dataExportRepository, "TestExternalCohort",
                _targetDatabase.Server.DatabaseType)
            {
                DatabaseType = _targetDatabase.Server.DatabaseType,
                Server = _targetDatabase.Server.Name,
                Database = _targetDatabase.GetRuntimeName(),
                Username = _targetDatabase.Server.ExplicitUsernameIfAny,
                Password = _targetDatabase.Server.ExplicitPasswordIfAny,
                Name = _targetDatabase.GetRuntimeName(),
                TableName = cohortTable.GetRuntimeName(),
                PrivateIdentifierField = privateIdentifierPrototype.RuntimeName,
                ReleaseIdentifierField = ReleaseIdentifierFieldName,
                DefinitionTableForeignKeyField = DefinitionTableForeignKeyField,
                DefinitionTableName = definitionTable.GetRuntimeName()
            };

            pointer.SaveToDatabase();

            notifier.OnCheckPerformed(new CheckEventArgs(
                "successfully created reference to cohort source in data export manager", CheckResult.Success));

            notifier.OnCheckPerformed(new CheckEventArgs("About to run post creation checks", CheckResult.Success));
            pointer.Check(notifier);

            notifier.OnCheckPerformed(new CheckEventArgs("Finished", CheckResult.Success));

            return pointer;
        }
        catch (Exception e)
        {
            notifier.OnCheckPerformed(
                new CheckEventArgs("Entire setup failed with exception (double click to find out why)",
                    CheckResult.Fail, e));
            return null;
        }
    }
}<|MERGE_RESOLUTION|>--- conflicted
+++ resolved
@@ -36,13 +36,8 @@
     private readonly IDataExportRepository _dataExportRepository;
     private readonly DiscoveredDatabase _targetDatabase;
 
-<<<<<<< HEAD
-    private string _releaseIdentifierFieldName = "ReleaseId";
-    private string _definitionTableForeignKeyField = "cohortDefinition_id";
-=======
     private const string ReleaseIdentifierFieldName = "ReleaseId";
     private const string DefinitionTableForeignKeyField = "cohortDefinition_id";
->>>>>>> 9e847e4d
 
 
     public CreateNewCohortDatabaseWizard(DiscoveredDatabase targetDatabase, ICatalogueRepository catalogueRepository,
@@ -115,11 +110,7 @@
 
             var idColumn = definitionTable.DiscoverColumn("id");
             var foreignKey =
-<<<<<<< HEAD
-                new DatabaseColumnRequest(_definitionTableForeignKeyField, new DatabaseTypeRequest(typeof(int)), false)
-=======
                 new DatabaseColumnRequest(DefinitionTableForeignKeyField, new DatabaseTypeRequest(typeof(int)), false)
->>>>>>> 9e847e4d
                     { IsPrimaryKey = true };
 
             // Look up the collations of all the private identifier columns
@@ -140,11 +131,7 @@
                         // when creating the private column so that the DBMS can link them no bother
                         Collation = collations.Length == 1 ? collations[0] : null
                     },
-<<<<<<< HEAD
-                    new DatabaseColumnRequest(_releaseIdentifierFieldName, new DatabaseTypeRequest(typeof(string), 300))
-=======
                     new DatabaseColumnRequest(ReleaseIdentifierFieldName, new DatabaseTypeRequest(typeof(string), 300))
->>>>>>> 9e847e4d
                         { AllowNulls = AllowNullReleaseIdentifiers },
                     foreignKey
                 }
