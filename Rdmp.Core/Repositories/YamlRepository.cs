--- conflicted
+++ resolved
@@ -70,14 +70,8 @@
         {
             var respect = TableRepository.GetPropertyInfos(type);
 
-<<<<<<< HEAD
             builder = type.GetProperties().Where(prop => !respect.Contains(prop)).Aggregate(builder,
                 (current, prop) => current.WithAttributeOverride(type, prop.Name, new YamlIgnoreAttribute()));
-=======
-            foreach (var prop in type.GetProperties())
-                if (!respect.Contains(prop))
-                    builder = builder.WithAttributeOverride(type, prop.Name, new YamlIgnoreAttribute());
->>>>>>> d6edf73d
         }
 
         return builder.Build();
@@ -140,7 +134,7 @@
     private int ObjectDependencyOrder(Type arg)
     {
         // Load Plugin objects before dependent children
-        if (arg == typeof(Plugin))
+        if (arg == typeof(Rdmp.Core.Curation.Data.Plugin))
             return 1;
 
         return arg == typeof(LoadModuleAssembly) ? 2 : 3;
@@ -202,11 +196,7 @@
         var path = Path.GetDirectoryName(GetPath(lma));
 
         //somedir/LoadModuleAssembly/MyPlugin1.0.0.nupkg
-<<<<<<< HEAD
-        return Path.Combine(path, GetObjectByID<Plugin>(lma.Plugin_ID).Name);
-=======
         return Path.Combine(path, GetObjectByID<Rdmp.Core.Curation.Data.Plugin>(lma.Plugin_ID).Name);
->>>>>>> d6edf73d
     }
 
     public override void DeleteFromDatabase(IMapsDirectlyToDatabaseTable oTableWrapperObject)
@@ -273,11 +263,6 @@
             File.WriteAllText(GetEncryptionKeyPathFile(), fullName);
         }
     }
-<<<<<<< HEAD
-
-    private string GetEncryptionKeyPathFile() => Path.Combine(Directory.FullName, "EncryptionKeyPath");
-=======
->>>>>>> d6edf73d
 
     private string GetEncryptionKeyPathFile() => Path.Combine(Directory.FullName, "EncryptionKeyPath");
 
@@ -372,11 +357,6 @@
         File.WriteAllText(GetDataExportPropertiesFile(), serializer.Serialize(PropertiesDictionary));
     }
 
-<<<<<<< HEAD
-=======
-    public override string GetValue(DataExportProperty property) => base.GetValue(property);
-
->>>>>>> d6edf73d
     public override void SetValue(DataExportProperty property, string value)
     {
         base.SetValue(property, value);
@@ -613,16 +593,9 @@
             if (Type.Equals(nameof(AggregateConfiguration)))
                 return new CohortContainerContent(repository.GetObjectByID<AggregateConfiguration>(ID), Order);
 
-<<<<<<< HEAD
             return Type.Equals(nameof(CohortAggregateContainer))
                 ? new CohortContainerContent(repository.GetObjectByID<CohortAggregateContainer>(ID), Order)
                 : throw new Exception($"Unexpected IOrderable Type name '{Type}'");
-=======
-            if (Type.Equals(nameof(CohortAggregateContainer)))
-                return new CohortContainerContent(repository.GetObjectByID<CohortAggregateContainer>(ID), Order);
-
-            throw new Exception($"Unexpected IOrderable Type name '{Type}'");
->>>>>>> d6edf73d
         }
     }
 
