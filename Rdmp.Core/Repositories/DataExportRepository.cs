--- conflicted
+++ resolved
@@ -42,10 +42,6 @@
 
     public IDataExportPropertyManager DataExportPropertyManager { get; private set; }
 
-<<<<<<< HEAD
-
-=======
->>>>>>> 5c0a3943
     private Lazy<Dictionary<int, List<int>>> _packageContentsDictionary;
 
     public DataExportRepository(DbConnectionStringBuilder connectionString, ICatalogueRepository catalogueRepository) : base(null, connectionString)
@@ -82,22 +78,12 @@
             $"WHERE ExtractionConfiguration_ID={configuration.ID}AND ExtractableDataSet_ID={dataset.ID}");
     }
 
-<<<<<<< HEAD
 
     protected override IMapsDirectlyToDatabaseTable ConstructEntity(Type t, DbDataReader reader)
     {
         return Constructors.TryGetValue(t, out var constructor)
             ? constructor(this, reader)
             : ObjectConstructor.ConstructIMapsDirectlyToDatabaseObject<IDataExportRepository>(t, this, reader);
-=======
-    private readonly ObjectConstructor _constructor = new();
-    protected override IMapsDirectlyToDatabaseTable ConstructEntity(Type t, DbDataReader reader)
-    {
-        if (Constructors.TryGetValue(t, out var constructor))
-            return constructor(this, reader);
-
-        return ObjectConstructor.ConstructIMapsDirectlyToDatabaseObject<IDataExportRepository>(t, this, reader);
->>>>>>> 5c0a3943
     }
 
     public CatalogueExtractabilityStatus GetExtractabilityStatus(ICatalogue c)
@@ -142,16 +128,9 @@
     public IExtractableDataSet[] GetAllDataSets(IExtractableDataSetPackage package, IExtractableDataSet[] allDataSets)
     {
         //we know of no children
-<<<<<<< HEAD
         return !_packageContentsDictionary.Value.TryGetValue(package.ID,out var contents)
             ? Array.Empty<IExtractableDataSet>()
             : contents.Select(i => allDataSets.Single(ds => ds.ID == i)).ToArray();
-=======
-        if (!_packageContentsDictionary.Value.ContainsKey(package.ID))
-            return Array.Empty<ExtractableDataSet>();
-
-        return _packageContentsDictionary.Value[package.ID].Select(i => allDataSets.Single(ds => ds.ID == i)).ToArray();
->>>>>>> 5c0a3943
     }
 
 
@@ -192,7 +171,6 @@
     /// <param name="dataSet"></param>
     public void AddDataSetToPackage(IExtractableDataSetPackage package, IExtractableDataSet dataSet)
     {
-<<<<<<< HEAD
         if (_packageContentsDictionary.Value.TryGetValue(package.ID,out var contents))
         {
             if (contents.Contains(dataSet.ID))
@@ -200,13 +178,6 @@
         }
         else
             _packageContentsDictionary.Value.Add(package.ID, new List<int>());
-=======
-        if (_packageContentsDictionary.Value.TryGetValue(package.ID, out var contents))
-        {
-            if (contents.Contains(dataSet.ID)) throw new ArgumentException($"dataSet {dataSet} is already part of package '{package}'", nameof(dataSet));
-        } else
-            _packageContentsDictionary.Value.Add(package.ID, contents=new List<int>());
->>>>>>> 5c0a3943
 
         using (var con = GetConnection())
         {
@@ -215,11 +186,7 @@
                 con).ExecuteNonQuery();
         }
 
-<<<<<<< HEAD
         _packageContentsDictionary.Value[package.ID].Add(dataSet.ID);
-=======
-        contents.Add(dataSet.ID);
->>>>>>> 5c0a3943
     }
 
 
