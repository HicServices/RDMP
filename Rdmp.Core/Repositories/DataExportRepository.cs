// Copyright (c) The University of Dundee 2018-2019
// This file is part of the Research Data Management Platform (RDMP).
// RDMP is free software: you can redistribute it and/or modify it under the terms of the GNU General Public License as published by the Free Software Foundation, either version 3 of the License, or (at your option) any later version.
// RDMP is distributed in the hope that it will be useful, but WITHOUT ANY WARRANTY; without even the implied warranty of MERCHANTABILITY or FITNESS FOR A PARTICULAR PURPOSE. See the GNU General Public License for more details.
// You should have received a copy of the GNU General Public License along with RDMP. If not, see <https://www.gnu.org/licenses/>.

using System;
using System.Collections.Generic;
using System.Data.Common;
using System.Linq;
using Rdmp.Core.Curation.Data;
using Rdmp.Core.DataExport.Data;
using Rdmp.Core.DataExport.DataRelease.Audit;
using Rdmp.Core.MapsDirectlyToDatabaseTable;
using Rdmp.Core.Repositories.Construction;
using Rdmp.Core.Repositories.Managers;
using Rdmp.Core.ReusableLibraryCode;

namespace Rdmp.Core.Repositories;

/// <summary>
/// Pointer to the Data Export Repository database in which all export related DatabaseEntities are stored (e.g. ExtractionConfiguration).  Every DatabaseEntity class must exist in a
/// Microsoft Sql Server Database (See DatabaseEntity) and each object is compatible only with a specific type of TableRepository (i.e. the database that contains the
/// table matching their name).
/// 
/// <para>This class allows you to fetch objects and should be passed into constructors of classes you want to construct in the Data Export database.  This includes extraction
/// Projects, ExtractionConfigurations, ExtractableCohorts etc.</para>
/// 
/// <para>Data Export databases are only valid when you have a CatalogueRepository database too and are always paired to a specific CatalogueRepository database (i.e. there are
/// IDs in the data export database that specifically map to objects in the Catalogue database).  You can use the CatalogueRepository property to fetch/create objects
/// in the paired Catalogue database.</para>
/// </summary>
public class DataExportRepository : TableRepository, IDataExportRepository
{
    /// <summary>
    /// The paired Catalogue database which contains non extract metadata (i.e. datasets, aggregates, data loads etc).  Some objects in this database
    /// contain references to objects in the CatalogueRepository.
    /// </summary>
    public ICatalogueRepository CatalogueRepository { get; private set; }

    public IFilterManager FilterManager { get; private set; }

    public IDataExportPropertyManager DataExportPropertyManager { get; private set; }

    private Lazy<Dictionary<int, List<int>>> _packageContentsDictionary;

    public DataExportRepository(DbConnectionStringBuilder connectionString, ICatalogueRepository catalogueRepository) :
        base(null, connectionString)
    {
        CatalogueRepository = catalogueRepository;

        FilterManager = new DataExportFilterManager(this);

        _packageContentsDictionary = new Lazy<Dictionary<int, List<int>>>(GetPackageContentsDictionary);

        DataExportPropertyManager = new DataExportPropertyManager(false, this);

        Constructors.Add(typeof(SupplementalExtractionResults),
            (rep, r) => new SupplementalExtractionResults((IDataExportRepository)rep, r));
        Constructors.Add(typeof(CumulativeExtractionResults),
            (rep, r) => new CumulativeExtractionResults((IDataExportRepository)rep, r));
        Constructors.Add(typeof(DeployedExtractionFilter),
            (rep, r) => new DeployedExtractionFilter((IDataExportRepository)rep, r));
        Constructors.Add(typeof(DeployedExtractionFilterParameter),
            (rep, r) => new DeployedExtractionFilterParameter((IDataExportRepository)rep, r));
        Constructors.Add(typeof(ExternalCohortTable),
            (rep, r) => new ExternalCohortTable((IDataExportRepository)rep, r));
        Constructors.Add(typeof(ExtractableCohort), (rep, r) => new ExtractableCohort((IDataExportRepository)rep, r));
        Constructors.Add(typeof(ExtractableColumn), (rep, r) => new ExtractableColumn((IDataExportRepository)rep, r));
        Constructors.Add(typeof(ExtractableDataSet), (rep, r) => new ExtractableDataSet((IDataExportRepository)rep, r));
        Constructors.Add(typeof(ExtractionConfiguration),
            (rep, r) => new ExtractionConfiguration((IDataExportRepository)rep, r));
        Constructors.Add(typeof(FilterContainer), (rep, r) => new FilterContainer((IDataExportRepository)rep, r));
        Constructors.Add(typeof(GlobalExtractionFilterParameter),
            (rep, r) => new GlobalExtractionFilterParameter((IDataExportRepository)rep, r));
        Constructors.Add(typeof(Project), (rep, r) => new Project((IDataExportRepository)rep, r));
        Constructors.Add(typeof(SelectedDataSets), (rep, r) => new SelectedDataSets((IDataExportRepository)rep, r));
        Constructors.Add(typeof(ExtractableDataSetPackage),
            (rep, r) => new ExtractableDataSetPackage((IDataExportRepository)rep, r));
        Constructors.Add(typeof(ProjectCohortIdentificationConfigurationAssociation),
            (rep, r) => new ProjectCohortIdentificationConfigurationAssociation((IDataExportRepository)rep, r));
        Constructors.Add(typeof(SelectedDataSetsForcedJoin),
            (rep, r) => new SelectedDataSetsForcedJoin((IDataExportRepository)rep, r));
    }

    public IEnumerable<ICumulativeExtractionResults> GetAllCumulativeExtractionResultsFor(
        IExtractionConfiguration configuration, IExtractableDataSet dataset) =>
        GetAllObjects<CumulativeExtractionResults>(
            $"WHERE ExtractionConfiguration_ID={configuration.ID}AND ExtractableDataSet_ID={dataset.ID}");

<<<<<<< HEAD
    private readonly ObjectConstructor _constructor = new();

    protected override IMapsDirectlyToDatabaseTable ConstructEntity(Type t, DbDataReader reader)
    {
        if (Constructors.TryGetValue(t, out var constructor))
            return constructor(this, reader);

        return ObjectConstructor.ConstructIMapsDirectlyToDatabaseObject<IDataExportRepository>(t, this, reader);
    }
=======

    protected override IMapsDirectlyToDatabaseTable ConstructEntity(Type t, DbDataReader reader) =>
        Constructors.TryGetValue(t, out var constructor)
            ? constructor(this, reader)
            : ObjectConstructor.ConstructIMapsDirectlyToDatabaseObject<IDataExportRepository>(t, this, reader);
>>>>>>> 9e847e4d

    public CatalogueExtractabilityStatus GetExtractabilityStatus(ICatalogue c)
    {
        var eds = GetAllObjectsWithParent<ExtractableDataSet>(c).SingleOrDefault();
        return eds == null ? new CatalogueExtractabilityStatus(false, false) : eds.GetCatalogueExtractabilityStatus();
    }

    public ISelectedDataSets[] GetSelectedDatasetsWithNoExtractionIdentifiers() =>
        SelectAll<SelectedDataSets>(@"
SELECT ID  FROM SelectedDataSets sds
where not exists (
select 1 FROM ExtractableColumn ec where 
ec.ExtractableDataSet_ID = sds.ExtractableDataSet_ID
AND
ec.IsExtractionIdentifier = 1
AND
ec.ExtractionConfiguration_ID = sds.ExtractionConfiguration_ID
)", "ID").ToArray();

    private readonly Dictionary<Type, IRowVerCache> _caches = new();

    public override T[] GetAllObjects<T>()
    {
        if (!_caches.ContainsKey(typeof(T)))
            _caches.Add(typeof(T), new RowVerCache<T>(this));

        return _caches[typeof(T)].GetAllObjects<T>();
    }

    public override T[] GetAllObjectsNoCache<T>() => base.GetAllObjects<T>();


    /// <inheritdoc/>
    public IExtractableDataSet[] GetAllDataSets(IExtractableDataSetPackage package, IExtractableDataSet[] allDataSets)
    {
        //we know of no children
        return !_packageContentsDictionary.Value.TryGetValue(package.ID, out var contents)
            ? Array.Empty<IExtractableDataSet>()
            : contents.Select(i => allDataSets.Single(ds => ds.ID == i)).ToArray();
    }


    public Dictionary<int, List<int>> GetPackageContentsDictionary()
    {
        var toReturn = new Dictionary<int, List<int>>();

        using var con = GetConnection();
        using var r = DiscoveredServer
            .GetCommand(
                "SELECT * FROM ExtractableDataSetPackage_ExtractableDataSet ORDER BY ExtractableDataSetPackage_ID", con)
            .ExecuteReader();

        var lastPackageId = -1;
        while (r.Read())
        {
            var packageID = Convert.ToInt32(r["ExtractableDataSetPackage_ID"]);
            var dataSetID = Convert.ToInt32(r["ExtractableDataSet_ID"]);

            if (lastPackageId != packageID)
            {
                toReturn.Add(packageID, new List<int>());
                lastPackageId = packageID;
            }

            toReturn[packageID].Add(dataSetID);
        }

        return toReturn;
    }

    /// <summary>
    /// Adds the given <paramref name="dataSet"/> to the <paramref name="package"/> and updates the cached package contents
    /// in memory.
    /// 
    /// <para>This change is immediately written to the database</para>
    ///
    ///  <para>Throws ArgumentException if the <paramref name="dataSet"/> is already part of the package</para>
    /// </summary>
    /// <param name="package"></param>
    /// <param name="dataSet"></param>
    public void AddDataSetToPackage(IExtractableDataSetPackage package, IExtractableDataSet dataSet)
    {
        if (_packageContentsDictionary.Value.TryGetValue(package.ID, out var contents))
        {
            if (contents.Contains(dataSet.ID))
                throw new ArgumentException($"dataSet {dataSet} is already part of package '{package}'",
                    nameof(dataSet));
        }
        else
        {
<<<<<<< HEAD
            _packageContentsDictionary.Value.Add(package.ID, contents = new List<int>());
=======
            _packageContentsDictionary.Value.Add(package.ID, new List<int>());
>>>>>>> 9e847e4d
        }

        using (var con = GetConnection())
        {
            DiscoveredServer.GetCommand(
                $"INSERT INTO ExtractableDataSetPackage_ExtractableDataSet(ExtractableDataSetPackage_ID,ExtractableDataSet_ID) VALUES ({package.ID},{dataSet.ID})",
                con).ExecuteNonQuery();
        }

        _packageContentsDictionary.Value[package.ID].Add(dataSet.ID);
    }


    /// <summary>
    /// Removes the given <paramref name="dataSet"/> from the <paramref name="package"/> and updates the cached package contents
    /// in memory.
    /// 
    /// <para>This change is immediately written to the database</para>
    ///
    ///  <para>Throws ArgumentException if the <paramref name="dataSet"/> is not part of the package</para>
    /// </summary>
    /// <param name="package"></param>
    /// <param name="dataSet"></param>
    public void RemoveDataSetFromPackage(IExtractableDataSetPackage package, IExtractableDataSet dataSet)
    {
        if (!_packageContentsDictionary.Value[package.ID].Contains(dataSet.ID))
            throw new ArgumentException($"dataSet {dataSet} is not part of package {package} so cannot be removed",
                nameof(dataSet));

        using (var con = GetConnection())
        {
            DiscoveredServer.GetCommand(
                $"DELETE FROM ExtractableDataSetPackage_ExtractableDataSet WHERE ExtractableDataSetPackage_ID = {package.ID} AND ExtractableDataSet_ID ={dataSet.ID}",
                con).ExecuteNonQuery();
        }

        _packageContentsDictionary.Value[package.ID].Remove(dataSet.ID);
    }

    public IReleaseLog GetReleaseLogEntryIfAny(CumulativeExtractionResults cumulativeExtractionResults)
    {
        using var con = GetConnection();
        using var cmdselect = DatabaseCommandHelper
            .GetCommand($@"SELECT *
                                    FROM ReleaseLog
                                    where
                                    CumulativeExtractionResults_ID = {cumulativeExtractionResults.ID}", con.Connection,
                con.Transaction);
        using var r = cmdselect.ExecuteReader();
        return r.Read() ? new ReleaseLog(this, r) : null;
    }
}<|MERGE_RESOLUTION|>--- conflicted
+++ resolved
@@ -88,23 +88,11 @@
         GetAllObjects<CumulativeExtractionResults>(
             $"WHERE ExtractionConfiguration_ID={configuration.ID}AND ExtractableDataSet_ID={dataset.ID}");
 
-<<<<<<< HEAD
-    private readonly ObjectConstructor _constructor = new();
-
-    protected override IMapsDirectlyToDatabaseTable ConstructEntity(Type t, DbDataReader reader)
-    {
-        if (Constructors.TryGetValue(t, out var constructor))
-            return constructor(this, reader);
-
-        return ObjectConstructor.ConstructIMapsDirectlyToDatabaseObject<IDataExportRepository>(t, this, reader);
-    }
-=======
 
     protected override IMapsDirectlyToDatabaseTable ConstructEntity(Type t, DbDataReader reader) =>
         Constructors.TryGetValue(t, out var constructor)
             ? constructor(this, reader)
             : ObjectConstructor.ConstructIMapsDirectlyToDatabaseObject<IDataExportRepository>(t, this, reader);
->>>>>>> 9e847e4d
 
     public CatalogueExtractabilityStatus GetExtractabilityStatus(ICatalogue c)
     {
@@ -195,11 +183,7 @@
         }
         else
         {
-<<<<<<< HEAD
-            _packageContentsDictionary.Value.Add(package.ID, contents = new List<int>());
-=======
             _packageContentsDictionary.Value.Add(package.ID, new List<int>());
->>>>>>> 9e847e4d
         }
 
         using (var con = GetConnection())
