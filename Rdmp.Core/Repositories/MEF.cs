--- conflicted
+++ resolved
@@ -33,78 +33,6 @@
 
     static MEF()
     {
-<<<<<<< HEAD
-        //try to use the app data folder to download MEF but also evaluate everything in _localPath
-        _localPath = AppContext.BaseDirectory;
-
-        string _MEFPathAsString;
-
-        try
-        {
-            _MEFPathAsString =
-                Path.Combine(Environment.GetFolderPath(Environment.SpecialFolder.ApplicationData), "MEF");
-        }
-        catch (Exception) //couldn't get the AppData/MEF directory so instead go to .\MEF\
-        {
-            if (_localPath == null)
-                throw new Exception(
-                    "ApplicationData was not available to download MEF and neither apparently was Assembly.GetExecutingAssembly().GetName().CodeBase");
-
-            _MEFPathAsString = Path.Combine(_localPath, "MEF");
-        }
-
-        DownloadDirectory = new DirectoryInfo(_MEFPathAsString);
-    }
-
-    private HashSet<string> TypeNotKnown = new();
-
-    /// <summary>
-    /// Looks up the given Type in all loaded assemblies (during <see cref="Startup.Startup"/>).  Returns null
-    /// if the Type is not found.
-    /// 
-    /// <para>This method supports both fully qualified Type names and Name only (although this is slower).  Answers
-    /// are cached.</para>
-    /// </summary>
-    /// <param name="type"></param>
-    /// <returns></returns>
-    public Type GetType(string type)
-    {
-        if (string.IsNullOrWhiteSpace(type))
-            throw new ArgumentNullException(nameof(type));
-
-        if (TypeNotKnown.Contains(type))
-            return null;
-
-        if (SafeDirectoryCatalog.TypesByName.TryGetValue(type, out var type1)) return type1;
-        var toReturn = Type.GetType(type);
-
-        //If they are looking for the Type name without the namespace that's bad
-        if (toReturn == null)
-            if (!type.Contains('.'))
-            {
-                //can we find one in Core with that name e.g. "Plugin" or "plugin"
-                toReturn =
-                    typeof(Catalogue).Assembly.ExportedTypes.SingleOrDefault(t => t.Name.Equals(type))
-                    ?? typeof(Catalogue).Assembly.ExportedTypes.SingleOrDefault(t =>
-                        t.Name.Equals(type, StringComparison.InvariantCultureIgnoreCase));
-
-                //no, anyone else got one?
-                if (toReturn == null)
-                {
-                    var matches = SafeDirectoryCatalog.TypesByName.Values.Where(t => t.Name.Equals(type)).ToArray();
-
-                    //try caseless
-                    if (matches.Length == 0)
-                        matches = SafeDirectoryCatalog.TypesByName.Values.Where(t =>
-                            t.Name.Equals(type, StringComparison.InvariantCultureIgnoreCase)).ToArray();
-
-                    //great there's only one
-                    if (matches.Length == 1)
-                        toReturn = matches[0];
-                    else if (matches.Length > 1) //nope looks like everyone has a class called MyClass
-                        throw new AmbiguousTypeException($"Found {matches.Length} Types called '{type}'");
-                }
-=======
         AppDomain.CurrentDomain.AssemblyLoad += Flush;
         Flush(null, null);
     }
@@ -140,67 +68,14 @@
                         typeByName.Remove(alias);
                         typeByName.Add(alias, type);
                     }
->>>>>>> 9e847e4d
             }
             catch (Exception e)
             {
-<<<<<<< HEAD
-                //ok they are lying about the Type.  It's not MyLib.Myclass but maybe we still have a Myclass in Rdmp.Core?
-                var name = type[(type.LastIndexOf('.') + 1)..];
-                toReturn =
-                    typeof(Catalogue).Assembly.ExportedTypes.SingleOrDefault(t => t.Name.Equals(name))
-                    ?? typeof(Catalogue).Assembly.ExportedTypes.SingleOrDefault(t =>
-                        t.Name.Equals(name, StringComparison.InvariantCultureIgnoreCase));
-
-                //no, anyone else got one?
-                if (toReturn == null)
-                {
-                    var matches = SafeDirectoryCatalog.TypesByName.Values.Where(t => t.Name.Equals(name)).ToArray();
-
-                    //try caseless
-                    if (matches.Length == 0)
-                        matches = SafeDirectoryCatalog.TypesByName.Values.Where(t =>
-                            t.Name.Equals(name, StringComparison.InvariantCultureIgnoreCase)).ToArray();
-
-                    //great there's only one
-                    if (matches.Length == 1)
-                        toReturn = matches[0];
-                    else if (matches.Length > 1) //nope looks like everyone has a class called MyClass
-                        throw new AmbiguousTypeException($"Found {matches.Length} Types called '{type}'");
-=======
                 lock (badAssemblies)
                 {
                     badAssemblies.TryAdd(assembly.FullName, e);
->>>>>>> 9e847e4d
                 }
 
-<<<<<<< HEAD
-        if (toReturn == null)
-        {
-            TypeNotKnown.Add(type);
-            return null;
-        }
-
-        //we know about it now!
-        SafeDirectoryCatalog.AddType(toReturn, type);
-
-        return toReturn;
-    }
-
-    public Type GetType(string type, Type expectedBaseClass)
-    {
-        var t = GetType(type);
-
-        if (!expectedBaseClass.IsAssignableFrom(t))
-            throw new Exception(
-                $"Found Type '{type}' did not implement expected base class/interface '{expectedBaseClass}'");
-
-
-        return t;
-    }
-
-    public void Setup(SafeDirectoryCatalog result)
-=======
                 Console.WriteLine(e);
             }
         }
@@ -209,7 +84,6 @@
     }
 
     private static string Tail(string full)
->>>>>>> 9e847e4d
     {
         var off = full.LastIndexOf(".", StringComparison.Ordinal) + 1;
         return off == 0 ? full : full[off..];
@@ -249,24 +123,10 @@
 
     public static IReadOnlyDictionary<string, Exception> ListBadAssemblies()
     {
-<<<<<<< HEAD
-        if (!t.IsGenericType) return t.FullName;
-        if (t.GenericTypeArguments.Length != 1)
-            throw new NotSupportedException(
-                "Generic type has more than 1 token (e.g. T1,T2) so no idea what MEF would call it");
-        var genericTypeName = t.GetGenericTypeDefinition().FullName;
-
-        Debug.Assert(genericTypeName.EndsWith("`1"));
-        genericTypeName = genericTypeName[..^"`1".Length];
-
-        var underlyingType = t.GenericTypeArguments.Single().FullName;
-        return $"{genericTypeName}({underlyingType})";
-=======
         lock (badAssemblies)
         {
             return new ReadOnlyDictionary<string, Exception>(badAssemblies);
         }
->>>>>>> 9e847e4d
     }
 
     /// <summary>
@@ -286,10 +146,7 @@
         if (t.GenericTypeArguments.Length != 1)
             throw new NotSupportedException(
                 "Generic type has more than 1 token (e.g. T1,T2) so no idea what MEF would call it");
-<<<<<<< HEAD
-=======
-
->>>>>>> 9e847e4d
+
         var genericTypeName = t.GetGenericTypeDefinition().Name;
 
         Debug.Assert(genericTypeName.EndsWith("`1", StringComparison.Ordinal));
@@ -299,42 +156,7 @@
         return $"{genericTypeName}<{underlyingType}>";
     }
 
-<<<<<<< HEAD
-    public void CheckForVersionMismatches(ICheckNotifier notifier)
-    {
-        SetupMEFIfRequired();
-
-        var root = new DirectoryInfo(".");
-
-        var binDirectoryFiles = root.EnumerateFiles().ToArray();
-
-        foreach (var dllInMEFFolder in DownloadDirectory.GetFiles())
-        {
-            var dllInBinFolder = binDirectoryFiles.FirstOrDefault(f => f.Name.Equals(dllInMEFFolder.Name));
-
-            if (dllInBinFolder == null) continue;
-            var md5Bin = UsefulStuff.HashFile(dllInBinFolder.FullName);
-            var md5Mef = UsefulStuff.HashFile(dllInMEFFolder.FullName);
-
-            if (!md5Bin.Equals(md5Mef))
-                notifier.OnCheckPerformed(new CheckEventArgs(
-                    $"Different versions of the dll exist in MEF and BIN directory:{Environment.NewLine}{dllInBinFolder.FullName} (MD5={md5Bin}){Environment.NewLine}Version:{FileVersionInfo.GetVersionInfo(dllInBinFolder.FullName).FileVersion}{Environment.NewLine}and{Environment.NewLine}{dllInMEFFolder.FullName} (MD5={md5Mef}){Environment.NewLine}Version:{FileVersionInfo.GetVersionInfo(dllInMEFFolder.FullName).FileVersion}{Environment.NewLine}"
-                    , CheckResult.Warning, null));
-        }
-    }
-
-    public IEnumerable<Type> GetTypes<T>()
-    {
-        SetupMEFIfRequired();
-
-        return GetTypes(typeof(T));
-    }
-
-    private object _cachedImplementationsLock = new();
-    private Dictionary<Type, Type[]> _cachedImplementations = new();
-=======
     public static IEnumerable<Type> GetTypes<T>() => GetTypes(typeof(T));
->>>>>>> 9e847e4d
 
     /// <summary>
     /// Returns MEF exported Types which inherit or implement <paramref name="type"/>.  E.g. pass IAttacher to see
@@ -344,24 +166,9 @@
     /// <returns></returns>
     private static IEnumerable<Type> GetTypes(Type type)
     {
-<<<<<<< HEAD
-        SetupMEFIfRequired();
-
-        lock (_cachedImplementationsLock)
-        {
-            if (_cachedImplementations.TryGetValue(type, out var types))
-                return types;
-
-            var results = SafeDirectoryCatalog.GetAllTypes()
-                .Where(t => type.IsAssignableFrom(t) && !t.IsAbstract && !t.IsInterface).ToArray();
-            _cachedImplementations.Add(type, results);
-            return results;
-        }
-=======
         return TypeCache.GetOrAdd(type,
             static target => _types.Value.Values.Where(t => !t.IsInterface && !t.IsAbstract)
                 .Where(target.IsAssignableFrom).Distinct().ToArray());
->>>>>>> 9e847e4d
     }
 
     /// <summary>
@@ -370,17 +177,12 @@
     /// <param name="genericType"></param>
     /// <param name="typeOfT"></param>
     /// <returns></returns>
-<<<<<<< HEAD
-    public IEnumerable<Type> GetGenericTypes(Type genericType, Type typeOfT) =>
-        GetTypes(genericType.MakeGenericType(typeOfT));
-=======
     public static IEnumerable<Type> GetGenericTypes(Type genericType, Type typeOfT)
     {
         var target = genericType.MakeGenericType(typeOfT);
         return _types.Value.Values.Where(t => !t.IsAbstract && !t.IsGenericType && target.IsAssignableFrom(t))
             .Distinct();
     }
->>>>>>> 9e847e4d
 
     public static IEnumerable<Type> GetAllTypes() => _types.Value.Values.Distinct().AsEnumerable();
 
@@ -403,13 +205,10 @@
                            $"Could not construct a {typeof(T)} using the {args.Length} constructor arguments");
         return instance;
     }
-<<<<<<< HEAD
-=======
 
     public static void AddTypeToCatalogForTesting(Type p0)
     {
         if (!_types.Value.ContainsKey(p0.FullName ?? throw new ArgumentNullException(nameof(p0))))
             throw new Exception($"Type {p0.FullName} was not preloaded");
     }
->>>>>>> 9e847e4d
 }