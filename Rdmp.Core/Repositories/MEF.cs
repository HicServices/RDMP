// Copyright (c) The University of Dundee 2018-2019
// This file is part of the Research Data Management Platform (RDMP).
// RDMP is free software: you can redistribute it and/or modify it under the terms of the GNU General Public License as published by the Free Software Foundation, either version 3 of the License, or (at your option) any later version.
// RDMP is distributed in the hope that it will be useful, but WITHOUT ANY WARRANTY; without even the implied warranty of MERCHANTABILITY or FITNESS FOR A PARTICULAR PURPOSE. See the GNU General Public License for more details.
// You should have received a copy of the GNU General Public License along with RDMP. If not, see <https://www.gnu.org/licenses/>.

using System;
using System.Collections.Concurrent;
using System.Collections.Generic;
using System.Collections.ObjectModel;
using System.Diagnostics;
using System.Linq;
using System.Reflection;
using System.Threading;
using Rdmp.Core.Curation.Data;
using Rdmp.Core.Repositories.Construction;

namespace Rdmp.Core.Repositories;

/// <summary>
/// Provides support for downloading Plugins out of the Catalogue Database, identifying Exports and building the
/// <see cref="SafeDirectoryCatalog"/>.  It also includes methods for creating instances of the exported Types.
/// 
/// <para>The class name MEF is a misnomer because historically we used the Managed Extensibility Framework (but now we
/// just grab everything with reflection)</para>
/// </summary>
public static class MEF
{
    // TODO: Cache/preload this for AOT later; figure out generic support
    private static Lazy<ReadOnlyDictionary<string, Type>> _types = null;
    private static readonly ConcurrentDictionary<Type, Type[]> TypeCache = new();
    private static readonly Dictionary<string, Exception> badAssemblies = new();

    static MEF()
    {
<<<<<<< HEAD
        AppDomain.CurrentDomain.AssemblyLoad += Flush;
        Flush(null, null);
    }

    private static void Flush(object _1, AssemblyLoadEventArgs ale)
    {
        if (_types?.IsValueCreated != false)
            _types = new Lazy<ReadOnlyDictionary<string, Type>>(PopulateUnique,
                LazyThreadSafetyMode.ExecutionAndPublication);
        TypeCache.Clear();
    }

    //private static readonly Regex ExcludeAssembly = new(@"^(<|Interop\+|Microsoft|System|MongoDB|NPOI|SixLabors|NUnit|OracleInternal|Npgsql|Amazon|Castle|Newtonsoft|SharpCompress|Terminal|YamlDotNet|Moq|BrightIdeasSoftware|MySqlConnector|Azure|ZstdSharp|CommandLine|FAnsi|Internal|Mono|DnsClient|Oracle|MS|NuGet|Unix)", RegexOptions.Compiled|RegexOptions.CultureInvariant);
    private static ReadOnlyDictionary<string, Type> PopulateUnique()
    {
        var sw = Stopwatch.StartNew();
        var typeByName = new Dictionary<string, Type>();
        foreach (var assembly in AppDomain.CurrentDomain.GetAssemblies())
        {
            if (assembly.FullName?.StartsWith("CommandLine", StringComparison.Ordinal) != false) continue;
            try
            {
                foreach (var type in assembly.GetTypes())
                    foreach (var alias in new[]
                             {
                             Tail(type.FullName), type.FullName, Tail(type.FullName).ToUpperInvariant(),
                             type.FullName?.ToUpperInvariant()
                         }.Where(static x => x is not null).Distinct())
                        if (!typeByName.TryAdd(alias, type) &&
                            type.FullName?.StartsWith("Rdmp.Core", StringComparison.OrdinalIgnoreCase) == true)
                        {
                            // Simple hack so Rdmp.Core types like ColumnInfo take precedence over others like System.Data.Select+ColumnInfo
                            typeByName.Remove(alias);
                            typeByName.Add(alias, type);
                        }
=======
        //try to use the app data folder to download MEF but also evaluate everything in _localPath
        _localPath = AppContext.BaseDirectory;

        string _MEFPathAsString;

        try
        {
            _MEFPathAsString =
                Path.Combine(Environment.GetFolderPath(Environment.SpecialFolder.ApplicationData), "MEF");
        }
        catch (Exception) //couldn't get the AppData/MEF directory so instead go to .\MEF\
        {
            if (_localPath == null)
                throw new Exception(
                    "ApplicationData was not available to download MEF and neither apparently was Assembly.GetExecutingAssembly().GetName().CodeBase");

            _MEFPathAsString = Path.Combine(_localPath, "MEF");
        }

        DownloadDirectory = new DirectoryInfo(_MEFPathAsString);
    }

    private HashSet<string> TypeNotKnown = new();

    /// <summary>
    /// Looks up the given Type in all loaded assemblies (during <see cref="Startup.Startup"/>).  Returns null
    /// if the Type is not found.
    /// 
    /// <para>This method supports both fully qualified Type names and Name only (although this is slower).  Answers
    /// are cached.</para>
    /// </summary>
    /// <param name="type"></param>
    /// <returns></returns>
    public Type GetType(string type)
    {
        if (string.IsNullOrWhiteSpace(type))
            throw new ArgumentNullException(nameof(type));

        if (TypeNotKnown.Contains(type))
            return null;

        if (SafeDirectoryCatalog.TypesByName.TryGetValue(type, out var type1)) return type1;
        var toReturn = Type.GetType(type);

        //If they are looking for the Type name without the namespace that's bad
        if (toReturn == null)
            if (!type.Contains('.'))
            {
                //can we find one in Core with that name e.g. "Plugin" or "plugin"
                toReturn =
                    typeof(Catalogue).Assembly.ExportedTypes.SingleOrDefault(t => t.Name.Equals(type))
                    ?? typeof(Catalogue).Assembly.ExportedTypes.SingleOrDefault(t =>
                        t.Name.Equals(type, StringComparison.InvariantCultureIgnoreCase));

                //no, anyone else got one?
                if (toReturn == null)
                {
                    var matches = SafeDirectoryCatalog.TypesByName.Values.Where(t => t.Name.Equals(type)).ToArray();

                    //try caseless
                    if (matches.Length == 0)
                        matches = SafeDirectoryCatalog.TypesByName.Values.Where(t =>
                            t.Name.Equals(type, StringComparison.InvariantCultureIgnoreCase)).ToArray();

                    //great there's only one
                    if (matches.Length == 1)
                        toReturn = matches[0];
                    else if (matches.Length > 1) //nope looks like everyone has a class called MyClass
                        throw new AmbiguousTypeException($"Found {matches.Length} Types called '{type}'");
                }
>>>>>>> d6edf73d
            }
            catch (Exception e)
            {
<<<<<<< HEAD
                lock (badAssemblies)
                {
                    badAssemblies.TryAdd(assembly.FullName, e);
=======
                //ok they are lying about the Type.  It's not MyLib.Myclass but maybe we still have a Myclass in Rdmp.Core?
                var name = type[(type.LastIndexOf('.') + 1)..];
                toReturn =
                    typeof(Catalogue).Assembly.ExportedTypes.SingleOrDefault(t => t.Name.Equals(name))
                    ?? typeof(Catalogue).Assembly.ExportedTypes.SingleOrDefault(t =>
                        t.Name.Equals(name, StringComparison.InvariantCultureIgnoreCase));

                //no, anyone else got one?
                if (toReturn == null)
                {
                    var matches = SafeDirectoryCatalog.TypesByName.Values.Where(t => t.Name.Equals(name)).ToArray();

                    //try caseless
                    if (matches.Length == 0)
                        matches = SafeDirectoryCatalog.TypesByName.Values.Where(t =>
                            t.Name.Equals(name, StringComparison.InvariantCultureIgnoreCase)).ToArray();

                    //great there's only one
                    if (matches.Length == 1)
                        toReturn = matches[0];
                    else if (matches.Length > 1) //nope looks like everyone has a class called MyClass
                        throw new AmbiguousTypeException($"Found {matches.Length} Types called '{type}'");
>>>>>>> d6edf73d
                }

<<<<<<< HEAD
                Console.WriteLine(e);
            }
        }

        return new ReadOnlyDictionary<string, Type>(typeByName);
    }

    private static string Tail(string full)
=======
        if (toReturn == null)
        {
            TypeNotKnown.Add(type);
            return null;
        }

        //we know about it now!
        SafeDirectoryCatalog.AddType(toReturn, type);

        return toReturn;
    }

    public Type GetType(string type, Type expectedBaseClass)
    {
        var t = GetType(type);

        if (!expectedBaseClass.IsAssignableFrom(t))
            throw new Exception(
                $"Found Type '{type}' did not implement expected base class/interface '{expectedBaseClass}'");


        return t;
    }

    public void Setup(SafeDirectoryCatalog result)
>>>>>>> d6edf73d
    {
        var off = full.LastIndexOf(".", StringComparison.Ordinal) + 1;
        return off == 0 ? full : full[off..];
    }


    /// <summary>
    /// Looks up the given Type in all loaded assemblies (during <see cref="Startup.Startup"/>).  Returns null
    /// if the Type is not found.
    /// 
    /// <para>This method supports both fully qualified Type names and Name only (although this is slower).  Answers
    /// are cached.</para>
    /// </summary>
    /// <param name="typeName"></param>
    /// <returns></returns>
    public static Type GetType(string typeName)
    {
        ArgumentException.ThrowIfNullOrEmpty(typeName);

        // Try for exact match, then caseless match, then tail match, then tail caseless match
        if (_types.Value.TryGetValue(typeName, out var type)) return type;
        if (_types.Value.TryGetValue(typeName.ToUpperInvariant(), out type)) return type;
        if (_types.Value.TryGetValue(Tail(typeName), out type)) return type;

        return _types.Value.TryGetValue(Tail(typeName).ToUpperInvariant(), out type) ? type : null;
    }

    public static Type GetType(string type, Type expectedBaseClass)
    {
        var t = GetType(type);

        return !expectedBaseClass.IsAssignableFrom(t)
            ? throw new Exception(
                $"Found Type {t?.FullName} for '{type}' did not implement expected base class/interface '{expectedBaseClass}'")
            : t;
    }

    public static IReadOnlyDictionary<string, Exception> ListBadAssemblies()
    {
<<<<<<< HEAD
        lock (badAssemblies)
        {
            return new ReadOnlyDictionary<string, Exception>(badAssemblies);
        }
=======
        if (!t.IsGenericType) return t.FullName;
        if (t.GenericTypeArguments.Length != 1)
            throw new NotSupportedException(
                "Generic type has more than 1 token (e.g. T1,T2) so no idea what MEF would call it");
        var genericTypeName = t.GetGenericTypeDefinition().FullName;

        Debug.Assert(genericTypeName.EndsWith("`1"));
        genericTypeName = genericTypeName[..^"`1".Length];

        var underlyingType = t.GenericTypeArguments.Single().FullName;
        return $"{genericTypeName}({underlyingType})";
>>>>>>> d6edf73d
    }

    /// <summary>
    /// 
    /// <para>Turns the legit C# name:
    /// DataLoadEngine.DataFlowPipeline.IDataFlowSource`1[[System.Data.DataTable, System.Data, Version=4.0.0.0, Culture=neutral, PublicKeyToken=b77a5c561934e089]]</para>
    /// 
    /// <para>Into a proper C# code:
    /// IDataFlowSource&lt;DataTable&gt;</para>
    /// </summary>
    /// <param name="t"></param>
    /// <returns></returns>
    public static string GetCSharpNameForType(Type t)
    {
        if (!t.IsGenericType) return t.Name;

        if (t.GenericTypeArguments.Length != 1)
            throw new NotSupportedException(
                "Generic type has more than 1 token (e.g. T1,T2) so no idea what MEF would call it");
<<<<<<< HEAD

=======
>>>>>>> d6edf73d
        var genericTypeName = t.GetGenericTypeDefinition().Name;

        Debug.Assert(genericTypeName.EndsWith("`1", StringComparison.Ordinal));
        genericTypeName = genericTypeName[..^"`1".Length];

        var underlyingType = t.GenericTypeArguments.Single().Name;
        return $"{genericTypeName}<{underlyingType}>";
    }

<<<<<<< HEAD
    public static IEnumerable<Type> GetTypes<T>() => GetTypes(typeof(T));
=======
    public void CheckForVersionMismatches(ICheckNotifier notifier)
    {
        SetupMEFIfRequired();

        var root = new DirectoryInfo(".");

        var binDirectoryFiles = root.EnumerateFiles().ToArray();

        foreach (var dllInMEFFolder in DownloadDirectory.GetFiles())
        {
            var dllInBinFolder = binDirectoryFiles.FirstOrDefault(f => f.Name.Equals(dllInMEFFolder.Name));

            if (dllInBinFolder == null) continue;
            var md5Bin = UsefulStuff.HashFile(dllInBinFolder.FullName);
            var md5Mef = UsefulStuff.HashFile(dllInMEFFolder.FullName);

            if (!md5Bin.Equals(md5Mef))
                notifier.OnCheckPerformed(new CheckEventArgs(
                    $"Different versions of the dll exist in MEF and BIN directory:{Environment.NewLine}{dllInBinFolder.FullName} (MD5={md5Bin}){Environment.NewLine}Version:{FileVersionInfo.GetVersionInfo(dllInBinFolder.FullName).FileVersion}{Environment.NewLine}and{Environment.NewLine}{dllInMEFFolder.FullName} (MD5={md5Mef}){Environment.NewLine}Version:{FileVersionInfo.GetVersionInfo(dllInMEFFolder.FullName).FileVersion}{Environment.NewLine}"
                    , CheckResult.Warning, null));
        }
    }

    public IEnumerable<Type> GetTypes<T>()
    {
        SetupMEFIfRequired();

        return GetTypes(typeof(T));
    }

    private object _cachedImplementationsLock = new();
    private Dictionary<Type, Type[]> _cachedImplementations = new();
>>>>>>> d6edf73d

    /// <summary>
    /// Returns MEF exported Types which inherit or implement <paramref name="type"/>.  E.g. pass IAttacher to see
    /// all exported implementers
    /// </summary>
    /// <param name="type"></param>
    /// <returns></returns>
    private static IEnumerable<Type> GetTypes(Type type)
    {
<<<<<<< HEAD
        return TypeCache.GetOrAdd(type,
            static target => _types.Value.Values.Where(t => !t.IsInterface && !t.IsAbstract)
                .Where(target.IsAssignableFrom).Distinct().ToArray());
=======
        SetupMEFIfRequired();

        lock (_cachedImplementationsLock)
        {
            if (_cachedImplementations.TryGetValue(type, out var types))
                return types;

            var results = SafeDirectoryCatalog.GetAllTypes()
                .Where(t => type.IsAssignableFrom(t) && !t.IsAbstract && !t.IsInterface).ToArray();
            _cachedImplementations.Add(type, results);
            return results;
        }
>>>>>>> d6edf73d
    }

    /// <summary>
    /// Returns all MEF exported classes decorated with the specified generic export e.g.
    /// </summary>
    /// <param name="genericType"></param>
    /// <param name="typeOfT"></param>
    /// <returns></returns>
<<<<<<< HEAD
    public static IEnumerable<Type> GetGenericTypes(Type genericType, Type typeOfT)
    {
        var target = genericType.MakeGenericType(typeOfT);
        return _types.Value.Values.Where(t => !t.IsAbstract && !t.IsGenericType && target.IsAssignableFrom(t))
            .Distinct();
    }
=======
    public IEnumerable<Type> GetGenericTypes(Type genericType, Type typeOfT) =>
        GetTypes(genericType.MakeGenericType(typeOfT));
>>>>>>> d6edf73d

    public static IEnumerable<Type> GetAllTypes() => _types.Value.Values.Distinct().AsEnumerable();

    /// <summary>
    /// Creates an instance of the named class with the provided constructor arguments
    /// </summary>
    /// <typeparam name="T">The base/interface of the Type you want to create e.g. IAttacher</typeparam>
    /// <returns></returns>
    public static T CreateA<T>(string typeToCreate, params object[] args)
    {
        var typeToCreateAsType = GetType(typeToCreate) ?? throw new Exception($"Could not find Type '{typeToCreate}'");

        //can we cast to T?
        if (typeToCreateAsType.IsAssignableFrom(typeof(T)))
            throw new Exception(
                $"Requested typeToCreate '{typeToCreate}' was not assignable to the required Type '{typeof(T).Name}'");

        var instance = (T)ObjectConstructor.ConstructIfPossible(typeToCreateAsType, args) ??
                       throw new ObjectLacksCompatibleConstructorException(
                           $"Could not construct a {typeof(T)} using the {args.Length} constructor arguments");
        return instance;
    }
<<<<<<< HEAD

    public static void AddTypeToCatalogForTesting(Type p0)
    {
        if (!_types.Value.ContainsKey(p0.FullName ?? throw new ArgumentNullException(nameof(p0))))
            throw new Exception($"Type {p0.FullName} was not preloaded");
    }
=======
>>>>>>> d6edf73d
}<|MERGE_RESOLUTION|>--- conflicted
+++ resolved
@@ -33,7 +33,6 @@
 
     static MEF()
     {
-<<<<<<< HEAD
         AppDomain.CurrentDomain.AssemblyLoad += Flush;
         Flush(null, null);
     }
@@ -69,30 +68,27 @@
                             typeByName.Remove(alias);
                             typeByName.Add(alias, type);
                         }
-=======
-        //try to use the app data folder to download MEF but also evaluate everything in _localPath
-        _localPath = AppContext.BaseDirectory;
-
-        string _MEFPathAsString;
-
-        try
-        {
-            _MEFPathAsString =
-                Path.Combine(Environment.GetFolderPath(Environment.SpecialFolder.ApplicationData), "MEF");
+            }
+            catch (Exception e)
+            {
+                lock (badAssemblies)
+                {
+                    badAssemblies.TryAdd(assembly.FullName, e);
+                }
+
+                Console.WriteLine(e);
+            }
         }
-        catch (Exception) //couldn't get the AppData/MEF directory so instead go to .\MEF\
-        {
-            if (_localPath == null)
-                throw new Exception(
-                    "ApplicationData was not available to download MEF and neither apparently was Assembly.GetExecutingAssembly().GetName().CodeBase");
-
-            _MEFPathAsString = Path.Combine(_localPath, "MEF");
-        }
-
-        DownloadDirectory = new DirectoryInfo(_MEFPathAsString);
-    }
-
-    private HashSet<string> TypeNotKnown = new();
+
+        return new ReadOnlyDictionary<string, Type>(typeByName);
+    }
+
+    private static string Tail(string full)
+    {
+        var off = full.LastIndexOf(".", StringComparison.Ordinal) + 1;
+        return off == 0 ? full : full[off..];
+    }
+
 
     /// <summary>
     /// Looks up the given Type in all loaded assemblies (during <see cref="Startup.Startup"/>).  Returns null
@@ -101,128 +97,6 @@
     /// <para>This method supports both fully qualified Type names and Name only (although this is slower).  Answers
     /// are cached.</para>
     /// </summary>
-    /// <param name="type"></param>
-    /// <returns></returns>
-    public Type GetType(string type)
-    {
-        if (string.IsNullOrWhiteSpace(type))
-            throw new ArgumentNullException(nameof(type));
-
-        if (TypeNotKnown.Contains(type))
-            return null;
-
-        if (SafeDirectoryCatalog.TypesByName.TryGetValue(type, out var type1)) return type1;
-        var toReturn = Type.GetType(type);
-
-        //If they are looking for the Type name without the namespace that's bad
-        if (toReturn == null)
-            if (!type.Contains('.'))
-            {
-                //can we find one in Core with that name e.g. "Plugin" or "plugin"
-                toReturn =
-                    typeof(Catalogue).Assembly.ExportedTypes.SingleOrDefault(t => t.Name.Equals(type))
-                    ?? typeof(Catalogue).Assembly.ExportedTypes.SingleOrDefault(t =>
-                        t.Name.Equals(type, StringComparison.InvariantCultureIgnoreCase));
-
-                //no, anyone else got one?
-                if (toReturn == null)
-                {
-                    var matches = SafeDirectoryCatalog.TypesByName.Values.Where(t => t.Name.Equals(type)).ToArray();
-
-                    //try caseless
-                    if (matches.Length == 0)
-                        matches = SafeDirectoryCatalog.TypesByName.Values.Where(t =>
-                            t.Name.Equals(type, StringComparison.InvariantCultureIgnoreCase)).ToArray();
-
-                    //great there's only one
-                    if (matches.Length == 1)
-                        toReturn = matches[0];
-                    else if (matches.Length > 1) //nope looks like everyone has a class called MyClass
-                        throw new AmbiguousTypeException($"Found {matches.Length} Types called '{type}'");
-                }
->>>>>>> d6edf73d
-            }
-            catch (Exception e)
-            {
-<<<<<<< HEAD
-                lock (badAssemblies)
-                {
-                    badAssemblies.TryAdd(assembly.FullName, e);
-=======
-                //ok they are lying about the Type.  It's not MyLib.Myclass but maybe we still have a Myclass in Rdmp.Core?
-                var name = type[(type.LastIndexOf('.') + 1)..];
-                toReturn =
-                    typeof(Catalogue).Assembly.ExportedTypes.SingleOrDefault(t => t.Name.Equals(name))
-                    ?? typeof(Catalogue).Assembly.ExportedTypes.SingleOrDefault(t =>
-                        t.Name.Equals(name, StringComparison.InvariantCultureIgnoreCase));
-
-                //no, anyone else got one?
-                if (toReturn == null)
-                {
-                    var matches = SafeDirectoryCatalog.TypesByName.Values.Where(t => t.Name.Equals(name)).ToArray();
-
-                    //try caseless
-                    if (matches.Length == 0)
-                        matches = SafeDirectoryCatalog.TypesByName.Values.Where(t =>
-                            t.Name.Equals(name, StringComparison.InvariantCultureIgnoreCase)).ToArray();
-
-                    //great there's only one
-                    if (matches.Length == 1)
-                        toReturn = matches[0];
-                    else if (matches.Length > 1) //nope looks like everyone has a class called MyClass
-                        throw new AmbiguousTypeException($"Found {matches.Length} Types called '{type}'");
->>>>>>> d6edf73d
-                }
-
-<<<<<<< HEAD
-                Console.WriteLine(e);
-            }
-        }
-
-        return new ReadOnlyDictionary<string, Type>(typeByName);
-    }
-
-    private static string Tail(string full)
-=======
-        if (toReturn == null)
-        {
-            TypeNotKnown.Add(type);
-            return null;
-        }
-
-        //we know about it now!
-        SafeDirectoryCatalog.AddType(toReturn, type);
-
-        return toReturn;
-    }
-
-    public Type GetType(string type, Type expectedBaseClass)
-    {
-        var t = GetType(type);
-
-        if (!expectedBaseClass.IsAssignableFrom(t))
-            throw new Exception(
-                $"Found Type '{type}' did not implement expected base class/interface '{expectedBaseClass}'");
-
-
-        return t;
-    }
-
-    public void Setup(SafeDirectoryCatalog result)
->>>>>>> d6edf73d
-    {
-        var off = full.LastIndexOf(".", StringComparison.Ordinal) + 1;
-        return off == 0 ? full : full[off..];
-    }
-
-
-    /// <summary>
-    /// Looks up the given Type in all loaded assemblies (during <see cref="Startup.Startup"/>).  Returns null
-    /// if the Type is not found.
-    /// 
-    /// <para>This method supports both fully qualified Type names and Name only (although this is slower).  Answers
-    /// are cached.</para>
-    /// </summary>
     /// <param name="typeName"></param>
     /// <returns></returns>
     public static Type GetType(string typeName)
@@ -249,24 +123,10 @@
 
     public static IReadOnlyDictionary<string, Exception> ListBadAssemblies()
     {
-<<<<<<< HEAD
         lock (badAssemblies)
         {
             return new ReadOnlyDictionary<string, Exception>(badAssemblies);
         }
-=======
-        if (!t.IsGenericType) return t.FullName;
-        if (t.GenericTypeArguments.Length != 1)
-            throw new NotSupportedException(
-                "Generic type has more than 1 token (e.g. T1,T2) so no idea what MEF would call it");
-        var genericTypeName = t.GetGenericTypeDefinition().FullName;
-
-        Debug.Assert(genericTypeName.EndsWith("`1"));
-        genericTypeName = genericTypeName[..^"`1".Length];
-
-        var underlyingType = t.GenericTypeArguments.Single().FullName;
-        return $"{genericTypeName}({underlyingType})";
->>>>>>> d6edf73d
     }
 
     /// <summary>
@@ -286,10 +146,6 @@
         if (t.GenericTypeArguments.Length != 1)
             throw new NotSupportedException(
                 "Generic type has more than 1 token (e.g. T1,T2) so no idea what MEF would call it");
-<<<<<<< HEAD
-
-=======
->>>>>>> d6edf73d
         var genericTypeName = t.GetGenericTypeDefinition().Name;
 
         Debug.Assert(genericTypeName.EndsWith("`1", StringComparison.Ordinal));
@@ -299,42 +155,7 @@
         return $"{genericTypeName}<{underlyingType}>";
     }
 
-<<<<<<< HEAD
     public static IEnumerable<Type> GetTypes<T>() => GetTypes(typeof(T));
-=======
-    public void CheckForVersionMismatches(ICheckNotifier notifier)
-    {
-        SetupMEFIfRequired();
-
-        var root = new DirectoryInfo(".");
-
-        var binDirectoryFiles = root.EnumerateFiles().ToArray();
-
-        foreach (var dllInMEFFolder in DownloadDirectory.GetFiles())
-        {
-            var dllInBinFolder = binDirectoryFiles.FirstOrDefault(f => f.Name.Equals(dllInMEFFolder.Name));
-
-            if (dllInBinFolder == null) continue;
-            var md5Bin = UsefulStuff.HashFile(dllInBinFolder.FullName);
-            var md5Mef = UsefulStuff.HashFile(dllInMEFFolder.FullName);
-
-            if (!md5Bin.Equals(md5Mef))
-                notifier.OnCheckPerformed(new CheckEventArgs(
-                    $"Different versions of the dll exist in MEF and BIN directory:{Environment.NewLine}{dllInBinFolder.FullName} (MD5={md5Bin}){Environment.NewLine}Version:{FileVersionInfo.GetVersionInfo(dllInBinFolder.FullName).FileVersion}{Environment.NewLine}and{Environment.NewLine}{dllInMEFFolder.FullName} (MD5={md5Mef}){Environment.NewLine}Version:{FileVersionInfo.GetVersionInfo(dllInMEFFolder.FullName).FileVersion}{Environment.NewLine}"
-                    , CheckResult.Warning, null));
-        }
-    }
-
-    public IEnumerable<Type> GetTypes<T>()
-    {
-        SetupMEFIfRequired();
-
-        return GetTypes(typeof(T));
-    }
-
-    private object _cachedImplementationsLock = new();
-    private Dictionary<Type, Type[]> _cachedImplementations = new();
->>>>>>> d6edf73d
 
     /// <summary>
     /// Returns MEF exported Types which inherit or implement <paramref name="type"/>.  E.g. pass IAttacher to see
@@ -344,24 +165,9 @@
     /// <returns></returns>
     private static IEnumerable<Type> GetTypes(Type type)
     {
-<<<<<<< HEAD
         return TypeCache.GetOrAdd(type,
             static target => _types.Value.Values.Where(t => !t.IsInterface && !t.IsAbstract)
                 .Where(target.IsAssignableFrom).Distinct().ToArray());
-=======
-        SetupMEFIfRequired();
-
-        lock (_cachedImplementationsLock)
-        {
-            if (_cachedImplementations.TryGetValue(type, out var types))
-                return types;
-
-            var results = SafeDirectoryCatalog.GetAllTypes()
-                .Where(t => type.IsAssignableFrom(t) && !t.IsAbstract && !t.IsInterface).ToArray();
-            _cachedImplementations.Add(type, results);
-            return results;
-        }
->>>>>>> d6edf73d
     }
 
     /// <summary>
@@ -370,17 +176,12 @@
     /// <param name="genericType"></param>
     /// <param name="typeOfT"></param>
     /// <returns></returns>
-<<<<<<< HEAD
     public static IEnumerable<Type> GetGenericTypes(Type genericType, Type typeOfT)
     {
         var target = genericType.MakeGenericType(typeOfT);
         return _types.Value.Values.Where(t => !t.IsAbstract && !t.IsGenericType && target.IsAssignableFrom(t))
             .Distinct();
     }
-=======
-    public IEnumerable<Type> GetGenericTypes(Type genericType, Type typeOfT) =>
-        GetTypes(genericType.MakeGenericType(typeOfT));
->>>>>>> d6edf73d
 
     public static IEnumerable<Type> GetAllTypes() => _types.Value.Values.Distinct().AsEnumerable();
 
@@ -403,13 +204,10 @@
                            $"Could not construct a {typeof(T)} using the {args.Length} constructor arguments");
         return instance;
     }
-<<<<<<< HEAD
 
     public static void AddTypeToCatalogForTesting(Type p0)
     {
         if (!_types.Value.ContainsKey(p0.FullName ?? throw new ArgumentNullException(nameof(p0))))
             throw new Exception($"Type {p0.FullName} was not preloaded");
     }
-=======
->>>>>>> d6edf73d
 }