// Copyright (c) The University of Dundee 2018-2019
// This file is part of the Research Data Management Platform (RDMP).
// RDMP is free software: you can redistribute it and/or modify it under the terms of the GNU General Public License as published by the Free Software Foundation, either version 3 of the License, or (at your option) any later version.
// RDMP is distributed in the hope that it will be useful, but WITHOUT ANY WARRANTY; without even the implied warranty of MERCHANTABILITY or FITNESS FOR A PARTICULAR PURPOSE. See the GNU General Public License for more details.
// You should have received a copy of the GNU General Public License along with RDMP. If not, see <https://www.gnu.org/licenses/>.

using System;
using System.Collections.Generic;
using System.Linq;
using Rdmp.Core.Curation.Data;
using Rdmp.Core.Curation.Data.Aggregation;
using Rdmp.Core.Curation.Data.Cohort;
using Rdmp.Core.Curation.Data.Defaults;
using Rdmp.Core.Curation.Data.Governance;
using Rdmp.Core.Curation.Data.Referencing;
using Rdmp.Core.DataExport;
using Rdmp.Core.Logging;
using Rdmp.Core.MapsDirectlyToDatabaseTable;
using Rdmp.Core.MapsDirectlyToDatabaseTable.Versioning;
using Rdmp.Core.Providers.Nodes;
using Rdmp.Core.Repositories.Managers;
using Rdmp.Core.ReusableLibraryCode.Comments;
using Rdmp.Core.ReusableLibraryCode.DataAccess;
using Rdmp.Core.ReusableLibraryCode.Settings;
using Rdmp.Core.Sharing.Dependency;
using Rdmp.Core.Validation.Dependency;
using IContainer = Rdmp.Core.Curation.Data.IContainer;

namespace Rdmp.Core.Repositories;

/// <summary>
/// Memory only implementation of <see cref="ICatalogueRepository"/> in which all objects are created in
/// dictionaries and arrays in memory instead of the database.
/// </summary>
public class MemoryCatalogueRepository : MemoryRepository, ICatalogueRepository, ITableInfoCredentialsManager,
    IAggregateForcedJoinManager, ICohortContainerManager, IFilterManager, IGovernanceManager
{
    public IAggregateForcedJoinManager AggregateForcedJoinManager => this;
    public IGovernanceManager GovernanceManager => this;
    public ITableInfoCredentialsManager TableInfoCredentialsManager => this;
    public ICohortContainerManager CohortContainerManager => this;
    public IEncryptionManager EncryptionManager { get; private set; }

    public IFilterManager FilterManager => this;
    public IPluginManager PluginManager { get; private set; }

    public IJoinManager JoinManager { get; private set; }

    public CommentStore CommentStore { get; set; }

    private IObscureDependencyFinder _odf;

    public IObscureDependencyFinder ObscureDependencyFinder
    {
        get => _odf;
        set
        {
<<<<<<< HEAD
            _mef = value;

            if (ObscureDependencyFinder is CatalogueObscureDependencyFinder odf && this is IDataExportRepository dxm)
                odf.AddOtherDependencyFinderIfNotExists<ValidationXMLObscureDependencyFinder>(
                    new RepositoryProvider(dxm));
=======
            _odf = value;
            if (_odf is CatalogueObscureDependencyFinder catFinder &&
                this is IDataExportRepository dataExportRepository)
                catFinder.AddOtherDependencyFinderIfNotExists<ValidationXMLObscureDependencyFinder>(
                    new RepositoryProvider(dataExportRepository));
>>>>>>> 9e847e4d
        }
    }

    /// <summary>
    /// Path to RSA private key encryption certificate for decrypting encrypted credentials.
    /// </summary>
    public string EncryptionKeyPath { get; protected set; }

    protected virtual Dictionary<PermissableDefaults, IExternalDatabaseServer> Defaults { get; set; } = new();

    public MemoryCatalogueRepository(IServerDefaults currentDefaults = null)
    {
        JoinManager = new JoinManager(this);
        PluginManager = new PluginManager(this);
        CommentStore = new CommentStoreWithKeywords();
        EncryptionManager = new PasswordEncryptionKeyLocation(this);

        //we need to know what the default servers for stuff are
        foreach (PermissableDefaults value in Enum.GetValues(typeof(PermissableDefaults)))
            if (currentDefaults == null)
            {
                Defaults.Add(value, null); //we have no defaults to import
            }
            else
            {
                //we have defaults to import so get the default
                var defaultServer = currentDefaults.GetDefaultFor(value);

                //if it's not null we must be able to return it with GetObjectByID
                if (defaultServer != null)
                    Objects.TryAdd(defaultServer, 0);

                Defaults.Add(value, defaultServer);
            }

        //start IDs with the maximum id of any default to avoid collisions
        if (Objects.Any())
            NextObjectId = Objects.Keys.Max(o => o.ID);


        var dependencyFinder = new CatalogueObscureDependencyFinder(this);

        if (this is IDataExportRepository dxm)
        {
            dependencyFinder.AddOtherDependencyFinderIfNotExists<ObjectSharingObscureDependencyFinder>(
                new RepositoryProvider(dxm));
            dependencyFinder.AddOtherDependencyFinderIfNotExists<BetweenCatalogueAndDataExportObscureDependencyFinder>(
                new RepositoryProvider(dxm));
        }

        ObscureDependencyFinder = dependencyFinder;
    }


    public LogManager GetDefaultLogManager()
    {
        var server = GetDefaultFor(PermissableDefaults.LiveLoggingServer_ID);
        return server == null ? null : new LogManager(server);
    }

    public IEnumerable<AnyTableSqlParameter> GetAllParametersForParentTable(IMapsDirectlyToDatabaseTable parent)
    {
        return GetAllObjects<AnyTableSqlParameter>().Where(o => o.IsReferenceTo(parent));
    }

    public TicketingSystemConfiguration GetTicketingSystem() => null;


    public override void DeleteFromDatabase(IMapsDirectlyToDatabaseTable oTableWrapperObject)
    {
        ObscureDependencyFinder.ThrowIfDeleteDisallowed(oTableWrapperObject);


        base.DeleteFromDatabase(oTableWrapperObject);
        ObscureDependencyFinder.HandleCascadeDeletesForDeletedObject(oTableWrapperObject);
    }

    public T[] GetReferencesTo<T>(IMapsDirectlyToDatabaseTable o) where T : ReferenceOtherObjectDatabaseEntity
    {
        return Objects.Keys.OfType<T>().Where(r => r.IsReferenceTo(o)).ToArray();
    }

    public bool IsLookupTable(ITableInfo tableInfo)
    {
        return GetAllObjects<Lookup>().Any(l => l.Description.TableInfo.Equals(tableInfo));
    }

    public Catalogue[] GetAllCataloguesUsing(TableInfo tableInfo)
    {
        return
            GetAllObjects<Catalogue>()
                .Where(
                    c =>
                        c.CatalogueItems.Any(
                            ci => ci.ColumnInfo_ID != null && ci.ColumnInfo.TableInfo_ID == tableInfo.ID)).ToArray();
    }

    public ExternalDatabaseServer[] GetAllDatabases<T>() where T : IPatcher, new()
    {
        IPatcher p = new T();
        return GetAllObjects<ExternalDatabaseServer>().Where(s => s.WasCreatedBy(p)).ToArray();
    }

    public IExternalDatabaseServer GetDefaultFor(PermissableDefaults field) =>
        Defaults.TryGetValue(field, out var result) ? result : null;

    public void ClearDefault(PermissableDefaults toDelete)
    {
        SetDefault(toDelete, null);
    }

    public virtual void SetDefault(PermissableDefaults toChange, IExternalDatabaseServer externalDatabaseServer)
    {
        Defaults[toChange] = externalDatabaseServer;
    }

    public override void Clear()
    {
        base.Clear();

        CohortContainerContents.Clear();
        CredentialsDictionary.Clear();
        ForcedJoins.Clear();
        WhereSubContainers.Clear();
        Defaults.Clear();
    }

    #region ITableInfoToCredentialsLinker

    /// <summary>
    /// records which credentials can be used to access the table under which contexts
    /// </summary>
    protected Dictionary<ITableInfo, Dictionary<DataAccessContext, DataAccessCredentials>> CredentialsDictionary
    {
        get;
        set;
    } =
        new();

    public virtual void CreateLinkBetween(DataAccessCredentials credentials, ITableInfo tableInfo,
        DataAccessContext context)
    {
        if (!CredentialsDictionary.ContainsKey(tableInfo))
            CredentialsDictionary.Add(tableInfo, new Dictionary<DataAccessContext, DataAccessCredentials>());

        CredentialsDictionary[tableInfo].Add(context, credentials);

        tableInfo.ClearAllInjections();
    }

    public virtual void BreakLinkBetween(DataAccessCredentials credentials, ITableInfo tableInfo,
        DataAccessContext context)
    {
        if (!CredentialsDictionary.ContainsKey(tableInfo))
            return;

        CredentialsDictionary[tableInfo].Remove(context);

        tableInfo.ClearAllInjections();
    }

    public virtual void BreakAllLinksBetween(DataAccessCredentials credentials, ITableInfo tableInfo)
    {
        if (!CredentialsDictionary.ContainsKey(tableInfo))
            return;

        var toRemove = CredentialsDictionary[tableInfo].Where(v => Equals(v.Value, credentials)).Select(k => k.Key)
            .ToArray();

        foreach (var context in toRemove)
            CredentialsDictionary[tableInfo].Remove(context);
    }

    public DataAccessCredentials GetCredentialsIfExistsFor(ITableInfo tableInfo, DataAccessContext context)
    {
<<<<<<< HEAD
        if (CredentialsDictionary.TryGetValue(tableInfo, out var creds))
        {
            if (creds.TryGetValue(context, out var cred))
                return cred;

            if (creds.TryGetValue(DataAccessContext.Any, out cred))
                return cred;
        }


        return null;
=======
        if (!CredentialsDictionary.TryGetValue(tableInfo, out var credentialsList)) return null;
        if (credentialsList.TryGetValue(context, out var credentials))
            return credentials;
        return credentialsList.TryGetValue(DataAccessContext.Any, out credentials) ? credentials : null;
>>>>>>> 9e847e4d
    }

    public Dictionary<DataAccessContext, DataAccessCredentials> GetCredentialsIfExistsFor(ITableInfo tableInfo) =>
        CredentialsDictionary.TryGetValue(tableInfo, out var credential) ? credential : null;

    public Dictionary<ITableInfo, List<DataAccessCredentialUsageNode>> GetAllCredentialUsagesBy(
        DataAccessCredentials[] allCredentials, ITableInfo[] allTableInfos)
    {
        var toreturn = new Dictionary<ITableInfo, List<DataAccessCredentialUsageNode>>();

        foreach (var kvp in CredentialsDictionary)
        {
            toreturn.Add(kvp.Key, new List<DataAccessCredentialUsageNode>());

            foreach (var forNode in kvp.Value)
                toreturn[kvp.Key].Add(new DataAccessCredentialUsageNode(forNode.Value, kvp.Key, forNode.Key));
        }

        return toreturn;
    }

    public Dictionary<DataAccessContext, List<ITableInfo>> GetAllTablesUsingCredentials(
        DataAccessCredentials credentials)
    {
        var toreturn = Enum.GetValues(typeof(DataAccessContext)).Cast<DataAccessContext>()
            .ToDictionary(context => context, _ => new List<ITableInfo>());

        //add the keys
<<<<<<< HEAD
        foreach (DataAccessContext context in Enum.GetValues(typeof(DataAccessContext)))
            toreturn.Add(context, new List<ITableInfo>());
=======
>>>>>>> 9e847e4d

        foreach (var kvp in CredentialsDictionary)
        foreach (var forNode in kvp.Value)
            toreturn[forNode.Key].Add(kvp.Key);

        return toreturn;
    }

    public DataAccessCredentials GetCredentialByUsernameAndPasswordIfExists(string username, string password)
    {
        return GetAllObjects<DataAccessCredentials>().FirstOrDefault(c =>
            Equals(c.Username, username) && Equals(c.GetDecryptedPassword(), password));
    }

    #endregion

    #region IAggregateForcedJoin

    protected Dictionary<AggregateConfiguration, HashSet<ITableInfo>> ForcedJoins { get; set; } = new();

    public ITableInfo[] GetAllForcedJoinsFor(AggregateConfiguration configuration)
    {
        var everyone = Enumerable.Empty<ITableInfo>();

        // join with everyone? .... what do you mean everyone? EVERYONE!!!!
        if (UserSettings.AlwaysJoinEverything)
            everyone = configuration.Catalogue.GetTableInfosIdeallyJustFromMainTables();

        return !ForcedJoins.ContainsKey(configuration)
            ? everyone.ToArray()
            : ForcedJoins[configuration].Union(everyone).ToArray();
    }

    public virtual void BreakLinkBetween(AggregateConfiguration configuration, ITableInfo tableInfo)
    {
        if (!ForcedJoins.ContainsKey(configuration))
            return;

        ForcedJoins[configuration].Remove(tableInfo);
    }

    public virtual void CreateLinkBetween(AggregateConfiguration configuration, ITableInfo tableInfo)
    {
        if (!ForcedJoins.ContainsKey(configuration))
            ForcedJoins.Add(configuration, new HashSet<ITableInfo>());

        ForcedJoins[configuration].Add(tableInfo);
    }

    #endregion

    #region ICohortContainerLinker

    protected Dictionary<CohortAggregateContainer, HashSet<CohortContainerContent>> CohortContainerContents =
        new();

    public CohortAggregateContainer GetParent(AggregateConfiguration child)
    {
        //if it is in the contents of a container
<<<<<<< HEAD
        if (CohortContainerContents.Any(kvp => kvp.Value.Select(c => c.Orderable).Contains(child)))
            return CohortContainerContents.Single(kvp => kvp.Value.Select(c => c.Orderable).Contains(child)).Key;

        return null;
=======
        return CohortContainerContents.Any(kvp => kvp.Value.Select(c => c.Orderable).Contains(child))
            ? CohortContainerContents.Single(kvp => kvp.Value.Select(c => c.Orderable).Contains(child)).Key
            : null;
>>>>>>> 9e847e4d
    }

    public virtual void Add(CohortAggregateContainer parent, AggregateConfiguration child, int order)
    {
        //make sure we know about the container
        if (!CohortContainerContents.ContainsKey(parent))
            CohortContainerContents.Add(parent, new HashSet<CohortContainerContent>());

        CohortContainerContents[parent].Add(new CohortContainerContent(child, order));
    }

    public virtual void Remove(CohortAggregateContainer parent, AggregateConfiguration child)
    {
        var toRemove = CohortContainerContents[parent].Single(c => c.Orderable.Equals(child));
        CohortContainerContents[parent].Remove(toRemove);
    }

    public class CohortContainerContent
    {
        public IOrderable Orderable { get; private set; }

        public int Order { get; set; }

        public CohortContainerContent(IOrderable orderable, int order)
        {
            Orderable = orderable;
            Order = order;
        }
    }

    public int? GetOrderIfExistsFor(AggregateConfiguration configuration)
    {
        var o = CohortContainerContents.SelectMany(kvp => kvp.Value)
            .SingleOrDefault(c => c.Orderable.Equals(configuration));

        return o?.Order;
    }

    public IOrderable[] GetChildren(CohortAggregateContainer parent)
    {
        return !CohortContainerContents.ContainsKey(parent)
            ? Array.Empty<IOrderable>()
            : CohortContainerContents[parent].OrderBy(o => o.Order).Select(o => o.Orderable).ToArray();
    }

    public CohortAggregateContainer GetParent(CohortAggregateContainer child)
    {
        var match = CohortContainerContents.Where(k => k.Value.Any(hs => Equals(hs.Orderable, child)))
            .Select(kvp => kvp.Key).ToArray();
<<<<<<< HEAD
        if (match.Length > 0)
            return match.Single();

        return null;
=======
        return match.Length > 0 ? match.Single() : null;
>>>>>>> 9e847e4d
    }

    public virtual void Remove(CohortAggregateContainer parent, CohortAggregateContainer child)
    {
        CohortContainerContents[parent].RemoveWhere(c => Equals(c.Orderable, child));
    }

    public virtual void SetOrder(AggregateConfiguration child, int newOrder)
    {
        var parent = GetParent(child);

        if (parent != null && CohortContainerContents.TryGetValue(parent, out var content))
        {
            var record = content.SingleOrDefault(o => o.Orderable.Equals(child));
            if (record != null)
                record.Order = newOrder;
        }
    }

    public virtual void Add(CohortAggregateContainer parent, CohortAggregateContainer child)
    {
        if (!CohortContainerContents.ContainsKey(parent))
            CohortContainerContents.Add(parent, new HashSet<CohortContainerContent>());

        CohortContainerContents[parent].Add(new CohortContainerContent(child, child.Order));
    }

    #endregion


    #region IFilterContainerManager

    protected Dictionary<IContainer, HashSet<IContainer>> WhereSubContainers { get; set; } = new();

<<<<<<< HEAD
    public IContainer[] GetSubContainers(IContainer container)
    {
        if (!WhereSubContainers.ContainsKey(container))
            return Array.Empty<IContainer>();

        return WhereSubContainers[container].ToArray();
    }
=======
    public IContainer[] GetSubContainers(IContainer container) => !WhereSubContainers.ContainsKey(container)
        ? Array.Empty<IContainer>()
        : WhereSubContainers[container].ToArray();
>>>>>>> 9e847e4d

    public virtual void MakeIntoAnOrphan(IContainer container)
    {
        foreach (var contents in WhereSubContainers)
            if (contents.Value.Contains(container))
                contents.Value.Remove(container);
    }

    public IContainer GetParentContainerIfAny(IContainer container)
    {
        var match = WhereSubContainers.Where(k => k.Value.Contains(container)).ToArray();
        return match.Length != 0 ? match[0].Key : null;
    }

    public IFilter[] GetFilters(IContainer container)
    {
        return GetAllObjects<IFilter>().Where(f => f is not ExtractionFilter && f.FilterContainer_ID == container.ID)
            .ToArray();
    }

    public void AddChild(IContainer container, IFilter filter)
    {
        filter.FilterContainer_ID = container.ID;
        filter.SaveToDatabase();
    }

    public virtual void AddSubContainer(IContainer parent, IContainer child)
    {
        if (!WhereSubContainers.ContainsKey(parent))
            WhereSubContainers.Add(parent, new HashSet<IContainer>());

        WhereSubContainers[parent].Add(child);
    }

    #endregion

    #region IGovernanceManager

    protected Dictionary<GovernancePeriod, HashSet<ICatalogue>> GovernanceCoverage { get; set; } = new();
<<<<<<< HEAD
    private MEF _mef;
=======
>>>>>>> 9e847e4d

    public virtual void Unlink(GovernancePeriod governancePeriod, ICatalogue catalogue)
    {
        if (!GovernanceCoverage.ContainsKey(governancePeriod))
            GovernanceCoverage.Add(governancePeriod, new HashSet<ICatalogue>());

        GovernanceCoverage[governancePeriod].Remove(catalogue);
    }

    public virtual void Link(GovernancePeriod governancePeriod, ICatalogue catalogue)
    {
        if (!GovernanceCoverage.ContainsKey(governancePeriod))
            GovernanceCoverage.Add(governancePeriod, new HashSet<ICatalogue>());

        GovernanceCoverage[governancePeriod].Add(catalogue);
    }

    public Dictionary<int, HashSet<int>> GetAllGovernedCataloguesForAllGovernancePeriods()
    {
        return GovernanceCoverage.ToDictionary(k => k.Key.ID, v => new HashSet<int>(v.Value.Select(c => c.ID)));
    }

    public IEnumerable<ICatalogue> GetAllGovernedCatalogues(GovernancePeriod governancePeriod) =>
        !GovernanceCoverage.ContainsKey(governancePeriod)
            ? Enumerable.Empty<ICatalogue>()
            : GovernanceCoverage[governancePeriod];

    #endregion

    #region IEncryptionManager

    public virtual void SetEncryptionKeyPath(string fullName)
    {
        EncryptionKeyPath = fullName;
    }

    public string GetEncryptionKeyPath() => EncryptionKeyPath;

    public virtual void DeleteEncryptionKeyPath()
    {
        EncryptionKeyPath = null;
    }

    #endregion

    protected override void CascadeDeletes(IMapsDirectlyToDatabaseTable oTableWrapperObject)
    {
        base.CascadeDeletes(oTableWrapperObject);

<<<<<<< HEAD
        if (oTableWrapperObject is Catalogue catalogue)
            foreach (var ci in catalogue.CatalogueItems)
                ci.DeleteInDatabase();

        if (oTableWrapperObject is ExtractionInformation extractionInformation)
            extractionInformation.CatalogueItem.ClearAllInjections();
=======
        switch (oTableWrapperObject)
        {
            case Catalogue catalogue:
            {
                foreach (var ci in catalogue.CatalogueItems) ci.DeleteInDatabase();

                break;
            }
            case ExtractionInformation extractionInformation:
                extractionInformation.CatalogueItem.ClearAllInjections();
                break;
            // when deleting a TableInfo
            case TableInfo t:
            {
                // forget about its credentials usages
                CredentialsDictionary.Remove(t);
>>>>>>> 9e847e4d

                foreach (var c in t.ColumnInfos) c.DeleteInDatabase();

<<<<<<< HEAD
            foreach (var c in t.ColumnInfos) c.DeleteInDatabase();
        }

        // when deleting a ColumnInfo
        if (oTableWrapperObject is ColumnInfo columnInfo)
            foreach (var ci in Objects.Keys.OfType<CatalogueItem>().Where(ci => ci.ColumnInfo_ID == columnInfo.ID))
=======
                break;
            }
            // when deleting a ColumnInfo
            case ColumnInfo columnInfo:
>>>>>>> 9e847e4d
            {
                foreach (var ci in Objects.Keys.OfType<CatalogueItem>().Where(ci => ci.ColumnInfo_ID == columnInfo.ID))
                {
                    ci.ColumnInfo_ID = null;
                    ci.ClearAllInjections();
                    ci.SaveToDatabase();
                }

                break;
            }
<<<<<<< HEAD

        if (oTableWrapperObject is CatalogueItem catalogueItem) catalogueItem.ExtractionInformation?.DeleteInDatabase();
=======
            case CatalogueItem catalogueItem:
                catalogueItem.ExtractionInformation?.DeleteInDatabase();
                break;
        }
>>>>>>> 9e847e4d
    }

    /// <inheritdoc/>
    public IEnumerable<ExtendedProperty> GetExtendedProperties(string propertyName, IMapsDirectlyToDatabaseTable obj)
    {
        return GetAllObjectsWhere<ExtendedProperty>("Name", propertyName)
            .Where(r => r.IsReferenceTo(obj));
    }

    /// <inheritdoc/>
    public IEnumerable<ExtendedProperty> GetExtendedProperties(string propertyName) =>
        GetAllObjectsWhere<ExtendedProperty>("Name", propertyName);

    /// <inheritdoc/>
    public IEnumerable<ExtendedProperty> GetExtendedProperties(IMapsDirectlyToDatabaseTable obj)
    {
        // First pass use SQL to pull only those with ReferencedObjectID ID that match our object
        return GetAllObjectsWhere<ExtendedProperty>("ReferencedObjectID", obj.ID)
            // Second pass make sure the object/repo match
            .Where(r => r.IsReferenceTo(obj));
    }
}<|MERGE_RESOLUTION|>--- conflicted
+++ resolved
@@ -55,19 +55,11 @@
         get => _odf;
         set
         {
-<<<<<<< HEAD
-            _mef = value;
-
-            if (ObscureDependencyFinder is CatalogueObscureDependencyFinder odf && this is IDataExportRepository dxm)
-                odf.AddOtherDependencyFinderIfNotExists<ValidationXMLObscureDependencyFinder>(
-                    new RepositoryProvider(dxm));
-=======
             _odf = value;
             if (_odf is CatalogueObscureDependencyFinder catFinder &&
                 this is IDataExportRepository dataExportRepository)
                 catFinder.AddOtherDependencyFinderIfNotExists<ValidationXMLObscureDependencyFinder>(
                     new RepositoryProvider(dataExportRepository));
->>>>>>> 9e847e4d
         }
     }
 
@@ -243,24 +235,10 @@
 
     public DataAccessCredentials GetCredentialsIfExistsFor(ITableInfo tableInfo, DataAccessContext context)
     {
-<<<<<<< HEAD
-        if (CredentialsDictionary.TryGetValue(tableInfo, out var creds))
-        {
-            if (creds.TryGetValue(context, out var cred))
-                return cred;
-
-            if (creds.TryGetValue(DataAccessContext.Any, out cred))
-                return cred;
-        }
-
-
-        return null;
-=======
         if (!CredentialsDictionary.TryGetValue(tableInfo, out var credentialsList)) return null;
         if (credentialsList.TryGetValue(context, out var credentials))
             return credentials;
         return credentialsList.TryGetValue(DataAccessContext.Any, out credentials) ? credentials : null;
->>>>>>> 9e847e4d
     }
 
     public Dictionary<DataAccessContext, DataAccessCredentials> GetCredentialsIfExistsFor(ITableInfo tableInfo) =>
@@ -289,11 +267,6 @@
             .ToDictionary(context => context, _ => new List<ITableInfo>());
 
         //add the keys
-<<<<<<< HEAD
-        foreach (DataAccessContext context in Enum.GetValues(typeof(DataAccessContext)))
-            toreturn.Add(context, new List<ITableInfo>());
-=======
->>>>>>> 9e847e4d
 
         foreach (var kvp in CredentialsDictionary)
         foreach (var forNode in kvp.Value)
@@ -353,16 +326,9 @@
     public CohortAggregateContainer GetParent(AggregateConfiguration child)
     {
         //if it is in the contents of a container
-<<<<<<< HEAD
-        if (CohortContainerContents.Any(kvp => kvp.Value.Select(c => c.Orderable).Contains(child)))
-            return CohortContainerContents.Single(kvp => kvp.Value.Select(c => c.Orderable).Contains(child)).Key;
-
-        return null;
-=======
         return CohortContainerContents.Any(kvp => kvp.Value.Select(c => c.Orderable).Contains(child))
             ? CohortContainerContents.Single(kvp => kvp.Value.Select(c => c.Orderable).Contains(child)).Key
             : null;
->>>>>>> 9e847e4d
     }
 
     public virtual void Add(CohortAggregateContainer parent, AggregateConfiguration child, int order)
@@ -412,14 +378,7 @@
     {
         var match = CohortContainerContents.Where(k => k.Value.Any(hs => Equals(hs.Orderable, child)))
             .Select(kvp => kvp.Key).ToArray();
-<<<<<<< HEAD
-        if (match.Length > 0)
-            return match.Single();
-
-        return null;
-=======
         return match.Length > 0 ? match.Single() : null;
->>>>>>> 9e847e4d
     }
 
     public virtual void Remove(CohortAggregateContainer parent, CohortAggregateContainer child)
@@ -454,19 +413,9 @@
 
     protected Dictionary<IContainer, HashSet<IContainer>> WhereSubContainers { get; set; } = new();
 
-<<<<<<< HEAD
-    public IContainer[] GetSubContainers(IContainer container)
-    {
-        if (!WhereSubContainers.ContainsKey(container))
-            return Array.Empty<IContainer>();
-
-        return WhereSubContainers[container].ToArray();
-    }
-=======
     public IContainer[] GetSubContainers(IContainer container) => !WhereSubContainers.ContainsKey(container)
         ? Array.Empty<IContainer>()
         : WhereSubContainers[container].ToArray();
->>>>>>> 9e847e4d
 
     public virtual void MakeIntoAnOrphan(IContainer container)
     {
@@ -506,10 +455,6 @@
     #region IGovernanceManager
 
     protected Dictionary<GovernancePeriod, HashSet<ICatalogue>> GovernanceCoverage { get; set; } = new();
-<<<<<<< HEAD
-    private MEF _mef;
-=======
->>>>>>> 9e847e4d
 
     public virtual void Unlink(GovernancePeriod governancePeriod, ICatalogue catalogue)
     {
@@ -559,14 +504,6 @@
     {
         base.CascadeDeletes(oTableWrapperObject);
 
-<<<<<<< HEAD
-        if (oTableWrapperObject is Catalogue catalogue)
-            foreach (var ci in catalogue.CatalogueItems)
-                ci.DeleteInDatabase();
-
-        if (oTableWrapperObject is ExtractionInformation extractionInformation)
-            extractionInformation.CatalogueItem.ClearAllInjections();
-=======
         switch (oTableWrapperObject)
         {
             case Catalogue catalogue:
@@ -583,23 +520,13 @@
             {
                 // forget about its credentials usages
                 CredentialsDictionary.Remove(t);
->>>>>>> 9e847e4d
 
                 foreach (var c in t.ColumnInfos) c.DeleteInDatabase();
 
-<<<<<<< HEAD
-            foreach (var c in t.ColumnInfos) c.DeleteInDatabase();
-        }
-
-        // when deleting a ColumnInfo
-        if (oTableWrapperObject is ColumnInfo columnInfo)
-            foreach (var ci in Objects.Keys.OfType<CatalogueItem>().Where(ci => ci.ColumnInfo_ID == columnInfo.ID))
-=======
                 break;
             }
             // when deleting a ColumnInfo
             case ColumnInfo columnInfo:
->>>>>>> 9e847e4d
             {
                 foreach (var ci in Objects.Keys.OfType<CatalogueItem>().Where(ci => ci.ColumnInfo_ID == columnInfo.ID))
                 {
@@ -610,15 +537,10 @@
 
                 break;
             }
-<<<<<<< HEAD
-
-        if (oTableWrapperObject is CatalogueItem catalogueItem) catalogueItem.ExtractionInformation?.DeleteInDatabase();
-=======
             case CatalogueItem catalogueItem:
                 catalogueItem.ExtractionInformation?.DeleteInDatabase();
                 break;
         }
->>>>>>> 9e847e4d
     }
 
     /// <inheritdoc/>
