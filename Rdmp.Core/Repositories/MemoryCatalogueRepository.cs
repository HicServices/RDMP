--- conflicted
+++ resolved
@@ -55,7 +55,6 @@
         get => _odf;
         set
         {
-<<<<<<< HEAD
             _odf = value;
             if (_odf is CatalogueObscureDependencyFinder catFinder && this is IDataExportRepository dataExportRepository)
                 catFinder.AddOtherDependencyFinderIfNotExists<ValidationXMLObscureDependencyFinder>(new RepositoryProvider(dataExportRepository));
@@ -65,21 +64,6 @@
     public string ConnectionString => null;
     public DbConnectionStringBuilder ConnectionStringBuilder => null;
     public DiscoveredServer DiscoveredServer => null;
-=======
-            _mef = value;
-
-            if(ObscureDependencyFinder is CatalogueObscureDependencyFinder odf && this is IDataExportRepository dxm)
-                odf.AddOtherDependencyFinderIfNotExists<ValidationXMLObscureDependencyFinder>(new RepositoryProvider(dxm));
-        }
-    }
-
-    public CommentStore CommentStore { get; set; }
-
-    public IObscureDependencyFinder ObscureDependencyFinder { get; set; }
-    public static string ConnectionString => null;
-    public static DbConnectionStringBuilder ConnectionStringBuilder => null;
-    public static DiscoveredServer DiscoveredServer => null;
->>>>>>> 5c0a3943
 
     /// <summary>
     /// Path to RSA private key encryption certificate for decrypting encrypted credentials.
@@ -132,14 +116,7 @@
     public LogManager GetDefaultLogManager()
     {
         var server = GetDefaultFor(PermissableDefaults.LiveLoggingServer_ID);
-<<<<<<< HEAD
         return server == null ? null : new LogManager(server);
-=======
-        if (server == null)
-            return null;
-
-        return new LogManager(server);
->>>>>>> 5c0a3943
     }
 
     public IEnumerable<AnyTableSqlParameter> GetAllParametersForParentTable(IMapsDirectlyToDatabaseTable parent)
@@ -255,36 +232,15 @@
 
     public DataAccessCredentials GetCredentialsIfExistsFor(ITableInfo tableInfo, DataAccessContext context)
     {
-<<<<<<< HEAD
         if (!CredentialsDictionary.TryGetValue(tableInfo, out var credentialsList)) return null;
         if (credentialsList.TryGetValue(context,out var credentials))
             return credentials;
         return credentialsList.TryGetValue(DataAccessContext.Any,out credentials) ? credentials : null;
-=======
-        if(CredentialsDictionary.TryGetValue(tableInfo,out var creds))
-        {
-            if (creds.TryGetValue(context,out var cred))
-                return cred;
-
-            if (creds.TryGetValue(DataAccessContext.Any,out cred))
-                return cred;
-        }
-
-
-        return null;
->>>>>>> 5c0a3943
     }
 
     public Dictionary<DataAccessContext, DataAccessCredentials> GetCredentialsIfExistsFor(ITableInfo tableInfo)
     {
-<<<<<<< HEAD
         return CredentialsDictionary.TryGetValue(tableInfo, out var credential) ? credential : null;
-=======
-        if (CredentialsDictionary.TryGetValue(tableInfo, out var @for))
-            return @for;
-
-        return null;
->>>>>>> 5c0a3943
     }
 
     public Dictionary<ITableInfo, List<DataAccessCredentialUsageNode>> GetAllCredentialUsagesBy(DataAccessCredentials[] allCredentials, ITableInfo[] allTableInfos)
@@ -304,13 +260,8 @@
 
     public Dictionary<DataAccessContext, List<ITableInfo>> GetAllTablesUsingCredentials(DataAccessCredentials credentials)
     {
-<<<<<<< HEAD
         var toreturn = Enum.GetValues(typeof(DataAccessContext)).Cast<DataAccessContext>().ToDictionary(context => context, _ => new List<ITableInfo>());
             
-=======
-        var toreturn = new Dictionary<DataAccessContext, List<ITableInfo>>();
-
->>>>>>> 5c0a3943
         //add the keys
 
         foreach (var kvp in CredentialsDictionary)
@@ -360,12 +311,8 @@
     #endregion
 
     #region ICohortContainerLinker
-<<<<<<< HEAD
-    protected Dictionary<CohortAggregateContainer, HashSet<CohortContainerContent>> CohortContainerContents = new ();
-=======
     protected Dictionary<CohortAggregateContainer, HashSet<CohortContainerContent>> CohortContainerContents =
         new();
->>>>>>> 5c0a3943
 
     public CohortAggregateContainer GetParent(AggregateConfiguration child)
     {
@@ -420,14 +367,7 @@
     public CohortAggregateContainer GetParent(CohortAggregateContainer child)
     {
         var match = CohortContainerContents.Where(k => k.Value.Any(hs => Equals(hs.Orderable, child))).Select(kvp=>kvp.Key).ToArray();
-<<<<<<< HEAD
         return match.Length > 0 ? match.Single() : null;
-=======
-        if (match.Length > 0)
-            return match.Single();
-
-        return null;
->>>>>>> 5c0a3943
     }
 
     public virtual void Remove(CohortAggregateContainer parent, CohortAggregateContainer child)
@@ -439,15 +379,9 @@
     {
         var parent = GetParent(child);
 
-<<<<<<< HEAD
-        if (parent != null && CohortContainerContents.TryGetValue(parent, out var cohortContainerContent))
-        {
-            var record = cohortContainerContent.SingleOrDefault(o => o.Orderable.Equals(child));
-=======
         if (parent != null && CohortContainerContents.TryGetValue(parent, out var content))
         {
             var record = content.SingleOrDefault(o => o.Orderable.Equals(child));
->>>>>>> 5c0a3943
             if (record != null)
                 record.Order = newOrder;
         }
@@ -467,12 +401,7 @@
 
     #region IFilterContainerManager
 
-<<<<<<< HEAD
     protected Dictionary<IContainer, HashSet<IContainer>> WhereSubContainers { get; set; } = new ();
-=======
-    protected Dictionary<IContainer, HashSet<IContainer>> WhereSubContainers { get; set; } =
-        new Dictionary<IContainer, HashSet<IContainer>>();
->>>>>>> 5c0a3943
 
     public IContainer[] GetSubContainers(IContainer container)
     {
@@ -515,13 +444,7 @@
 
     #region IGovernanceManager
 
-<<<<<<< HEAD
     protected Dictionary<GovernancePeriod,HashSet<ICatalogue>> GovernanceCoverage { get; set; } = new ();
-=======
-    protected Dictionary<GovernancePeriod,HashSet<ICatalogue>> GovernanceCoverage { get; set; } =
-        new Dictionary<GovernancePeriod, HashSet<ICatalogue>>();
-    private MEF _mef;
->>>>>>> 5c0a3943
 
     public virtual void Unlink(GovernancePeriod governancePeriod, ICatalogue catalogue)
     {
