// Copyright (c) The University of Dundee 2018-2019
// This file is part of the Research Data Management Platform (RDMP).
// RDMP is free software: you can redistribute it and/or modify it under the terms of the GNU General Public License as published by the Free Software Foundation, either version 3 of the License, or (at your option) any later version.
// RDMP is distributed in the hope that it will be useful, but WITHOUT ANY WARRANTY; without even the implied warranty of MERCHANTABILITY or FITNESS FOR A PARTICULAR PURPOSE. See the GNU General Public License for more details.
// You should have received a copy of the GNU General Public License along with RDMP. If not, see <https://www.gnu.org/licenses/>.

using System.Linq;
using Rdmp.Core.ReusableLibraryCode.Extensions;

namespace Rdmp.Core.Repositories.Managers;

/// <inheritdoc/>
public class PluginManager : IPluginManager
{
    private readonly ICatalogueRepository _repository;


    public PluginManager(ICatalogueRepository repository)
    {
        _repository = repository;
    }

    /// <summary>
    /// Returns the latest version of each plugin which is compatible with the running RDMP software version (as determined
    /// by the listed <see cref="Curation.Data.Plugin.RdmpVersion"/>)
    /// </summary>
    /// <returns></returns>
    public Curation.Data.Plugin[] GetCompatiblePlugins()
    {
        var runningSoftwareVersion = typeof(PluginManager).Assembly.GetName().Version;

        //nupkg that are compatible with the running software
        var plugins = _repository.GetAllObjects<Curation.Data.Plugin>().Where(a=>a.RdmpVersion.IsCompatibleWith(runningSoftwareVersion,2));

        //latest versions
<<<<<<< HEAD
        var latestVersionsOfPlugins =
            plugins.GroupBy(p => p.GetShortName()).Select(grp => grp.MaxBy(p => p.PluginVersion));
=======
        var latestVersionsOfPlugins = plugins.GroupBy(static p => p.GetShortName())
            .Select(static grp => grp.MaxBy(static p => p.PluginVersion));
>>>>>>> 5c0a3943
                        
        return latestVersionsOfPlugins.ToArray();
    }
}<|MERGE_RESOLUTION|>--- conflicted
+++ resolved
@@ -33,13 +33,8 @@
         var plugins = _repository.GetAllObjects<Curation.Data.Plugin>().Where(a=>a.RdmpVersion.IsCompatibleWith(runningSoftwareVersion,2));
 
         //latest versions
-<<<<<<< HEAD
-        var latestVersionsOfPlugins =
-            plugins.GroupBy(p => p.GetShortName()).Select(grp => grp.MaxBy(p => p.PluginVersion));
-=======
         var latestVersionsOfPlugins = plugins.GroupBy(static p => p.GetShortName())
             .Select(static grp => grp.MaxBy(static p => p.PluginVersion));
->>>>>>> 5c0a3943
                         
         return latestVersionsOfPlugins.ToArray();
     }
