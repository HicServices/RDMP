--- conflicted
+++ resolved
@@ -42,10 +42,6 @@
         return new SimpleStringValueEncryption(OpenKeyFile());
     }
 
-<<<<<<< HEAD
-
-=======
->>>>>>> 5c0a3943
     private Lazy<string> _knownKeyFileLocation;
 
     /// <summary>
