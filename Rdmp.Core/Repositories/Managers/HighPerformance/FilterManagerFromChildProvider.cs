--- conflicted
+++ resolved
@@ -55,19 +55,11 @@
     public override IContainer[] GetSubContainers(IContainer container)
     {
         return _subcontainers.TryGetValue(container.ID, out var result) ? result.ToArray() :
-<<<<<<< HEAD
             Array.Empty<IContainer>();
-=======
-            Array.Empty<AggregateFilterContainer>();
->>>>>>> 5c0a3943
     }
 
     public override IFilter[] GetFilters(IContainer container)
     {
-<<<<<<< HEAD
         return _containersToFilters.TryGetValue(container.ID,out var result) ? result.ToArray() : Array.Empty<IFilter>();
-=======
-        return _containersToFilters.TryGetValue(container.ID,out var result) ? result.ToArray() : Array.Empty<AggregateFilter>();
->>>>>>> 5c0a3943
     }
 }