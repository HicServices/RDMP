--- conflicted
+++ resolved
@@ -43,52 +43,24 @@
                 con).ExecuteReader();
         while (r.Read())
         {
-<<<<<<< HEAD
             var parentId = Convert.ToInt32(r["AggregateFilterContainer_ParentID"]);
             var subcontainerId = Convert.ToInt32(r["AggregateFilterContainer_ChildID"]);
 
             if (!_subcontainers.ContainsKey(parentId))
                 _subcontainers.Add(parentId, new List<AggregateFilterContainer>());
 
-            _subcontainers[parentId].Add(childProvider.AllAggregateContainersDictionary[subcontainerId]);
+                _subcontainers[parentId].Add(childProvider.AllAggregateContainersDictionary[subcontainerId]);
+            }
+            r.Close();
         }
-
-        r.Close();
     }
-
-    public override IContainer[] GetSubContainers(IContainer container) =>
-        _subcontainers.TryGetValue(container.ID, out var result) ? result.ToArray() : Array.Empty<IContainer>();
+        
+    public override IContainer[] GetSubContainers(IContainer container)
+    {
+        return _subcontainers.TryGetValue(container.ID, out var result) ? result.ToArray() :
+            Array.Empty<AggregateFilterContainer>();
+    }
 
     public override IFilter[] GetFilters(IContainer container) =>
         _containersToFilters.TryGetValue(container.ID, out var result) ? result.ToArray() : Array.Empty<IFilter>();
-=======
-            var r = server
-                .GetCommand(
-                    "SELECT [AggregateFilterContainer_ParentID],[AggregateFilterContainer_ChildID]  FROM [AggregateFilterSubContainer]",
-                    con).ExecuteReader();
-            while (r.Read())
-            {
-                var parentId = Convert.ToInt32(r["AggregateFilterContainer_ParentID"]);
-                var subcontainerId = Convert.ToInt32(r["AggregateFilterContainer_ChildID"]);
-
-                if (!_subcontainers.ContainsKey(parentId))
-                    _subcontainers.Add(parentId, new List<AggregateFilterContainer>());
-
-                _subcontainers[parentId].Add(childProvider.AllAggregateContainersDictionary[subcontainerId]);
-            }
-
-            r.Close();
-        }
-    }
-
-    public override IContainer[] GetSubContainers(IContainer container) =>
-        _subcontainers.TryGetValue(container.ID, out var result)
-            ? result.ToArray()
-            : Array.Empty<AggregateFilterContainer>();
-
-    public override IFilter[] GetFilters(IContainer container) =>
-        _containersToFilters.TryGetValue(container.ID, out var result)
-            ? result.ToArray()
-            : Array.Empty<AggregateFilter>();
->>>>>>> c8836872
 }