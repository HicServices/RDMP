// Copyright (c) The University of Dundee 2018-2019
// This file is part of the Research Data Management Platform (RDMP).
// RDMP is free software: you can redistribute it and/or modify it under the terms of the GNU General Public License as published by the Free Software Foundation, either version 3 of the License, or (at your option) any later version.
// RDMP is distributed in the hope that it will be useful, but WITHOUT ANY WARRANTY; without even the implied warranty of MERCHANTABILITY or FITNESS FOR A PARTICULAR PURPOSE. See the GNU General Public License for more details.
// You should have received a copy of the GNU General Public License along with RDMP. If not, see <https://www.gnu.org/licenses/>.

using System;
using System.Collections.Generic;
using Rdmp.Core.MapsDirectlyToDatabaseTable;

namespace Rdmp.Core.Repositories;

/// <summary>
/// Use when you have an already initialized set of repositories and only want to fetch objects from the catalogue/data export repositories
/// </summary>
public class RepositoryProvider : IRDMPPlatformRepositoryServiceLocator
{
<<<<<<< HEAD
    public ICatalogueRepository CatalogueRepository { get; protected init; }
    public IDataExportRepository DataExportRepository { get; protected init; }
=======
    public ICatalogueRepository CatalogueRepository { get; protected set; }
    public IDataExportRepository DataExportRepository { get; protected set; }

    private readonly Dictionary<string, Type> _cachedTypesByNameDictionary = new();
>>>>>>> 5c0a3943

    /// <summary>
    /// Use when you have an already initialized set of repositories.  Sets up the class to fetch objects from the Catalogue/Data export databases only.
    /// 
    /// <para>If possible consider using LinkedRepositoryProvider or Startup (these support plugin repositories, DQE repository etc)</para>
    /// 
    /// </summary>
    /// <param name="dataExportRepository"></param>
    public RepositoryProvider(IDataExportRepository dataExportRepository)
    {
        CatalogueRepository = dataExportRepository.CatalogueRepository;
        DataExportRepository = dataExportRepository;
    }

    protected RepositoryProvider()
    {
            
    }

    public IMapsDirectlyToDatabaseTable GetArbitraryDatabaseObject(string repositoryTypeName, string databaseObjectTypeName, int objectId)
    {
        var repository = GetRepository(repositoryTypeName);
        var objectType = GetTypeByName(databaseObjectTypeName, typeof(IMapsDirectlyToDatabaseTable));

        return !repository.StillExists(objectType, objectId) ? null : repository.GetObjectByID(objectType, objectId);
    }

    public bool ArbitraryDatabaseObjectExists(string repositoryTypeName, string databaseObjectTypeName, int objectID)
    {
        //if the repository/object type is unknown then it doesn't exist
        if (string.IsNullOrWhiteSpace(repositoryTypeName) || string.IsNullOrWhiteSpace(databaseObjectTypeName))
            return false;

        var repository = GetRepository(repositoryTypeName);
        var objectType = GetTypeByName(databaseObjectTypeName, typeof(IMapsDirectlyToDatabaseTable));

        return repository.StillExists(objectType, objectID);
    }

    protected virtual IRepository GetRepository(string s)
    {
        var repoType = GetTypeByName(s, typeof(IRepository));

        if (typeof(ICatalogueRepository).IsAssignableFrom(repoType))
            return CatalogueRepository;

        return typeof(IDataExportRepository).IsAssignableFrom(repoType)
            ? (IRepository)DataExportRepository
            : throw new NotSupportedException(
            $"Did not know what instance of IRepository to use for IRepository Type '{repoType}' , expected it to either be CatalogueRepository or DataExportRepository");
    }

<<<<<<< HEAD
    private Type GetTypeByName(string s, Type expectedBaseClassType)
    {
        return MEF.GetType(s, expectedBaseClassType) ?? throw new TypeLoadException($"Could not find Type called '{s}'");
=======
    private object oLockDictionary = new();
    private Type GetTypeByName(string s, Type expectedBaseClassType)
    {
        Type toReturn;
        lock (oLockDictionary)
        {
            if (_cachedTypesByNameDictionary.TryGetValue(s, out var name))
                return name;

            toReturn = CatalogueRepository.MEF.GetType(s, expectedBaseClassType);

            if (toReturn == null)
                throw new TypeLoadException($"Could not find Type called '{s}'");

            if (expectedBaseClassType != null)
                if (!expectedBaseClassType.IsAssignableFrom(toReturn))
                    throw new TypeLoadException(
                        $"Found Type '{s}' which we managed to find but it did not match an expected base Type ({expectedBaseClassType})");

            //cache known type to not hammer reflection all the time!
            _cachedTypesByNameDictionary.Add(s, toReturn);
        }
        return toReturn;
>>>>>>> 5c0a3943
    }

    /// <inheritdoc/>
    public IMapsDirectlyToDatabaseTable GetObjectByID<T>(int value) where T : IMapsDirectlyToDatabaseTable
    {
        if(CatalogueRepository.SupportsObjectType(typeof(T)))
            return CatalogueRepository.GetObjectByID<T>(value);
<<<<<<< HEAD
        return DataExportRepository.SupportsObjectType(typeof(T))
            ? (IMapsDirectlyToDatabaseTable)DataExportRepository.GetObjectByID<T>(value)
            : throw new ArgumentException($"Did not know what repository to use to fetch objects of Type '{typeof(T)}'");
=======
        if(DataExportRepository.SupportsObjectType(typeof(T)))
            return DataExportRepository.GetObjectByID<T>(value);
        throw new ArgumentException($"Did not know what repository to use to fetch objects of Type '{typeof(T)}'");
>>>>>>> 5c0a3943
    }

    /// <inheritdoc/>
    public IMapsDirectlyToDatabaseTable GetObjectByID(Type t,int value)
    {
        if(CatalogueRepository.SupportsObjectType(t))
            return CatalogueRepository.GetObjectByID(t,value);
<<<<<<< HEAD
        return DataExportRepository.SupportsObjectType(t)
            ? DataExportRepository.GetObjectByID(t,value)
            : throw new ArgumentException($"Did not know what repository to use to fetch objects of Type '{t}'");
=======
        if(DataExportRepository.SupportsObjectType(t))
            return DataExportRepository.GetObjectByID(t,value);
        throw new ArgumentException($"Did not know what repository to use to fetch objects of Type '{t}'");
>>>>>>> 5c0a3943
    }
    public virtual IEnumerable<IRepository> GetAllRepositories()
    {
        yield return CatalogueRepository;

        if(DataExportRepository != null)
            yield return DataExportRepository;
    }
}<|MERGE_RESOLUTION|>--- conflicted
+++ resolved
@@ -15,15 +15,10 @@
 /// </summary>
 public class RepositoryProvider : IRDMPPlatformRepositoryServiceLocator
 {
-<<<<<<< HEAD
     public ICatalogueRepository CatalogueRepository { get; protected init; }
     public IDataExportRepository DataExportRepository { get; protected init; }
-=======
-    public ICatalogueRepository CatalogueRepository { get; protected set; }
-    public IDataExportRepository DataExportRepository { get; protected set; }
 
     private readonly Dictionary<string, Type> _cachedTypesByNameDictionary = new();
->>>>>>> 5c0a3943
 
     /// <summary>
     /// Use when you have an already initialized set of repositories.  Sets up the class to fetch objects from the Catalogue/Data export databases only.
@@ -76,35 +71,9 @@
             $"Did not know what instance of IRepository to use for IRepository Type '{repoType}' , expected it to either be CatalogueRepository or DataExportRepository");
     }
 
-<<<<<<< HEAD
     private Type GetTypeByName(string s, Type expectedBaseClassType)
     {
         return MEF.GetType(s, expectedBaseClassType) ?? throw new TypeLoadException($"Could not find Type called '{s}'");
-=======
-    private object oLockDictionary = new();
-    private Type GetTypeByName(string s, Type expectedBaseClassType)
-    {
-        Type toReturn;
-        lock (oLockDictionary)
-        {
-            if (_cachedTypesByNameDictionary.TryGetValue(s, out var name))
-                return name;
-
-            toReturn = CatalogueRepository.MEF.GetType(s, expectedBaseClassType);
-
-            if (toReturn == null)
-                throw new TypeLoadException($"Could not find Type called '{s}'");
-
-            if (expectedBaseClassType != null)
-                if (!expectedBaseClassType.IsAssignableFrom(toReturn))
-                    throw new TypeLoadException(
-                        $"Found Type '{s}' which we managed to find but it did not match an expected base Type ({expectedBaseClassType})");
-
-            //cache known type to not hammer reflection all the time!
-            _cachedTypesByNameDictionary.Add(s, toReturn);
-        }
-        return toReturn;
->>>>>>> 5c0a3943
     }
 
     /// <inheritdoc/>
@@ -112,15 +81,9 @@
     {
         if(CatalogueRepository.SupportsObjectType(typeof(T)))
             return CatalogueRepository.GetObjectByID<T>(value);
-<<<<<<< HEAD
         return DataExportRepository.SupportsObjectType(typeof(T))
             ? (IMapsDirectlyToDatabaseTable)DataExportRepository.GetObjectByID<T>(value)
             : throw new ArgumentException($"Did not know what repository to use to fetch objects of Type '{typeof(T)}'");
-=======
-        if(DataExportRepository.SupportsObjectType(typeof(T)))
-            return DataExportRepository.GetObjectByID<T>(value);
-        throw new ArgumentException($"Did not know what repository to use to fetch objects of Type '{typeof(T)}'");
->>>>>>> 5c0a3943
     }
 
     /// <inheritdoc/>
@@ -128,15 +91,9 @@
     {
         if(CatalogueRepository.SupportsObjectType(t))
             return CatalogueRepository.GetObjectByID(t,value);
-<<<<<<< HEAD
         return DataExportRepository.SupportsObjectType(t)
             ? DataExportRepository.GetObjectByID(t,value)
             : throw new ArgumentException($"Did not know what repository to use to fetch objects of Type '{t}'");
-=======
-        if(DataExportRepository.SupportsObjectType(t))
-            return DataExportRepository.GetObjectByID(t,value);
-        throw new ArgumentException($"Did not know what repository to use to fetch objects of Type '{t}'");
->>>>>>> 5c0a3943
     }
     public virtual IEnumerable<IRepository> GetAllRepositories()
     {
