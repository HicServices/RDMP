// Copyright (c) The University of Dundee 2018-2019
// This file is part of the Research Data Management Platform (RDMP).
// RDMP is free software: you can redistribute it and/or modify it under the terms of the GNU General Public License as published by the Free Software Foundation, either version 3 of the License, or (at your option) any later version.
// RDMP is distributed in the hope that it will be useful, but WITHOUT ANY WARRANTY; without even the implied warranty of MERCHANTABILITY or FITNESS FOR A PARTICULAR PURPOSE. See the GNU General Public License for more details.
// You should have received a copy of the GNU General Public License along with RDMP. If not, see <https://www.gnu.org/licenses/>.

using System.Diagnostics.Contracts;
using System.Text.RegularExpressions;
using Rdmp.Core.Curation.Data;

namespace Rdmp.Core.Curation.DataHelper;

/// <summary>
/// Generates ANSI Sql for joining tables together in the FROM line of an SQL query
/// </summary>
public class JoinHelper
{
    /// <summary>
    /// Assembles ANSI Sql for the JOIN section of a query including any supplemental join columns (e.g. T1 LEFT JOIN T2 on T1.A = T2.A AND T1.B = T2.B)
    /// </summary>
    /// <param name="join"></param>
    /// <returns></returns>
    public static string GetJoinSQL(IJoin join)
    {
        TableInfo fkTable = null;
        if (join.ForeignKey != null)
            fkTable = join.ForeignKey.TableInfo;

        TableInfo pkTable = null;
        if (join.PrimaryKey != null)
            pkTable = join.PrimaryKey.TableInfo;

        var foreignTable = fkTable == null ? "" : fkTable.Name;
        var primaryTable = pkTable == null ? "" : pkTable.Name;

        var key1 = join.ForeignKey == null ? "" : join.ForeignKey.Name;
        var key2 = join.PrimaryKey == null ? "" : join.PrimaryKey.Name;

        var joinType = join.ExtractionJoinType.ToString();

        var SQL =
            $"{foreignTable} {joinType} JOIN {primaryTable}{GetOnSql(join, foreignTable, primaryTable, key1, key2, out var hasCustomSql)}";

        SQL = AppendCollation(SQL, join.Collation);

        if (hasCustomSql)
            return SQL;

        SQL = AppendSupplementalJoins(SQL, join);

        return SQL;
    }

    private static string GetOnSql(IJoin join, string key1Table, string key2Table, string key1, string key2,
        out bool hasCustomSql)
    {
        var custom = join.GetCustomJoinSql();

        if (!string.IsNullOrWhiteSpace(custom))
        {
            hasCustomSql = true;
            custom = custom.Replace("{0}", key1Table);
            custom = custom.Replace("{1}", key2Table);

            // remove newlines in users SQL
            custom = Regex.Replace(custom, "\r?\n", " ");

            return $" ON {custom}";
        }

        hasCustomSql = false;

        return $" ON {key1} = {key2}";
    }

    /// <summary>
    /// Returns the first half of the join with an inverted join type
    /// 
    /// <para>Explanation:joins are defined as FK table JOIN_TYPE PK table so if you are requesting a join to the FK table it is assumed you are coming from the pk table therefore the join type is INVERTED i.e. LEFT becomes RIGHT</para>
    /// 
    /// </summary>
    /// <param name="join"></param>
    /// <returns></returns>
    public static string GetJoinSQLForeignKeySideOnly(IJoin join)
    {
        TableInfo fkTable = null;
        if (join.ForeignKey != null)
            fkTable = join.ForeignKey.TableInfo;

        TableInfo pkTable = null;
        if (join.PrimaryKey != null)
            pkTable = join.PrimaryKey.TableInfo;

        var foreignTable = fkTable == null ? "" : fkTable.Name;
        var primaryTable = pkTable == null ? "" : pkTable.Name;

        var key1 = join.ForeignKey == null ? "" : join.ForeignKey.Name;
        var key2 = join.PrimaryKey == null ? "" : join.PrimaryKey.Name;

        var SQL =
            $" {join.GetInvertedJoinType()} JOIN {foreignTable}{GetOnSql(join, foreignTable, primaryTable, key1, key2, out var hasCustomSql)}";

        SQL = AppendCollation(SQL, join);

        if (hasCustomSql)
            return SQL;

        SQL = AppendSupplementalJoins(SQL, join);


        return SQL;
    }


    /// <summary>
    /// Gets the JOIN Sql for the JoinInfo as foreign key JOIN primary key on fk.col1 = pk.col2.  Pass in a number
    /// in order to have the primary key table be assigned an alias e.g. 1 to give it t1
    /// 
    /// <para>Because join type refers to FK join PK and you are requesting "X" + " JOIN PK table on x" then the join is inverted e.g. LEFT => RIGHT and RIGHT => LEFT
    /// unless it is a lookup join which is always LEFT</para>
    /// </summary>
    /// <param name="join"></param>
    /// <param name="aliasNumber"></param>
    /// <returns></returns>
    public static string GetJoinSQLPrimaryKeySideOnly(IJoin join, int aliasNumber = -1)
    {
        TableInfo fkTable = null;
        if (join.ForeignKey != null)
            fkTable = join.ForeignKey.TableInfo;

        TableInfo pkTable = null;
        if (join.PrimaryKey != null)
            pkTable = join.PrimaryKey.TableInfo;

        var foreignTable = fkTable == null ? "" : fkTable.Name;
        var primaryTable = pkTable == null ? "" : pkTable.Name;

        //null check... could be required for display purposes where you have set up half the join when this is called
        var key1 = join.ForeignKey == null ? "" : join.ForeignKey.Name;
        var key2 = join.PrimaryKey == null ? "" : join.PrimaryKey.Name;

        string toReturn;
        bool hasCustomSql;

        //The lookup table is not being assigned an alias
        if (aliasNumber == -1)
        {
            toReturn =
                $" {join.ExtractionJoinType} JOIN {primaryTable}{GetOnSql(join, foreignTable, primaryTable, key1, key2, out hasCustomSql)}";
        }
        else
        {
            var lookupAlias = GetLookupTableAlias(aliasNumber);

            //the lookup table IS being assigned an alias so append As X after table name and change key2 of the join to X.col instead of tablename.col
            toReturn =
                $" {join.ExtractionJoinType} JOIN {primaryTable}{GetLookupTableAlias(aliasNumber, true)}{GetOnSql(join, foreignTable, lookupAlias, key1, key2.Replace(pkTable.Name, lookupAlias), out hasCustomSql)}";
        }

        toReturn = AppendCollation(toReturn, join);

        if (hasCustomSql)
            return toReturn;

        toReturn = AppendSupplementalJoins(toReturn, join, aliasNumber);

        return toReturn;
    }

    /// <summary>
    /// Gets the suffix for a given lookup table number
    /// </summary>
    /// <param name="aliasNumber">the lookup number e.g. 1 gives lookup_1</param>
    /// <param name="requirePrefix">pass in true if you require the prefix " AS " (may vary depending on database context in future e.g. perhaps MySql refers to tables by different alias syntax)</param>
    /// <returns></returns>
<<<<<<< HEAD
    public static string GetLookupTableAlias(int aliasNumber, bool requirePrefix = false)
    {
        if (requirePrefix)
            return $" AS lookup_{aliasNumber}";

        return $"lookup_{aliasNumber}";
    }
=======
    public static string GetLookupTableAlias(int aliasNumber, bool requirePrefix = false) =>
        requirePrefix ? $" AS lookup_{aliasNumber}" : $"lookup_{aliasNumber}";
>>>>>>> 9e847e4d


    [Pure]
    private static string AppendSupplementalJoins(string sql, IJoin join, int aliasNumber = -1)
    {
        var supplementalJoins = join.GetSupplementalJoins();

        if (supplementalJoins != null)
            foreach (var supplementalJoin in supplementalJoins)
            {
                var rightHalf = supplementalJoin.PrimaryKey.ToString();

                if (aliasNumber != -1)
                {
                    var lookupTable = join.PrimaryKey.TableInfo;
                    rightHalf = rightHalf.Replace(lookupTable.Name, GetLookupTableAlias(aliasNumber));
                }

                sql += $" AND {supplementalJoin.ForeignKey} = {rightHalf}";
                sql = AppendCollation(sql, supplementalJoin);
            }


        return sql;
    }


    [Pure]
    private static string AppendCollation(string sql, ISupplementalJoin supplementalJoin) =>
        AppendCollation(sql, supplementalJoin.Collation);

    [Pure]
    private static string AppendCollation(string sql, IJoin join) => AppendCollation(sql, join.Collation);

    [Pure]
    private static string AppendCollation(string sql, string collation) =>
        !string.IsNullOrWhiteSpace(collation) ? $"{sql} collate {collation}" : sql;
}<|MERGE_RESOLUTION|>--- conflicted
+++ resolved
@@ -173,18 +173,8 @@
     /// <param name="aliasNumber">the lookup number e.g. 1 gives lookup_1</param>
     /// <param name="requirePrefix">pass in true if you require the prefix " AS " (may vary depending on database context in future e.g. perhaps MySql refers to tables by different alias syntax)</param>
     /// <returns></returns>
-<<<<<<< HEAD
-    public static string GetLookupTableAlias(int aliasNumber, bool requirePrefix = false)
-    {
-        if (requirePrefix)
-            return $" AS lookup_{aliasNumber}";
-
-        return $"lookup_{aliasNumber}";
-    }
-=======
     public static string GetLookupTableAlias(int aliasNumber, bool requirePrefix = false) =>
         requirePrefix ? $" AS lookup_{aliasNumber}" : $"lookup_{aliasNumber}";
->>>>>>> 9e847e4d
 
 
     [Pure]
