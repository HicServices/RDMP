IsExtractionIdentifier:Indicates that an ExtractionInformation is a patient identifier e.g. a CHI / NHS number etc.  Although unusual, you can have more than one in a given dataset e.g. ParentCHI, BabyCHI,TwinBabyCHI,TripletBabyCHI.  All IsExtractionIdentifiers should have the same datatype to prevent problems doing linkage between datasets/cohorts
OverrideFiltersByUsingParentAggregateConfigurationInstead_ID:Allows you to softlink the WHERE logic of an AggregateConfiguration to the WHERE logic of another AggregateConfiguration (prevents you having to duplicate the filters/containers etc and ensures there is only one verison of the truth).
FK_DataAccessCredentials_TableInfo_DataAccessCredentials:Prevents you from deleting the credentials used to access a database when there are 1 or more TableInfo objects that are configured to use it.  You must unset all use first
FK_Pipeline_PipelineComponent: Prevents you from deleting a component that is a Destination component of a Pipeline without first unsetting the DestinationPipelineComponent_ID field
FK_Pipeline_SourcePipelineComponent_ID_PipelineComponent: Prevents you from deleting a component that is a Source component of a Pipeline without first unsetting the SourcePipelineComponent_ID field
FK_SupportingSQLTable_ExternalDatabaseServer: Prevents you deleting an ExternalDatabaseServer that documents the location of a SupportingSQLTable (where the SQL should be run and optionally the credentials to use to access it)
FK_CacheProgress_LoadSchedule:Prevents you deleting a LoadProgress that has a CacheProgress associated with it.  Deleting a CacheProgress is very dangerous as it means you loose knowing how far through a dataset you have loaded and possibly end up orphaning a Caching Pipeline so you have to do this manually yourself before deleting the LoadProgress
FK_CacheProgress_PermissionWindow: Prevents you from deleting a PermissionWindow that is in use by one or more CacheProgress.
FK_CohortAggregateSubContainer_CohortAggregateContainer_ParentID: Prevents deleting a container that is part of a subcontainer relationship.  Deleting containers must be done programatically from the bottom up or by nuking all subcontainer relationships and then nuking all containers
FK_CohortAggregateContainer_AggregateConfiguration_AggregateConfiguration:Prevents deleting an AggregateConfiguration which is part of a CohortIdentificationConfiguration in CohortManager
FK_ANOTable_ExternalDatabaseServer:Prevents deleting an ExternalDatabaseServer that is configured as an ANOTable endpoint i.e. the server contains anonymous/identifiable DLE value substitutions so deleting it would result in unreachable data and orphan ANOTables
FK_AggregateConfiguration_AggregateDimension: Prevents you deleting the AggregateDimension that is configured as the pivot column of its parent AggregateConfiguration
FK_GovernanceDocument_GovernancePeriod:Prevents you deleting GovernancePeriods which have one or more GovernanceDocument configured on them.
FK_GovernancePeriod_Catalogue_GovernancePeriod:Prevents you deleting GovernancePeriods which are configured to provide Governance for one or more Catalogues
FK_GovernancePeriod_Catalogue_Catalogue:Prevents you deleting Catalogues which have explicit GovernancePeriods associated with them
FK_OverrideRootFilterContainerToUseParents:Prevents you deleting an AggregateConfiguration which is referenced by another AggregateConfiguration as a WHERE Hijack, basically another AggregateConfiguration does not have any Filters/Containers but instead has a shortcut to the AggregateConfiguration you are tyring to delete and uses its WHERE logic instead (See OverrideFiltersByUsingParentAggregateConfigurationInstead_ID)
FK_PivotCategory_ExtractionInformation_ID:Prevents you deleting the ExtractionInformation field which is the DQE Pivot column on a Catalogue
FK_TimeCoverageCategory_ExtractionInformation_ID:Prevents you deleting the ExtractionInformation field which is the DQE TimeCoverage column on a Catalogue
FK_AggregateFilterSubContainer_AggregateFilterContainer:Prevents you deleting an AggregateFilterContainer which is the parent of a subcontainer (another AggregateFilterContainer).  This would leave the subcontainer as an orphan, you must delete the subcontainer first
FK_CohortIdentificationConfiguration_ExternalDatabaseServer: Prevents you deleting an ExternalDatabaseServer that is the QueryCaching server for a CohortIdentificationConfiguration
FK_Catalogue_ExternalDatabaseServer:Prevents you deleting an ExternalDatabaseServer which is the logging server for a Catalogue
FK_Catalogue_ExternalDatabaseServer1:Prevents you deleting an ExternalDatabaseServer which is the test logging server for a Catalogue
FK_Catalogue_LoadMetadata:Prevents you deleting a LoadMetadata which is used by one or more Catalogues
FK_CatalogueItemIssue_CatalogueItem:Prevents you deleting a CatalogueItem which has one or more CatalogueItemIssues associated with it
FK_CatalogueItemIssue_Owner_IssueSystemUser:Prevents you deleting an IssueSystemUser who Owns one or more CatalogueItemIssues
FK_CatalogueItemIssue_Reporter_IssueSystemUser:Prevents you deleting an IssueSystemUser who has reported one or more CatalogueItemIssues
FK_ColumnInfo_ANOTable: Prevents you deleting a ColumnInfo which has an ANOTransformation configured on it (See ANOTable).  It is likely that this ColumnInfo has anonymous/identifiable data mapping stored for it in the associated ANOTable and we don't want to leave those values orphaned
FK_JoinInfo_ColumnInfo_JoinKey1:Prevents you deleting a ColumnInfo that is a ForeignKey_ID in a join relationship (See JoinInfo)
FK_AutomationJob_AutomationServiceSlot: Prevents you deleting an AutomationServiceSlot that has one or more active (or crashed but unresolved) AutomationJobs currently executing
FK_LoadPeriodically_LoadMetadata1: Prevents you deleting a LoadMetadata which is configured as an OnSuccessLaunchLoadMetadata_ID for another LoadMetadatas automation LoadPeriodically
FK_Lookup_ColumnInfo1:Prevents you deleting a ColumnInfo that is a ForeignKey_ID in a Lookup relationship
FK_Lookup_ColumnInfo2:Prevents you deleting a ColumnInfo that is a PrimaryKey_ID in a Lookup relationship
FK_AutomateablePipeline_AutomationServiceSlot:Prevents you deleting an AutomationServiceSlot that has one or more AutomateablePipelines configured on it
FK_AutomateablePipeline_Pipeline:Prevents you deleting a Pipeline that is used in Automation as part of an AutomateablePipeline
FK_LookupCompositeJoinInfo_ColumnInfo:Prevents you deleting a ColumnInfo that is a PrimaryKey_ID in a Lookup relationship (in this case it is a LookupCompositeJoinInfo PrimaryKey_ID)
FK_LookupCompositeJoinInfo_ColumnInfo_FK:Prevents you deleting a ColumnInfo that is a ForeignKey_ID in a Lookup relationship (in this case it is a LookupCompositeJoinInfo ForeignKey_ID)
FK_PreLoadDiscardedColumn_TableInfo:Prevents you deleting a TableInfo that has one or more PreLoadDiscardedColumn objects configured on it.  It is likely that the TableInfo has an IdentifierDump server and that values from these PreLoadDiscardedColumn might be stored there, we don't want to create any orphans on that server
FK_ProcessTask_Catalogue: Prevents deleting a Catalogue which is configured as a RelatesSolelyToCatalogue_ID on a ProcessTask
FK_JoinableCohortAggregateConfiguration_AggregateConfiguration:Prevents deleting an AggregateConfiguration which is configured to be a 'PatientIndexTable' (JoinableCohortAggregateConfiguration) in a CohortIdentificationConfiguration
FK_SupportingDocument_Catalogue: Prevents deleting Catalogues which have one or more SupportingDocuments configured on them
FK_SupportingSQLTable_Catalogue: Prevents deleting Catalogues which have one or more SupportingSQLTables configured on them
FK_TableInfo_ExternalDatabaseServer: Prevents you deleting an ExternalDatabaseServer which is the IdentifierDump server of one or more TableInfos.  The IdentifierDump server probably contains lots of anonymous/identifiable mapped values and therefore should not have its endpoint (and possibly access credentials) deleted from under it.
FK_AggregateDimension_ExtractionInformation:Prevents deleting an ExtractionInformation which underlies an AggregateDimension in an AggregateConfiguration
FK_ExtractionFilterParameterSet_ExtractionFilter:Prevents deleting an ExtractionFilter which has one or more ExtractionFilterParameterSets configured for it
FK_ExtractionFilterParameterSetValue_ExtractionFilterParameter:Prevents deleting an ExtractionFilterParameter which has 'known good values' configured on it (ExtractionFilterParameterSetValue).  This can happen if you rename a Parameter name in the WHERE SQL of a Filter and then save it, this would result in renaming the parameters but there are known good values for these parameters which would then become orphans.
FK_ExtractionFilterParameterSetValue_ExtractionFilterParameterSet:Prevents you deleting an ExtractionFilterParameterSet which has one or more parameters values recorded for it
FK_CumulativeExtractionResults_ExtractableDataSet:Prevents you deleting an ExtractableDataset which has been extracted at least once as part of an ExtractionConfiguration.
FK_ExtractableCohort_ExternalCohortTable: Prevents you from deleting a cohort source (ExternalCohortTable) which is the endpoint server for one or more ExtractableCohorts.  You must delete all the ExtractableCohorts first (a bad idea anyway).
FK_GlobalExtractionFilterParameter_ExtractionConfiguration: Prevents you from deleting any ExtractionConfiguration which has one or more GlobalExtractionFilterParameter configured for it
FK_Project_DataUser_DataUser:Prevents you from deleting a DataUser who is configured as a user of one or more Projects
FK_ReleaseLog_CumulativeExtractionResults:Prevents you from executing an ExtractionConfiguration which has already been Released via the ReleaseEngine.  This works because CumulativeExtractionResults is a 'last execution' of an ExtractionConfiguration and if that 'last execution' has been formally released we don't ever want to allow it to be deleted as we will loose the audit of the SQL / row count etc of the extracted files
FK_SelectedDataSets_ExtractableDataSet: Prevents you deleting an ExtractableDataset that is part of one or more ExtractionConfigurations
FK_ExtractionConfiguration_Cohort: Prevents you deleting an ExtractableCohort which is part of an ExtractionConfiguration
FK_AutomationJob_ExternalDatabaseServer: Prevents you deleting an ExternalDatabaseServer which is the logging server of an ongoing AutomationJob on the Automation server.
FK_LoadSchedule_LoadMetadata:Prevents you deleting a LoadMetadata that has one or more LoadProgress records configured for it.  These LoadProgress store how far you are through loading your dataset, vital irrecoverable information you do not want to orphan/erase.
FK_AutomationLockedCatalogues_Catalogue:Prevents you deleting a Catalogue which is currently locked by the AutomationServer as part of some activity it is undertaking (e.g. it might be running the DQE on the Catalogue or loading it etc).  The lock will expire when the AutomationJob completes (or if it is crashed, when the user resolves the crash and deletes the crash recorded AutomationJob).
FK_ExtractableDataSet_Project:Prevents you deleting a Project which has a 'Project Specific Catalogue' associated with it
ix_LoadProgressRelationshipIs0To1:Prevents you from configuring two or more CacheProgress on a LoadProgress
idx_CanOnlyBeOneActiveTicketingSystemConfiguration: Restricts you to having a single system wide TicketingSystem configured
idxGovernancePeriodNameMustBeUnique:Prevents you creating two or more GovernancePeriods with the same name
idx_ANOTableNamesMustBeUnique:Prevents you creating two or more ANOTables with the same name
ix_suffixMustBeUnique:Prevents you using the same suffix for two or more ANOTables 
ix_ConceptNamesMustBeUnique:Prevents you naming two StandardRegex the same name (ConceptName)
ix_PreventDuplicateParameterNamesOnSameEntity:Prevents the same SQL parameter being declared twice on a given table that is ICollectSqlParameters e.g. TableInfo cannot have two global parameters with the same name @bob
ix_PluginNamesMustBeUnique:Prevents you uploading two copies of the same plugin e.g. MyPlugin.zip, if you want to update your plugin you should delete the old one
ix_CataloguesCanOnlyBeLockedByOneAutomationJobAtATime:Prevents the Automation server from performing conflicting operations on a Catalogue e.g. trying to DQE it while also loading it.
ix_preventMultipleExtractionInformationsPerCatalogueItem:Prevents you configuring two or more ExtractionInformations on a given CatalogueItem
ix_eachAggregateCanOnlyBeJoinableOnOneProject:Prevents you using an AggregateConfiguration as a JoinableCohortAggregateConfiguration on multiple CohortIdentificationConfigurations simultaneously
ix_eachAggregateCanOnlyHaveOneJoinable:Prevents you configuring multiple JoinableCohortAggregateConfigurationUse relationships i.e. tyring to use two or more AggregateConfigurations as 'patient index tables' for the same AggregateConfiguration in an CohortIdentificationConfiguration
ix_preventDuplicatePipelineNames:Prevents you naming two or more Pipelines with the same name
ix_NamesMustBeUnique:Prevents you giving two or more DataAccessCredentials the same name
PreventDoubleAddingCatalogueIdx:Prevents you importing the same Catalogue and marking it extractable twice (creating an ExtractableDataset) 
ixColumnStateID:Basically the primary key for the table ColumnState in the DQE database... not sure why it isn't the primary key to be honest
FK_ExtractableDataSetPackage_ExtractableDataSet_ExtractableDataSet:Prevents you from deleting an ExtractableDataSet (Catalogue which is extractable in Data Export Manager) which is part of an ExtractableDataSetPackage (e.g. 'Core Datasets')
FK_AggregateTopX_AggregateDimension:Prevents you from deleting an AggregateDimension on which an AggregateTopX Order By is configured (the TopX plans to use the AggregateDimension to order the query results)
ix_OneTopXPerAggregateConfiguration:Prevents you from creating 2+ TopX objects for a given AggregateConfiguration (not possible through the UI anyway but theoretically possible directly on the database)
ix_DashboardControlObjectUseNoDuplicatesAllowed:Prevents a given IDashboardableControl from having a collection (IPersistableObjectCollection) which contains multiple copies of the same database object (e.g. 2 references to Prescribing Catalogue).  You can have multiple references to different objects of the same Type (with different IDs) but not multiple copies of the same object.
ix_NoCicProjectDuplicates:Prevents you associating the same CohortIdentificationConfiguration (built in Cohort Builder) with the same Project twice.  A CohortIdentificationConfiguration can be associated with multiple different Projects but never twice with the same Project
IX_RemoteRDMP_NameMustBeUnique: Prevents you giving two RemoteRDMP endpoints the same name
ix_YouCanImportEachObjectOnlyOnce: Prevents you from importing two or more copies of the same shared object (identified by its sharing SharingUID)
ix_YouCanExportEachObjectOnlyOnce: Prevents you from exporting the same object twice (with different SharingUID)
ix_SelectedDataSetsForceJoinsMustBeUnique: Prevents you from declaring that the same TableInfo should be forced joined when extracting the SelectedDataSets multiple times
FK_SupplementalExtractionResults_ExtractionConfiguration: Prevents you from having Supplemental files extracted for configurations that don't exist.
FK_OverrideRAWServer_ID: Prevents you deleting a server which is used as a RAW server for a data load (LoadMetadata)
ix_PluginNameAndVersionMustBeUnique: Prevents you uploading two copies of the same plugin version.
ix_JoinColumnsMustBeUnique: Prevents you creating two joins involving the same pair of columns
ix_CumulativeExtractionResultsMustBeUnique: Prevents two release audits of the same extraction record
ix_OneBinaryPerPlugin: Prevents a Plugin from having more than one binary file (nupkg)
????: Source column could not be matched to destination table column
ix_OneExtractionProgressPerDataset: Ensures that a dataset can only ever have one ExtractionProgress record
FK_ExtractionProgress_SelectedDataSets: Ensures that deleting a SelectedDataSets (removing a dataset from an extraction) clears any batch extraction progress
FK_ColumnState_Evaluation: Ensures that when a DQE Evaluation is deleted all child database objects are also deleted
FK_RowState_Evaluation: Ensures that when a DQE Evaluation is deleted all child database objects are also deleted
FK_PeriodicityState_Evaluation: Ensures that when a DQE Evaluation is deleted all child database objects are also deleted
FK_DQEGraphAnnotation_Evaluation: Ensures that when a DQE Evaluation is deleted all child database objects are also deleted
FK_Memento_Commit: Ensures that when a Commit is deleted all its child database objects are also deleted
UNIQUE_SettingKey: Ensures the uniqueness of key values in the setting table 
<<<<<<< HEAD
FK_Redaction_RedactionConfiguration_ID: Prevents you from deleting a redaction configuration if ut's in use
=======
FK_Redaction_RedactionConfiguration_ID: Prevents you from deleting a redaction configuration if it's in use
>>>>>>> 188afdb9
FK_Redaction_ColumnInfo_ID: Prevents redactions from becoming orphaned from their associated catalogue columns
FK_RedactionKey_Redaction_ID: Prevents redaction primary keys from being orphaned from the associated redaction
FK_RedactionKey_ColumnInfo_ID:  Prevents redaction keys from becoming orphaned from their associated catalogue columns<|MERGE_RESOLUTION|>--- conflicted
+++ resolved
@@ -95,11 +95,7 @@
 FK_DQEGraphAnnotation_Evaluation: Ensures that when a DQE Evaluation is deleted all child database objects are also deleted
 FK_Memento_Commit: Ensures that when a Commit is deleted all its child database objects are also deleted
 UNIQUE_SettingKey: Ensures the uniqueness of key values in the setting table 
-<<<<<<< HEAD
-FK_Redaction_RedactionConfiguration_ID: Prevents you from deleting a redaction configuration if ut's in use
-=======
 FK_Redaction_RedactionConfiguration_ID: Prevents you from deleting a redaction configuration if it's in use
->>>>>>> 188afdb9
 FK_Redaction_ColumnInfo_ID: Prevents redactions from becoming orphaned from their associated catalogue columns
 FK_RedactionKey_Redaction_ID: Prevents redaction primary keys from being orphaned from the associated redaction
 FK_RedactionKey_ColumnInfo_ID:  Prevents redaction keys from becoming orphaned from their associated catalogue columns