--- conflicted
+++ resolved
@@ -222,11 +222,7 @@
                                     continue;
 
                                 //otherwise do a non strict refactoring (don't worry if you don't finda ny references)
-<<<<<<< HEAD
-                                refactorer.RefactorColumnName(newExtractionInformation,(ColumnInfo)kvpOtherCols.Key,((ColumnInfo)kvpOtherCols.Value).Name,false);
-=======
                                 SelectSQLRefactorer.RefactorColumnName(newExtractionInformation,(ColumnInfo)kvpOtherCols.Key,((ColumnInfo)kvpOtherCols.Value).Name,false);
->>>>>>> 5c0a3943
                             }
 
                             //make the new one exactly as extractable
@@ -345,19 +341,11 @@
         var syntaxHelper = _planManager.TargetDatabase.Server.GetQuerySyntaxHelper();
 
         var toReturn = FindNewColumnNamed(syntaxHelper,col,col.GetRuntimeName(),isOptional) ?? FindNewColumnNamed(syntaxHelper,col, $"ANO{col.GetRuntimeName()}",isOptional);
-<<<<<<< HEAD
 
         if(toReturn == null)
             return isOptional
                 ? null
                 : throw new Exception(
-=======
-        if (toReturn == null)
-            if (isOptional)
-                return null;
-            else
-                throw new Exception(
->>>>>>> 5c0a3943
                     $"Catalogue '{_planManager.Catalogue}' contained a CatalogueItem referencing Column '{col}' the ColumnInfo was not migrated (which is fine) but we then could not find ColumnInfo in the new ANO dataset (if it was part of SkippedTables why doesn't the Catalogue have a reference to the new location?)");
 
         _parenthoodDictionary.Add(col,toReturn);
@@ -381,7 +369,6 @@
         {
             //look for it in the default schema ".." or the API default server ".dbo." or the original table schema.
             syntaxHelper.EnsureFullyQualified(
-<<<<<<< HEAD
                 _planManager.TargetDatabase.GetRuntimeName(),
                 null,
                 col.TableInfo.GetRuntimeName(),
@@ -396,24 +383,6 @@
                 col.TableInfo.Schema,
                 col.TableInfo.GetRuntimeName(),
                 expectedName)
-=======
-            _planManager.TargetDatabase.GetRuntimeName(),
-            null,
-            col.TableInfo.GetRuntimeName(),
-            expectedName),
-
-            syntaxHelper.EnsureFullyQualified(
-            _planManager.TargetDatabase.GetRuntimeName(),
-            syntaxHelper.GetDefaultSchemaIfAny(),
-            col.TableInfo.GetRuntimeName(),
-            expectedName),
-
-            syntaxHelper.EnsureFullyQualified(
-            _planManager.TargetDatabase.GetRuntimeName(),
-            col.TableInfo.Schema,
-            col.TableInfo.GetRuntimeName(),
-            expectedName)
->>>>>>> 5c0a3943
         };
 
 
