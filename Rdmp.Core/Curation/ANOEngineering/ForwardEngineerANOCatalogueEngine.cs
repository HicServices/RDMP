--- conflicted
+++ resolved
@@ -66,13 +66,8 @@
                 //for each skipped table
                 foreach (var skippedTable in _planManager.SkippedTables)
                     //we might have to refactor or port JoinInfos to these tables so we should establish what the parenthood of them was
-<<<<<<< HEAD
                     foreach (var columnInfo in skippedTable.ColumnInfos)
                         GetNewColumnInfoForOld(columnInfo, true);
-=======
-                foreach (var columnInfo in skippedTable.ColumnInfos)
-                    GetNewColumnInfoForOld(columnInfo, true);
->>>>>>> c8836872
 
                 //for each table that isn't being skipped
                 foreach (var oldTableInfo in _planManager.TableInfos.Except(_planManager.SkippedTables))
@@ -103,12 +98,8 @@
 
                             columnsToCreate.Add(
                                 new DatabaseColumnRequest(colName, columnPlan.GetEndpointDataType(),
-<<<<<<< HEAD
                                     !columnInfo.IsPrimaryKey)
                                 { IsPrimaryKey = columnInfo.IsPrimaryKey });
-=======
-                                    !columnInfo.IsPrimaryKey) { IsPrimaryKey = columnInfo.IsPrimaryKey });
->>>>>>> c8836872
                         }
                     }
 
@@ -346,11 +337,7 @@
             catch (Exception ex)
             {
                 _catalogueRepository.EndTransaction(false);
-<<<<<<< HEAD
                 throw new Exception("Failed to create ANO version, transaction rolled back successfully", ex);
-=======
-                throw new Exception("Failed to create ANO version, transaction rolled back succesfully", ex);
->>>>>>> c8836872
             }
         }
     }
@@ -374,10 +361,6 @@
 
         var toReturn = FindNewColumnNamed(syntaxHelper, col, col.GetRuntimeName(), isOptional) ??
                        FindNewColumnNamed(syntaxHelper, col, $"ANO{col.GetRuntimeName()}", isOptional);
-<<<<<<< HEAD
-
-=======
->>>>>>> c8836872
         if (toReturn == null)
             return isOptional
                 ? null
@@ -410,19 +393,11 @@
                 null,
                 col.TableInfo.GetRuntimeName(),
                 expectedName),
-<<<<<<< HEAD
-=======
-
->>>>>>> c8836872
             syntaxHelper.EnsureFullyQualified(
                 _planManager.TargetDatabase.GetRuntimeName(),
                 syntaxHelper.GetDefaultSchemaIfAny(),
                 col.TableInfo.GetRuntimeName(),
                 expectedName),
-<<<<<<< HEAD
-=======
-
->>>>>>> c8836872
             syntaxHelper.EnsureFullyQualified(
                 _planManager.TargetDatabase.GetRuntimeName(),
                 col.TableInfo.Schema,
