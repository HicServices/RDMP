// Copyright (c) The University of Dundee 2018-2019
// This file is part of the Research Data Management Platform (RDMP).
// RDMP is free software: you can redistribute it and/or modify it under the terms of the GNU General Public License as published by the Free Software Foundation, either version 3 of the License, or (at your option) any later version.
// RDMP is distributed in the hope that it will be useful, but WITHOUT ANY WARRANTY; without even the implied warranty of MERCHANTABILITY or FITNESS FOR A PARTICULAR PURPOSE. See the GNU General Public License for more details.
// You should have received a copy of the GNU General Public License along with RDMP. If not, see <https://www.gnu.org/licenses/>.

using System;
using System.Collections.Generic;
using System.Data.Common;
using System.IO;
using System.Linq;
using System.Xml.Serialization;
using Rdmp.Core.Curation.Data.Cache;
using Rdmp.Core.MapsDirectlyToDatabaseTable;
using Rdmp.Core.MapsDirectlyToDatabaseTable.Attributes;
using Rdmp.Core.Repositories;
using Rdmp.Core.ReusableLibraryCode.Annotations;

namespace Rdmp.Core.Curation.Data;

/// <inheritdoc cref="IPermissionWindow"/>
public class PermissionWindow : DatabaseEntity, IPermissionWindow
{
    #region Database Properties

    private string _name;
    private string _description;
    private bool _requiresSynchronousAccess;

    /// <inheritdoc/>
    [NotNull]
    [Unique]
    public string Name
    {
        get => _name;
        set => SetField(ref _name, value);
    }

    /// <inheritdoc/>
    public string Description
    {
        get => _description;
        set => SetField(ref _description, value);
    }

    /// <inheritdoc/>
    public bool RequiresSynchronousAccess
    {
        get => _requiresSynchronousAccess;
        set => SetField(ref _requiresSynchronousAccess, value);
    }

    /// <summary>
    /// The serialized string of <see cref="PermissionWindowPeriods"/> which is written/read from the catalogue database
    /// </summary>
    public string PermissionPeriodConfig
    {
        get => SerializePermissionWindowPeriods();
        set
        {
            var old = SerializePermissionWindowPeriods();
            DeserializePermissionWindowPeriods(value);
            OnPropertyChanged(old, value);
        }
    }

    #endregion

    #region Relationships

    /// <inheritdoc/>
    [NoMappingToDatabase]
    public IEnumerable<ICacheProgress> CacheProgresses => Repository.GetAllObjectsWithParent<CacheProgress>(this);

    #endregion

    /// <inheritdoc/>
    [NoMappingToDatabase]
    public List<PermissionWindowPeriod> PermissionWindowPeriods { get; private set; }

    private static readonly XmlSerializer Serializer = new(typeof(List<PermissionWindowPeriod>));

    private string SerializePermissionWindowPeriods()
    {
<<<<<<< HEAD
=======
        var serializer = new XmlSerializer(typeof(List<PermissionWindowPeriod>));
>>>>>>> e5e8e757
        using var output = new StringWriter();
        Serializer.Serialize(output, PermissionWindowPeriods);
        return output.ToString();
    }

    private void DeserializePermissionWindowPeriods(string permissionPeriodConfig)
    {
        if (string.IsNullOrWhiteSpace(permissionPeriodConfig))
        {
            PermissionWindowPeriods = new List<PermissionWindowPeriod>();
        }
        else
<<<<<<< HEAD
            PermissionWindowPeriods =
                Serializer.Deserialize(new StringReader(permissionPeriodConfig)) as List<PermissionWindowPeriod>;
=======
        {
            var deserializer = new XmlSerializer(typeof(List<PermissionWindowPeriod>));
            PermissionWindowPeriods =
                deserializer.Deserialize(new StringReader(permissionPeriodConfig)) as List<PermissionWindowPeriod>;
        }
>>>>>>> e5e8e757
    }

    /// <inheritdoc/>
    public bool WithinPermissionWindow() => WithinPermissionWindow(DateTime.UtcNow);

    /// <inheritdoc/>
    public virtual bool WithinPermissionWindow(DateTime dateTimeUTC)
    {
        return !PermissionWindowPeriods.Any() ||
               PermissionWindowPeriods.Any(permissionPeriod => permissionPeriod.Contains(dateTimeUTC));
    }

    public PermissionWindow()
    {
    }

    /// <summary>
    /// Create a new time window in which you can restrict things (caching, loading etc) from happening outside
    /// </summary>
    /// <param name="repository"></param>
    public PermissionWindow(ICatalogueRepository repository)
    {
        repository.InsertAndHydrate(this, new Dictionary<string, object>
        {
            { "PermissionPeriodConfig", DBNull.Value },
            { "Name", $"New PermissionWindow{Guid.NewGuid()}" }
        });
    }

    internal PermissionWindow(ICatalogueRepository repository, DbDataReader r)
        : base(repository, r)
    {
        Name = r["Name"].ToString();
        Description = r["Description"].ToString();
        RequiresSynchronousAccess = Convert.ToBoolean(r["RequiresSynchronousAccess"]);
        PermissionPeriodConfig = r["PermissionPeriodConfig"].ToString();
    }

    /// <inheritdoc/>
    public override string ToString() => $"{(string.IsNullOrWhiteSpace(Name) ? "Unnamed" : Name)}(ID = {ID})";

    /// <inheritdoc/>
    public void SetPermissionWindowPeriods(List<PermissionWindowPeriod> windowPeriods)
    {
        PermissionWindowPeriods = windowPeriods;
        PermissionPeriodConfig = SerializePermissionWindowPeriods();
    }
}<|MERGE_RESOLUTION|>--- conflicted
+++ resolved
@@ -82,10 +82,6 @@
 
     private string SerializePermissionWindowPeriods()
     {
-<<<<<<< HEAD
-=======
-        var serializer = new XmlSerializer(typeof(List<PermissionWindowPeriod>));
->>>>>>> e5e8e757
         using var output = new StringWriter();
         Serializer.Serialize(output, PermissionWindowPeriods);
         return output.ToString();
@@ -98,16 +94,8 @@
             PermissionWindowPeriods = new List<PermissionWindowPeriod>();
         }
         else
-<<<<<<< HEAD
             PermissionWindowPeriods =
                 Serializer.Deserialize(new StringReader(permissionPeriodConfig)) as List<PermissionWindowPeriod>;
-=======
-        {
-            var deserializer = new XmlSerializer(typeof(List<PermissionWindowPeriod>));
-            PermissionWindowPeriods =
-                deserializer.Deserialize(new StringReader(permissionPeriodConfig)) as List<PermissionWindowPeriod>;
-        }
->>>>>>> e5e8e757
     }
 
     /// <inheritdoc/>
