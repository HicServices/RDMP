--- conflicted
+++ resolved
@@ -53,11 +53,7 @@
             var type = assembly.GetTypes().FirstOrDefault(t => t.FullName == Type);
             if (type != null)
             {
-<<<<<<< HEAD
-                return (IDatasetProvider)Activator.CreateInstance(type,activator,this);
-=======
                 return (IDatasetProvider)Activator.CreateInstance(type, activator, this);
->>>>>>> 1f36e5ff
             }
         }
         return null;
