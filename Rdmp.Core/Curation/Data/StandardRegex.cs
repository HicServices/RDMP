--- conflicted
+++ resolved
@@ -92,18 +92,6 @@
 
     public void Check(ICheckNotifier notifier)
     {
-<<<<<<< HEAD
-        if (!string.IsNullOrWhiteSpace(Regex))
-            try
-            {
-                new Regex(Regex);
-                notifier.OnCheckPerformed(new CheckEventArgs("Regex is valid", CheckResult.Success));
-            }
-            catch (ArgumentException ex)
-            {
-                notifier.OnCheckPerformed(new CheckEventArgs("Regex is invalid", CheckResult.Fail, ex));
-            }
-=======
         if (string.IsNullOrWhiteSpace(Regex)) return;
         try
         {
@@ -114,6 +102,5 @@
         {
             notifier.OnCheckPerformed(new CheckEventArgs("Regex is invalid", CheckResult.Fail, ex));
         }
->>>>>>> 9e847e4d
     }
 }