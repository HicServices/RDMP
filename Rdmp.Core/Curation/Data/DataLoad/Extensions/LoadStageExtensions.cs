--- conflicted
+++ resolved
@@ -27,11 +27,7 @@
             LoadStage.AdjustRaw => LoadBubble.Raw,
             LoadStage.AdjustStaging => LoadBubble.Staging,
             LoadStage.PostLoad => LoadBubble.Live,
-<<<<<<< HEAD
-            _ => throw new ArgumentOutOfRangeException($"Unknown value for LoadStage: {loadStage}")
-=======
             _ => throw new ArgumentOutOfRangeException(nameof(loadStage),$"Unknown value for LoadStage: {loadStage}")
->>>>>>> 5c0a3943
         };
     }
 }