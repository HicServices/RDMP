--- conflicted
+++ resolved
@@ -221,16 +221,9 @@
         if (type.Equals(typeof(EncryptedString).ToString()))
             return new EncryptedString(CatalogueRepository) { Value = value };
 
-<<<<<<< HEAD
-        if (type.Equals(typeof(CultureInfo).ToString()))
-            return new CultureInfo(value);
-
-        throw new NotSupportedException($"Custom arguments cannot be of type {type}");
-=======
         return type.Equals(typeof(CultureInfo).ToString())
             ? (object)new CultureInfo(value)
             : throw new NotSupportedException($"Custom arguments cannot be of type {type}");
->>>>>>> 9e847e4d
     }
 
     private bool HandleIfICustomUIDrivenClass(string value, Type concreteType, out object answer)
@@ -245,13 +238,7 @@
 
             try
             {
-<<<<<<< HEAD
-                var t = CatalogueRepository.MEF.GetType(concreteType.FullName);
-
-                var constructor = new ObjectConstructor();
-=======
                 var t = MEF.GetType(concreteType.FullName);
->>>>>>> 9e847e4d
 
                 result = (ICustomUIDrivenClass)ObjectConstructor.Construct(t, (ICatalogueRepository)Repository);
             }
@@ -300,11 +287,7 @@
             var elementTypeAsString = arrayMatch.Groups[1].Value;
 
             //it is an unknown Type e.g. Bob where Bob is an ICustomUIDrivenClass or something
-<<<<<<< HEAD
-            var elementType = CatalogueRepository.MEF.GetType(elementTypeAsString) ?? throw new Exception(
-=======
             var elementType = MEF.GetType(elementTypeAsString) ?? throw new Exception(
->>>>>>> 9e847e4d
                 $"Could not figure out what SystemType to use for elementType = '{elementTypeAsString}' of Type '{type}'");
             return Array.CreateInstance(elementType, 0).GetType();
         }
@@ -317,11 +300,7 @@
         }
 
         //it is an unknown Type e.g. Bob where Bob is an ICustomUIDrivenClass or something
-<<<<<<< HEAD
-        var anyType = CatalogueRepository.MEF.GetType(type) ??
-=======
         var anyType = MEF.GetType(type) ??
->>>>>>> 9e847e4d
                       throw new Exception($"Could not figure out what SystemType to use for Type = '{type}'");
         return anyType;
     }
@@ -426,12 +405,6 @@
                             $"Cannot set value {o} (of Type {o.GetType().FullName}) to on ProcessTaskArgument because it has an incompatible Type specified ({type.FullName})");
                     }
             }
-<<<<<<< HEAD
-
-        if (o is IMapsDirectlyToDatabaseTable table)
-            return table.ID.ToString();
-=======
->>>>>>> 9e847e4d
 
         return o is IMapsDirectlyToDatabaseTable mapped ? mapped.ID.ToString() : o.ToString();
     }
@@ -459,12 +432,7 @@
 
             var valueInstance = Deserialize(vValue, vType);
 
-<<<<<<< HEAD
-                instance.Add(keyInstance, valueInstance);
-            }
-=======
             instance.Add(keyInstance, valueInstance);
->>>>>>> 9e847e4d
         }
 
         return instance;
@@ -477,35 +445,17 @@
         {
             // Build Xml with xw.
 
-<<<<<<< HEAD
-                foreach (DictionaryEntry entry in dictionary)
-                {
-                    var keyObject = entry.Key;
-                    var keyObjectType = keyObject.GetType().ToString();
-
-                    var valueObject = entry.Value;
-                    var valueObjectType =
-                        valueObject == null ? typeof(object).ToString() : valueObject.GetType().ToString();
-=======
             xmlWriter.WriteStartDocument();
             xmlWriter.WriteStartElement("dictionary");
->>>>>>> 9e847e4d
 
             foreach (DictionaryEntry entry in dictionary)
             {
                 var keyObject = entry.Key;
                 var keyObjectType = keyObject.GetType().ToString();
 
-<<<<<<< HEAD
-                    xmlWriter.WriteStartElement("key");
-                    xmlWriter.WriteAttributeString("type", keyObjectType);
-                    xmlWriter.WriteAttributeString("o", Serialize(keyObject, keyObjectType));
-                    xmlWriter.WriteEndElement();
-=======
                 var valueObject = entry.Value;
                 var valueObjectType =
                     valueObject == null ? typeof(object).ToString() : valueObject.GetType().ToString();
->>>>>>> 9e847e4d
 
                 xmlWriter.WriteStartElement("entry");
 
@@ -514,13 +464,6 @@
                 xmlWriter.WriteAttributeString("o", Serialize(keyObject, keyObjectType));
                 xmlWriter.WriteEndElement();
 
-<<<<<<< HEAD
-                xmlWriter.WriteEndDocument();
-                xmlWriter.Close();
-            }
-
-            return sw.ToString();
-=======
                 xmlWriter.WriteStartElement("value");
                 xmlWriter.WriteAttributeString("type", valueObjectType);
                 xmlWriter.WriteAttributeString("o", Serialize(valueObject, valueObjectType));
@@ -531,7 +474,6 @@
 
             xmlWriter.WriteEndDocument();
             xmlWriter.Close();
->>>>>>> 9e847e4d
         }
 
         return sw.ToString();
