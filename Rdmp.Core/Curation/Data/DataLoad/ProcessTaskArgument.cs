--- conflicted
+++ resolved
@@ -120,13 +120,8 @@
     public static IArgument[] CreateArgumentsForClassIfNotExists<T>(IProcessTask parent)
     {
         var argFactory = new ArgumentFactory();
-<<<<<<< HEAD
-        return argFactory.CreateArgumentsForClassIfNotExistsGeneric<T>(
-
-=======
         return ArgumentFactory.CreateArgumentsForClassIfNotExistsGeneric<T>(
                 
->>>>>>> 5c0a3943
                 //tell it how to create new instances of us related to parent
                 parent,
 
