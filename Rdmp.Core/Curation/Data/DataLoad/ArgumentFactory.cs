// Copyright (c) The University of Dundee 2018-2019
// This file is part of the Research Data Management Platform (RDMP).
// RDMP is free software: you can redistribute it and/or modify it under the terms of the GNU General Public License as published by the Free Software Foundation, either version 3 of the License, or (at your option) any later version.
// RDMP is distributed in the hope that it will be useful, but WITHOUT ANY WARRANTY; without even the implied warranty of MERCHANTABILITY or FITNESS FOR A PARTICULAR PURPOSE. See the GNU General Public License for more details.
// You should have received a copy of the GNU General Public License along with RDMP. If not, see <https://www.gnu.org/licenses/>.

using System;
using System.Collections.Generic;
using System.Linq;
using System.Reflection;
using Rdmp.Core.MapsDirectlyToDatabaseTable;
using Rdmp.Core.ReusableLibraryCode.Exceptions;

namespace Rdmp.Core.Curation.Data.DataLoad;

/// <summary>
/// Provides methods for creating Argument values in the database for [DemandsInitialization] properties on classes (See Argument).  Every public property marked with
/// [DemandsInitialization] on a plugin component will allow the user to specify a value of the appropriate type.  This class will handle not only creating the IArguments
/// for a plugin component but also rationalising differences e.g. there is a new version of a class in the latest plugin with different [DemandsInitialization] properties,
/// which Argument values are no longer needed and which new ones must be created to store configuration values.
/// 
/// <para>Remember that a given plugin class can have multiple instances of it deployed into different pipelines with different argument values.</para>
/// </summary>
public class ArgumentFactory
{
    /// <inheritdoc cref = "CreateArgumentsForClassIfNotExistsGeneric(Type,IArgumentHost,IArgument[])"/>
    /// <typeparam name="T">A class with one or more Properties marked with DemandsInitialization</typeparam>
    /// <returns>Each new ProcessTaskArgument created - note that it will not return existing ones that were already present (and therefore not created)</returns>
    public static IEnumerable<IArgument> CreateArgumentsForClassIfNotExistsGeneric<T>( IArgumentHost host, IArgument[] existingArguments)
    {
        return CreateArgumentsForClassIfNotExistsGeneric(typeof (T),host,existingArguments);
    }

    /// <summary>
    /// Interrogates a class via reflection and enumerates its properties to find any that have the attribute [DemandsInitialization]
    /// Each one of these that is found is created as a ProcessTaskArgument of the appropriate Name and PropertyType under the parent ProcessTask
    /// </summary>
    /// <returns>Each new ProcessTaskArgument created - note that it will not return existing ones that were already present (and therefore not created)</returns>
    public static IEnumerable<IArgument> CreateArgumentsForClassIfNotExistsGeneric(
        Type underlyingClassTypeForWhichArgumentsWillPopulate,IArgumentHost host,
        IArgument[] existingArguments)
    {
        //get all the properties that must be set on AnySeparatorFileAttacher (Those marked with the attribute DemandsInitialization
        var propertiesWeHaveToSet = GetRequiredProperties(underlyingClassTypeForWhichArgumentsWillPopulate);

        foreach (var required in propertiesWeHaveToSet)
        {
            //there's already a property with the same name
            if (existingArguments.Any(a => a.Name.Equals(required.Name)))
                continue;

            //create a new one
            var argument = host.CreateNewArgument();

            //set the type and name
            argument.SetType(required.PropertyInfo.PropertyType);
            argument.Name = required.Name;

            var attribute = required.Demand;
            argument.Description = attribute.Description;

            if (attribute.DefaultValue != null)
                argument.SetValue(attribute.DefaultValue);

<<<<<<< HEAD
=======

>>>>>>> 5c0a3943
            if (argument is ISaveable saveable)
                saveable.SaveToDatabase();

            yield return argument;
        }
    }

    /// <summary>
    /// Gets all public properties of the given <paramref name="classType"/> decorated with <see cref="DemandsInitializationAttribute"/>.
    /// 
    /// <para>If there are any public properties encountered with <see cref="DemandsNestedInitializationAttribute"/> then the referenced class is also investigated in the same manner.</para>
    /// </summary>
    /// <param name="classType"></param>
    /// <returns></returns>
    public static List<RequiredPropertyInfo> GetRequiredProperties(Type classType)
    {
        var required = new List<RequiredPropertyInfo>();
            
        foreach (var propertyInfo in classType.GetProperties())
        {
            if (propertyInfo.GetCustomAttributes(typeof(DemandsNestedInitializationAttribute), true).Any())
            {
                var allNested = propertyInfo.PropertyType.GetProperties();
                foreach (var nestedPropInfo in allNested)
                {
                    //found a tagged attribute
                    //record the name of the property and the type it requires
                    var attribute = nestedPropInfo.GetCustomAttribute<DemandsInitializationAttribute>();

                    if (attribute != null)
                        required.Add(new RequiredPropertyInfo(attribute,nestedPropInfo,propertyInfo));
                }
            }

            var demands = propertyInfo.GetCustomAttributes(typeof (DemandsInitializationAttribute), true);

            if (demands.Length > 1)
                throw new Exception(
                    $"Property {propertyInfo} on class {classType} has multiple declarations of DemandsInitializationAttribute");

            var demand = (DemandsInitializationAttribute)demands.SingleOrDefault();

            //found a tagged attribute
            if(demand != null)
                required.Add(new RequiredPropertyInfo(demand, propertyInfo));
        }

        return required;
    }

    /// <summary>
    /// Creates <see cref="IArgument"/> instances for all demanded properties (See <see cref="GetRequiredProperties"/>) of the given class and deletes any old arguments
    /// which are no longer required by the class (e.g. due to an API change).
    /// </summary>
    /// <param name="host"></param>
    /// <param name="underlyingClassTypeForWhichArgumentsWillPopulate"></param>
    public static void SyncArgumentsForClass(IArgumentHost host, Type underlyingClassTypeForWhichArgumentsWillPopulate)
    {
        if(host.GetClassNameWhoArgumentsAreFor() != underlyingClassTypeForWhichArgumentsWillPopulate.FullName)
            throw new ExpectedIdenticalStringsException("IArgumentHost is not currently hosting the Type requested for sync", host.GetClassNameWhoArgumentsAreFor(), underlyingClassTypeForWhichArgumentsWillPopulate.FullName);

        var existingArguments = host.GetAllArguments().ToList();
        var required = GetRequiredProperties(underlyingClassTypeForWhichArgumentsWillPopulate);
            
        //get rid of arguments that are no longer required
        foreach (var argumentsNotRequired in existingArguments.Where(e => required.All(r => r.Name != e.Name)))
            ((IDeleteable) argumentsNotRequired).DeleteInDatabase();

        //create new arguments
        existingArguments.AddRange(CreateArgumentsForClassIfNotExistsGeneric(underlyingClassTypeForWhichArgumentsWillPopulate,host, existingArguments.ToArray()));

        //handle mismatches of Type/incompatible values / unloaded Types etc
        foreach (var r in required)
        {
            var existing = existingArguments.SingleOrDefault(e => e.Name == r.Name) ?? throw new Exception(
                    $"Despite creating new Arguments for class '{underlyingClassTypeForWhichArgumentsWillPopulate}' we do not have an IArgument called '{r.Name}' in the database (host='{host}')");
            if (existing.GetSystemType() != r.PropertyInfo.PropertyType)
            {
                //user wants to fix the problem
                existing.SetType(r.PropertyInfo.PropertyType);
                ((ISaveable)existing).SaveToDatabase();
            }
        }
    }

    /// <summary>
    /// Synchronizes all arguments (See SyncArgumentsForClass) for the supplied class (<paramref name="underlyingClassTypeForWhichArgumentsWillPopulate"/>) and returns the mapping
    /// between <see cref="IArgument"/> (which stores the value) and public class property (<see cref="RequiredPropertyInfo"/>)
    /// </summary>
    /// <param name="host"></param>
    /// <param name="underlyingClassTypeForWhichArgumentsWillPopulate"></param>
    /// <returns></returns>
    public static Dictionary<IArgument, RequiredPropertyInfo> GetDemandDictionary(IArgumentHost host, Type underlyingClassTypeForWhichArgumentsWillPopulate)
    {
        var toReturn = new Dictionary<IArgument, RequiredPropertyInfo>();

        SyncArgumentsForClass(host, underlyingClassTypeForWhichArgumentsWillPopulate);

        var required = GetRequiredProperties(underlyingClassTypeForWhichArgumentsWillPopulate);

        foreach (var key in host.GetAllArguments())
            toReturn.Add(key,required.Single(e => e.Name == key.Name));

        return toReturn;
    }
}<|MERGE_RESOLUTION|>--- conflicted
+++ resolved
@@ -62,10 +62,6 @@
             if (attribute.DefaultValue != null)
                 argument.SetValue(attribute.DefaultValue);
 
-<<<<<<< HEAD
-=======
-
->>>>>>> 5c0a3943
             if (argument is ISaveable saveable)
                 saveable.SaveToDatabase();
 
