// Copyright (c) The University of Dundee 2018-2019
// This file is part of the Research Data Management Platform (RDMP).
// RDMP is free software: you can redistribute it and/or modify it under the terms of the GNU General Public License as published by the Free Software Foundation, either version 3 of the License, or (at your option) any later version.
// RDMP is distributed in the hope that it will be useful, but WITHOUT ANY WARRANTY; without even the implied warranty of MERCHANTABILITY or FITNESS FOR A PARTICULAR PURPOSE. See the GNU General Public License for more details.
// You should have received a copy of the GNU General Public License along with RDMP. If not, see <https://www.gnu.org/licenses/>.

using System;
using System.Collections.Generic;
using System.Data.Common;
using System.Linq;
using System.Text.RegularExpressions;
using FAnsi.Discovery;
using Rdmp.Core.Curation.Data.ImportExport;
using Rdmp.Core.Curation.Data.Serialization;
using Rdmp.Core.Databases;
using Rdmp.Core.MapsDirectlyToDatabaseTable;
using Rdmp.Core.MapsDirectlyToDatabaseTable.Attributes;
using Rdmp.Core.MapsDirectlyToDatabaseTable.Revertable;
using Rdmp.Core.Repositories;
using Rdmp.Core.ReusableLibraryCode;
using Rdmp.Core.ReusableLibraryCode.Checks;
using Rdmp.Core.ReusableLibraryCode.DataAccess;

namespace Rdmp.Core.Curation.Data.DataLoad;

/// <summary>
/// Defines an anonymisation method for a group of related columns of the same datatype.  For example 'ANOGPCode' could be an instance/record that defines input of type
/// varchar(5) and anonymises into 3 digits and 2 characters with a suffix of _G.  This product would then be used by all ColumnInfos that contain GP codes (current GP
/// previous GP, Prescriber code etc).  Anonymisation occurs at  ColumnInfo level after being loaded from a RAW data load bubble as is pushed to the STAGING bubble.
/// 
/// <para>Each ANOTable describes a corresponding table on an ANO server (see the Server_ID property - we refer to this as an ANOStore) including details of the
/// transformation and a UNIQUE name/suffix.  This let's you quickly identify what data has be annonymised by what ANOTable.</para>
///  
/// <para>It is very important to curate your ANOTables properly or you could end up with irrecoverable data, for example sticking to a single ANO server, taking regular backups
/// NEVER deleting ANOTables that reference existing data  (in the ANOStore database).</para>
/// 
/// </summary>
public class ANOTable : DatabaseEntity, ISaveable, IDeleteable,ICheckable,IRevertable, IHasDependencies
{
    /// <summary>
    /// Prefix to put on anonymous columns
    /// </summary>
    public const string ANOPrefix = "ANO";

    private string _identifiableDataType;
    private string _anonymousDataType;

    #region Database Properties

    private string _tableName;
    private int _numberOfIntegersToUseInAnonymousRepresentation;
    private int _numberOfCharactersToUseInAnonymousRepresentation;
    private string _suffix;
    private int _serverID;

    /// <summary>
    /// The name of the table in the ANO database that stores swapped identifiers
    /// </summary>
    public string TableName
    {
        get => _tableName;
        set => SetField(ref  _tableName, value);
    }

    /// <summary>
    /// The number of decimal characters to use when creating ANO mapping identifiers.  This will directly impact the number of possible values that can be generated and therefore
    /// the number of unique input values before anonymising fails (due to collisions).
    /// </summary>
    public int NumberOfIntegersToUseInAnonymousRepresentation
    {
        get => _numberOfIntegersToUseInAnonymousRepresentation;
        set => SetField(ref  _numberOfIntegersToUseInAnonymousRepresentation, value);
    }

    /// <summary>
    /// The number of alphabetic characters to use when creating ANO mapping identifiers.  This will directly impact the number of possible values that can be generated and therefore
    /// the number of unique input values before anonymising fails (due to collisions).
    /// </summary>
    public int NumberOfCharactersToUseInAnonymousRepresentation
    {
        get => _numberOfCharactersToUseInAnonymousRepresentation;
        set => SetField(ref  _numberOfCharactersToUseInAnonymousRepresentation, value);
    }

    /// <summary>
    /// The ID of the ExternalDatabaseServer which stores the anonymous identifier substitutions (e.g. chi=>ANOchi).  This should have been created by the
    /// <see cref="ANOStorePatcher"/>
    /// </summary>
    [Relationship(typeof(ExternalDatabaseServer),RelationshipType.SharedObject)]
    public int Server_ID
    {
        get => _serverID;
        set => SetField(ref  _serverID, value);
    }

    /// <summary>
    /// The letter that appears on the end of all anonymous identifiers generated e.g. AAB11_GP would have the suffix "GP"
    /// 
    /// <para>Once you have started using the <see cref="ANOTable"/> to anonymise identifiers you should not change the Suffix</para>
    /// </summary>
    public string Suffix
    {
        get => _suffix;
        set => SetField(ref _suffix, value);
    }
    #endregion

    #region Relationships

    /// <inheritdoc cref="Server_ID"/>
    [NoMappingToDatabase]
    public ExternalDatabaseServer Server => Repository.GetObjectByID<ExternalDatabaseServer>(Server_ID);

    #endregion
    public ANOTable()
    {
        // Defaults
        NumberOfIntegersToUseInAnonymousRepresentation = 1;
        NumberOfCharactersToUseInAnonymousRepresentation = 1;
    }

    /// <summary>
    /// Declares that a new ANOTable (anonymous mapping table) should exist in the referenced database.  You can call this constructor without first creating the table.  If you do
    /// you should set <see cref="NumberOfIntegersToUseInAnonymousRepresentation"/> and <see cref="NumberOfCharactersToUseInAnonymousRepresentation"/> then <see cref="PushToANOServerAsNewTable"/>
    /// </summary>
    /// <param name="repository"></param>
    /// <param name="externalDatabaseServer"></param>
    /// <param name="tableName"></param>
    /// <param name="suffix"></param>
    public ANOTable(ICatalogueRepository repository, ExternalDatabaseServer externalDatabaseServer, string tableName, string suffix)
    {
        if (string.IsNullOrWhiteSpace(tableName))
            throw new NullReferenceException("ANOTable must have a name");

        // Defaults
        NumberOfIntegersToUseInAnonymousRepresentation = 1;
        NumberOfCharactersToUseInAnonymousRepresentation = 1;

        if (repository.GetAllObjects<ANOTable>().Any(a => string.Equals(a.Suffix, suffix)))
            throw new Exception($"There is already another {nameof(ANOTable)} with the suffix '{suffix}'");

        repository.InsertAndHydrate(this,new Dictionary<string, object>
        {
            {"TableName", tableName},
            {"Suffix", suffix},
            {"Server_ID", externalDatabaseServer.ID}
        });
    }

    internal ANOTable(ICatalogueRepository repository, DbDataReader r)
        : base(repository, r)
    {
        Server_ID = Convert.ToInt32(r["Server_ID"]);
        TableName = r["TableName"].ToString();

        NumberOfIntegersToUseInAnonymousRepresentation = Convert.ToInt32(r["NumberOfIntegersToUseInAnonymousRepresentation"].ToString());
        NumberOfCharactersToUseInAnonymousRepresentation = Convert.ToInt32(r["NumberOfCharactersToUseInAnonymousRepresentation"].ToString());
        Suffix = r["Suffix"].ToString();
    }

    internal ANOTable(ShareManager shareManager, ShareDefinition shareDefinition)
    {
        shareManager.UpsertAndHydrate(this,shareDefinition);
    }

    /// <summary>
    /// Saves the current state to the database if the <see cref="ANOTable"/> is in a valid state according to <see cref="Check"/> otherwise throws an Exception
    /// </summary>
    public override void SaveToDatabase()
    {
        Check(ThrowImmediatelyCheckNotifier.Quiet);
        Repository.SaveToDatabase(this);
    }

    /// <summary>
    /// Attempts to delete the remote mapping table (only works if it is empty) if the <see cref="ANOTable.IsTablePushed"/> then deletes the <see cref="ANOTable"/> reference
    /// object (this) from the RDMP platform database.
    /// </summary>
    public override void DeleteInDatabase()
    {
        DeleteANOTableInANOStore();
        Repository.DeleteFromDatabase(this);
    }

    /// <inheritdoc/>
    public override string ToString()
    {
        return TableName;
    }

    /// <summary>
    /// Checks that the remote mapping table referenced by this object exists and checks <see cref="ANOTable"/> settings (<see cref="Suffix"/> etc).
    /// </summary>
    /// <param name="notifier"></param>
    public void Check(ICheckNotifier notifier)
    {
        if (string.IsNullOrWhiteSpace(Suffix))
            notifier.OnCheckPerformed(
                new CheckEventArgs(
                    "You must choose a suffix for your ANO identifiers so that they can be distinguished from regular identifiers",
                    CheckResult.Fail));
        else
        if (Suffix.StartsWith("_"))
            notifier.OnCheckPerformed(new CheckEventArgs("Suffix will automatically include an underscore, there is no need to add it",CheckResult.Fail));
            
        if (NumberOfIntegersToUseInAnonymousRepresentation < 0)
            notifier.OnCheckPerformed(new CheckEventArgs("NumberOfIntegersToUseInAnonymousRepresentation cannot be negative", CheckResult.Fail));

        if (NumberOfCharactersToUseInAnonymousRepresentation < 0)
            notifier.OnCheckPerformed(new CheckEventArgs("NumberOfCharactersToUseInAnonymousRepresentation cannot be negative", CheckResult.Fail));
            
        if (NumberOfCharactersToUseInAnonymousRepresentation + NumberOfIntegersToUseInAnonymousRepresentation == 0)
            notifier.OnCheckPerformed(new CheckEventArgs("Anonymous representations must have at least 1 integer or character", CheckResult.Fail));
            
        try
        {
            if (!IsTablePushed())
                notifier.OnCheckPerformed(new CheckEventArgs($"Could not find table {TableName} on server {Server}",CheckResult.Warning));
        }
        catch (Exception e)
        {
            notifier.OnCheckPerformed(new CheckEventArgs($"Failed to get list of tables on server {Server}",CheckResult.Fail, e));
        }
    }

    /// <summary>
    /// Returns true if the anonymous mapping table (<see cref="TableName"/> exists in the referenced mapping database (<see cref="Server"/>)
    /// </summary>
    /// <returns></returns>
    public bool IsTablePushed()
    {
        return GetPushedTable() != null;
    }

    /// <summary>
    /// Connects to <see cref="Server"/> and returns a <see cref="DiscoveredTable"/> that contains the anonymous identifier mappings
    /// </summary>
    /// <returns></returns>
    public DiscoveredTable GetPushedTable()
    {
        if (!Server.WasCreatedBy(new ANOStorePatcher()))
            throw new Exception($"ANOTable's Server '{Server}' is not an ANOStore.  ANOTable was '{this}'");

        var tables = DataAccessPortal
            .ExpectDatabase(Server, DataAccessContext.DataLoad)
            .DiscoverTables(false);

        return tables.SingleOrDefault(t => t.GetRuntimeName().Equals(TableName));
    }

    /// <summary>
    /// Attempts to delete the anonymous mapping table referenced by <see cref="TableName"/> on the mapping <see cref="Server"/>.  This is safer than just dropping
    /// from <see cref="GetPushedTable"/> since it will check the table exists, is empty etc.
    /// </summary>
    public void DeleteANOTableInANOStore()
    {
        RevertToDatabaseState();

        var s = Server;
        if(string.IsNullOrWhiteSpace(s.Name) || string.IsNullOrWhiteSpace(s.Database) || string.IsNullOrWhiteSpace(TableName))
            return;

        var tbl = GetPushedTable();

        if (tbl?.Exists() == true)
            if(!tbl.IsEmpty())
                throw new Exception(
                    $"Cannot delete ANOTable because it references {TableName} which is a table on server {Server} which contains rows, deleting this reference would leave that table as an orphan, we can only delete when there are 0 rows in the table");
            else
                tbl.Drop();
    }

    /// <summary>
    /// Connects to the remote ANO Server and creates a swap table of Identifier to ANOIdentifier
    /// </summary>
    /// <param name="identifiableDatatype">The datatype of the identifiable data table</param>
    /// <param name="notifier"></param>
    /// <param name="forceConnection"></param>
    /// <param name="forceTransaction"></param>
    public void PushToANOServerAsNewTable(string identifiableDatatype, ICheckNotifier notifier, DbConnection forceConnection=null,DbTransaction forceTransaction = null)
    {
        var server = DataAccessPortal.ExpectServer(Server, DataAccessContext.DataLoad);

        //matches varchar(100) and has capture group 100
        var regexGetLengthOfCharType =new Regex(@".*char.*\((\d*)\)");
        var match = regexGetLengthOfCharType.Match(identifiableDatatype);

        //if user supplies varchar(100) and says he wants 3 ints and 3 chars in his anonymous identifiers he will soon run out of combinations

        if (match.Success)
        {
            var length = Convert.ToInt32(match.Groups[1].Value);

            if (length >
                NumberOfCharactersToUseInAnonymousRepresentation + NumberOfIntegersToUseInAnonymousRepresentation)
                notifier.OnCheckPerformed(
                    new CheckEventArgs(
                        $"You asked to create a table with a datatype of length {length}({identifiableDatatype}) but you did not allocate an equal or greater number of anonymous identifier types (NumberOfCharactersToUseInAnonymousRepresentation + NumberOfIntegersToUseInAnonymousRepresentation={NumberOfCharactersToUseInAnonymousRepresentation + NumberOfIntegersToUseInAnonymousRepresentation})", CheckResult.Warning));
        }

        var con = forceConnection ?? server.GetConnection();//use the forced connection or open a new one

        try
        {
            if(forceConnection == null)
                con.Open();
        }
        catch (Exception e)
        {
            notifier.OnCheckPerformed(new CheckEventArgs($"Could not connect to ano server {Server}",CheckResult.Fail,e));
            return;
        }

        //if table name is ANOChi there are 2 columns Chi and ANOChi in it
        var anonymousColumnName = TableName;
        var identifiableColumnName = TableName["ANO".Length..];

        var anonymousDatatype =
            $"varchar({NumberOfCharactersToUseInAnonymousRepresentation + NumberOfIntegersToUseInAnonymousRepresentation + "_".Length + Suffix.Length})";


        var sql =
            $"CREATE TABLE {TableName}{Environment.NewLine} ({Environment.NewLine}{identifiableColumnName} {identifiableDatatype} NOT NULL,{Environment.NewLine}{anonymousColumnName} {anonymousDatatype}NOT NULL";

        sql += $@",
CONSTRAINT PK_{TableName} PRIMARY KEY CLUSTERED 
(
        {identifiableColumnName} ASC
),
CONSTRAINT AK_{TableName} UNIQUE({anonymousColumnName})
)";


        using (var cmd = server.GetCommand(sql, con))
        {
            cmd.Transaction = forceTransaction;

            notifier.OnCheckPerformed(new CheckEventArgs($"Decided appropriate create statement is:{cmd.CommandText}", CheckResult.Success));
            try
            {
                cmd.ExecuteNonQuery();

                if(forceConnection == null)//if we opened this ourselves
                    con.Close();//shut it
            }
            catch (Exception e)
            {
                notifier.OnCheckPerformed(
                    new CheckEventArgs(
                        $"Failed to successfully create the anonymous/identifier mapping Table in the ANO database on server {Server}", CheckResult.Fail, e));
                return;
            }
        }

        try
        {
            if(forceTransaction == null)//if there was no transaction then this has hit the LIVE ANO database and is for real, so save the ANOTable such that it is synchronized with reality
            {
                notifier.OnCheckPerformed(new CheckEventArgs("Saving state because table has been pushed",CheckResult.Success));
                SaveToDatabase();
            }
        }
        catch (Exception e)
        {
            notifier.OnCheckPerformed(new CheckEventArgs("Failed to save state after table was successfully? pushed to ANO server", CheckResult.Fail,e));
        }
    }


    /// <summary>
    /// Anonymisation with an <see cref="ANOTable"/> happens during data load.  This means that the column goes from identifiable in RAW to anonymous in STAGING/LIVE.  This means
    /// that the datatype of the column changes depending on the <see cref="LoadStage"/>.
    /// 
    /// <para>Returns the appropriate datatype for the <see cref="LoadStage"/>.  This is done by connecting to the mapping table and retrieving the mapping table types</para>
    /// </summary>
    /// <param name="loadStage"></param>
    /// <returns></returns>
    public string GetRuntimeDataType(LoadStage loadStage)
    {
        //cache answers
        if(_identifiableDataType == null)
        {
<<<<<<< HEAD
            var server = DataAccessPortal.GetInstance().ExpectServer(Server, DataAccessContext.DataLoad);
=======
            var server = DataAccessPortal.ExpectServer(Server, DataAccessContext.DataLoad);
>>>>>>> 5c0a3943

            var columnsFoundInANO = server.GetCurrentDatabase().ExpectTable(TableName).DiscoverColumns();

            var expectedIdentifiableName = TableName["ANO".Length..];

            var anonymous = columnsFoundInANO.SingleOrDefault(c => c.GetRuntimeName().Equals(TableName));
            var identifiable = columnsFoundInANO.SingleOrDefault(c=>c.GetRuntimeName().Equals(expectedIdentifiableName));

            if(anonymous == null)
                throw new Exception(
                    $"Could not find a column called {TableName} in table {TableName} on server {Server} (Columns found were {string.Join(",", columnsFoundInANO.Select(c => c.GetRuntimeName()).ToArray())})");

            if (identifiable == null)
                throw new Exception(
                    $"Could not find a column called {expectedIdentifiableName} in table {TableName} on server {Server} (Columns found were {string.Join(",", columnsFoundInANO.Select(c => c.GetRuntimeName()).ToArray())})");

            _identifiableDataType = identifiable.DataType.SQLType;
            _anonymousDataType = anonymous.DataType.SQLType;
        }

        //return cached answer
        return loadStage switch
        {
            LoadStage.GetFiles => _identifiableDataType,
            LoadStage.Mounting => _identifiableDataType,
            LoadStage.AdjustRaw => _identifiableDataType,
            LoadStage.AdjustStaging => _anonymousDataType,
            LoadStage.PostLoad => _anonymousDataType,
            _ => throw new ArgumentOutOfRangeException(nameof(loadStage))
        };
    }

    /// <inheritdoc/>
    public IHasDependencies[] GetObjectsThisDependsOn()
    {
        return Array.Empty<IHasDependencies>();
    }

    /// <inheritdoc/>
    public IHasDependencies[] GetObjectsDependingOnThis()
    {
        return Repository.GetAllObjectsWithParent<ColumnInfo>(this);
    }
}<|MERGE_RESOLUTION|>--- conflicted
+++ resolved
@@ -380,11 +380,7 @@
         //cache answers
         if(_identifiableDataType == null)
         {
-<<<<<<< HEAD
-            var server = DataAccessPortal.GetInstance().ExpectServer(Server, DataAccessContext.DataLoad);
-=======
             var server = DataAccessPortal.ExpectServer(Server, DataAccessContext.DataLoad);
->>>>>>> 5c0a3943
 
             var columnsFoundInANO = server.GetCurrentDatabase().ExpectTable(TableName).DiscoverColumns();
 
