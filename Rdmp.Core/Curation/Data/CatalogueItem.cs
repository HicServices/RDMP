--- conflicted
+++ resolved
@@ -244,23 +244,11 @@
 
         //Periodicity - with handling for invalid enum values listed in database
         var periodicity = r["Periodicity"];
-<<<<<<< HEAD
-        if (periodicity == null || periodicity == DBNull.Value)
-            Periodicity = Catalogue.CataloguePeriodicity.Unknown;
-        else
-        {
-            if(Enum.TryParse(periodicity.ToString(), true, out Catalogue.CataloguePeriodicity periodicityAsEnum))
-                Periodicity = periodicityAsEnum;
-            else
-                Periodicity = Catalogue.CataloguePeriodicity.Unknown;
-        }
-=======
         Periodicity =
             periodicity == null || periodicity == DBNull.Value || !Enum.TryParse(periodicity.ToString(), true,
                 out Catalogue.CataloguePeriodicity periodicityAsEnum)
                 ? Catalogue.CataloguePeriodicity.Unknown
                 : periodicityAsEnum;
->>>>>>> 5c0a3943
 
         ClearAllInjections();
     }
@@ -324,14 +312,8 @@
     public int CompareTo(object obj)
     {
         if (obj is CatalogueItem)
-<<<<<<< HEAD
             return -string.Compare(obj.ToString(), ToString(),
                 StringComparison.CurrentCulture); //sort alphabetically (reverse)
-=======
-        {
-            return -obj.ToString().CompareTo(ToString()); //sort alphabetically (reverse)
-        }
->>>>>>> 5c0a3943
 
         throw new Exception($"Cannot compare {GetType().Name} to {obj.GetType().Name}");
     }
