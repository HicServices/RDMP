--- conflicted
+++ resolved
@@ -278,12 +278,6 @@
     }
 
     private Catalogue FetchCatalogue() => Repository.GetObjectByID<Catalogue>(Catalogue_ID);
-<<<<<<< HEAD
-
-    private ExtractionInformation FetchExtractionInformationIfAny() =>
-        Repository.GetAllObjectsWithParent<ExtractionInformation>(this).SingleOrDefault();
-=======
->>>>>>> 9e847e4d
 
     private ExtractionInformation FetchExtractionInformationIfAny() =>
         Repository.GetAllObjectsWithParent<ExtractionInformation>(this).SingleOrDefault();
@@ -313,13 +307,9 @@
     /// <returns></returns>
     public int CompareTo(object obj)
     {
-<<<<<<< HEAD
-        if (obj is CatalogueItem) return -obj.ToString().CompareTo(ToString()); //sort alphabetically (reverse)
-=======
         if (obj is CatalogueItem)
             return -string.Compare(obj.ToString(), ToString(),
                 StringComparison.CurrentCulture); //sort alphabetically (reverse)
->>>>>>> 9e847e4d
 
         throw new Exception($"Cannot compare {GetType().Name} to {obj.GetType().Name}");
     }
