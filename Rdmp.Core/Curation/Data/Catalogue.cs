// Copyright (c) The University of Dundee 2018-2019
// This file is part of the Research Data Management Platform (RDMP).
// RDMP is free software: you can redistribute it and/or modify it under the terms of the GNU General Public License as published by the Free Software Foundation, either version 3 of the License, or (at your option) any later version.
// RDMP is distributed in the hope that it will be useful, but WITHOUT ANY WARRANTY; without even the implied warranty of MERCHANTABILITY or FITNESS FOR A PARTICULAR PURPOSE. See the GNU General Public License for more details.
// You should have received a copy of the GNU General Public License along with RDMP. If not, see <https://www.gnu.org/licenses/>.

using System;
using System.Collections.Generic;
using System.Data.Common;
using System.IO;
using System.Linq;
using System.Text;
using FAnsi;
using FAnsi.Discovery;
using FAnsi.Discovery.QuerySyntax;
using Rdmp.Core.CohortCreation.Execution;
using Rdmp.Core.Curation.Data.Aggregation;
using Rdmp.Core.Curation.Data.DataLoad;
using Rdmp.Core.Curation.Data.Defaults;
using Rdmp.Core.Curation.Data.ImportExport;
using Rdmp.Core.Curation.Data.Serialization;
using Rdmp.Core.Logging;
using Rdmp.Core.MapsDirectlyToDatabaseTable;
using Rdmp.Core.MapsDirectlyToDatabaseTable.Attributes;
using Rdmp.Core.MapsDirectlyToDatabaseTable.Injection;
using Rdmp.Core.Providers;
using Rdmp.Core.QueryBuilding;
using Rdmp.Core.Repositories;
using Rdmp.Core.ReusableLibraryCode;
using Rdmp.Core.ReusableLibraryCode.Annotations;
using Rdmp.Core.ReusableLibraryCode.Checks;
using Rdmp.Core.ReusableLibraryCode.DataAccess;
using Rdmp.Core.Ticketing;

namespace Rdmp.Core.Curation.Data;

/// <inheritdoc cref="ICatalogue"/>
public sealed class Catalogue : DatabaseEntity, IComparable, ICatalogue, IInjectKnown<CatalogueItem[]>,
    IInjectKnown<CatalogueExtractabilityStatus>, IEquatable<Catalogue>
{
    #region Database Properties

    private string _acronym;
    private string _name;
    private string _folder = FolderHelper.Root;
    private string _description;
    private Uri _detailPageUrl;
    private CatalogueType _type;
    private DatasetPurpose _purpose;
    private CataloguePeriodicity _periodicity;
    private CatalogueGranularity _granularity;
    private string _geographicalCoverage;
    private string _backgroundSummary;
    private string _searchKeywords;
    private UpdateFrequencies _updateFreq;
    private string _updateSched;
    private string _timeCoverage;
    private DateTime? _lastRevisionDate;
    private string _contactDetails;
    private string _resourceOwner;
    private string _attributionCitation;
    private string _accessOptions;
    private string _subjectNumbers;
    private Uri _apiAccessUrl;
    private Uri _browseUrl;
    private Uri _bulkDownloadUrl;
    private Uri _queryToolUrl;
    private Uri _sourceUrl;
    private string _countryOfOrigin;


    private string _dataStandards;
    private string _administrativeContactName;
    private string _administrativeContactEmail;
    private string _administrativeContactTelephone;
    private string _administrativeContactAddress;
    private bool? _explicitConsent;
    private string _ethicsApprover;
    private string _sourceOfDataCollection;
    private string _ticket;
    private DateTime? _datasetStartDate;
    private string _loggingDataTask;
    private string _validatorXml;
    private int? _timeCoverageExtractionInformationID;
    private int? _pivotCategoryExtractionInformationID;
    private bool _isDeprecated;
    private bool _isInternalDataset;
    private bool _isColdStorageDataset;
    private int? _liveLoggingServerID;

    private string _shortDescription;
    private string _dataType;
    private string _dataSubtype;
    private string _dataSource;
    private string _dataSourceSetting;
    private DateTime? _datasetReleaseDate;
    private DateTime? _startDate;
    private DateTime? _endDate;
    private UpdateLagTimes _updateLag;
    private string _juristiction;
    private string _dataController;
    private string _dataProcessor;
    private string _controlledVocabulary;
    private string _associatedPeople;
    private string _associatedMedia;
    private string _doi;
    private Lazy<CatalogueItem[]> _knownCatalogueItems;


    /// <inheritdoc/>
    [Unique]
    [DoNotImportDescriptions(AllowOverwriteIfBlank = true)]
    public string Acronym
    {
        get => _acronym;
        set => SetField(ref _acronym, value);
    }

    /// <summary>
    /// The full human-readable name of the dataset.  This should usually match the name of the underlying <see cref="TableInfo"/> but might differ
    /// if there are multiple tables powering the Catalogue, osr they don't have user accessible names.
    /// </summary>
    [Unique]
    [NotNull]
    [DoNotImportDescriptions]
    public string Name
    {
        get => _name;
        set => SetField(ref _name, value);
    }

    /// <inheritdoc/>
    [DoNotImportDescriptions]
    [UsefulProperty]
    public string Folder
    {
        get => _folder;
        set => SetField(ref _folder, FolderHelper.Adjust(value));
    }


    /// <inheritdoc/>
    [UsefulProperty]
    public string Description
    {
        get => _description;
        set => SetField(ref _description, value);
    }

    /// <summary>
    /// User defined Uri for a website page which describes the dataset (probably null)
    /// </summary>
    public Uri Detail_Page_URL
    {
        get => _detailPageUrl;
        set => SetField(ref _detailPageUrl, value);
    }

    /// <summary>
    /// User defined classification of the Type of dataset the Catalogue is e.g. Cohort, ResearchStudy etc
    /// </summary>
    public CatalogueType Type
    {
        get => _type;
        set => SetField(ref _type, value);
    }

    /// <summary>
    /// User defined classification of the Type of dataset the Catalogue is e.g. Cohort, ResearchStudy etc
    /// </summary>
    public DatasetPurpose Purpose
    {
        get => _purpose;
        set => SetField(ref _purpose, value);
    }

    /// <inheritdoc/>
    public CataloguePeriodicity Periodicity
    {
        get => _periodicity;
        set => SetField(ref _periodicity, value);
    }

    /// <summary>
    /// User specified field describing how the dataset is subdivided/bounded e.g. relates to a multiple 'HealthBoards' / 'Clinics' / 'Hosptials' etc.
    /// </summary>
    public CatalogueGranularity Granularity
    {
        get => _granularity;
        set => SetField(ref _granularity, value);
    }

    /// <summary>
    /// User specified free text field.  Not used for anything by RDMP.
    /// </summary>
    public string Geographical_coverage
    {
        get => _geographicalCoverage;
        set => SetField(ref _geographicalCoverage, value);
    }

    /// <summary>
    /// User specified free text field.  Not used for anything by RDMP.
    /// </summary>
    public string Background_summary
    {
        get => _backgroundSummary;
        set => SetField(ref _backgroundSummary, value);
    }

    /// <summary>
    /// User specified list of keywords that are intended to help in finding the Catalogue
    /// </summary>
    public string Search_keywords
    {
        get => _searchKeywords;
        set => SetField(ref _searchKeywords, value);
    }

    /// <summary>
    /// User specified free text field.  Not used for anything by RDMP.
    /// <seealso cref="Periodicity"/>
    /// </summary>
    public UpdateFrequencies Update_freq
    {
        get => _updateFreq;
        set => SetField(ref _updateFreq, value);
    }

    /// <summary>
    /// User specified free text field.  Not used for anything by RDMP.
    /// <seealso cref="Periodicity"/>
    /// </summary>
    public string Update_sched
    {
        get => _updateSched;
        set => SetField(ref _updateSched, value);
    }


    ///<inheritdoc/>
    public string Time_coverage
    {
        get => _timeCoverage;
        set => SetField(ref _timeCoverage, value);
    }

    /// <summary>
    /// User specified date that user allegedly reviewed the contents of the Catalogue / Metadata
    /// </summary>
    public DateTime? Last_revision_date
    {
        get => _lastRevisionDate;
        set => SetField(ref _lastRevisionDate, value);
    }

    /// <summary>
    /// User specified free text field.  Not used for anything by RDMP.
    /// </summary>
    public string Contact_details
    {
        get => _contactDetails;
        set => SetField(ref _contactDetails, value);
    }

    /// <summary>
    /// User specified free text field.  Not used for anything by RDMP.
    /// </summary>
    public string Resource_owner
    {
        get => _resourceOwner;
        set => SetField(ref _resourceOwner, value);
    }

    /// <summary>
    /// User specified free text field.  Not used for anything by RDMP.
    /// </summary>
    public string Attribution_citation
    {
        get => _attributionCitation;
        set => SetField(ref _attributionCitation, value);
    }

    /// <summary>
    /// User specified free text field.  Not used for anything by RDMP.
    /// </summary>
    public string Access_options
    {
        get => _accessOptions;
        set => SetField(ref _accessOptions, value);
    }

    /// <summary>
    /// User specified free text field.  Not used for anything by RDMP.
    /// </summary>
    public string SubjectNumbers
    {
        get => _subjectNumbers;
        set => SetField(ref _subjectNumbers, value);
    }

    /// <summary>
    /// User specified field.  Supposedly a URL for a webservice for accessing the dataset? Not used for anything by RDMP.
    /// </summary>
    public Uri API_access_URL
    {
        get => _apiAccessUrl;
        set => SetField(ref _apiAccessUrl, value);
    }

    /// <summary>
    /// User specified field.  Supposedly a URL for a webservice for browsing the dataset? Not used for anything by RDMP.
    /// </summary>
    public Uri Browse_URL
    {
        get => _browseUrl;
        set => SetField(ref _browseUrl, value);
    }

    /// <summary>
    /// User specified field.  Supposedly a URL for a webservice for bulk downloading the dataset? Not used for anything by RDMP.
    /// </summary>
    public Uri Bulk_Download_URL
    {
        get => _bulkDownloadUrl;
        set => SetField(ref _bulkDownloadUrl, value);
    }

    /// <summary>
    /// User specified field.  Supposedly a URL for a webservice for querying the dataset? Not used for anything by RDMP.
    /// </summary>
    public Uri Query_tool_URL
    {
        get => _queryToolUrl;
        set => SetField(ref _queryToolUrl, value);
    }

    /// <summary>
    /// User specified field.  Supposedly a URL for a website describing where you procured the data from? Not used for anything by RDMP.
    /// </summary>
    public Uri Source_URL
    {
        get => _sourceUrl;
        set => SetField(ref _sourceUrl, value);
    }

    /// <summary>
    /// User specified free text field.  Not used for anything by RDMP.
    /// </summary>
    public string Country_of_origin
    {
        get => _countryOfOrigin;
        set => SetField(ref _countryOfOrigin, value);
    }

    /// <summary>
    /// User specified free text field.  Not used for anything by RDMP.
    /// </summary>
    public string Data_standards
    {
        get => _dataStandards;
        set => SetField(ref _dataStandards, value);
    }

    /// <summary>
    /// User specified free text field.  Not used for anything by RDMP.
    /// </summary>
    public string Administrative_contact_name
    {
        get => _administrativeContactName;
        set => SetField(ref _administrativeContactName, value);
    }

    /// <summary>
    /// User specified free text field.  Not used for anything by RDMP.
    /// </summary>
    public string Administrative_contact_email
    {
        get => _administrativeContactEmail;
        set => SetField(ref _administrativeContactEmail, value);
    }

    /// <summary>
    /// User specified free text field.  Not used for anything by RDMP.
    /// </summary>
    public string Administrative_contact_telephone
    {
        get => _administrativeContactTelephone;
        set => SetField(ref _administrativeContactTelephone, value);
    }

    /// <summary>
    /// User specified free text field.  Not used for anything by RDMP.
    /// </summary>
    public string Administrative_contact_address
    {
        get => _administrativeContactAddress;
        set => SetField(ref _administrativeContactAddress, value);
    }

    /// <summary>
    /// User specified field.  Not used for anything by RDMP.
    /// </summary>
    public bool? Explicit_consent
    {
        get => _explicitConsent;
        set => SetField(ref _explicitConsent, value);
    }

    /// <summary>
    /// User specified free text field.  Not used for anything by RDMP.
    /// </summary>
    public string Ethics_approver
    {
        get => _ethicsApprover;
        set => SetField(ref _ethicsApprover, value);
    }

    /// <summary>
    /// User specified free text field.  Not used for anything by RDMP.
    /// </summary>
    public string Source_of_data_collection
    {
        get => _sourceOfDataCollection;
        set => SetField(ref _sourceOfDataCollection, value);
    }

    /// <summary>
    /// Identifier for a ticket in your <see cref="ITicketingSystem"/> for documenting / auditing work on the Catalogue and for
    /// recording issues (if you are not using the RDMP issue system (see CatalogueItemIssue))
    /// </summary>
    public string Ticket
    {
        get => _ticket;
        set => SetField(ref _ticket, value);
    }

    /// <inheritdoc/>
    [DoNotExtractProperty]
    public string LoggingDataTask
    {
        get => _loggingDataTask;
        set => SetField(ref _loggingDataTask, value);
    }

    /// <inheritdoc/>
    [DoNotExtractProperty]
    public string ValidatorXML
    {
        get => _validatorXml;
        set => SetField(ref _validatorXml, value);
    }

    /// <inheritdoc/>
    [Relationship(typeof(ExtractionInformation), RelationshipType.IgnoreableLocalReference,
        ValueGetter = nameof(GetAllExtractionInformation))] //todo do we want to share this?
    [DoNotExtractProperty]
    public int? TimeCoverage_ExtractionInformation_ID
    {
        get => _timeCoverageExtractionInformationID;
        set => SetField(ref _timeCoverageExtractionInformationID, value);
    }

    /// <inheritdoc/>
    [DoNotExtractProperty]
    [Relationship(typeof(ExtractionInformation), RelationshipType.IgnoreableLocalReference,
        ValueGetter = nameof(GetAllExtractionInformation))]
    public int? PivotCategory_ExtractionInformation_ID
    {
        get => _pivotCategoryExtractionInformationID;
        set => SetField(ref _pivotCategoryExtractionInformationID, value);
    }

    /// <inheritdoc/>
    [DoNotExtractProperty]
    [DoNotImportDescriptions]
    public bool IsDeprecated
    {
        get => _isDeprecated;
        set => SetField(ref _isDeprecated, value);
    }

    /// <inheritdoc/>
    [DoNotExtractProperty]
    [DoNotImportDescriptions]
    public bool IsInternalDataset
    {
        get => _isInternalDataset;
        set => SetField(ref _isInternalDataset, value);
    }

    /// <inheritdoc/>
    [DoNotExtractProperty]
    [DoNotImportDescriptions]
    public bool IsColdStorageDataset
    {
        get => _isColdStorageDataset;
        set => SetField(ref _isColdStorageDataset, value);
    }

    /// <inheritdoc/>
    [Relationship(typeof(ExternalDatabaseServer), RelationshipType.LocalReference)]
    [DoNotExtractProperty]
    public int? LiveLoggingServer_ID
    {
        get => _liveLoggingServerID;
        set => SetField(ref _liveLoggingServerID, value);
    }

    /// <inheritdoc/>
    public DateTime? DatasetStartDate
    {
        get => _datasetStartDate;
        set => SetField(ref _datasetStartDate, value);
    }
    /// <inheritdoc/>

    public string ShortDescription { get => _shortDescription; set => SetField(ref _shortDescription, value); }
    /// <inheritdoc/>
    public string DataType { get => _dataType; set => SetField(ref _dataType, value); }
    /// <inheritdoc/>
<<<<<<< HEAD
    public string DataSubtype { get => _dataSubtype; set => SetField(ref _dataSubtype, value); }
=======
    public string DataSubType { get => _dataSubtype; set => SetField(ref _dataSubtype, value); }
>>>>>>> f49d51e2
    /// <inheritdoc/>
    public string DataSource { get => _dataSource; set => SetField(ref _dataSource, value); }
    /// <inheritdoc/>
    public string DataSourceSetting { get => _dataSourceSetting; set => SetField(ref _dataSourceSetting, value); }
    /// <inheritdoc/>
    public DateTime? DatasetReleaseDate { get => _datasetReleaseDate; set => SetField(ref _datasetReleaseDate, value); }
    /// <inheritdoc/>
    public DateTime? StartDate { get => _startDate; set => SetField(ref _startDate, value); }
    /// <inheritdoc/>
    public DateTime? EndDate { get => _endDate; set => SetField(ref _endDate, value); }
    /// <inheritdoc/>
    public UpdateLagTimes UpdateLag { get => _updateLag; set => SetField(ref _updateLag, value); }
    /// <inheritdoc/>
    public string Juristiction { get => _juristiction; set => SetField(ref _juristiction, value); }
    /// <inheritdoc/>
    public string DataController { get => _dataController; set => SetField(ref _dataController, value); }
    /// <inheritdoc/>
    public string DataProcessor { get => _dataProcessor; set => SetField(ref _dataProcessor, value); }
    /// <inheritdoc/>
    public string ControlledVocabulary { get => _controlledVocabulary; set => SetField(ref _controlledVocabulary, value); }
    /// <inheritdoc/>
    public string AssociatedPeople { get => _associatedPeople; set => SetField(ref _associatedPeople, value); }
    /// <inheritdoc/>

    public string AssociatedMedia { get => _associatedMedia; set => SetField(ref _associatedMedia, value); }

    public string Doi { get => _doi; set => SetField(ref _doi, value); }

    #endregion

    #region Relationships

    /// <inheritdoc/>
    [NoMappingToDatabase]
    public CatalogueItem[] CatalogueItems => _knownCatalogueItems.Value;

    /// <inheritdoc/>
    public LoadMetadata[] LoadMetadatas()
    {
        var loadMetadataLinkIDs = Repository.GetAllObjectsWhere<LoadMetadataCatalogueLinkage>("CatalogueID", ID).Select(l => l.LoadMetadataID);

        return Repository.GetAllObjects<LoadMetadata>().Where(cat => loadMetadataLinkIDs.Contains(cat.ID)).ToArray();
    }

    /// <inheritdoc/>
    [NoMappingToDatabase]
    public AggregateConfiguration[] AggregateConfigurations =>
        Repository.GetAllObjectsWithParent<AggregateConfiguration>(this);

    /// <inheritdoc/>
    [NoMappingToDatabase]
    public ExternalDatabaseServer LiveLoggingServer =>
       LiveLoggingServer_ID == null
                   ? null
                   : Repository.GetObjectByID<ExternalDatabaseServer>((int)LiveLoggingServer_ID);

    /// <inheritdoc/>
    [NoMappingToDatabase]
    public ExtractionInformation TimeCoverage_ExtractionInformation =>
        TimeCoverage_ExtractionInformation_ID == null
            ? null
            : Repository.GetObjectByID<ExtractionInformation>(TimeCoverage_ExtractionInformation_ID.Value);

    /// <inheritdoc/>
    [NoMappingToDatabase]
    public ExtractionInformation PivotCategory_ExtractionInformation =>
        PivotCategory_ExtractionInformation_ID == null
            ? null
            : Repository.GetObjectByID<ExtractionInformation>(PivotCategory_ExtractionInformation_ID.Value);

    #endregion

    #region Enums

    /// <summary>
    /// Somewhat arbitrary concepts for defining the limitations of a Catalogues data
    /// </summary>
    public enum CatalogueType
    {
        /// <summary>
        /// No CatalogueType has been specified
        /// </summary>
        Unknown,

        /// <summary>
        /// Catalogue data relates to a research study
        /// </summary>
        ResearchStudy,

        /// <summary>
        /// Catalogue data relates to or defines a Cohort
        /// </summary>
        Cohort,

        /// <summary>
        /// Catalogue data is collected by a national registry
        /// </summary>
        NationalRegistry,

        /// <summary>
        /// Catalogue data is collected by a healthcare provider
        /// </summary>
        HealthcareProviderRegistry,

        /// <summary>
        /// Catalogue data can be classified as Electronic Health Records (prescriptions, hospital records etc.)
        /// </summary>
        EHRExtract
    }

    /// <summary>
    /// Notional user declared period on which the data in the Catalogue is refreshed.  This may not have any bearing
    /// on reality.  Not used by RDMP for any technical processes.
    /// </summary>
    public enum CataloguePeriodicity
    {
        /// <summary>
        /// No period for the dataset has been specified
        /// </summary>
        Unknown,

        /// <summary>
        /// Data is updated on a daily basis
        /// </summary>
        Daily,

        /// <summary>
        /// Data is updated on a weekly basis
        /// </summary>
        Weekly,

        /// <summary>
        /// Data is updated every 2 weeks
        /// </summary>
        Fortnightly,

        /// <summary>
        /// Data is updated every month
        /// </summary>
        Monthly,

        /// <summary>
        /// Data is updated every 2 months
        /// </summary>
        BiMonthly,

        /// <summary>
        /// Data is updated every 4 months
        /// </summary>
        Quarterly,

        /// <summary>
        /// Data is updated on a yearly basis
        /// </summary>
        Yearly
    }

    /// <summary>
    /// Notional user declared boundary for the dataset defined by the Catalogue.  The data should be isolated to this Granularity
    /// </summary>
    public enum CatalogueGranularity
    {
        /// <summary>
        /// No granularity has been specified
        /// </summary>
        Unknown,

        /// <summary>
        /// Contains data relating to multiple nations
        /// </summary>
        National,

        /// <summary>
        /// Contains data relating to multiple regions (e.g. Scotland / England)
        /// </summary>
        Regional,

        /// <summary>
        /// Contains data relating to multiple healthboards (e.g. Tayside / Fife)
        /// </summary>
        HealthBoard,

        /// <summary>
        /// Contains data relating to multiple hospitals (e.g. Ninewells)
        /// </summary>
        Hospital,

        /// <summary>
        /// Contains data relating to multiple clinics (e.g. Radiology)
        /// </summary>
        Clinic
    }

    /// <summary>
    /// Notional user declared type of data catalogue contains. Copied from the HDR Gateway
    /// </summary>
    public enum DatasetType
    {
        /// <summary>
        ///  Includes any data related to mental health, cardiovascular, cancer, rare diseases, metabolic and endocrine, neurological, reproductive, maternity and neonatology, respiratory, immunity, musculoskeletal, vision, renal and urogenital, oral and gastrointestinal, cognitive function or hearing.
        /// </summary>
        HealthcareAndDisease,
        /// <summary>
        /// Includes any data related to treatment or interventions related to vaccines or which are preventative or therapeutic in nature.
        /// </summary>
        TreatmentsAndInterventions,
        /// <summary>
        /// Includes any data related to laboratory or other diagnostics.
        /// </summary>
        MeasurementsAndTests,
        /// <summary>
        /// Includes any data related to CT, MRI, PET, x-ray, ultrasound or pathology imaging.
        /// </summary>
        ImagingTypes,
        /// <summary>
        ///  Indicates whether the dataset relates to head, chest, arm abdomen or leg imaging.
        /// </summary>
        ImagingAreaOfTheBody,
        /// <summary>
        ///  Includes any data related to proteomics, transcriptomics, epigenomics, metabolomics, multiomics, metagenomics or genomics.
        /// </summary>
        Omics,
        /// <summary>
        ///  Includes any data related to education, crime and justice, ethnicity, housing, labour, ageing, economics, marital status, social support, deprivation, religion, occupation, finances or family circumstances.
        /// </summary>
        Socioeconomic,
        /// <summary>
        /// Includes any data related to smoking, physical activity, dietary habits or alcohol.
        /// </summary>
        Lifestyle,
        /// <summary>
        ///  Includes any data related to disease registries for research, national disease registries, audits, or birth and deaths records.
        /// </summary>
        Registry,
        /// <summary>
        ///  Includes any data related to the monitoring or study of environmental or energy factors or events.
        /// </summary>
        EnvironmentalAndEnergy,
        /// <summary>
        ///  Includes any data related to the study or application of information and communication.
        /// </summary>
        InformationAndCommunication,
        /// <summary>
        ///  Includes any data related to political views, activities, voting, etc.
        /// </summary>
        Politics
    }

    public enum DatasetSubType
    {
        NotApplicable,
        BirthsAndDeaths,
        NationalDiseaseRegistryAndAudits,
        ResearchDiseaseRegistry,
        Alcohol,
        DietaryHabits,
        PhysicalActivity,
        FamilyCircumstance,
        Finances,
        Occupation,
        Religion,
        Deprivation,
        SocialSupport,
        MaritalStatus,
        Economics,
        Ageing,
        Labour,
        Housing,
        Ethnicity,
        CrimeAndJustice,
        Education,
        Lipidomics,
        Genomics,
        Metagenomics,
        Metabolomics,
        Epigenomics,
        Transcriptomics,
        Proteomics,
        Leg,
        Abdomen,
        Arm,
        MentalHealth,
        Cardiovascular,
        Cancer,
        RareDiseases,
        MetabolicAndEndocrine,
        Neurological,
        Reproductve,
        MaternityAndNeonatology,
        Chest,
        Head,
        Pathology,
        Ultrasound,
        XRay,
        PET,
        MRI,
        CT,
        CognitiveFunction,
        Hearing,
        Others,
        Vaccines,
        Preventative,
        Theraputic,
        Laboratory,
        OtherDiagnosis,
        Respiratory,
        Immunity,
        Musculoskeletal,
        Vision,
        RenalAndUrogenital,
        OralAndGastrointestinal
    }


    public enum UpdateFrequencies
    {
        Other,
        Static,
        Irregular,
        Continuous,
        Biennial,
        Annual,
        Biannual,
        Quarterly,
        Bimonthly,
        Monthly,
        Biweekly,
        Weekly,
        TwiceWeekly,
        Daily
    }

    public enum UpdateLagTimes
    {
        Other,
        LessThanAWeek,
        OneToTwoWeeks,
        TwoToFourWeeks,
        OneToTwoMonths,
        TwoToSixMonths,
        SixMonthsPlus,
        Variable,
        NotApplicable
    }

    public enum DatasetPurpose
    {
        Other,
        ResearchCohort,
        Study,
        DiseaseRegistry,
        Trial,
        Care,
        Audit,
        Administrative,
        Finantial,
        Statutory
    }

    public enum DataSourceTypes
    {
        Other,
        EPR,
        ElectronicSurvey,
        LIMS,
        PaperBased,
        FreeTextNLP,
        MachineLearning
    }
    public enum DataSourceSettingTypes
    {
        Other,
        CohortStudyTrial,
        Clinic,
        PrimaryCareReferrals,
        PrimaryCareClinic,
        PrimaryCareOutOfHours,
        SecondaryCareAccidentAndEmergency,
        SecondaryCareOutpatients,
        SecondaryCareInPateints,
        SecondaryCareAmbulance,
        SecondaryCareICU,
        PrescribingCommunityPharmacy,
        PateintReportOutcome,
        Wearables,
        LocalAuthority,
        NationalGovernment,
        Community,
        Services,
        Home,
        Private,
        SocialCareHealthcareAtHome,
        SocialCareOthersocialData,
        Census
    }
    #endregion

    /// <summary>
    /// Creates a new instance from an unknown repository (for use with serialization).  You must set
    /// <see cref="IMapsDirectlyToDatabaseTable.Repository"/> before Methods that retrieve other objects or
    /// save state can be called (e.g. <see cref="ISaveable.SaveToDatabase"/>)
    /// </summary>
    public Catalogue()
    {
        ClearAllInjections();
    }

    /// <summary>
    /// Declares a new empty virtual dataset with the given Name.  This will not have any virtual columns and will not be tied to any underlying tables.
    /// 
    /// <para>The preferred method of getting a Catalogue is to use <see cref="TableInfoImporter"/> and <see cref="ForwardEngineerCatalogue"/></para>
    /// </summary>
    /// <param name="repository"></param>
    /// <param name="name"></param>
    public Catalogue(ICatalogueRepository repository, string name)
    {
        var loggingServer = repository.GetDefaultFor(PermissableDefaults.LiveLoggingServer_ID);

        repository.InsertAndHydrate(this, new Dictionary<string, object>
        {
            { "Name", name },
            { "LiveLoggingServer_ID", loggingServer == null ? DBNull.Value : loggingServer.ID }
        });

        if (ID == 0 || string.IsNullOrWhiteSpace(Name) || Repository != repository)
            throw new ArgumentException("Repository failed to properly hydrate this class");

        //if there is a default logging server
        if (LiveLoggingServer_ID == null)
        {
            var liveLoggingServer = repository.GetDefaultFor(PermissableDefaults.LiveLoggingServer_ID);

            if (liveLoggingServer != null)
                LiveLoggingServer_ID = liveLoggingServer.ID;
        }


        ClearAllInjections();
    }

    /// <summary>
    /// Creates a single runtime instance of the Catalogue based on the current state of the row read from the DbDataReader (does not advance the reader)
    /// </summary>
    /// <param name="repository"></param>
    /// <param name="r"></param>
    internal Catalogue(ICatalogueRepository repository, DbDataReader r)
        : base(repository, r)
    {

        Acronym = r["Acronym"].ToString();
        Name = r["Name"].ToString();
        Description = r["Description"].ToString();

        //detailed info url with support for invalid urls
        Detail_Page_URL = ParseUrl(r, "Detail_Page_URL");

        LoggingDataTask = r["LoggingDataTask"] as string;

        if (r["LiveLoggingServer_ID"] == DBNull.Value)
            LiveLoggingServer_ID = null;
        else
            LiveLoggingServer_ID = (int)r["LiveLoggingServer_ID"];

        ////Type - with handling for invalid enum values listed in database
        var type = r["Type"];
        if (type == null || type == DBNull.Value)
        {
            Type = CatalogueType.Unknown;
        }
        else
        {
            if (Enum.TryParse(type.ToString(), true, out CatalogueType typeAsEnum))
                Type = typeAsEnum;
            else
                throw new Exception($" r[\"Type\"] had value {type} which is not contained in Enum CatalogueType");
        }
        var purpose = r["Purpose"];
        if (purpose == null || purpose == DBNull.Value)
        {
            Purpose = DatasetPurpose.Other;
        }
        else
        {
            if (Enum.TryParse(purpose.ToString(), true, out DatasetPurpose purposeAsEnum))
                Purpose = purposeAsEnum;
            else
                throw new Exception($" r[\"Purpose\"] had value {purpose} which is not contained in Enum DatasetPurpose");
        }

        //Periodicity - with handling for invalid enum values listed in database
        var periodicity = r["Periodicity"];
        if (periodicity == null || periodicity == DBNull.Value)
        {
            Periodicity = CataloguePeriodicity.Unknown;
        }
        else
        {
            if (Enum.TryParse(periodicity.ToString(), true, out CataloguePeriodicity periodicityAsEnum))
                Periodicity = periodicityAsEnum;
            else
                throw new Exception(
                    $" r[\"Periodicity\"] had value {periodicity} which is not contained in Enum CataloguePeriodicity");
        }

        var granularity = r["Granularity"];
        if (granularity == null || granularity == DBNull.Value)
        {
            Granularity = CatalogueGranularity.Unknown;
        }
        else
        {
            if (Enum.TryParse(granularity.ToString(), true, out CatalogueGranularity granularityAsEnum))
                Granularity = granularityAsEnum;
            else
                throw new Exception(
                    $" r[\"granularity\"] had value {granularity} which is not contained in Enum CatalogueGranularity");
        }

        Geographical_coverage = r["Geographical_coverage"].ToString();
        Background_summary = r["Background_summary"].ToString();
        Search_keywords = r["Search_keywords"].ToString();
        var updateFreq = r["Update_freq"];
        if (updateFreq == null || updateFreq == DBNull.Value)
        {
            Update_freq = UpdateFrequencies.Other;
        }
        else
        {
            if (Enum.TryParse(updateFreq.ToString(), true, out UpdateFrequencies updateFreqAsEnum))
                Update_freq = updateFreqAsEnum;
            else
                throw new Exception(
                    $" r[\"Update_freq\"] had value {updateFreq} which is not contained in Enum UpdateFrequencies");
        }
        Update_sched = r["Update_sched"].ToString();
        Time_coverage = r["Time_coverage"].ToString();
        SubjectNumbers = r["SubjectNumbers"].ToString();

        var dt = r["Last_revision_date"];
        if (dt == null || dt == DBNull.Value)
            Last_revision_date = null;
        else
            Last_revision_date = (DateTime)dt;

        Contact_details = r["Contact_details"].ToString();
        Resource_owner = r["Resource_owner"].ToString();
        Attribution_citation = r["Attribution_citation"].ToString();
        Access_options = r["Access_options"].ToString();

        Country_of_origin = r["Country_of_origin"].ToString();
        Data_standards = r["Data_standards"].ToString();
        Administrative_contact_name = r["Administrative_contact_name"].ToString();
        Administrative_contact_email = r["Administrative_contact_email"].ToString();
        Administrative_contact_telephone = r["Administrative_contact_telephone"].ToString();
        Administrative_contact_address = r["Administrative_contact_address"].ToString();
        Ethics_approver = r["Ethics_approver"].ToString();
        Source_of_data_collection = r["Source_of_data_collection"].ToString();

        if (r["Explicit_consent"] != null && r["Explicit_consent"] != DBNull.Value)
            Explicit_consent = (bool)r["Explicit_consent"];

        TimeCoverage_ExtractionInformation_ID = ObjectToNullableInt(r["TimeCoverage_ExtractionInformation_ID"]);
        PivotCategory_ExtractionInformation_ID = ObjectToNullableInt(r["PivotCategory_ExtractionInformation_ID"]);

        var oDatasetStartDate = r["DatasetStartDate"];
        if (oDatasetStartDate == null || oDatasetStartDate == DBNull.Value)
            DatasetStartDate = null;
        else
            DatasetStartDate = (DateTime)oDatasetStartDate;


        ValidatorXML = r["ValidatorXML"] as string;

        Ticket = r["Ticket"] as string;

        //detailed info url with support for invalid urls
        API_access_URL = ParseUrl(r, "API_access_URL");
        Browse_URL = ParseUrl(r, "Browse_URL");
        Bulk_Download_URL = ParseUrl(r, "Bulk_Download_URL");
        Query_tool_URL = ParseUrl(r, "Query_tool_URL");
        Source_URL = ParseUrl(r, "Source_URL");
        IsDeprecated = (bool)r["IsDeprecated"];
        IsInternalDataset = (bool)r["IsInternalDataset"];
        IsColdStorageDataset = (bool)r["IsColdStorageDataset"];

        Folder = r["Folder"].ToString();

        ShortDescription = r["ShortDescription"].ToString();
        DataSource = r["DataSource"].ToString();
        DataSourceSetting = r["DataSourceSetting"].ToString();
        StartDate = !string.IsNullOrEmpty(r["StartDate"].ToString()) ? DateTime.Parse(r["StartDate"].ToString()) : null;
        EndDate = !string.IsNullOrEmpty(r["EndDate"].ToString()) ? DateTime.Parse(r["EndDate"].ToString()) : null;
        DatasetReleaseDate = !string.IsNullOrEmpty(r["DatasetReleaseDate"].ToString()) ? DateTime.Parse(r["DatasetReleaseDate"].ToString()) : null;
        DataController = r["DataController"].ToString();
        DataProcessor = r["DataProcessor"].ToString();
        Juristiction = r["Juristiction"].ToString();
        AssociatedPeople = r["AssociatedPeople"].ToString();
        AssociatedMedia = r["AssociatedMedia"].ToString();
        ControlledVocabulary = r["ControlledVocabulary"].ToString();
        DataType = r["DataType"].ToString();
<<<<<<< HEAD
        DataSubtype = r["DataSubtype"].ToString();
=======
        DataSubType = r["DataSubType"].ToString();
>>>>>>> f49d51e2
        Doi = r["Doi"].ToString();
        var updateLag = r["UpdateLag"];
        if (updateLag == null || updateLag == DBNull.Value)
        {
            UpdateLag = UpdateLagTimes.Other;
        }
        else
        {
            if (Enum.TryParse(updateLag.ToString(), true, out UpdateLagTimes updateLagAsEnum))
                UpdateLag = updateLagAsEnum;
            else
                throw new Exception(
                    $" r[\"UpdateLag\"] had value {updateLag} which is not contained in Enum UpdateLagTimes");
        }
        ClearAllInjections();
    }

    internal Catalogue(ShareManager shareManager, ShareDefinition shareDefinition)
    {
        shareManager.UpsertAndHydrate(this, shareDefinition);
        ClearAllInjections();
    }

    /// <inheritdoc/>
    public override string ToString() => Name;

    /// <summary>
    /// Sorts alphabetically based on <see cref="Name"/>
    /// </summary>
    /// <param name="obj"></param>
    /// <returns></returns>
    public int CompareTo(object obj)
    {
        if (obj is Catalogue)
            return -string.Compare(obj.ToString(), ToString(),
                StringComparison.CurrentCulture); //sort alphabetically (reverse)

        throw new Exception($"Cannot compare {GetType().Name} to {obj?.GetType().Name}");
    }

    public override bool Equals(object obj) => obj is Catalogue c && (ReferenceEquals(this, c) || Equals(c));

    public bool Equals(Catalogue other) => base.Equals(other);

    public override int GetHashCode() => base.GetHashCode();

    public static bool operator ==(Catalogue left, Catalogue right) => Equals(left, right);

    public static bool operator !=(Catalogue left, Catalogue right) => !Equals(left, right);

    /// <summary>
    /// Checks that the Catalogue has a sensible Name (See <see cref="IsAcceptableName(string)"/>).  Then checks that there are no missing ColumnInfos
    /// </summary>
    /// <param name="notifier"></param>
    public void Check(ICheckNotifier notifier)
    {
        if (!IsAcceptableName(Name, out var reason))
            notifier.OnCheckPerformed(
                new CheckEventArgs(
                    $"Catalogue name {Name} (ID={ID}) does not follow naming conventions reason:{reason}",
                    CheckResult.Fail));
        else
            notifier.OnCheckPerformed(new CheckEventArgs($"Catalogue name {Name} follows naming conventions ",
                CheckResult.Success));

        var tables = GetTableInfoList(true);
        foreach (var t in tables)
            t.Check(notifier);

        var extractionInformations = GetAllExtractionInformation(ExtractionCategory.Core);

        if (extractionInformations.Any())
        {
            var missingColumnInfos = false;

            foreach (var missingColumnInfo in extractionInformations.Where(e => e.ColumnInfo == null))
            {
                notifier.OnCheckPerformed(
                    new CheckEventArgs(
                        $"ColumnInfo behind ExtractionInformation/CatalogueItem {missingColumnInfo.GetRuntimeName()} is MISSING, it must have been deleted",
                        CheckResult.Fail));
                missingColumnInfos = true;
            }

            if (missingColumnInfos)
                return;

            notifier.OnCheckPerformed(
                new CheckEventArgs(
                    $"Found {extractionInformations.Length} ExtractionInformation(s), preparing to validate SQL with QueryBuilder",
                    CheckResult.Success));

            var accessContext = DataAccessContext.InternalDataProcessing;

            try
            {
                var setInitialDatabase = tables.Any(static t => t.Database != null);
                var server = DataAccessPortal.ExpectDistinctServer(tables, accessContext, setInitialDatabase);
                using var con = server.GetConnection();
                con.Open();

                string sql;
                try
                {
                    var qb = new QueryBuilder(null, null)
                    {
                        TopX = 1
                    };
                    qb.AddColumnRange(extractionInformations);

                    sql = qb.SQL;
                    notifier.OnCheckPerformed(new CheckEventArgs(
                        $"Query Builder assembled the following SQL:{Environment.NewLine}{sql}", CheckResult.Success));
                }
                catch (Exception e)
                {
                    notifier.OnCheckPerformed(
                        new CheckEventArgs($"Could not generate extraction SQL for Catalogue {this}",
                            CheckResult.Fail, e));
                    return;
                }

                using (var cmd = DatabaseCommandHelper.GetCommand(sql, con))
                {
                    cmd.CommandTimeout = 10;
                    using var r = cmd.ExecuteReader();
                    if (r.Read())
                        notifier.OnCheckPerformed(new CheckEventArgs(
                            $"successfully read a row of data from the extraction SQL of Catalogue {this}",
                            CheckResult.Success));
                    else
                        notifier.OnCheckPerformed(new CheckEventArgs(
                            $"The query produced an empty result set for Catalogue{this}", CheckResult.Warning));
                }

                con.Close();
            }
            catch (Exception e)
            {
                notifier.OnCheckPerformed(
                    new CheckEventArgs(
                        $"Extraction SQL Checking failed for Catalogue {this} make sure that you can access the underlying server under DataAccessContext.{accessContext} and that the SQL generated runs correctly (see internal exception for details)",
                        CheckResult.Fail, e));
            }
        }

        //supporting documents
        var f = new SupportingDocumentsFetcher(this);
        f.Check(notifier);
    }

    /// <inheritdoc/>
    public ITableInfo[] GetTableInfoList(bool includeLookupTables)
    {
        GetTableInfos(out var normalTables, out var lookupTables);

        return includeLookupTables ? normalTables.Union(lookupTables).ToArray() : normalTables.ToArray();
    }

    /// <inheritdoc/>
    public ITableInfo[] GetLookupTableInfoList()
    {
        GetTableInfos(out _, out var lookupTables);

        return lookupTables.ToArray();
    }

    /// <inheritdoc/>
    public void GetTableInfos(out List<ITableInfo> normalTables, out List<ITableInfo> lookupTables)
    {
        GetAllTableInfos(t => t.IsLookupTable(), out normalTables, out lookupTables);
    }

    /// <inheritdoc/>
    public void GetTableInfos(ICoreChildProvider provider, out List<ITableInfo> normalTables,
        out List<ITableInfo> lookupTables)
    {
        GetAllTableInfos(t => t.IsLookupTable(provider), out normalTables, out lookupTables);
    }

    private void GetAllTableInfos(Func<ITableInfo, bool> isLookupTableDelegate, out List<ITableInfo> normalTables,
        out List<ITableInfo> lookupTables)
    {
        var tables = GetColumnInfos().GroupBy(c => c.TableInfo_ID).Select(c => c.First().TableInfo).ToArray();

        normalTables = new List<ITableInfo>(tables.Where(t => !isLookupTableDelegate(t)));
        lookupTables = tables.Except(normalTables).ToList();
    }

    private IEnumerable<ColumnInfo> GetColumnInfos()
    {
        return CatalogueItems.All(ci => ci.IsColumnInfoCached())
            ? CatalogueItems.Select(ci => ci.ColumnInfo).Where(col => col != null)
            : Repository.GetAllObjectsInIDList<ColumnInfo>(CatalogueItems.Where(ci => ci.ColumnInfo_ID.HasValue)
                .Select(ci => ci.ColumnInfo_ID.Value).Distinct().ToList());
    }

    /// <inheritdoc/>
    public ExtractionFilter[] GetAllMandatoryFilters()
    {
        return GetAllExtractionInformation(ExtractionCategory.Any).SelectMany(f => f.ExtractionFilters)
            .Where(f => f.IsMandatory).ToArray();
    }

    /// <inheritdoc/>
    public ExtractionFilter[] GetAllFilters()
    {
        return GetAllExtractionInformation(ExtractionCategory.Any).SelectMany(f => f.ExtractionFilters).ToArray();
    }

    /// <inheritdoc/>
    public DiscoveredServer GetDistinctLiveDatabaseServer(DataAccessContext context, bool setInitialDatabase,
        out IDataAccessPoint distinctAccessPoint)
    {
        var tables = GetTableInfosIdeallyJustFromMainTables();

        distinctAccessPoint = tables.FirstOrDefault();

        return DataAccessPortal.ExpectDistinctServer(tables, context, setInitialDatabase);
    }

    /// <inheritdoc/>
    public DiscoveredServer GetDistinctLiveDatabaseServer(DataAccessContext context, bool setInitialDatabase) =>
        DataAccessPortal.ExpectDistinctServer(GetTableInfosIdeallyJustFromMainTables(), context, setInitialDatabase);

    /// <inheritdoc/>
    public ITableInfo[] GetTableInfosIdeallyJustFromMainTables()
    {
        //try with only the normal tables
        var tables = GetTableInfoList(false);

        //there are no normal tables!
        if (!tables.Any())
            tables = GetTableInfoList(true);

        return tables;
    }

    /// <inheritdoc/>
    public DatabaseType? GetDistinctLiveDatabaseServerType()
    {
        var tables = GetTableInfosIdeallyJustFromMainTables();

        var type = tables.Select(t => t.DatabaseType).Distinct().ToArray();

        return type.Length switch
        {
            0 => null,
            1 => type[0],
            _ => throw new AmbiguousDatabaseTypeException(
                $"The Catalogue '{this}' has TableInfos belonging to multiple DatabaseTypes ({string.Join(",", tables.Select(t => $"{t.GetRuntimeName()}(ID={t.ID} is {t.DatabaseType})"))}")
        };
    }

    /// <summary>
    /// Gets the <see cref="LogManager"/> for logging load events related to this Catalogue / its LoadMetadata (if it has one).  This will throw if no
    /// logging server has been configured.
    /// </summary>
    /// <returns></returns>
    public LogManager GetLogManager()
    {
        if (LiveLoggingServer_ID == null)
            throw new Exception($"No live logging server set for Catalogue {Name}");

        var server = DataAccessPortal.ExpectServer(LiveLoggingServer, DataAccessContext.Logging);

        return new LogManager(server);
    }

    /// <inheritdoc/>
    public IHasDependencies[] GetObjectsThisDependsOn()
    {
        var iDependOn = new List<IHasDependencies>();

        iDependOn.AddRange(CatalogueItems);
        var lmdList = LoadMetadatas();
        if (lmdList.Length > 0)
            foreach (var lmd in lmdList)
            {
                iDependOn.Add(lmd);
            }

        return iDependOn.ToArray();
    }

    /// <inheritdoc/>
    public IHasDependencies[] GetObjectsDependingOnThis() => AggregateConfigurations;

    /// <inheritdoc/>
    public SupportingDocument[] GetAllSupportingDocuments(FetchOptions fetch)
    {
        return Repository.GetAllObjects<SupportingDocument>().Where(o => Fetch(o, fetch)).ToArray();
    }

    /// <inheritdoc/>
    public SupportingSQLTable[] GetAllSupportingSQLTablesForCatalogue(FetchOptions fetch)
    {
        return Repository.GetAllObjects<SupportingSQLTable>().Where(o => Fetch(o, fetch)).ToArray();
    }

    private bool Fetch(ISupportingObject o, FetchOptions fetch)
    {
        return fetch switch
        {
            FetchOptions.AllGlobals => o.IsGlobal,
            FetchOptions.ExtractableGlobalsAndLocals => (o.Catalogue_ID == ID || o.IsGlobal) && o.Extractable,
            FetchOptions.ExtractableGlobals => o.IsGlobal && o.Extractable,
            FetchOptions.AllLocals => o.Catalogue_ID == ID && !o.IsGlobal,
            FetchOptions.ExtractableLocals => o.Catalogue_ID == ID && o.Extractable && !o.IsGlobal,
            FetchOptions.AllGlobalsAndAllLocals => o.Catalogue_ID == ID || o.IsGlobal,
            _ => throw new ArgumentOutOfRangeException(nameof(fetch))
        };
    }


    private string GetFetchSQL(FetchOptions fetch)
    {
        return fetch switch
        {
            FetchOptions.AllGlobals => "WHERE IsGlobal=1",
            FetchOptions.ExtractableGlobalsAndLocals => $"WHERE (Catalogue_ID={ID} OR IsGlobal=1) AND Extractable=1",
            FetchOptions.ExtractableGlobals => "WHERE IsGlobal=1 AND Extractable=1",
            FetchOptions.AllLocals =>
                $"WHERE Catalogue_ID={ID}  AND IsGlobal=0" //globals still retain their Catalogue_ID in case the configurer removes the global attribute in which case they revert to belonging to that Catalogue as a local
            ,
            FetchOptions.ExtractableLocals => $"WHERE Catalogue_ID={ID} AND Extractable=1 AND IsGlobal=0",
            FetchOptions.AllGlobalsAndAllLocals => $"WHERE Catalogue_ID={ID} OR IsGlobal=1",
            _ => throw new ArgumentOutOfRangeException(nameof(fetch))
        };
    }

    /// <inheritdoc/>
    public ExtractionInformation[] GetAllExtractionInformation() => GetAllExtractionInformation(ExtractionCategory.Any);

    /// <inheritdoc/>
    public ExtractionInformation[] GetAllExtractionInformation(ExtractionCategory category)
    {
        return
            CatalogueItems.Select(ci => ci.ExtractionInformation)
                .Where(e => e != null &&
                            (e.ExtractionCategory == category || category == ExtractionCategory.Any))
                .ToArray();
    }

    private CatalogueExtractabilityStatus _extractabilityStatus;

    /// <summary>
    /// Records the known extractability status (as a cached answer for <see cref="GetExtractabilityStatus"/>)
    /// </summary>
    /// <param name="instance"></param>
    public void InjectKnown(CatalogueExtractabilityStatus instance)
    {
        _extractabilityStatus = instance;
    }

    /// <inheritdoc/>
    public void InjectKnown(CatalogueItem[] instance)
    {
        _knownCatalogueItems = new Lazy<CatalogueItem[]>(instance);
    }

    /// <summary>
    /// Clears the cached answer of <see cref="GetExtractabilityStatus"/>
    /// </summary>
    public void ClearAllInjections()
    {
        _extractabilityStatus = null;
        _knownCatalogueItems =
            new Lazy<CatalogueItem[]>(() => Repository.GetAllObjectsWithParent<CatalogueItem, Catalogue>(this));
    }

    /// <inheritdoc/>
    public CatalogueExtractabilityStatus GetExtractabilityStatus(IDataExportRepository dataExportRepository)
    {
        if (_extractabilityStatus != null)
            return _extractabilityStatus;

        if (dataExportRepository == null)
            return null;

        _extractabilityStatus = dataExportRepository.GetExtractabilityStatus(this);
        return _extractabilityStatus;
    }

    /// <inheritdoc/>
    public bool IsProjectSpecific(IDataExportRepository dataExportRepository)
    {
        var e = GetExtractabilityStatus(dataExportRepository);
        return e is { IsProjectSpecific: true };
    }

    /// <summary>
    /// Gets an IQuerySyntaxHelper for the <see cref="GetDistinctLiveDatabaseServerType"/> amongst all underlying <see cref="TableInfo"/>.  This can be used to assist query building.
    /// </summary>
    /// <returns></returns>
    public IQuerySyntaxHelper GetQuerySyntaxHelper()
    {
        var type = GetDistinctLiveDatabaseServerType() ?? throw new AmbiguousDatabaseTypeException(
            $"Catalogue '{this}' has no extractable columns so no Database Type could be determined");
        return QuerySyntaxHelperFactory.Create(type);
    }

    #region Static Methods

    /// <summary>
    /// Returns true if the given name would be sensible for a Catalogue.  This means no slashes, hashes @ symbols etc and other things which make XML serialization hard
    /// or prevent naming a database table after a Catalogue (all things we might want to do with the <see cref="Catalogue.Name"/>).
    /// </summary>
    /// <param name="name"></param>
    /// <param name="reason"></param>
    /// <returns></returns>
    public static bool IsAcceptableName(string name, out string reason)
    {
        if (name == null || string.IsNullOrWhiteSpace(name))
        {
            reason = "Name cannot be blank";
            return false;
        }

        var invalidCharacters = name.Where(c =>
            Path.GetInvalidPathChars().Contains(c) || c == '\\' || c == '/' || c == '.' || c == '#' || c == '@' ||
            c == '$').ToArray();
        if (invalidCharacters.Any())
        {
            reason =
                $"The following invalid characters were found:{string.Join(",", invalidCharacters.Select(c => $"'{c}'"))}";
            return false;
        }

        reason = null;
        return true;
    }

    /// <inheritdoc cref="Catalogue.IsAcceptableName(string,out string)"/>
    public static bool IsAcceptableName(string name) => IsAcceptableName(name, out _);

    #endregion


    /// <inheritdoc/>
    public ICatalogue ShallowClone()
    {
        var clone = new Catalogue(CatalogueRepository, $"{Name} Clone");
        CopyShallowValuesTo(clone);
        return clone;
    }


    public bool IsApiCall() => Name.StartsWith(PluginCohortCompiler.ApiPrefix);

    public bool IsApiCall(out IPluginCohortCompiler plugin)
    {
        if (!IsApiCall())
        {
            plugin = null;
            return false;
        }

        plugin = PluginCohortCompilerFactory
            .CreateAll().FirstOrDefault(p => p.ShouldRun(this));

        return true;
    }

    public override string GetSummary(bool includeName, bool includeID)
    {
        var extractionPrimaryKeys = CatalogueItems.Where(c => c.ExtractionInformation?.IsPrimaryKey ?? false).ToArray();

        var sb = new StringBuilder();
        sb.Append(base.GetSummary(includeName, includeID));

        if (extractionPrimaryKeys.Any())
            sb.AppendLine($"Extraction Primary Key(s): {extractionPrimaryKeys.ToBeautifulString()}");

        return sb.ToString();
    }
}<|MERGE_RESOLUTION|>--- conflicted
+++ resolved
@@ -519,11 +519,7 @@
     /// <inheritdoc/>
     public string DataType { get => _dataType; set => SetField(ref _dataType, value); }
     /// <inheritdoc/>
-<<<<<<< HEAD
-    public string DataSubtype { get => _dataSubtype; set => SetField(ref _dataSubtype, value); }
-=======
     public string DataSubType { get => _dataSubtype; set => SetField(ref _dataSubtype, value); }
->>>>>>> f49d51e2
     /// <inheritdoc/>
     public string DataSource { get => _dataSource; set => SetField(ref _dataSource, value); }
     /// <inheritdoc/>
@@ -1124,11 +1120,7 @@
         AssociatedMedia = r["AssociatedMedia"].ToString();
         ControlledVocabulary = r["ControlledVocabulary"].ToString();
         DataType = r["DataType"].ToString();
-<<<<<<< HEAD
-        DataSubtype = r["DataSubtype"].ToString();
-=======
         DataSubType = r["DataSubType"].ToString();
->>>>>>> f49d51e2
         Doi = r["Doi"].ToString();
         var updateLag = r["UpdateLag"];
         if (updateLag == null || updateLag == DBNull.Value)
