--- conflicted
+++ resolved
@@ -846,14 +846,8 @@
     public int CompareTo(object obj)
     {
         if (obj is Catalogue)
-<<<<<<< HEAD
             return -string.Compare(obj.ToString(), ToString(),
                 StringComparison.CurrentCulture); //sort alphabetically (reverse)
-=======
-        {
-            return -obj.ToString().CompareTo(ToString()); //sort alphabetically (reverse)
-        }
->>>>>>> 5c0a3943
 
         throw new Exception($"Cannot compare {GetType().Name} to {obj.GetType().Name}");
     }
@@ -902,44 +896,6 @@
 
             try
             {
-<<<<<<< HEAD
-                var server = DataAccessPortal.GetInstance().ExpectDistinctServer(tables, accessContext, false);
-
-                using var con = server.GetConnection();
-                con.Open();
-
-                string sql;
-                try
-                {
-                    var qb = new QueryBuilder(null, null)
-                    {
-                        TopX = 1
-                    };
-                    qb.AddColumnRange(extractionInformations);
-
-                    sql = qb.SQL;
-                    notifier.OnCheckPerformed(new CheckEventArgs(
-                        $"Query Builder assembled the following SQL:{Environment.NewLine}{sql}", CheckResult.Success));
-                }
-                catch (Exception e)
-                {
-                    notifier.OnCheckPerformed(
-                        new CheckEventArgs($"Could not generate extraction SQL for Catalogue {this}",
-                            CheckResult.Fail, e));
-                    return;
-                }
-
-                using(var cmd = DatabaseCommandHelper.GetCommand(sql, con))
-                {
-                    cmd.CommandTimeout = 10;
-                    using var r = cmd.ExecuteReader();
-                    if (r.Read())
-                        notifier.OnCheckPerformed(new CheckEventArgs(
-                            $"successfully read a row of data from the extraction SQL of Catalogue {this}",CheckResult.Success));
-                    else
-                        notifier.OnCheckPerformed(new CheckEventArgs(
-                            $"The query produced an empty result set for Catalogue{this}", CheckResult.Warning));
-=======
                 var server = DataAccessPortal.ExpectDistinctServer(tables, accessContext, false);
 
                 using (var con = server.GetConnection())
@@ -982,10 +938,7 @@
                     }
 
                     con.Close();
->>>>>>> 5c0a3943
                 }
-
-                con.Close();
             }
             catch (Exception e)
             {
@@ -1012,11 +965,7 @@
     /// <inheritdoc/>
     public ITableInfo[] GetLookupTableInfoList()
     {
-<<<<<<< HEAD
         GetTableInfos(out _, out var lookupTables);
-=======
-        GetTableInfos(out List<ITableInfo> normalTables, out var lookupTables);
->>>>>>> 5c0a3943
 
         return lookupTables.ToArray();
     }
@@ -1127,11 +1076,7 @@
         if(LiveLoggingServer_ID == null)
             throw new Exception($"No live logging server set for Catalogue {Name}");
 
-<<<<<<< HEAD
-        var server = DataAccessPortal.GetInstance().ExpectServer(LiveLoggingServer, DataAccessContext.Logging);
-=======
         var server = DataAccessPortal.ExpectServer(LiveLoggingServer, DataAccessContext.Logging);
->>>>>>> 5c0a3943
 
         return new LogManager(server);
     }
@@ -1190,11 +1135,7 @@
             FetchOptions.ExtractableGlobalsAndLocals => $"WHERE (Catalogue_ID={ID} OR IsGlobal=1) AND Extractable=1",
             FetchOptions.ExtractableGlobals => "WHERE IsGlobal=1 AND Extractable=1",
             FetchOptions.AllLocals =>
-<<<<<<< HEAD
-                $"WHERE Catalogue_ID={ID}  AND IsGlobal=0" //globals still retain their Catalogue_ID incase the configurer removes the global attribute in which case they revert to belonging to that Catalogue as a local
-=======
                 $"WHERE Catalogue_ID={ID}  AND IsGlobal=0" //globals still retain their Catalogue_ID in case the configurer removes the global attribute in which case they revert to belonging to that Catalogue as a local
->>>>>>> 5c0a3943
             ,
             FetchOptions.ExtractableLocals => $"WHERE Catalogue_ID={ID} AND Extractable=1 AND IsGlobal=0",
             FetchOptions.AllGlobalsAndAllLocals => $"WHERE Catalogue_ID={ID} OR IsGlobal=1",
@@ -1307,11 +1248,7 @@
     /// <inheritdoc cref="Catalogue.IsAcceptableName(string,out string)"/>
     public static bool IsAcceptableName(string name)
     {
-<<<<<<< HEAD
         return IsAcceptableName(name, out _);
-=======
-        return IsAcceptableName(name, out string whoCares);
->>>>>>> 5c0a3943
     }
     #endregion
 
