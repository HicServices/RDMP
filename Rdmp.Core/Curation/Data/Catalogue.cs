// Copyright (c) The University of Dundee 2018-2019
// This file is part of the Research Data Management Platform (RDMP).
// RDMP is free software: you can redistribute it and/or modify it under the terms of the GNU General Public License as published by the Free Software Foundation, either version 3 of the License, or (at your option) any later version.
// RDMP is distributed in the hope that it will be useful, but WITHOUT ANY WARRANTY; without even the implied warranty of MERCHANTABILITY or FITNESS FOR A PARTICULAR PURPOSE. See the GNU General Public License for more details.
// You should have received a copy of the GNU General Public License along with RDMP. If not, see <https://www.gnu.org/licenses/>.

using System;
using System.Collections.Generic;
using System.Data.Common;
using System.IO;
using System.Linq;
using System.Text;
using FAnsi;
using FAnsi.Discovery;
using FAnsi.Discovery.QuerySyntax;
using Rdmp.Core.CohortCreation.Execution;
using Rdmp.Core.Curation.Data.Aggregation;
using Rdmp.Core.Curation.Data.DataLoad;
using Rdmp.Core.Curation.Data.Defaults;
using Rdmp.Core.Curation.Data.ImportExport;
using Rdmp.Core.Curation.Data.Serialization;
using Rdmp.Core.Logging;
using Rdmp.Core.MapsDirectlyToDatabaseTable;
using Rdmp.Core.MapsDirectlyToDatabaseTable.Attributes;
using Rdmp.Core.MapsDirectlyToDatabaseTable.Injection;
using Rdmp.Core.Providers;
using Rdmp.Core.QueryBuilding;
using Rdmp.Core.Repositories;
using Rdmp.Core.ReusableLibraryCode;
using Rdmp.Core.ReusableLibraryCode.Annotations;
using Rdmp.Core.ReusableLibraryCode.Checks;
using Rdmp.Core.ReusableLibraryCode.DataAccess;
using Rdmp.Core.Ticketing;

namespace Rdmp.Core.Curation.Data;

/// <inheritdoc cref="ICatalogue"/>
public class Catalogue : DatabaseEntity, IComparable, ICatalogue, IInjectKnown<CatalogueItem[]>,
    IInjectKnown<CatalogueExtractabilityStatus>
{
    #region Database Properties

    private string _acronym;
    private string _name;
    private string _folder = FolderHelper.Root;
    private string _description;
    private Uri _detailPageUrl;
    private CatalogueType _type;
    private CataloguePeriodicity _periodicity;
    private CatalogueGranularity _granularity;
    private string _geographicalCoverage;
    private string _backgroundSummary;
    private string _searchKeywords;
    private string _updateFreq;
    private string _updateSched;
    private string _timeCoverage;
    private DateTime? _lastRevisionDate;
    private string _contactDetails;
    private string _resourceOwner;
    private string _attributionCitation;
    private string _accessOptions;
    private string _subjectNumbers;
    private Uri _apiAccessUrl;
    private Uri _browseUrl;
    private Uri _bulkDownloadUrl;
    private Uri _queryToolUrl;
    private Uri _sourceUrl;
    private string _countryOfOrigin;


    private string _dataStandards;
    private string _administrativeContactName;
    private string _administrativeContactEmail;
    private string _administrativeContactTelephone;
    private string _administrativeContactAddress;
    private bool? _explicitConsent;
    private string _ethicsApprover;
    private string _sourceOfDataCollection;
    private string _ticket;
    private DateTime? _datasetStartDate;
    private string _loggingDataTask;
    private string _validatorXml;
    private int? _timeCoverageExtractionInformationID;
    private int? _pivotCategoryExtractionInformationID;
    private bool _isDeprecated;
    private bool _isInternalDataset;
    private bool _isColdStorageDataset;
    private int? _liveLoggingServerID;

    private Lazy<CatalogueItem[]> _knownCatalogueItems;


    /// <inheritdoc/>
    [Unique]
    [DoNotImportDescriptions(AllowOverwriteIfBlank = true)]
    public string Acronym
    {
        get => _acronym;
        set => SetField(ref _acronym, value);
    }

    /// <summary>
    /// The full human readable name of the dataset.  This should usually match the name of the underlying <see cref="TableInfo"/> but might differ
    /// if there are multiple tables powering the Catalogue or they don't have user accessible names.
    /// </summary>
    [Unique]
    [NotNull]
    [DoNotImportDescriptions]
    public string Name
    {
        get => _name;
        set => SetField(ref _name, value);
    }

    /// <inheritdoc/>
    [DoNotImportDescriptions]
    [UsefulProperty]
    public string Folder
    {
        get => _folder;
        set => SetField(ref _folder, FolderHelper.Adjust(value));
    }


    /// <inheritdoc/>
    [UsefulProperty]
    public string Description
    {
        get => _description;
        set => SetField(ref _description, value);
    }

    /// <summary>
    /// User defined Uri for a website page which describes the dataset (probably null)
    /// </summary>
    public Uri Detail_Page_URL
    {
        get => _detailPageUrl;
        set => SetField(ref _detailPageUrl, value);
    }

    /// <summary>
    /// User defined classification of the Type of dataset the Catalogue is e.g. Cohort, ResearchStudy etc
    /// </summary>
    public CatalogueType Type
    {
        get => _type;
        set => SetField(ref _type, value);
    }

    /// <inheritdoc/>
    public CataloguePeriodicity Periodicity
    {
        get => _periodicity;
        set => SetField(ref _periodicity, value);
    }

    /// <summary>
    /// User specified field describing how the dataset is subdivided/bounded e.g. relates to a multiple 'HealthBoards' / 'Clinics' / 'Hosptials' etc.
    /// </summary>
    public CatalogueGranularity Granularity
    {
        get => _granularity;
        set => SetField(ref _granularity, value);
    }

    /// <summary>
    /// User specified free text field.  Not used for anything by RDMP.
    /// </summary>
    public string Geographical_coverage
    {
        get => _geographicalCoverage;
        set => SetField(ref _geographicalCoverage, value);
    }

    /// <summary>
    /// User specified free text field.  Not used for anything by RDMP.
    /// </summary>
    public string Background_summary
    {
        get => _backgroundSummary;
        set => SetField(ref _backgroundSummary, value);
    }

    /// <summary>
    /// User specified list of keywords that are intended to help in finding the Catalogue
    /// </summary>
    public string Search_keywords
    {
        get => _searchKeywords;
        set => SetField(ref _searchKeywords, value);
    }

    /// <summary>
    /// User specified free text field.  Not used for anything by RDMP.
    /// <seealso cref="Periodicity"/>
    /// </summary>
    public string Update_freq
    {
        get => _updateFreq;
        set => SetField(ref _updateFreq, value);
    }

    /// <summary>
    /// User specified free text field.  Not used for anything by RDMP.
    /// <seealso cref="Periodicity"/>
    /// </summary>
    public string Update_sched
    {
        get => _updateSched;
        set => SetField(ref _updateSched, value);
    }


    ///<inheritdoc/>
    public string Time_coverage
    {
        get => _timeCoverage;
        set => SetField(ref _timeCoverage, value);
    }

    /// <summary>
    /// User specified date that user alledgedly reviewed the contents of the Catalogue / Metadata
    /// </summary>
    public DateTime? Last_revision_date
    {
        get => _lastRevisionDate;
        set => SetField(ref _lastRevisionDate, value);
    }

    /// <summary>
    /// User specified free text field.  Not used for anything by RDMP.
    /// </summary>
    public string Contact_details
    {
        get => _contactDetails;
        set => SetField(ref _contactDetails, value);
    }

    /// <summary>
    /// User specified free text field.  Not used for anything by RDMP.
    /// </summary>
    public string Resource_owner
    {
        get => _resourceOwner;
        set => SetField(ref _resourceOwner, value);
    }

    /// <summary>
    /// User specified free text field.  Not used for anything by RDMP.
    /// </summary>
    public string Attribution_citation
    {
        get => _attributionCitation;
        set => SetField(ref _attributionCitation, value);
    }

    /// <summary>
    /// User specified free text field.  Not used for anything by RDMP.
    /// </summary>
    public string Access_options
    {
        get => _accessOptions;
        set => SetField(ref _accessOptions, value);
    }

    /// <summary>
    /// User specified free text field.  Not used for anything by RDMP.
    /// </summary>
    public string SubjectNumbers
    {
        get => _subjectNumbers;
        set => SetField(ref _subjectNumbers, value);
    }

    /// <summary>
    /// User specified field.  Supposedly a URL for a webservice for accessing the dataset? Not used for anything by RDMP.
    /// </summary>
    public Uri API_access_URL
    {
        get => _apiAccessUrl;
        set => SetField(ref _apiAccessUrl, value);
    }

    /// <summary>
    /// User specified field.  Supposedly a URL for a webservice for browsing the dataset? Not used for anything by RDMP.
    /// </summary>
    public Uri Browse_URL
    {
        get => _browseUrl;
        set => SetField(ref _browseUrl, value);
    }

    /// <summary>
    /// User specified field.  Supposedly a URL for a webservice for bulk downloading the dataset? Not used for anything by RDMP.
    /// </summary>
    public Uri Bulk_Download_URL
    {
        get => _bulkDownloadUrl;
        set => SetField(ref _bulkDownloadUrl, value);
    }

    /// <summary>
    /// User specified field.  Supposedly a URL for a webservice for querying the dataset? Not used for anything by RDMP.
    /// </summary>
    public Uri Query_tool_URL
    {
        get => _queryToolUrl;
        set => SetField(ref _queryToolUrl, value);
    }

    /// <summary>
    /// User specified field.  Supposedly a URL for a website describing where you procured the data from? Not used for anything by RDMP.
    /// </summary>
    public Uri Source_URL
    {
        get => _sourceUrl;
        set => SetField(ref _sourceUrl, value);
    }

    /// <summary>
    /// User specified free text field.  Not used for anything by RDMP.
    /// </summary>
    public string Country_of_origin
    {
        get => _countryOfOrigin;
        set => SetField(ref _countryOfOrigin, value);
    }

    /// <summary>
    /// User specified free text field.  Not used for anything by RDMP.
    /// </summary>
    public string Data_standards
    {
        get => _dataStandards;
        set => SetField(ref _dataStandards, value);
    }

    /// <summary>
    /// User specified free text field.  Not used for anything by RDMP.
    /// </summary>
    public string Administrative_contact_name
    {
        get => _administrativeContactName;
        set => SetField(ref _administrativeContactName, value);
    }

    /// <summary>
    /// User specified free text field.  Not used for anything by RDMP.
    /// </summary>
    public string Administrative_contact_email
    {
        get => _administrativeContactEmail;
        set => SetField(ref _administrativeContactEmail, value);
    }

    /// <summary>
    /// User specified free text field.  Not used for anything by RDMP.
    /// </summary>
    public string Administrative_contact_telephone
    {
        get => _administrativeContactTelephone;
        set => SetField(ref _administrativeContactTelephone, value);
    }

    /// <summary>
    /// User specified free text field.  Not used for anything by RDMP.
    /// </summary>
    public string Administrative_contact_address
    {
        get => _administrativeContactAddress;
        set => SetField(ref _administrativeContactAddress, value);
    }

    /// <summary>
    /// User specified field.  Not used for anything by RDMP.
    /// </summary>
    public bool? Explicit_consent
    {
        get => _explicitConsent;
        set => SetField(ref _explicitConsent, value);
    }

    /// <summary>
    /// User specified free text field.  Not used for anything by RDMP.
    /// </summary>
    public string Ethics_approver
    {
        get => _ethicsApprover;
        set => SetField(ref _ethicsApprover, value);
    }

    /// <summary>
    /// User specified free text field.  Not used for anything by RDMP.
    /// </summary>
    public string Source_of_data_collection
    {
        get => _sourceOfDataCollection;
        set => SetField(ref _sourceOfDataCollection, value);
    }

    /// <summary>
    /// Identifier for a ticket in your <see cref="ITicketingSystem"/> for documenting / auditing work on the Catalogue and for
    /// recording issues (if you are not using the RDMP issue system (see CatalogueItemIssue))
    /// </summary>
    public string Ticket
    {
        get => _ticket;
        set => SetField(ref _ticket, value);
    }

    /// <inheritdoc/>
    [DoNotExtractProperty]
    public string LoggingDataTask
    {
        get => _loggingDataTask;
        set => SetField(ref _loggingDataTask, value);
    }

    /// <inheritdoc/>
    [DoNotExtractProperty]
    public string ValidatorXML
    {
        get => _validatorXml;
        set => SetField(ref _validatorXml, value);
    }

    /// <inheritdoc/>
    [Relationship(typeof(ExtractionInformation), RelationshipType.IgnoreableLocalReference,
        ValueGetter = nameof(GetAllExtractionInformation))] //todo do we want to share this?
    [DoNotExtractProperty]
    public int? TimeCoverage_ExtractionInformation_ID
    {
        get => _timeCoverageExtractionInformationID;
        set => SetField(ref _timeCoverageExtractionInformationID, value);
    }

    /// <inheritdoc/>
    [DoNotExtractProperty]
    [Relationship(typeof(ExtractionInformation), RelationshipType.IgnoreableLocalReference,
        ValueGetter = nameof(GetAllExtractionInformation))]
    public int? PivotCategory_ExtractionInformation_ID
    {
        get => _pivotCategoryExtractionInformationID;
        set => SetField(ref _pivotCategoryExtractionInformationID, value);
    }

    /// <inheritdoc/>
    [DoNotExtractProperty]
    [DoNotImportDescriptions]
    public bool IsDeprecated
    {
        get => _isDeprecated;
        set => SetField(ref _isDeprecated, value);
    }

    /// <inheritdoc/>
    [DoNotExtractProperty]
    [DoNotImportDescriptions]
    public bool IsInternalDataset
    {
        get => _isInternalDataset;
        set => SetField(ref _isInternalDataset, value);
    }

    /// <inheritdoc/>
    [DoNotExtractProperty]
    [DoNotImportDescriptions]
    public bool IsColdStorageDataset
    {
        get => _isColdStorageDataset;
        set => SetField(ref _isColdStorageDataset, value);
    }

    /// <inheritdoc/>
    [Relationship(typeof(ExternalDatabaseServer), RelationshipType.LocalReference)]
    [DoNotExtractProperty]
    public int? LiveLoggingServer_ID
    {
        get => _liveLoggingServerID;
        set => SetField(ref _liveLoggingServerID, value);
    }

    /// <inheritdoc/>
    public DateTime? DatasetStartDate
    {
        get => _datasetStartDate;
        set => SetField(ref _datasetStartDate, value);
    }

    private int? _loadMetadataId;

    /// <inheritdoc/>
    [DoNotExtractProperty]
    [Relationship(typeof(LoadMetadata), RelationshipType.OptionalSharedObject)]
    public int? LoadMetadata_ID
    {
        get => _loadMetadataId;
        set => SetField(ref _loadMetadataId, value);
    }

    #endregion

    #region Relationships

    /// <inheritdoc/>
    [NoMappingToDatabase]
    public CatalogueItem[] CatalogueItems => _knownCatalogueItems.Value;

    /// <inheritdoc/>
    [NoMappingToDatabase]
<<<<<<< HEAD
    public LoadMetadata LoadMetadata =>
        LoadMetadata_ID == null ? null : Repository.GetObjectByID<LoadMetadata>((int)LoadMetadata_ID);
=======
    public LoadMetadata LoadMetadata
    {
        get
        {
            if (LoadMetadata_ID == null)
                return null;

            return Repository.GetObjectByID<LoadMetadata>((int)LoadMetadata_ID);
        }
    }
>>>>>>> e5e8e757

    /// <inheritdoc/>
    [NoMappingToDatabase]
    public AggregateConfiguration[] AggregateConfigurations =>
        Repository.GetAllObjectsWithParent<AggregateConfiguration>(this);

    /// <inheritdoc/>
    [NoMappingToDatabase]
     public ExternalDatabaseServer LiveLoggingServer {
        get{
            if(LiveLoggingServer_ID != null){  
                ExternalDatabaseServer[] dbs = Repository.GetAllObjectsWhere<ExternalDatabaseServer>("id",(int)LiveLoggingServer_ID);
                if(dbs.Length > 0){
                    return dbs.First();
                }                         
            }
            return null;
        }
     }

    /// <inheritdoc/>
    [NoMappingToDatabase]
    public ExtractionInformation TimeCoverage_ExtractionInformation =>
        TimeCoverage_ExtractionInformation_ID == null
            ? null
            : Repository.GetObjectByID<ExtractionInformation>(TimeCoverage_ExtractionInformation_ID.Value);

    /// <inheritdoc/>
    [NoMappingToDatabase]
    public ExtractionInformation PivotCategory_ExtractionInformation =>
        PivotCategory_ExtractionInformation_ID == null
            ? null
            : Repository.GetObjectByID<ExtractionInformation>(PivotCategory_ExtractionInformation_ID.Value);

    #endregion

    #region Enums

    /// <summary>
    /// Somewhat arbitrary concepts for defining the limitations of a Catalogues data
    /// </summary>
    public enum CatalogueType
    {
        /// <summary>
        /// No CatalogueType has been specified
        /// </summary>
        Unknown,

        /// <summary>
        /// Catalogue data relates to a research study
        /// </summary>
        ResearchStudy,

        /// <summary>
        /// Catalogue data relates to or defines a Cohort
        /// </summary>
        Cohort,

        /// <summary>
        /// Catalogue data is collected by a national registry
        /// </summary>
        NationalRegistry,

        /// <summary>
        /// Catalogue data is collected by a healthcare provider
        /// </summary>
        HealthcareProviderRegistry,

        /// <summary>
        /// Catalogue data can be classified as Electronic Health Records (prescriptions, hospital records etc.)
        /// </summary>
        EHRExtract
    }

    /// <summary>
    /// Notional user declared period on which the data in the Catalogue is refreshed.  This may not have any bearing
    /// on reality.  Not used by RDMP for any technical processes.
    /// </summary>
    public enum CataloguePeriodicity
    {
        /// <summary>
        /// No period for the dataset has been specified
        /// </summary>
        Unknown,

        /// <summary>
        /// Data is updated on a daily basis
        /// </summary>
        Daily,

        /// <summary>
        /// Data is updated on a weekly basis
        /// </summary>
        Weekly,

        /// <summary>
        /// Data is updated every 2 weeks
        /// </summary>
        Fortnightly,

        /// <summary>
        /// Data is updated every month
        /// </summary>
        Monthly,

        /// <summary>
        /// Data is updated every 2 months
        /// </summary>
        BiMonthly,

        /// <summary>
        /// Data is updated every 4 months
        /// </summary>
        Quarterly,

        /// <summary>
        /// Data is updated on a yearly basis
        /// </summary>
        Yearly
    }

    /// <summary>
    /// Notional user declared boundary for the dataset defined by the Catalogue.  The data should be isolated to this Granularity
    /// </summary>
    public enum CatalogueGranularity
    {
        /// <summary>
        /// No granularity has been specified
        /// </summary>
        Unknown,

        /// <summary>
        /// Contains data relating to multiple nations
        /// </summary>
        National,

        /// <summary>
        /// Contains data relating to multiple regions (e.g. Scotland / England)
        /// </summary>
        Regional,

        /// <summary>
        /// Contains data relating to multiple healthboards (e.g. Tayside / Fife)
        /// </summary>
        HealthBoard,

        /// <summary>
        /// Contains data relating to multiple hospitals (e.g. Ninewells)
        /// </summary>
        Hospital,

        /// <summary>
        /// Contains data relating to multiple clinics (e.g. Radiology)
        /// </summary>
        Clinic
    }

    #endregion

    /// <summary>
    /// Creates a new instance from an unknown repository (for use with serialization).  You must set
    /// <see cref="IMapsDirectlyToDatabaseTable.Repository"/> before Methods that retrieve other objects or
    /// save state can be called (e.g. <see cref="ISaveable.SaveToDatabase"/>)
    /// </summary>
    public Catalogue()
    {
        ClearAllInjections();
    }

    /// <summary>
    /// Declares a new empty virtual dataset with the given Name.  This will not have any virtual columns and will not be tied to any underlying tables.
    /// 
    /// <para>The preferred method of getting a Catalogue is to use <see cref="TableInfoImporter"/> and <see cref="ForwardEngineerCatalogue"/></para>
    /// </summary>
    /// <param name="repository"></param>
    /// <param name="name"></param>
    public Catalogue(ICatalogueRepository repository, string name)
    {
        var loggingServer = repository.GetDefaultFor(PermissableDefaults.LiveLoggingServer_ID);

        repository.InsertAndHydrate(this, new Dictionary<string, object>
        {
            { "Name", name },
            { "LiveLoggingServer_ID", loggingServer == null ? DBNull.Value : loggingServer.ID }
        });

        if (ID == 0 || string.IsNullOrWhiteSpace(Name) || Repository != repository)
            throw new ArgumentException("Repository failed to properly hydrate this class");

        //if there is a default logging server
        if (LiveLoggingServer_ID == null)
        {
            var liveLoggingServer = repository.GetDefaultFor(PermissableDefaults.LiveLoggingServer_ID);

            if (liveLoggingServer != null)
                LiveLoggingServer_ID = liveLoggingServer.ID;
        }


        ClearAllInjections();
    }

    /// <summary>
    /// Creates a single runtime instance of the Catalogue based on the current state of the row read from the DbDataReader (does not advance the reader)
    /// </summary>
    /// <param name="repository"></param>
    /// <param name="r"></param>
    internal Catalogue(ICatalogueRepository repository, DbDataReader r)
        : base(repository, r)
    {
        if (r["LoadMetadata_ID"] != DBNull.Value)
            LoadMetadata_ID = int.Parse(r["LoadMetadata_ID"].ToString());

        Acronym = r["Acronym"].ToString();
        Name = r["Name"].ToString();
        Description = r["Description"].ToString();

        //detailed info url with support for invalid urls
        Detail_Page_URL = ParseUrl(r, "Detail_Page_URL");

        LoggingDataTask = r["LoggingDataTask"] as string;

        if (r["LiveLoggingServer_ID"] == DBNull.Value)
            LiveLoggingServer_ID = null;
        else
            LiveLoggingServer_ID = (int)r["LiveLoggingServer_ID"];

        ////Type - with handling for invalid enum values listed in database
        var type = r["Type"];
        if (type == null || type == DBNull.Value)
        {
            Type = CatalogueType.Unknown;
        }
        else
        {
            if (Enum.TryParse(type.ToString(), true, out CatalogueType typeAsEnum))
                Type = typeAsEnum;
            else
                throw new Exception($" r[\"Type\"] had value {type} which is not contained in Enum CatalogueType");
        }

        //Periodicity - with handling for invalid enum values listed in database
        var periodicity = r["Periodicity"];
        if (periodicity == null || periodicity == DBNull.Value)
        {
            Periodicity = CataloguePeriodicity.Unknown;
        }
        else
        {
            if (Enum.TryParse(periodicity.ToString(), true, out CataloguePeriodicity periodicityAsEnum))
                Periodicity = periodicityAsEnum;
            else
                throw new Exception(
                    $" r[\"Periodicity\"] had value {periodicity} which is not contained in Enum CataloguePeriodicity");
        }

        var granularity = r["Granularity"];
        if (granularity == null || granularity == DBNull.Value)
        {
            Granularity = CatalogueGranularity.Unknown;
        }
        else
        {
            if (Enum.TryParse(granularity.ToString(), true, out CatalogueGranularity granularityAsEnum))
                Granularity = granularityAsEnum;
            else
                throw new Exception(
                    $" r[\"granularity\"] had value {granularity} which is not contained in Enum CatalogueGranularity");
        }

        Geographical_coverage = r["Geographical_coverage"].ToString();
        Background_summary = r["Background_summary"].ToString();
        Search_keywords = r["Search_keywords"].ToString();
        Update_freq = r["Update_freq"].ToString();
        Update_sched = r["Update_sched"].ToString();
        Time_coverage = r["Time_coverage"].ToString();
        SubjectNumbers = r["SubjectNumbers"].ToString();

        var dt = r["Last_revision_date"];
        if (dt == null || dt == DBNull.Value)
            Last_revision_date = null;
        else
            Last_revision_date = (DateTime)dt;

        Contact_details = r["Contact_details"].ToString();
        Resource_owner = r["Resource_owner"].ToString();
        Attribution_citation = r["Attribution_citation"].ToString();
        Access_options = r["Access_options"].ToString();

        Country_of_origin = r["Country_of_origin"].ToString();
        Data_standards = r["Data_standards"].ToString();
        Administrative_contact_name = r["Administrative_contact_name"].ToString();
        Administrative_contact_email = r["Administrative_contact_email"].ToString();
        Administrative_contact_telephone = r["Administrative_contact_telephone"].ToString();
        Administrative_contact_address = r["Administrative_contact_address"].ToString();
        Ethics_approver = r["Ethics_approver"].ToString();
        Source_of_data_collection = r["Source_of_data_collection"].ToString();

        if (r["Explicit_consent"] != null && r["Explicit_consent"] != DBNull.Value)
            Explicit_consent = (bool)r["Explicit_consent"];

        TimeCoverage_ExtractionInformation_ID = ObjectToNullableInt(r["TimeCoverage_ExtractionInformation_ID"]);
        PivotCategory_ExtractionInformation_ID = ObjectToNullableInt(r["PivotCategory_ExtractionInformation_ID"]);

        var oDatasetStartDate = r["DatasetStartDate"];
        if (oDatasetStartDate == null || oDatasetStartDate == DBNull.Value)
            DatasetStartDate = null;
        else
            DatasetStartDate = (DateTime)oDatasetStartDate;


        ValidatorXML = r["ValidatorXML"] as string;

        Ticket = r["Ticket"] as string;

        //detailed info url with support for invalid urls
        API_access_URL = ParseUrl(r, "API_access_URL");
        Browse_URL = ParseUrl(r, "Browse_URL");
        Bulk_Download_URL = ParseUrl(r, "Bulk_Download_URL");
        Query_tool_URL = ParseUrl(r, "Query_tool_URL");
        Source_URL = ParseUrl(r, "Source_URL");
        IsDeprecated = (bool)r["IsDeprecated"];
        IsInternalDataset = (bool)r["IsInternalDataset"];
        IsColdStorageDataset = (bool)r["IsColdStorageDataset"];

        Folder = r["Folder"].ToString();

        ClearAllInjections();
    }

    internal Catalogue(ShareManager shareManager, ShareDefinition shareDefinition)
    {
        shareManager.UpsertAndHydrate(this, shareDefinition);
        ClearAllInjections();
    }

    /// <inheritdoc/>
    public override string ToString() => Name;

    /// <summary>
    /// Sorts alphabetically based on <see cref="Name"/>
    /// </summary>
    /// <param name="obj"></param>
    /// <returns></returns>
    public int CompareTo(object obj)
    {
<<<<<<< HEAD
        if (obj is Catalogue)
            return -string.Compare(obj.ToString(), ToString(),
                StringComparison.CurrentCulture); //sort alphabetically (reverse)
=======
        if (obj is Catalogue) return -obj.ToString().CompareTo(ToString()); //sort alphabetically (reverse)
>>>>>>> e5e8e757

        throw new Exception($"Cannot compare {GetType().Name} to {obj.GetType().Name}");
    }

    /// <summary>
    /// Checks that the Catalogue has a sensible Name (See <see cref="IsAcceptableName(string)"/>).  Then checks that there are no missing ColumnInfos
    /// </summary>
    /// <param name="notifier"></param>
    public void Check(ICheckNotifier notifier)
    {
        if (!IsAcceptableName(Name, out var reason))
            notifier.OnCheckPerformed(
                new CheckEventArgs(
                    $"Catalogue name {Name} (ID={ID}) does not follow naming conventions reason:{reason}",
                    CheckResult.Fail));
        else
            notifier.OnCheckPerformed(new CheckEventArgs($"Catalogue name {Name} follows naming conventions ",
                CheckResult.Success));

        var tables = GetTableInfoList(true);
        foreach (var t in tables)
            t.Check(notifier);

        var extractionInformations = GetAllExtractionInformation(ExtractionCategory.Core);

        if (extractionInformations.Any())
        {
            var missingColumnInfos = false;

            foreach (var missingColumnInfo in extractionInformations.Where(e => e.ColumnInfo == null))
            {
                notifier.OnCheckPerformed(
                    new CheckEventArgs(
                        $"ColumnInfo behind ExtractionInformation/CatalogueItem {missingColumnInfo.GetRuntimeName()} is MISSING, it must have been deleted",
                        CheckResult.Fail));
                missingColumnInfos = true;
            }

            if (missingColumnInfos)
                return;

            notifier.OnCheckPerformed(
                new CheckEventArgs(
                    $"Found {extractionInformations.Length} ExtractionInformation(s), preparing to validate SQL with QueryBuilder",
                    CheckResult.Success));

            var accessContext = DataAccessContext.InternalDataProcessing;

            try
            {
                var server = DataAccessPortal.ExpectDistinctServer(tables, accessContext, false);

                using var con = server.GetConnection();
                con.Open();

                string sql;
                try
                {
                    var qb = new QueryBuilder(null, null)
                    {
                        TopX = 1
                    };
                    qb.AddColumnRange(extractionInformations);

<<<<<<< HEAD
                    sql = qb.SQL;
                    notifier.OnCheckPerformed(new CheckEventArgs(
                        $"Query Builder assembled the following SQL:{Environment.NewLine}{sql}", CheckResult.Success));
                }
                catch (Exception e)
                {
                    notifier.OnCheckPerformed(
                        new CheckEventArgs($"Could not generate extraction SQL for Catalogue {this}",
                            CheckResult.Fail, e));
                    return;
                }

                using (var cmd = DatabaseCommandHelper.GetCommand(sql, con))
                {
                    cmd.CommandTimeout = 10;
                    using var r = cmd.ExecuteReader();
                    if (r.Read())
                        notifier.OnCheckPerformed(new CheckEventArgs(
                            $"successfully read a row of data from the extraction SQL of Catalogue {this}",
                            CheckResult.Success));
                    else
                        notifier.OnCheckPerformed(new CheckEventArgs(
                            $"The query produced an empty result set for Catalogue{this}", CheckResult.Warning));
=======
                        sql = qb.SQL;
                        notifier.OnCheckPerformed(new CheckEventArgs(
                            $"Query Builder assembled the following SQL:{Environment.NewLine}{sql}",
                            CheckResult.Success));
                    }
                    catch (Exception e)
                    {
                        notifier.OnCheckPerformed(
                            new CheckEventArgs($"Could not generate extraction SQL for Catalogue {this}",
                                CheckResult.Fail, e));
                        return;
                    }

                    using (var cmd = DatabaseCommandHelper.GetCommand(sql, con))
                    {
                        cmd.CommandTimeout = 10;
                        using (var r = cmd.ExecuteReader())
                        {
                            if (r.Read())
                                notifier.OnCheckPerformed(new CheckEventArgs(
                                    $"successfully read a row of data from the extraction SQL of Catalogue {this}",
                                    CheckResult.Success));
                            else
                                notifier.OnCheckPerformed(new CheckEventArgs(
                                    $"The query produced an empty result set for Catalogue{this}",
                                    CheckResult.Warning));
                        }
                    }

                    con.Close();
>>>>>>> e5e8e757
                }

                con.Close();
            }
            catch (Exception e)
            {
                notifier.OnCheckPerformed(
                    new CheckEventArgs(
                        $"Extraction SQL Checking failed for Catalogue {this} make sure that you can access the underlying server under DataAccessContext.{accessContext} and that the SQL generated runs correctly (see internal exception for details)",
                        CheckResult.Fail, e));
            }
        }

        //supporting documents
        var f = new SupportingDocumentsFetcher(this);
        f.Check(notifier);
    }

    /// <inheritdoc/>
    public ITableInfo[] GetTableInfoList(bool includeLookupTables)
    {
        GetTableInfos(out var normalTables, out var lookupTables);

        return includeLookupTables ? normalTables.Union(lookupTables).ToArray() : normalTables.ToArray();
    }

    /// <inheritdoc/>
    public ITableInfo[] GetLookupTableInfoList()
    {
<<<<<<< HEAD
        GetTableInfos(out _, out var lookupTables);
=======
        GetTableInfos(out var normalTables, out var lookupTables);
>>>>>>> e5e8e757

        return lookupTables.ToArray();
    }

    /// <inheritdoc/>
    public void GetTableInfos(out List<ITableInfo> normalTables, out List<ITableInfo> lookupTables)
    {
        GetAllTableInfos(t => t.IsLookupTable(), out normalTables, out lookupTables);
    }

    /// <inheritdoc/>
    public void GetTableInfos(ICoreChildProvider provider, out List<ITableInfo> normalTables,
        out List<ITableInfo> lookupTables)
    {
        GetAllTableInfos(t => t.IsLookupTable(provider), out normalTables, out lookupTables);
    }

    private void GetAllTableInfos(Func<ITableInfo, bool> isLookupTableDelegate, out List<ITableInfo> normalTables,
        out List<ITableInfo> lookupTables)
    {
        var tables = GetColumnInfos().GroupBy(c => c.TableInfo_ID).Select(c => c.First().TableInfo).ToArray();

        normalTables = new List<ITableInfo>(tables.Where(t => !isLookupTableDelegate(t)));
        lookupTables = tables.Except(normalTables).ToList();
    }

    private IEnumerable<ColumnInfo> GetColumnInfos()
    {
<<<<<<< HEAD
        return CatalogueItems.All(ci => ci.IsColumnInfoCached())
            ? CatalogueItems.Select(ci => ci.ColumnInfo).Where(col => col != null)
            : Repository.GetAllObjectsInIDList<ColumnInfo>(CatalogueItems.Where(ci => ci.ColumnInfo_ID.HasValue)
                .Select(ci => ci.ColumnInfo_ID.Value).Distinct().ToList());
=======
        if (CatalogueItems.All(ci => ci.IsColumnInfoCached()))
            return CatalogueItems.Select(ci => ci.ColumnInfo).Where(col => col != null);

        return Repository.GetAllObjectsInIDList<ColumnInfo>(CatalogueItems.Where(ci => ci.ColumnInfo_ID.HasValue)
            .Select(ci => ci.ColumnInfo_ID.Value).Distinct().ToList());
>>>>>>> e5e8e757
    }

    /// <inheritdoc/>
    public ExtractionFilter[] GetAllMandatoryFilters()
    {
        return GetAllExtractionInformation(ExtractionCategory.Any).SelectMany(f => f.ExtractionFilters)
            .Where(f => f.IsMandatory).ToArray();
    }

    /// <inheritdoc/>
    public ExtractionFilter[] GetAllFilters()
    {
        return GetAllExtractionInformation(ExtractionCategory.Any).SelectMany(f => f.ExtractionFilters).ToArray();
    }

    /// <inheritdoc/>
    public DiscoveredServer GetDistinctLiveDatabaseServer(DataAccessContext context, bool setInitialDatabase,
        out IDataAccessPoint distinctAccessPoint)
    {
        var tables = GetTableInfosIdeallyJustFromMainTables();

        distinctAccessPoint = tables.FirstOrDefault();

        return DataAccessPortal.ExpectDistinctServer(tables, context, setInitialDatabase);
    }

    /// <inheritdoc/>
    public DiscoveredServer GetDistinctLiveDatabaseServer(DataAccessContext context, bool setInitialDatabase) =>
        DataAccessPortal.ExpectDistinctServer(GetTableInfosIdeallyJustFromMainTables(), context, setInitialDatabase);

    /// <inheritdoc/>
    public ITableInfo[] GetTableInfosIdeallyJustFromMainTables()
    {
        //try with only the normal tables
        var tables = GetTableInfoList(false);

        //there are no normal tables!
        if (!tables.Any())
            tables = GetTableInfoList(true);

        return tables;
    }

    /// <inheritdoc/>
    public DatabaseType? GetDistinctLiveDatabaseServerType()
    {
        var tables = GetTableInfosIdeallyJustFromMainTables();

        var type = tables.Select(t => t.DatabaseType).Distinct().ToArray();

        return type.Length switch
        {
            0 => null,
            1 => type[0],
            _ => throw new AmbiguousDatabaseTypeException(
                $"The Catalogue '{this}' has TableInfos belonging to multiple DatabaseTypes ({string.Join(",", tables.Select(t => $"{t.GetRuntimeName()}(ID={t.ID} is {t.DatabaseType})"))}")
        };
    }

    /// <summary>
    /// Use to set LoadMetadata to null without first performing Disassociation checks.  This should only be used for in-memory operations such as cloning
    /// This (if saved to the original database it was read from) could create orphans - load stages that relate to the disassociated catalogue.  But if
    /// you are cloning a catalogue and dropping the LoadMetadata then you won't be saving the dropped state to the original database ( you will be saving it
    /// to the clone database so it won't be a problem).
    /// </summary>
    public void HardDisassociateLoadMetadata()
    {
        _loadMetadataId = null;
    }

    /// <summary>
    /// Gets the <see cref="LogManager"/> for logging load events related to this Catalogue / its LoadMetadata (if it has one).  This will throw if no
    /// logging server has been configured.
    /// </summary>
    /// <returns></returns>
    public LogManager GetLogManager()
    {
        if (LiveLoggingServer_ID == null)
            throw new Exception($"No live logging server set for Catalogue {Name}");

        var server = DataAccessPortal.ExpectServer(LiveLoggingServer, DataAccessContext.Logging);

        return new LogManager(server);
    }

    /// <inheritdoc/>
    public IHasDependencies[] GetObjectsThisDependsOn()
    {
        var iDependOn = new List<IHasDependencies>();

        iDependOn.AddRange(CatalogueItems);

        if (LoadMetadata != null)
            iDependOn.Add(LoadMetadata);

        return iDependOn.ToArray();
    }

    /// <inheritdoc/>
    public IHasDependencies[] GetObjectsDependingOnThis() => AggregateConfigurations;

    /// <inheritdoc/>
    public SupportingDocument[] GetAllSupportingDocuments(FetchOptions fetch)
    {
        return Repository.GetAllObjects<SupportingDocument>().Where(o => Fetch(o, fetch)).ToArray();
    }

    /// <inheritdoc/>
    public SupportingSQLTable[] GetAllSupportingSQLTablesForCatalogue(FetchOptions fetch)
    {
        return Repository.GetAllObjects<SupportingSQLTable>().Where(o => Fetch(o, fetch)).ToArray();
    }

    private bool Fetch(ISupportingObject o, FetchOptions fetch)
    {
        return fetch switch
        {
            FetchOptions.AllGlobals => o.IsGlobal,
            FetchOptions.ExtractableGlobalsAndLocals => (o.Catalogue_ID == ID || o.IsGlobal) && o.Extractable,
            FetchOptions.ExtractableGlobals => o.IsGlobal && o.Extractable,
            FetchOptions.AllLocals => o.Catalogue_ID == ID && !o.IsGlobal,
            FetchOptions.ExtractableLocals => o.Catalogue_ID == ID && o.Extractable && !o.IsGlobal,
            FetchOptions.AllGlobalsAndAllLocals => o.Catalogue_ID == ID || o.IsGlobal,
            _ => throw new ArgumentOutOfRangeException(nameof(fetch))
        };
    }


<<<<<<< HEAD
    private string GetFetchSQL(FetchOptions fetch)
=======
    private string GetFetchSQL<T>(FetchOptions fetch) where T : IMapsDirectlyToDatabaseTable
>>>>>>> e5e8e757
    {
        return fetch switch
        {
            FetchOptions.AllGlobals => "WHERE IsGlobal=1",
            FetchOptions.ExtractableGlobalsAndLocals => $"WHERE (Catalogue_ID={ID} OR IsGlobal=1) AND Extractable=1",
            FetchOptions.ExtractableGlobals => "WHERE IsGlobal=1 AND Extractable=1",
            FetchOptions.AllLocals =>
                $"WHERE Catalogue_ID={ID}  AND IsGlobal=0" //globals still retain their Catalogue_ID in case the configurer removes the global attribute in which case they revert to belonging to that Catalogue as a local
            ,
            FetchOptions.ExtractableLocals => $"WHERE Catalogue_ID={ID} AND Extractable=1 AND IsGlobal=0",
            FetchOptions.AllGlobalsAndAllLocals => $"WHERE Catalogue_ID={ID} OR IsGlobal=1",
            _ => throw new ArgumentOutOfRangeException(nameof(fetch))
        };
    }

    /// <inheritdoc/>
    public ExtractionInformation[] GetAllExtractionInformation() => GetAllExtractionInformation(ExtractionCategory.Any);

    /// <inheritdoc/>
    public ExtractionInformation[] GetAllExtractionInformation(ExtractionCategory category)
    {
        return
            CatalogueItems.Select(ci => ci.ExtractionInformation)
                .Where(e => e != null &&
                            (e.ExtractionCategory == category || category == ExtractionCategory.Any))
                .ToArray();
    }

    private CatalogueExtractabilityStatus _extractabilityStatus;

    /// <summary>
    /// Records the known extractability status (as a cached answer for <see cref="GetExtractabilityStatus"/>)
    /// </summary>
    /// <param name="instance"></param>
    public void InjectKnown(CatalogueExtractabilityStatus instance)
    {
        _extractabilityStatus = instance;
    }

    /// <inheritdoc/>
    public void InjectKnown(CatalogueItem[] instance)
    {
        _knownCatalogueItems = new Lazy<CatalogueItem[]>(instance);
    }

    /// <summary>
    /// Cleares the cached answer of <see cref="GetExtractabilityStatus"/>
    /// </summary>
    public void ClearAllInjections()
    {
        _extractabilityStatus = null;
        _knownCatalogueItems =
            new Lazy<CatalogueItem[]>(() => Repository.GetAllObjectsWithParent<CatalogueItem, Catalogue>(this));
    }

    /// <inheritdoc/>
    public CatalogueExtractabilityStatus GetExtractabilityStatus(IDataExportRepository dataExportRepository)
    {
        if (_extractabilityStatus != null)
            return _extractabilityStatus;

        if (dataExportRepository == null)
            return null;

        _extractabilityStatus = dataExportRepository.GetExtractabilityStatus(this);
        return _extractabilityStatus;
    }

    /// <inheritdoc/>
    public bool IsProjectSpecific(IDataExportRepository dataExportRepository)
    {
        var e = GetExtractabilityStatus(dataExportRepository);
        return e is { IsProjectSpecific: true };
    }

    /// <summary>
    /// Gets an IQuerySyntaxHelper for the <see cref="GetDistinctLiveDatabaseServerType"/> amongst all underlying <see cref="TableInfo"/>.  This can be used to assist query building.
    /// </summary>
    /// <returns></returns>
    public IQuerySyntaxHelper GetQuerySyntaxHelper()
    {
        var f = new QuerySyntaxHelperFactory();
        var type = GetDistinctLiveDatabaseServerType() ?? throw new AmbiguousDatabaseTypeException(
            $"Catalogue '{this}' has no extractable columns so no Database Type could be determined");
        return f.Create(type);
    }

    #region Static Methods

    /// <summary>
    /// Returns true if the given name would be sensible for a Catalogue.  This means no slashes, hashes @ symbols etc and other things which make XML serialization hard
    /// or prevent naming a database table after a Catalogue (all things we might want to do with the <see cref="Catalogue.Name"/>).
    /// </summary>
    /// <param name="name"></param>
    /// <param name="reason"></param>
    /// <returns></returns>
    public static bool IsAcceptableName(string name, out string reason)
    {
        if (name == null || string.IsNullOrWhiteSpace(name))
        {
            reason = "Name cannot be blank";
            return false;
        }

        var invalidCharacters = name.Where(c =>
            Path.GetInvalidPathChars().Contains(c) || c == '\\' || c == '/' || c == '.' || c == '#' || c == '@' ||
            c == '$').ToArray();
        if (invalidCharacters.Any())
        {
            reason =
                $"The following invalid characters were found:{string.Join(",", invalidCharacters.Select(c => $"'{c}'"))}";
            return false;
        }

        reason = null;
        return true;
    }

    /// <inheritdoc cref="Catalogue.IsAcceptableName(string,out string)"/>
<<<<<<< HEAD
    public static bool IsAcceptableName(string name) => IsAcceptableName(name, out _);
=======
    public static bool IsAcceptableName(string name) => IsAcceptableName(name, out var whoCares);
>>>>>>> e5e8e757

    #endregion


    /// <inheritdoc/>
    public ICatalogue ShallowClone()
    {
        var clone = new Catalogue(CatalogueRepository, $"{Name} Clone");
        CopyShallowValuesTo(clone);
        return clone;
    }


    public bool IsApiCall() => Name.StartsWith(PluginCohortCompiler.ApiPrefix);

    public bool IsApiCall(out IPluginCohortCompiler plugin)
    {
        if (!IsApiCall())
        {
            plugin = null;
            return false;
        }

<<<<<<< HEAD
        plugin = PluginCohortCompilerFactory
=======
        if (CatalogueRepository.MEF == null)
            throw new Exception("MEF has not been loaded yet so cannot find compatible IPluginCohortCompilers");

        plugin = new PluginCohortCompilerFactory(CatalogueRepository.MEF)
>>>>>>> e5e8e757
            .CreateAll().FirstOrDefault(p => p.ShouldRun(this));

        return true;
    }

    public override string GetSummary(bool includeName, bool includeID)
    {
        var extractionPrimaryKeys = CatalogueItems.Where(c => c.ExtractionInformation?.IsPrimaryKey ?? false).ToArray();

        var sb = new StringBuilder();
        sb.Append(base.GetSummary(includeName, includeID));

        if (extractionPrimaryKeys.Any())
            sb.AppendLine($"Extraction Primary Key(s): {extractionPrimaryKeys.ToBeautifulString()}");

        return sb.ToString();
    }
}<|MERGE_RESOLUTION|>--- conflicted
+++ resolved
@@ -509,21 +509,8 @@
 
     /// <inheritdoc/>
     [NoMappingToDatabase]
-<<<<<<< HEAD
     public LoadMetadata LoadMetadata =>
         LoadMetadata_ID == null ? null : Repository.GetObjectByID<LoadMetadata>((int)LoadMetadata_ID);
-=======
-    public LoadMetadata LoadMetadata
-    {
-        get
-        {
-            if (LoadMetadata_ID == null)
-                return null;
-
-            return Repository.GetObjectByID<LoadMetadata>((int)LoadMetadata_ID);
-        }
-    }
->>>>>>> e5e8e757
 
     /// <inheritdoc/>
     [NoMappingToDatabase]
@@ -870,13 +857,9 @@
     /// <returns></returns>
     public int CompareTo(object obj)
     {
-<<<<<<< HEAD
         if (obj is Catalogue)
             return -string.Compare(obj.ToString(), ToString(),
                 StringComparison.CurrentCulture); //sort alphabetically (reverse)
-=======
-        if (obj is Catalogue) return -obj.ToString().CompareTo(ToString()); //sort alphabetically (reverse)
->>>>>>> e5e8e757
 
         throw new Exception($"Cannot compare {GetType().Name} to {obj.GetType().Name}");
     }
@@ -941,7 +924,6 @@
                     };
                     qb.AddColumnRange(extractionInformations);
 
-<<<<<<< HEAD
                     sql = qb.SQL;
                     notifier.OnCheckPerformed(new CheckEventArgs(
                         $"Query Builder assembled the following SQL:{Environment.NewLine}{sql}", CheckResult.Success));
@@ -965,38 +947,6 @@
                     else
                         notifier.OnCheckPerformed(new CheckEventArgs(
                             $"The query produced an empty result set for Catalogue{this}", CheckResult.Warning));
-=======
-                        sql = qb.SQL;
-                        notifier.OnCheckPerformed(new CheckEventArgs(
-                            $"Query Builder assembled the following SQL:{Environment.NewLine}{sql}",
-                            CheckResult.Success));
-                    }
-                    catch (Exception e)
-                    {
-                        notifier.OnCheckPerformed(
-                            new CheckEventArgs($"Could not generate extraction SQL for Catalogue {this}",
-                                CheckResult.Fail, e));
-                        return;
-                    }
-
-                    using (var cmd = DatabaseCommandHelper.GetCommand(sql, con))
-                    {
-                        cmd.CommandTimeout = 10;
-                        using (var r = cmd.ExecuteReader())
-                        {
-                            if (r.Read())
-                                notifier.OnCheckPerformed(new CheckEventArgs(
-                                    $"successfully read a row of data from the extraction SQL of Catalogue {this}",
-                                    CheckResult.Success));
-                            else
-                                notifier.OnCheckPerformed(new CheckEventArgs(
-                                    $"The query produced an empty result set for Catalogue{this}",
-                                    CheckResult.Warning));
-                        }
-                    }
-
-                    con.Close();
->>>>>>> e5e8e757
                 }
 
                 con.Close();
@@ -1026,11 +976,7 @@
     /// <inheritdoc/>
     public ITableInfo[] GetLookupTableInfoList()
     {
-<<<<<<< HEAD
         GetTableInfos(out _, out var lookupTables);
-=======
-        GetTableInfos(out var normalTables, out var lookupTables);
->>>>>>> e5e8e757
 
         return lookupTables.ToArray();
     }
@@ -1059,18 +1005,10 @@
 
     private IEnumerable<ColumnInfo> GetColumnInfos()
     {
-<<<<<<< HEAD
         return CatalogueItems.All(ci => ci.IsColumnInfoCached())
             ? CatalogueItems.Select(ci => ci.ColumnInfo).Where(col => col != null)
             : Repository.GetAllObjectsInIDList<ColumnInfo>(CatalogueItems.Where(ci => ci.ColumnInfo_ID.HasValue)
                 .Select(ci => ci.ColumnInfo_ID.Value).Distinct().ToList());
-=======
-        if (CatalogueItems.All(ci => ci.IsColumnInfoCached()))
-            return CatalogueItems.Select(ci => ci.ColumnInfo).Where(col => col != null);
-
-        return Repository.GetAllObjectsInIDList<ColumnInfo>(CatalogueItems.Where(ci => ci.ColumnInfo_ID.HasValue)
-            .Select(ci => ci.ColumnInfo_ID.Value).Distinct().ToList());
->>>>>>> e5e8e757
     }
 
     /// <inheritdoc/>
@@ -1199,11 +1137,7 @@
     }
 
 
-<<<<<<< HEAD
     private string GetFetchSQL(FetchOptions fetch)
-=======
-    private string GetFetchSQL<T>(FetchOptions fetch) where T : IMapsDirectlyToDatabaseTable
->>>>>>> e5e8e757
     {
         return fetch switch
         {
@@ -1323,11 +1257,7 @@
     }
 
     /// <inheritdoc cref="Catalogue.IsAcceptableName(string,out string)"/>
-<<<<<<< HEAD
     public static bool IsAcceptableName(string name) => IsAcceptableName(name, out _);
-=======
-    public static bool IsAcceptableName(string name) => IsAcceptableName(name, out var whoCares);
->>>>>>> e5e8e757
 
     #endregion
 
@@ -1351,14 +1281,7 @@
             return false;
         }
 
-<<<<<<< HEAD
         plugin = PluginCohortCompilerFactory
-=======
-        if (CatalogueRepository.MEF == null)
-            throw new Exception("MEF has not been loaded yet so cannot find compatible IPluginCohortCompilers");
-
-        plugin = new PluginCohortCompilerFactory(CatalogueRepository.MEF)
->>>>>>> e5e8e757
             .CreateAll().FirstOrDefault(p => p.ShouldRun(this));
 
         return true;
