--- conflicted
+++ resolved
@@ -132,22 +132,11 @@
     public override string ToString() => Name;
 
     /// <inheritdoc/>
-<<<<<<< HEAD
-    public string GetDecryptedPassword()
-    {
-        if (_encryptedPasswordHost == null)
-            throw new Exception(
-                $"Passwords cannot be decrypted until {nameof(SetRepository)} has been called and decryption strategy is established");
-
-        return _encryptedPasswordHost.GetDecryptedPassword() ?? "";
-    }
-=======
     public string GetDecryptedPassword() =>
         _encryptedPasswordHost == null
             ? throw new Exception(
                 $"Passwords cannot be decrypted until {nameof(SetRepository)} has been called and decryption strategy is established")
             : _encryptedPasswordHost.GetDecryptedPassword() ?? "";
->>>>>>> 9e847e4d
 
     /// <inheritdoc/>
     public IHasDependencies[] GetObjectsThisDependsOn() => Array.Empty<IHasDependencies>();
