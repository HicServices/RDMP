// Copyright (c) The University of Dundee 2018-2024
// This file is part of the Research Data Management Platform (RDMP).
// RDMP is free software: you can redistribute it and/or modify it under the terms of the GNU General Public License as published by the Free Software Foundation, either version 3 of the License, or (at your option) any later version.
// RDMP is distributed in the hope that it will be useful, but WITHOUT ANY WARRANTY; without even the implied warranty of MERCHANTABILITY or FITNESS FOR A PARTICULAR PURPOSE. See the GNU General Public License for more details.
// You should have received a copy of the GNU General Public License along with RDMP. If not, see <https://www.gnu.org/licenses/>.

using System;
using System.Collections.Generic;
using System.Data.Common;
using System.Linq;
using Rdmp.Core.Curation.Data.Cohort;
using Rdmp.Core.Curation.FilterImporting.Construction;
using Rdmp.Core.MapsDirectlyToDatabaseTable;
using Rdmp.Core.MapsDirectlyToDatabaseTable.Attributes;
using Rdmp.Core.MapsDirectlyToDatabaseTable.Injection;
using Rdmp.Core.Repositories;
using Rdmp.Core.ReusableLibraryCode;

namespace Rdmp.Core.Curation.Data;

/// <summary>
/// Defines as a single line SQL Where statement, a way of reducing the scope of a data extraction / aggregation etc.  For example,
/// 'Only prescriptions for diabetes medications'.  An ExtractionFilter can have 0 or more ExtractionFilterParameters which allows
/// you to define a more versatile filter e.g. 'Only prescriptions for drug @bnfCode'
/// 
/// <para>Typically an ExtractionFilter is cloned out as either a DeployedExtractionFilter or an AggregateFilter and either used as is or
/// customised in its new state (where its parameters might have values populated into them).</para>
/// 
/// <para>It is not uncommon for an extraction to involve multiple customised copies of the same Extraction filter for example a user might
/// take the filter 'Prescriptions of drug @Drugname' and make 3 copies in a given project in DataExportManager (this would result in
/// 3 DeployedExtractionFilters) and set the value of the first to 'Paracetamol' the second to 'Aspirin' and the third to 'Ibuprofen'
/// and then put them all in a single AND container.</para>
/// 
/// <para>At query building time QueryBuilder rationalizes all the various containers, subcontainers, filters and parameters into one extraction
/// SQL query (including whatever columns/transforms it was setup with).</para>
/// </summary>
public class ExtractionFilter : ConcreteFilter, IHasDependencies, IInjectKnown<ExtractionFilterParameterSet[]>
{
    #region Database Properties

    private int _extractionInformationID;
    private Lazy<ExtractionFilterParameterSet[]> _knownExtractionFilterParameterSets;
    private int _order;

    /// <summary>
    /// The column in the <see cref="Catalogue"/> which is best/most associated with this filter.  A filter can query any column in any of the table(s) under
    /// the <see cref="Catalogue"/> but must always be associated with only one specific extractable column (<see cref="ExtractionInformation"/>)
    /// </summary>
    [Relationship(typeof(ExtractionInformation), RelationshipType.LocalReference)]
    public int ExtractionInformation_ID
    {
        get => _extractionInformationID;
        set => SetField(ref _extractionInformationID, value);
    }

    #endregion

    #region Relationships

    /// <inheritdoc/>
    [NoMappingToDatabase]
    public override IContainer FilterContainer => null;

    #endregion

    /// <inheritdoc/>
    [NoMappingToDatabase]
    public override int? FilterContainer_ID
    {
        get => throw new NotSupportedException();
        set => throw new NotSupportedException();
    }

    [NoMappingToDatabase]
    public ExtractionFilterParameterSet[] ExtractionFilterParameterSets => _knownExtractionFilterParameterSets.Value;

    /// <inheritdoc/>
    public override ColumnInfo GetColumnInfoIfExists() => ExtractionInformation.ColumnInfo;

    /// <inheritdoc/>
    public override IFilterFactory GetFilterFactory() => new ExtractionFilterFactory(ExtractionInformation);

    /// <inheritdoc/>
    public override Catalogue GetCatalogue() => ExtractionInformation.CatalogueItem.Catalogue;

    /// <inheritdoc/>
    public override ISqlParameter[] GetAllParameters() => ExtractionFilterParameters.ToArray();

    #region Relationships

    /// <inheritdoc cref="ExtractionInformation_ID"/>
    [NoMappingToDatabase]
    public ExtractionInformation ExtractionInformation =>
        Repository.GetObjectByID<ExtractionInformation>(ExtractionInformation_ID);

    /// <inheritdoc cref="ConcreteFilter.GetAllParameters"/>
    [NoMappingToDatabase]
    public IEnumerable<ExtractionFilterParameter> ExtractionFilterParameters =>
        Repository.GetAllObjectsWithParent<ExtractionFilterParameter>(this);

    #endregion

    public ExtractionFilter()
    {
        ClearAllInjections();
    }

    /// <summary>
    /// Creates a new WHERE SQL block for reuse with the <see cref="Catalogue"/> in which the <paramref name="parent"/> resides.  This is a top level master filter and can be
    /// copied out in <see cref="CohortIdentificationConfiguration"/>, ExtractionConfiguration etc.  This ensures a single curated block of
    /// logic that everyone shares.
    /// </summary>
    /// <param name="repository"></param>
    /// <param name="name"></param>
    /// <param name="parent"></param>
    public ExtractionFilter(ICatalogueRepository repository, string name, ExtractionInformation parent)
    {
        name ??= $"New Filter {Guid.NewGuid()}";

        repository.InsertAndHydrate(this, new Dictionary<string, object>
        {
            { "Name", name },
            { "ExtractionInformation_ID", parent.ID }
        });

        ClearAllInjections();
    }

    internal ExtractionFilter(ICatalogueRepository repository, DbDataReader r)
        : base(repository, r)
    {
        ExtractionInformation_ID = int.Parse(r["ExtractionInformation_ID"].ToString());
        WhereSQL = r["WhereSQL"] as string;
        Description = r["Description"] as string;
        Name = r["Name"] as string;
        IsMandatory = (bool)r["IsMandatory"];
<<<<<<< HEAD
        Order = int.Parse(r["Order"].ToString());
=======
        Order = (int)ObjectToNullableInt(r["Order"]);
>>>>>>> fc504da5


        ClearAllInjections();
    }

    /// <inheritdoc/>
    public override string ToString() => Name;

    //we are an extraction filter ourselves! so obviously we werent cloned from one! (this is for aggregate and data export filters and satisfies IFilter).  Actually we can
    //be cloned via the publishing (elevation) from a custom filter defined at Aggregate level for example.  But in this case we don't need to know the ID anyway since we
    //become the new master anyway since we are at the highest level for filters

    /// <summary>
    /// Returns null, <see cref="ExtractionFilter"/> are master level filters and therefore never cloned from another filter
    /// </summary>
    [NoMappingToDatabase]
    public override int? ClonedFromExtractionFilter_ID
    {
        get => null;
        set => throw new NotSupportedException(
            "ClonedFromExtractionFilter_ID is only supported on lower level filters e.g. DeployedExtractionFilter and AggregateFilter");
    }
    public override int Order { get => _order; set => SetField(ref _order,value); }

    /// <inheritdoc/>
    public IHasDependencies[] GetObjectsThisDependsOn()
    {
        return new IHasDependencies[] { ExtractionInformation };
    }

    /// <inheritdoc/>
    public IHasDependencies[] GetObjectsDependingOnThis() => ExtractionFilterParameters.ToArray();

    public void InjectKnown(ExtractionFilterParameterSet[] instance)
    {
        _knownExtractionFilterParameterSets = new Lazy<ExtractionFilterParameterSet[]>(instance);
    }

    public void ClearAllInjections()
    {
        _knownExtractionFilterParameterSets = new Lazy<ExtractionFilterParameterSet[]>(() =>
            CatalogueRepository.GetAllObjectsWithParent<ExtractionFilterParameterSet>(this));
    }

    public override void DeleteInDatabase()
    {
        if (ExtractionFilterParameterSets.Any())
            throw new Exception(
                $"Cannot delete '{this}' because there are one or more {nameof(ExtractionFilterParameterSet)} declared on it");

        base.DeleteInDatabase();
    }
}<|MERGE_RESOLUTION|>--- conflicted
+++ resolved
@@ -134,11 +134,7 @@
         Description = r["Description"] as string;
         Name = r["Name"] as string;
         IsMandatory = (bool)r["IsMandatory"];
-<<<<<<< HEAD
-        Order = int.Parse(r["Order"].ToString());
-=======
         Order = (int)ObjectToNullableInt(r["Order"]);
->>>>>>> fc504da5
 
 
         ClearAllInjections();
