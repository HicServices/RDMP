--- conflicted
+++ resolved
@@ -227,11 +227,7 @@
         if (RootCohortAggregateContainer_ID != null)
             RootCohortAggregateContainer.DeleteInDatabase();
 
-<<<<<<< HEAD
-        //shouldnt ever happen but double check anyway incase somebody removes the CASCADE
-=======
         //shouldn't ever happen but double check anyway in case somebody removes the CASCADE
->>>>>>> 9e847e4d
         if (Exists())
             base.DeleteInDatabase();
         else
@@ -245,20 +241,11 @@
     /// </summary>
     public void CreateRootContainerIfNotExists()
     {
-<<<<<<< HEAD
-        //if it doesn't have one
-        if (RootCohortAggregateContainer_ID == null)
-        {
-            //create a new one and record its ID
-            RootCohortAggregateContainer_ID =
-                new CohortAggregateContainer((ICatalogueRepository)Repository, SetOperation.UNION).ID;
-=======
         //Only proceed if it doesn't have one already
         if (RootCohortAggregateContainer_ID != null) return;
         //create a new one and record its ID
         RootCohortAggregateContainer_ID =
             new CohortAggregateContainer((ICatalogueRepository)Repository, SetOperation.UNION).ID;
->>>>>>> 9e847e4d
 
         //save us to database to cement the object
         SaveToDatabase();
@@ -373,27 +360,9 @@
                 }
 
                 //key is the original, value is the clone
-<<<<<<< HEAD
-                var parentToCloneJoinablesDictionary =
-                    new Dictionary<JoinableCohortAggregateConfiguration, JoinableCohortAggregateConfiguration>();
-
-                //clone the joinables
-                foreach (var joinable in GetAllJoinables())
-                {
-                    //clone the aggregate which has permission to be joinable
-                    var cloneJoinableAggregate = joinable.AggregateConfiguration.CreateClone();
-
-                    //clone the join permission
-                    var cloneJoinable =
-                        new JoinableCohortAggregateConfiguration(cataRepo, clone, cloneJoinableAggregate);
-
-                    parentToCloneJoinablesDictionary.Add(joinable, cloneJoinable);
-                }
-=======
                 var parentToCloneJoinablesDictionary = GetAllJoinables().ToDictionary(joinable => joinable,
                     joinable => new JoinableCohortAggregateConfiguration(cataRepo, clone,
                         joinable.AggregateConfiguration.CreateClone()));
->>>>>>> 9e847e4d
 
                 clone.ClonedFrom_ID = ID;
                 clone.RootCohortAggregateContainer_ID = RootCohortAggregateContainer
@@ -477,23 +446,12 @@
 
         //clone parameters
         foreach (var toCloneParameter in toClone.Parameters)
-<<<<<<< HEAD
-        {
-            var newParam = new AnyTableSqlParameter((ICatalogueRepository)newConfiguration.Repository, newConfiguration,
-=======
             new AnyTableSqlParameter((ICatalogueRepository)newConfiguration.Repository, newConfiguration,
->>>>>>> 9e847e4d
                 toCloneParameter.ParameterSQL)
             {
                 Value = toCloneParameter.Value,
                 Comment = toCloneParameter.Comment
-<<<<<<< HEAD
-            };
-            newParam.SaveToDatabase();
-        }
-=======
             }.SaveToDatabase();
->>>>>>> 9e847e4d
 
 
         //now clone its AggregateForcedJoins
@@ -596,19 +554,10 @@
 
         var createdSoFar = new List<AggregateFilter>();
 
-<<<<<<< HEAD
-        if (mandatoryFilters.Any())
-        {
-            var container =
-                new AggregateFilterContainer((ICatalogueRepository)Repository, FilterContainerOperation.AND);
-            configuration.RootFilterContainer_ID = container.ID;
-            configuration.SaveToDatabase();
-=======
         if (!mandatoryFilters.Any()) return;
         var container = new AggregateFilterContainer((ICatalogueRepository)Repository, FilterContainerOperation.AND);
         configuration.RootFilterContainer_ID = container.ID;
         configuration.SaveToDatabase();
->>>>>>> 9e847e4d
 
         foreach (var filter in mandatoryFilters)
         {
@@ -679,24 +628,6 @@
             .Where(e => e.IsExtractionIdentifier).ToArray();
 
         //if there are multiple IsExtractionInformation columns
-<<<<<<< HEAD
-        if (catalogueCandidates.Length != 1)
-            if (resolveMultipleExtractionIdentifiers == null) //no delegate has been provided for resolving this
-            {
-                throw new NotSupportedException(
-                    $"Cannot create AggregateConfiguration because the Catalogue {catalogue} has {catalogueCandidates.Length} IsExtractionIdentifier ExtractionInformations");
-            }
-            else
-            {
-                //there is a delegate to resolve this, invoke it
-                var answer = resolveMultipleExtractionIdentifiers(catalogue, catalogueCandidates) ??
-                             throw new Exception(
-                                 "User did not pick a candidate ExtractionInformation column from those we offered");
-                return answer; //the delegate picked one
-            }
-
-        return catalogueCandidates[0];
-=======
         if (catalogueCandidates.Length == 1) return catalogueCandidates[0];
         if (resolveMultipleExtractionIdentifiers == null) //no delegate has been provided for resolving this
             throw new NotSupportedException(
@@ -705,7 +636,6 @@
         return resolveMultipleExtractionIdentifiers(catalogue, catalogueCandidates) ??
                throw new Exception(
                    "User did not pick a candidate ExtractionInformation column from those we offered");
->>>>>>> 9e847e4d
     }
 
     /// <summary>
@@ -727,12 +657,7 @@
             RootCohortAggregateContainer.GetAllAggregateConfigurationsRecursively() //get all the aggregate sets
                 .SelectMany(a => a
                     .AggregateDimensions //get all the Dimensions (should really be 1 per aggregate which is the IsExtractionIdentifier column but who are we to check)
-<<<<<<< HEAD
-                    .Select(d => d.ColumnInfo)) //get the underlying Column for the dimension
-                .Select(c => c.TableInfo) //get the TableInfo from the column
-=======
                     .Select(d => d.ColumnInfo.TableInfo)) //get the TableInfo of the underlying Column for the dimension
->>>>>>> 9e847e4d
                 .Distinct() //return distinct array of them
                 .ToArray();
     }
