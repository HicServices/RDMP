--- conflicted
+++ resolved
@@ -38,13 +38,8 @@
         Name = "Spontaneous Permission Window";
     }
 
-<<<<<<< HEAD
-
-    public void RefreshLockPropertiesFromDatabase()
-=======
         
     public static void RefreshLockPropertiesFromDatabase()
->>>>>>> 5c0a3943
     {
             
     }
