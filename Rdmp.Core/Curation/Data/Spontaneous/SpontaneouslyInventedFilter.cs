--- conflicted
+++ resolved
@@ -70,14 +70,7 @@
 
     public override ColumnInfo GetColumnInfoIfExists() => null;
 
-<<<<<<< HEAD
-    public override ColumnInfo GetColumnInfoIfExists() => null;
-
     public override IFilterFactory GetFilterFactory() => null;
 
-=======
-    public override IFilterFactory GetFilterFactory() => null;
-
->>>>>>> 9e847e4d
     public override Catalogue GetCatalogue() => null;
 }