--- conflicted
+++ resolved
@@ -84,24 +84,12 @@
     }
 
     /// <inheritdoc/>
-<<<<<<< HEAD
-    public string GetDecryptedPassword()
-    {
-        if (_encryptedPasswordHost == null)
-            throw new Exception(
-                $"Passwords cannot be decrypted until {nameof(SetRepository)} has been called and decryption strategy is established");
-
-        return _encryptedPasswordHost.GetDecryptedPassword() ?? "";
-    }
-
-=======
     public string GetDecryptedPassword() =>
         _encryptedPasswordHost == null
             ? throw new Exception(
                 $"Passwords cannot be decrypted until {nameof(SetRepository)} has been called and decryption strategy is established")
             : _encryptedPasswordHost.GetDecryptedPassword() ?? "";
 
->>>>>>> 9e847e4d
     public RemoteRDMP()
     {
     }
