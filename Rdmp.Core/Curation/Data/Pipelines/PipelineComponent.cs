--- conflicted
+++ resolved
@@ -132,14 +132,7 @@
     /// <inheritdoc/>
     public string GetClassNameLastPart()
     {
-<<<<<<< HEAD
         return string.IsNullOrWhiteSpace(Class) ? Class : Class[(Class.LastIndexOf('.') + 1)..];
-=======
-        if (string.IsNullOrWhiteSpace(Class))
-            return Class;
-
-        return Class[(Class.LastIndexOf('.') + 1)..];
->>>>>>> 5c0a3943
     }
 
     /// <inheritdoc/>
