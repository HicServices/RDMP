// Copyright (c) The University of Dundee 2018-2019
// This file is part of the Research Data Management Platform (RDMP).
// RDMP is free software: you can redistribute it and/or modify it under the terms of the GNU General Public License as published by the Free Software Foundation, either version 3 of the License, or (at your option) any later version.
// RDMP is distributed in the hope that it will be useful, but WITHOUT ANY WARRANTY; without even the implied warranty of MERCHANTABILITY or FITNESS FOR A PARTICULAR PURPOSE. See the GNU General Public License for more details.
// You should have received a copy of the GNU General Public License along with RDMP. If not, see <https://www.gnu.org/licenses/>.

using System;
using System.Collections.Generic;
using System.Linq;
using Rdmp.Core.DataFlowPipeline;
using Rdmp.Core.DataFlowPipeline.Requirements;
using Rdmp.Core.ReusableLibraryCode.Progress;

namespace Rdmp.Core.Curation.Data.Pipelines;

/// <summary>
/// Abstract base IPipelineUseCase. Provides basic implementations for filtering compatible pipelines and translating
/// a selected IPipeline into an actual executable engine instance via DataFlowPipelineEngineFactory.  Set ExplicitSource /
/// ExplicitDestination / PreInitialize objects etc as needed for your use case.
/// </summary>
public abstract class PipelineUseCase : IPipelineUseCase
{
    /// <inheritdoc/>
    public HashSet<object> GetInitializationObjects()
    {
        return InitializationObjects;
    }

    /// <inheritdoc/>
    public IDataFlowPipelineContext GetContext()
    {
        return _context ?? throw new Exception(
            $"Context has not been initialized yet for use case {GetType()} make sure to add a call to GenerateContext method in the constructor (and mark class as sealed)");
    }

    /// <summary>
    /// Call this in your constructor
    /// </summary>
    protected void GenerateContext()
    {
        _context = GenerateContextImpl();
    }

    /// <summary>
    /// Implement this to generate the compatiblity definition for pipelines that will be used by you.
    /// 
    /// <para>IMPORTANT: Make sure you call <see cref="GenerateContext"/> in every constructor you have</para>
    /// </summary>
    /// <returns></returns>
    protected abstract IDataFlowPipelineContext GenerateContextImpl();

    /// <inheritdoc/>
    public object ExplicitSource { get; protected set; }
    /// <inheritdoc/>
    public object ExplicitDestination { get; protected set; }

    /// <summary>
    /// True if there there are no objects available for hydrating (e.g. no files to load, no picked cohorts etc).  This is often
    /// the case when the user is editing a <see cref="Pipeline"/> at some arbitrary time.
    /// 
    /// <para>If this is true then GetInitializationObjects should return Type[] instead of the actually selected objects for the task</para>
    /// </summary>
    public bool IsDesignTime { get; private set; }
<<<<<<< HEAD

=======
        
>>>>>>> 5c0a3943
    protected HashSet<object> InitializationObjects = new();
    private IDataFlowPipelineContext _context;

    /// <summary>
    /// The normal (non desing time) constructor.  Add your objects to <see cref="InitializationObjects"/>
    /// </summary>
    protected PipelineUseCase()
    {
        IsDesignTime = false;
    }

    /// <summary>
    /// Use this constructor if you are intending to use the <see cref="PipelineUseCase"/> for design time activities only (building pipelines
    /// from compatible components).  Only use if you don't have all the normally required object instances to actually execute a pipeline.
    /// </summary>
    /// <param name="designTimeInitializationObjectTypes"></param>
    protected PipelineUseCase(Type[] designTimeInitializationObjectTypes)
    {
        IsDesignTime = true;
        foreach (var t in designTimeInitializationObjectTypes)
            InitializationObjects.Add(t);
    }

    /// <inheritdoc/>
    public virtual IEnumerable<Pipeline> FilterCompatiblePipelines(IEnumerable<Pipeline> pipelines)
    {
        return pipelines.Where(IsAllowable);
    }

    /// <inheritdoc/>
    public virtual IDataFlowPipelineEngine GetEngine(IPipeline pipeline, IDataLoadEventListener listener)
    {
        var engine = new DataFlowPipelineEngineFactory(this, pipeline).Create(pipeline, listener);
        engine.Initialize(GetInitializationObjects().ToArray());

        return engine;
    }

    /// <summary>
    /// Mark the object instance <paramref name="o"/> as available for pipeline components to subscribe to via IPipelineRequirement.
    /// </summary>
    /// <param name="o"></param>
    protected void AddInitializationObject(object o)
    {
        if (o != null)
            InitializationObjects.Add(o);
    }

    public bool IsAllowable(Pipeline pipeline)
    {
        // Pipeline is not compatible with the execution context of the pipeline use case
        if(!_context.IsAllowable(pipeline))
        {
            return false;
        }
        try
        {
            // Does the pipeline contain any components that are invalid under the current list of available initialization objects etc
            foreach (var component in pipeline.PipelineComponents)
            {
                var type = component.GetClassAsSystemType();
                if(type == null)
                {
                    return false;
                }

                var advert = new AdvertisedPipelineComponentTypeUnderContext(type, this);
                if (!advert.IsCompatible())
                {
                    return false;
                }
            }
        }
        catch (Exception)
        {
            // if any Pipeline components are broken e.g. not possible to find the Type they reference
            // then we tell the user it is not compatible
            return false;
        }

        // nothing incompatible here
        return true;
    }
}<|MERGE_RESOLUTION|>--- conflicted
+++ resolved
@@ -61,11 +61,7 @@
     /// <para>If this is true then GetInitializationObjects should return Type[] instead of the actually selected objects for the task</para>
     /// </summary>
     public bool IsDesignTime { get; private set; }
-<<<<<<< HEAD
-
-=======
         
->>>>>>> 5c0a3943
     protected HashSet<object> InitializationObjects = new();
     private IDataFlowPipelineContext _context;
 
