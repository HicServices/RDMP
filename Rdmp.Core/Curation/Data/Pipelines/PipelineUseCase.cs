// Copyright (c) The University of Dundee 2018-2019
// This file is part of the Research Data Management Platform (RDMP).
// RDMP is free software: you can redistribute it and/or modify it under the terms of the GNU General Public License as published by the Free Software Foundation, either version 3 of the License, or (at your option) any later version.
// RDMP is distributed in the hope that it will be useful, but WITHOUT ANY WARRANTY; without even the implied warranty of MERCHANTABILITY or FITNESS FOR A PARTICULAR PURPOSE. See the GNU General Public License for more details.
// You should have received a copy of the GNU General Public License along with RDMP. If not, see <https://www.gnu.org/licenses/>.

using System;
using System.Collections.Generic;
using System.Linq;
using Rdmp.Core.DataFlowPipeline;
using Rdmp.Core.DataFlowPipeline.Requirements;
using Rdmp.Core.ReusableLibraryCode.Progress;

namespace Rdmp.Core.Curation.Data.Pipelines;

/// <summary>
/// Abstract base IPipelineUseCase. Provides basic implementations for filtering compatible pipelines and translating
/// a selected IPipeline into an actual executable engine instance via DataFlowPipelineEngineFactory.  Set ExplicitSource /
/// ExplicitDestination / PreInitialize objects etc as needed for your use case.
/// </summary>
public abstract class PipelineUseCase : IPipelineUseCase
{
    /// <inheritdoc/>
    public HashSet<object> GetInitializationObjects() => InitializationObjects;

    /// <inheritdoc/>
<<<<<<< HEAD
    public IDataFlowPipelineContext GetContext()
    {
        if (_context == null)
            throw new Exception(
                $"Context has not been initialized yet for use case {GetType()} make sure to add a call to GenerateContext method in the constructor (and mark class as sealed)");

        return _context;
    }
=======
    public IDataFlowPipelineContext GetContext() =>
        _context ?? throw new Exception(
            $"Context has not been initialized yet for use case {GetType()} make sure to add a call to GenerateContext method in the constructor (and mark class as sealed)");
>>>>>>> 9e847e4d

    /// <summary>
    /// Call this in your constructor
    /// </summary>
    protected void GenerateContext()
    {
        _context = GenerateContextImpl();
    }

    /// <summary>
    /// Implement this to generate the compatiblity definition for pipelines that will be used by you.
    /// 
    /// <para>IMPORTANT: Make sure you call <see cref="GenerateContext"/> in every constructor you have</para>
    /// </summary>
    /// <returns></returns>
    protected abstract IDataFlowPipelineContext GenerateContextImpl();

    /// <inheritdoc/>
    public object ExplicitSource { get; protected set; }

    /// <inheritdoc/>
    public object ExplicitDestination { get; protected set; }

    /// <summary>
    /// True if there there are no objects available for hydrating (e.g. no files to load, no picked cohorts etc).  This is often
    /// the case when the user is editing a <see cref="Pipeline"/> at some arbitrary time.
    /// 
    /// <para>If this is true then GetInitializationObjects should return Type[] instead of the actually selected objects for the task</para>
    /// </summary>
    public bool IsDesignTime { get; private set; }

    protected HashSet<object> InitializationObjects = new();
    private IDataFlowPipelineContext _context;

    /// <summary>
    /// The normal (non desing time) constructor.  Add your objects to <see cref="InitializationObjects"/>
    /// </summary>
    protected PipelineUseCase()
    {
        IsDesignTime = false;
    }

    /// <summary>
    /// Use this constructor if you are intending to use the <see cref="PipelineUseCase"/> for design time activities only (building pipelines
    /// from compatible components).  Only use if you don't have all the normally required object instances to actually execute a pipeline.
    /// </summary>
    /// <param name="designTimeInitializationObjectTypes"></param>
    protected PipelineUseCase(Type[] designTimeInitializationObjectTypes)
    {
        IsDesignTime = true;
        foreach (var t in designTimeInitializationObjectTypes)
            InitializationObjects.Add(t);
    }

    /// <inheritdoc/>
    public virtual IEnumerable<Pipeline> FilterCompatiblePipelines(IEnumerable<Pipeline> pipelines) =>
        pipelines.Where(IsAllowable);

    /// <inheritdoc/>
    public virtual IDataFlowPipelineEngine GetEngine(IPipeline pipeline, IDataLoadEventListener listener)
    {
        var engine = new DataFlowPipelineEngineFactory(this, pipeline).Create(pipeline, listener);
        engine.Initialize(GetInitializationObjects().ToArray());

        return engine;
    }

    /// <summary>
    /// Mark the object instance <paramref name="o"/> as available for pipeline components to subscribe to via IPipelineRequirement.
    /// </summary>
    /// <param name="o"></param>
    protected void AddInitializationObject(object o)
    {
        if (o != null)
            InitializationObjects.Add(o);
    }

    public bool IsAllowable(Pipeline pipeline)
    {
        // Pipeline is not compatible with the execution context of the pipeline use case
        if (!_context.IsAllowable(pipeline)) return false;
        try
        {
            // Does the pipeline contain any components that are invalid under the current list of available initialization objects etc
            foreach (var component in pipeline.PipelineComponents)
            {
                var type = component.GetClassAsSystemType();
                if (type == null) return false;

                var advert = new AdvertisedPipelineComponentTypeUnderContext(type, this);
                if (!advert.IsCompatible()) return false;
            }
        }
        catch (Exception)
        {
            // if any Pipeline components are broken e.g. not possible to find the Type they reference
            // then we tell the user it is not compatible
            return false;
        }

        // nothing incompatible here
        return true;
    }
}<|MERGE_RESOLUTION|>--- conflicted
+++ resolved
@@ -24,20 +24,9 @@
     public HashSet<object> GetInitializationObjects() => InitializationObjects;
 
     /// <inheritdoc/>
-<<<<<<< HEAD
-    public IDataFlowPipelineContext GetContext()
-    {
-        if (_context == null)
-            throw new Exception(
-                $"Context has not been initialized yet for use case {GetType()} make sure to add a call to GenerateContext method in the constructor (and mark class as sealed)");
-
-        return _context;
-    }
-=======
     public IDataFlowPipelineContext GetContext() =>
         _context ?? throw new Exception(
             $"Context has not been initialized yet for use case {GetType()} make sure to add a call to GenerateContext method in the constructor (and mark class as sealed)");
->>>>>>> 9e847e4d
 
     /// <summary>
     /// Call this in your constructor
