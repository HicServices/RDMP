// Copyright (c) The University of Dundee 2018-2019
// This file is part of the Research Data Management Platform (RDMP).
// RDMP is free software: you can redistribute it and/or modify it under the terms of the GNU General Public License as published by the Free Software Foundation, either version 3 of the License, or (at your option) any later version.
// RDMP is distributed in the hope that it will be useful, but WITHOUT ANY WARRANTY; without even the implied warranty of MERCHANTABILITY or FITNESS FOR A PARTICULAR PURPOSE. See the GNU General Public License for more details.
// You should have received a copy of the GNU General Public License along with RDMP. If not, see <https://www.gnu.org/licenses/>.

using System.Collections.Generic;
using System.Linq;
using Rdmp.Core.Curation.Data.Cohort;
using Rdmp.Core.MapsDirectlyToDatabaseTable;
using Rdmp.Core.Repositories;
using Rdmp.Core.Repositories.Construction;

namespace Rdmp.Core.Curation.Data;

/// <summary>
/// Handles rules for cascading/preventing deleting database objects which cannot be directly implemented by database constraints (e.g. foreign keys).  This includes
/// things such as preventing deleting Catalogues which have been used in data extraction projects.  Use property OtherDependencyFinders to add new rules / logic for
/// tailoring deleting.
/// </summary>
public class CatalogueObscureDependencyFinder : IObscureDependencyFinder
{
    private readonly ICatalogueRepository _repository;

    /// <summary>
    /// Sets the target upon which to apply delete/cascade obscure dependency rules
    /// </summary>
    /// <param name="repository"></param>
    public CatalogueObscureDependencyFinder(ICatalogueRepository repository)
    {
        _repository = repository;
    }

    /// <summary>
    /// Plugin and supplemental child IObscureDependencyFinders
    /// </summary>
    public List<IObscureDependencyFinder> OtherDependencyFinders = new();
<<<<<<< HEAD

=======
        
>>>>>>> 5c0a3943
    /// <inheritdoc/>
    /// <remarks>Consults each <see cref="OtherDependencyFinders"/> to see if deleting is disallowed</remarks>
    /// <param name="oTableWrapperObject"></param>
    public void ThrowIfDeleteDisallowed(IMapsDirectlyToDatabaseTable oTableWrapperObject)
    {
        foreach (var obscureDependencyFinder in OtherDependencyFinders)
            obscureDependencyFinder.ThrowIfDeleteDisallowed(oTableWrapperObject);
    }

    /// <inheritdoc/>
    /// <remarks>Consults each <see cref="OtherDependencyFinders"/> for CASCADE logic then deletes any <see cref="AnyTableSqlParameter"/> declared
    /// on the deleted object</remarks>
    /// <param name="oTableWrapperObject"></param>
    public void HandleCascadeDeletesForDeletedObject(IMapsDirectlyToDatabaseTable oTableWrapperObject)
    {
        foreach (var obscureDependencyFinder in OtherDependencyFinders)
            obscureDependencyFinder.HandleCascadeDeletesForDeletedObject(oTableWrapperObject);

        //Delete any SQLFilterParameters associated with the parent object (which has just been deleted!)
        if(AnyTableSqlParameter.IsSupportedType(oTableWrapperObject.GetType()))
            foreach (var p in _repository.GetAllParametersForParentTable(oTableWrapperObject))
                p.DeleteInDatabase();
    }

    /// <summary>
    /// Adds a new instance of the supplied  <see cref="IObscureDependencyFinder"/> to <see cref="OtherDependencyFinders"/> if it is a unique Type.
    /// </summary>
    /// <typeparam name="T"></typeparam>
    /// <param name="repositoryLocator"></param>
    public void AddOtherDependencyFinderIfNotExists<T>(IRDMPPlatformRepositoryServiceLocator repositoryLocator) where T:IObscureDependencyFinder
    {
        if (OtherDependencyFinders.All(f => f.GetType() != typeof(T)))
        {
<<<<<<< HEAD
=======
            var constructor = new ObjectConstructor();
>>>>>>> 5c0a3943
            OtherDependencyFinders.Add((T)ObjectConstructor.Construct(typeof(T), repositoryLocator));
        }
    }
}<|MERGE_RESOLUTION|>--- conflicted
+++ resolved
@@ -35,11 +35,7 @@
     /// Plugin and supplemental child IObscureDependencyFinders
     /// </summary>
     public List<IObscureDependencyFinder> OtherDependencyFinders = new();
-<<<<<<< HEAD
-
-=======
         
->>>>>>> 5c0a3943
     /// <inheritdoc/>
     /// <remarks>Consults each <see cref="OtherDependencyFinders"/> to see if deleting is disallowed</remarks>
     /// <param name="oTableWrapperObject"></param>
@@ -73,10 +69,6 @@
     {
         if (OtherDependencyFinders.All(f => f.GetType() != typeof(T)))
         {
-<<<<<<< HEAD
-=======
-            var constructor = new ObjectConstructor();
->>>>>>> 5c0a3943
             OtherDependencyFinders.Add((T)ObjectConstructor.Construct(typeof(T), repositoryLocator));
         }
     }
