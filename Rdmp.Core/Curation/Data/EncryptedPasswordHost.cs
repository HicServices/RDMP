--- conflicted
+++ resolved
@@ -70,40 +70,18 @@
     /// <inheritdoc/>
     public string Password
     {
-<<<<<<< HEAD
-        get
-        {
-            if (_encryptedString is FakeEncryptedString)
-                throw new Exception(
-                    $"Encryption setup failed, API caller must have forgotten to call {nameof(SetRepository)}");
-
-            return _encryptedString.Value;
-        }
-=======
         get =>
             _encryptedString is FakeEncryptedString
                 ? throw new Exception(
                     $"Encryption setup failed, API caller must have forgotten to call {nameof(SetRepository)}")
                 : _encryptedString.Value;
->>>>>>> 9e847e4d
         set => _encryptedString.Value = value;
     }
 
     /// <inheritdoc/>
-<<<<<<< HEAD
-    public string GetDecryptedPassword()
-    {
-        if (_encryptedString == null)
-            throw new Exception(
-                $"Passwords cannot be decrypted until {nameof(SetRepository)} has been called and decryption strategy is established");
-
-        return _encryptedString.GetDecryptedValue() ?? "";
-    }
-=======
     public string GetDecryptedPassword() =>
         _encryptedString == null
             ? throw new Exception(
                 $"Passwords cannot be decrypted until {nameof(SetRepository)} has been called and decryption strategy is established")
             : _encryptedString.GetDecryptedValue() ?? "";
->>>>>>> 9e847e4d
 }