--- conflicted
+++ resolved
@@ -100,11 +100,7 @@
     /// <inheritdoc cref="ILoadProgress"/>
     public LoadProgress(ICatalogueRepository repository, LoadMetadata parent)
     {
-<<<<<<< HEAD
-        repository.InsertAndHydrate(this,
-=======
         repository.InsertAndHydrate(this,  
->>>>>>> 5c0a3943
             new Dictionary<string, object>
             {
                 {"Name", Guid.NewGuid().ToString()},
