--- conflicted
+++ resolved
@@ -47,18 +47,7 @@
 
         while(p != null)
         {
-<<<<<<< HEAD
-            if(p.Name.Equals(FolderHelper.Root))
-            {
-                sb.Insert(0, p.Name);
-            }
-            else
-            {
-                sb.Insert(0, $"{p.Name}\\");
-            }
-=======
             sb.Insert(0, p.Name.Equals(FolderHelper.Root) ? p.Name : $"{p.Name}\\");
->>>>>>> 5c0a3943
 
             p = p.Parent;
         }
