﻿// Copyright (c) The University of Dundee 2024-2025
// This file is part of the Research Data Management Platform (RDMP).
// RDMP is free software: you can redistribute it and/or modify it under the terms of the GNU General Public License as published by the Free Software Foundation, either version 3 of the License, or (at your option) any later version.
// RDMP is distributed in the hope that it will be useful, but WITHOUT ANY WARRANTY; without even the implied warranty of MERCHANTABILITY or FITNESS FOR A PARTICULAR PURPOSE. See the GNU General Public License for more details.
// You should have received a copy of the GNU General Public License along with RDMP. If not, see <https://www.gnu.org/licenses/>.

using MongoDB.Driver;
using Rdmp.Core.CommandExecution;
using Rdmp.Core.DataExport.Data;
using Rdmp.Core.DataQualityEngine.Data;
using Rdmp.Core.Repositories;
using Rdmp.Core.ReusableLibraryCode.DataAccess;
using System;
<<<<<<< HEAD
=======
using System.Collections.Generic;
>>>>>>> af31d64b
using System.Data;
using System.Linq;

namespace Rdmp.Core.Curation.Data.Overview;

/// <summary>
/// Used to populate information about a catalogue for use in the overview UI
/// </summary>
public class OverviewModel
{
    private readonly ICatalogue _catalogue;
    private readonly IBasicActivateItems _activator;
    private Evaluation _evaluation;
    private readonly DataTable _dqeTable = new();
    private readonly DateTime? _extractionDate;
    private readonly DateTime? _dataLoadDate;

    public OverviewModel(IBasicActivateItems activator, ICatalogue catalogue)
    {
        _activator = activator;
        _catalogue = catalogue;
<<<<<<< HEAD
        _dqeTable = GetCountsByDatePeriod();
        _dataLoadDate = GetDataLoadDate();
        _extractionDate = GetExtractionDate();
=======
        if (catalogue != null)
        {
            Regen("");
        }
    }

    public void Regen(string whereClause)
    {
        using var dt = new DataTable();
        var hasExtractionIdentifier = true;
        var column = _catalogue.CatalogueItems.FirstOrDefault(static ci => ci.ExtractionInformation.IsExtractionIdentifier);
        if (column is null)
        {
            column = _catalogue.CatalogueItems.FirstOrDefault();
            hasExtractionIdentifier = false;
        }

        if (column is null) return;

        var discoveredColumn = column.ColumnInfo.Discover(DataAccessContext.InternalDataProcessing);
        var server = discoveredColumn.Table.Database.Server;
        using var con = server.GetConnection();
        con.Open();
        var populatedWhere = !string.IsNullOrWhiteSpace(whereClause) ? $"WHERE {whereClause}" : "";
        var sql = $"SELECT {column.ColumnInfo.GetRuntimeName()} FROM {discoveredColumn.Table.GetRuntimeName()} {populatedWhere}";
        using var cmd = server.GetCommand(sql, con);
        cmd.CommandTimeout = 30000;
        using var da = server.GetDataAdapter(cmd);
        dt.BeginLoadData();
        da.Fill(dt);
        dt.EndLoadData();
        _numberOfRecords = dt.Rows.Count;
        _numberOfPeople = hasExtractionIdentifier
            ? dt.AsEnumerable().Select(r => r[column.ColumnInfo.GetRuntimeName()]).Distinct().Count()
            : 0;
        GetDataLoads();
>>>>>>> af31d64b
    }

    public bool HasDQEEvaluation()
    {
        return _evaluation is not null;
    }

    public DataTable GetTableData()
    {
        return _dqeTable;
    }

    private DateTime? GetExtractionDate()
    {
<<<<<<< HEAD
        var extractableDataSets = _activator.RepositoryLocator.DataExportRepository.GetAllObjectsWhere<ExtractableDataSet>("Catalogue_ID", _catalogue.ID);
        DateTime? maxDateOfExtraction = null;
        foreach(var eds in extractableDataSets)
        {
            var results = _activator.RepositoryLocator.DataExportRepository.GetAllObjectsWhere<CumulativeExtractionResults>("ExtractableDataSet_ID", eds.ID);
            if (results.Length != 0)
            {
                var max = results.Select(cer => cer.DateOfExtraction).Max();
                if (maxDateOfExtraction == null || max > maxDateOfExtraction)
                {
                    maxDateOfExtraction = max;
                }
            }
        }
        return maxDateOfExtraction;
=======
        using var dt = new DataTable();

        var discoveredColumn = _catalogue.CatalogueItems.First().ColumnInfo.Discover(DataAccessContext.InternalDataProcessing);
        var server = discoveredColumn.Table.Database.Server;
        var populatedWhereClause = !string.IsNullOrWhiteSpace(whereClause) ? $"WHERE {whereClause}" : "";
        using var con = server.GetConnection();
        con.Open();
        if (server.DatabaseType == FAnsi.DatabaseType.MicrosoftSQLServer)
        {
            var sql = $@"
        select min({dateColumn.GetRuntimeName()}) as min, max({dateColumn.GetRuntimeName()}) as max
        from
        (select {dateColumn.GetRuntimeName()},
        count(1) over (partition by year({dateColumn.GetRuntimeName()})) as occurs 
        from {discoveredColumn.Table.GetRuntimeName()} {populatedWhereClause}) as t
        where occurs >1
        ";

            using var cmd = server.GetCommand(sql, con);
            cmd.CommandTimeout = 30000;
            using var da = server.GetDataAdapter(cmd);
            dt.BeginLoadData();
            da.Fill(dt);
            dt.EndLoadData();
        }
        else
        {
            var repo = new MemoryCatalogueRepository();
            var qb = new QueryBuilder(null, null);
            qb.AddColumn(new ColumnInfoToIColumn(repo, dateColumn));
            qb.AddCustomLine($"{dateColumn.Name} IS NOT NULL", FAnsi.Discovery.QuerySyntax.QueryComponent.WHERE);
            var cmd = server.GetCommand(qb.SQL, con);
            using var da = server.GetDataAdapter(cmd);
            dt.BeginLoadData();
            da.Fill(dt);
            var latest = dt.AsEnumerable()
                .Max(r => r.Field<DateTime>(dateColumn.Name));
            var earliest = dt.AsEnumerable()
                .Min(r => r.Field<DateTime>(dateColumn.Name));
            dt.Rows.Clear();
            dt.Rows.Add(earliest, latest);
        }

        return new Tuple<DateTime, DateTime>(DateTime.Parse(dt.Rows[0].ItemArray[0].ToString()), DateTime.Parse(dt.Rows[0].ItemArray[1].ToString()));
>>>>>>> af31d64b
    }

    private DateTime? GetDataLoadDate()
    {
<<<<<<< HEAD
        if (_evaluation is null) return null;
        int dataLoadID = _evaluation.RowStates.Max(rs => rs.DataLoadRunID);
        if (dataLoadID > 0) {
            var loggingDB = _catalogue.CatalogueRepository.GetAllObjectsWhere<ExternalDatabaseServer>("CreatedByAssembly", "Rdmp.Core/Databases.LoggingDatabase").FirstOrDefault();
            if (loggingDB != null) {
                var discoveredDB = loggingDB.Discover(DataAccessContext.InternalDataProcessing);
                var discoveredTable = discoveredDB.ExpectTable("TableLoadRun");
                if (discoveredTable != null) {
                    var conn = discoveredDB.Server.GetConnection();
                    conn.Open();
                    var cmd = discoveredTable.GetCommand($"SELECT startTime FROM {discoveredTable.GetFullyQualifiedName()} WHERE dataLoadRunID = {dataLoadID}", conn);
                    var result = cmd.ExecuteScalar();
                    conn.Close();
                    if(result != null)
                    {
                        return DateTime.Parse(result.ToString());
                    }
                }
            }
        }

        return null;
    }

    public int GetNumberOfRecords()
    {
        return _dqeTable.AsEnumerable()
    .Sum(x => int.Parse(x["# Records"].ToString()));
=======
        var dt = new DataTable();
        if (!(new[] { "Day", "Month", "Year" }).Contains(datePeriod))
        {
            throw new Exception("Invalid Date period");
        }

        var discoveredColumn = dateColumn.Discover(DataAccessContext.InternalDataProcessing);
        var server = discoveredColumn.Table.Database.Server;
        using var con = server.GetConnection();
        con.Open();
        var dateString = datePeriod switch
        {
            "Day" => "yyyy-MM-dd",
            "Month" => "yyyy-MM",
            "Year" => "yyyy",
            _ => "yyyy-MM"
        };

        if (server.DatabaseType == FAnsi.DatabaseType.MicrosoftSQLServer)
        {
            var sql = @$"
        SELECT format({dateColumn.GetRuntimeName()}, '{dateString}') as YearMonth, count(*) as '# Records'
        FROM {discoveredColumn.Table.GetRuntimeName()}
        WHERE {dateColumn.GetRuntimeName()} IS NOT NULL
        {(optionalWhere != "" ? "AND" : "")} {optionalWhere.Replace('"', '\'')}
        GROUP BY format({dateColumn.GetRuntimeName()}, '{dateString}')
        ORDER BY 1
        ";

            using var cmd = server.GetCommand(sql, con);
            cmd.CommandTimeout = 30000;
            using var da = server.GetDataAdapter(cmd);
            dt.BeginLoadData();
            da.Fill(dt);
            dt.EndLoadData();
        }
        else
        {
            var repo = new MemoryCatalogueRepository();
            var qb = new QueryBuilder(null, null);
            qb.AddColumn(new ColumnInfoToIColumn(repo, dateColumn));
            qb.AddCustomLine($"{dateColumn.Name} IS NOT NULL", FAnsi.Discovery.QuerySyntax.QueryComponent.WHERE);
            var cmd = server.GetCommand(qb.SQL, con);
            using var da = server.GetDataAdapter(cmd);
            dt.BeginLoadData();
            da.Fill(dt);
            Dictionary<string, int> counts = [];
            foreach (var key in dt.AsEnumerable().Select(row => DateTime.Parse(row.ItemArray[0].ToString()).ToString(dateString)))
            {
                counts[key]++;
            }

            dt = new DataTable();
            foreach (var item in counts)
            {
                var dr = dt.NewRow();
                dr["YearMonth"] = item.Key;
                dr["# Records"] = item.Value;
                dt.Rows.Add(dr);
            }

            dt.EndLoadData();
        }

        return dt;
>>>>>>> af31d64b
    }

    public string GetLatestExtraction()
    {
<<<<<<< HEAD
        return _extractionDate != null ? ((DateTime)_extractionDate).ToString("dd/MM/yyyy") : null;
    }

    public string GetLatestDataLoad()
    {
        return _dataLoadDate!= null ? ((DateTime)_dataLoadDate).ToString("dd/MM/yyyy") : null;
    }

    public Tuple<DateTime?, DateTime?> GetStartEndDates()
    {
        if(_dqeTable.Rows.Count ==0) return new Tuple<DateTime?, DateTime?>(null,null);
        var start = DateTime.Parse(_dqeTable.AsEnumerable().First()["YearMonth"].ToString());
        var end= DateTime.Parse(_dqeTable.AsEnumerable().Last()["YearMonth"].ToString());
        return new Tuple<DateTime?, DateTime?>(start,end);
=======
        _dataLoads = new DataTable();
        var repo = new MemoryCatalogueRepository();
        var qb = new QueryBuilder(null, null);
        var columnInfo = _catalogue.CatalogueItems.Where(static c => c.Name == SpecialFieldNames.DataLoadRunID).Select(c => c.ColumnInfo).FirstOrDefault();
        if (columnInfo == null) return;

        qb.AddColumn(new ColumnInfoToIColumn(repo, columnInfo));
        qb.AddCustomLine($"{columnInfo.Name} IS NOT NULL", FAnsi.Discovery.QuerySyntax.QueryComponent.WHERE);
        var sql = qb.SQL;
        var server = columnInfo.Discover(DataAccessContext.InternalDataProcessing).Table.Database.Server;
        using var con = server.GetConnection();
        con.Open();

        using var cmd = server.GetCommand(sql, con);
        cmd.CommandTimeout = 30000;
        using var da = server.GetDataAdapter(cmd);
        _dataLoads.BeginLoadData();
        da.Fill(_dataLoads);
        _dataLoads.EndLoadData();
>>>>>>> af31d64b
    }

    private DataTable GetCountsByDatePeriod()
    {
<<<<<<< HEAD
=======
        if (_dataLoads == null) GetDataLoads();
        if (_dataLoads.Rows.Count == 0) return null;

        var maxDataLoadId = _dataLoads.AsEnumerable().Select(static r => int.Parse(r[0].ToString())).Max();
        var loggingServers = _activator.RepositoryLocator.CatalogueRepository.GetAllObjectsWhere<ExternalDatabaseServer>("CreatedByAssembly", "Rdmp.Core/Databases.LoggingDatabase");
        var columnInfo = _catalogue.CatalogueItems.Where(c => c.Name == SpecialFieldNames.DataLoadRunID).Select(c => c.ColumnInfo).First();
        var server = columnInfo.Discover(DataAccessContext.InternalDataProcessing).Table.Database.Server;
>>>>>>> af31d64b

        var dt = new DataTable();
        try
        {
<<<<<<< HEAD
            var repo = new DQERepository(_catalogue.CatalogueRepository);
            _evaluation = repo.GetAllObjectsWhere<Evaluation>("CatalogueID", _catalogue.ID).LastOrDefault();
        }catch(Exception) {
            return dt;
        }
        if (_evaluation != null)
        {
            dt = PeriodicityState.GetPeriodicityForDataTableForEvaluation(_evaluation, "ALL", true);
            dt.Columns.Add("# Records");
            foreach (DataRow row in dt.Rows)
=======
            var logCollection = new ViewLogsCollection(loggingServer, new LogViewerFilter(LoggingTables.DataLoadRun));
            var dataLoadRunSql = $"{logCollection.GetSql()} WHERE ID={maxDataLoadId}";
            var logServer = loggingServer.Discover(DataAccessContext.InternalDataProcessing).Server;
            using var loggingCon = logServer.GetConnection();
            loggingCon.Open();
            using var loggingCmd = logServer.GetCommand(dataLoadRunSql, loggingCon);
            loggingCmd.CommandTimeout = 30000;
            using var loggingDa = server.GetDataAdapter(loggingCmd);
            dt.BeginLoadData();
            loggingDa.Fill(dt);
            dt.EndLoadData();
            if (dt.Rows.Count > 0)
>>>>>>> af31d64b
            {
                row["# Records"] = int.Parse(row["Correct"].ToString()) + int.Parse(row["Wrong"].ToString()) + int.Parse(row["Missing"].ToString()) + int.Parse(row["InvalidatesRow"].ToString());
            }
            dt.Columns.Remove("Year");
            dt.Columns.Remove("Month");
            dt.Columns.Remove("Correct");
            dt.Columns.Remove("Wrong");
            dt.Columns.Remove("Missing");
            dt.Columns.Remove("InvalidatesRow");
        }

        return dt;
    }

<<<<<<< HEAD
=======
    public List<CumulativeExtractionResults> GetExtractions()
    {
        var datasets = _activator.RepositoryLocator.DataExportRepository.GetAllObjectsWhere<ExtractableDataSet>("Catalogue_ID", _catalogue.ID).Select(d => d.ID);
        var results = _activator.RepositoryLocator.DataExportRepository.GetAllObjects<CumulativeExtractionResults>().Where(result => datasets.Contains(result.ExtractableDataSet_ID)).ToList();
        return results;
    }
>>>>>>> af31d64b
}<|MERGE_RESOLUTION|>--- conflicted
+++ resolved
@@ -11,10 +11,6 @@
 using Rdmp.Core.Repositories;
 using Rdmp.Core.ReusableLibraryCode.DataAccess;
 using System;
-<<<<<<< HEAD
-=======
-using System.Collections.Generic;
->>>>>>> af31d64b
 using System.Data;
 using System.Linq;
 
@@ -36,48 +32,9 @@
     {
         _activator = activator;
         _catalogue = catalogue;
-<<<<<<< HEAD
         _dqeTable = GetCountsByDatePeriod();
         _dataLoadDate = GetDataLoadDate();
         _extractionDate = GetExtractionDate();
-=======
-        if (catalogue != null)
-        {
-            Regen("");
-        }
-    }
-
-    public void Regen(string whereClause)
-    {
-        using var dt = new DataTable();
-        var hasExtractionIdentifier = true;
-        var column = _catalogue.CatalogueItems.FirstOrDefault(static ci => ci.ExtractionInformation.IsExtractionIdentifier);
-        if (column is null)
-        {
-            column = _catalogue.CatalogueItems.FirstOrDefault();
-            hasExtractionIdentifier = false;
-        }
-
-        if (column is null) return;
-
-        var discoveredColumn = column.ColumnInfo.Discover(DataAccessContext.InternalDataProcessing);
-        var server = discoveredColumn.Table.Database.Server;
-        using var con = server.GetConnection();
-        con.Open();
-        var populatedWhere = !string.IsNullOrWhiteSpace(whereClause) ? $"WHERE {whereClause}" : "";
-        var sql = $"SELECT {column.ColumnInfo.GetRuntimeName()} FROM {discoveredColumn.Table.GetRuntimeName()} {populatedWhere}";
-        using var cmd = server.GetCommand(sql, con);
-        cmd.CommandTimeout = 30000;
-        using var da = server.GetDataAdapter(cmd);
-        dt.BeginLoadData();
-        da.Fill(dt);
-        dt.EndLoadData();
-        _numberOfRecords = dt.Rows.Count;
-        _numberOfPeople = hasExtractionIdentifier
-            ? dt.AsEnumerable().Select(r => r[column.ColumnInfo.GetRuntimeName()]).Distinct().Count()
-            : 0;
-        GetDataLoads();
->>>>>>> af31d64b
     }
 
     public bool HasDQEEvaluation()
@@ -92,7 +49,6 @@
 
     private DateTime? GetExtractionDate()
     {
-<<<<<<< HEAD
         var extractableDataSets = _activator.RepositoryLocator.DataExportRepository.GetAllObjectsWhere<ExtractableDataSet>("Catalogue_ID", _catalogue.ID);
         DateTime? maxDateOfExtraction = null;
         foreach(var eds in extractableDataSets)
@@ -108,57 +64,10 @@
             }
         }
         return maxDateOfExtraction;
-=======
-        using var dt = new DataTable();
-
-        var discoveredColumn = _catalogue.CatalogueItems.First().ColumnInfo.Discover(DataAccessContext.InternalDataProcessing);
-        var server = discoveredColumn.Table.Database.Server;
-        var populatedWhereClause = !string.IsNullOrWhiteSpace(whereClause) ? $"WHERE {whereClause}" : "";
-        using var con = server.GetConnection();
-        con.Open();
-        if (server.DatabaseType == FAnsi.DatabaseType.MicrosoftSQLServer)
-        {
-            var sql = $@"
-        select min({dateColumn.GetRuntimeName()}) as min, max({dateColumn.GetRuntimeName()}) as max
-        from
-        (select {dateColumn.GetRuntimeName()},
-        count(1) over (partition by year({dateColumn.GetRuntimeName()})) as occurs 
-        from {discoveredColumn.Table.GetRuntimeName()} {populatedWhereClause}) as t
-        where occurs >1
-        ";
-
-            using var cmd = server.GetCommand(sql, con);
-            cmd.CommandTimeout = 30000;
-            using var da = server.GetDataAdapter(cmd);
-            dt.BeginLoadData();
-            da.Fill(dt);
-            dt.EndLoadData();
-        }
-        else
-        {
-            var repo = new MemoryCatalogueRepository();
-            var qb = new QueryBuilder(null, null);
-            qb.AddColumn(new ColumnInfoToIColumn(repo, dateColumn));
-            qb.AddCustomLine($"{dateColumn.Name} IS NOT NULL", FAnsi.Discovery.QuerySyntax.QueryComponent.WHERE);
-            var cmd = server.GetCommand(qb.SQL, con);
-            using var da = server.GetDataAdapter(cmd);
-            dt.BeginLoadData();
-            da.Fill(dt);
-            var latest = dt.AsEnumerable()
-                .Max(r => r.Field<DateTime>(dateColumn.Name));
-            var earliest = dt.AsEnumerable()
-                .Min(r => r.Field<DateTime>(dateColumn.Name));
-            dt.Rows.Clear();
-            dt.Rows.Add(earliest, latest);
-        }
-
-        return new Tuple<DateTime, DateTime>(DateTime.Parse(dt.Rows[0].ItemArray[0].ToString()), DateTime.Parse(dt.Rows[0].ItemArray[1].ToString()));
->>>>>>> af31d64b
     }
 
     private DateTime? GetDataLoadDate()
     {
-<<<<<<< HEAD
         if (_evaluation is null) return null;
         int dataLoadID = _evaluation.RowStates.Max(rs => rs.DataLoadRunID);
         if (dataLoadID > 0) {
@@ -187,78 +96,11 @@
     {
         return _dqeTable.AsEnumerable()
     .Sum(x => int.Parse(x["# Records"].ToString()));
-=======
-        var dt = new DataTable();
-        if (!(new[] { "Day", "Month", "Year" }).Contains(datePeriod))
-        {
-            throw new Exception("Invalid Date period");
+    }
         }
-
-        var discoveredColumn = dateColumn.Discover(DataAccessContext.InternalDataProcessing);
-        var server = discoveredColumn.Table.Database.Server;
-        using var con = server.GetConnection();
-        con.Open();
-        var dateString = datePeriod switch
-        {
-            "Day" => "yyyy-MM-dd",
-            "Month" => "yyyy-MM",
-            "Year" => "yyyy",
-            _ => "yyyy-MM"
-        };
-
-        if (server.DatabaseType == FAnsi.DatabaseType.MicrosoftSQLServer)
-        {
-            var sql = @$"
-        SELECT format({dateColumn.GetRuntimeName()}, '{dateString}') as YearMonth, count(*) as '# Records'
-        FROM {discoveredColumn.Table.GetRuntimeName()}
-        WHERE {dateColumn.GetRuntimeName()} IS NOT NULL
-        {(optionalWhere != "" ? "AND" : "")} {optionalWhere.Replace('"', '\'')}
-        GROUP BY format({dateColumn.GetRuntimeName()}, '{dateString}')
-        ORDER BY 1
-        ";
-
-            using var cmd = server.GetCommand(sql, con);
-            cmd.CommandTimeout = 30000;
-            using var da = server.GetDataAdapter(cmd);
-            dt.BeginLoadData();
-            da.Fill(dt);
-            dt.EndLoadData();
-        }
-        else
-        {
-            var repo = new MemoryCatalogueRepository();
-            var qb = new QueryBuilder(null, null);
-            qb.AddColumn(new ColumnInfoToIColumn(repo, dateColumn));
-            qb.AddCustomLine($"{dateColumn.Name} IS NOT NULL", FAnsi.Discovery.QuerySyntax.QueryComponent.WHERE);
-            var cmd = server.GetCommand(qb.SQL, con);
-            using var da = server.GetDataAdapter(cmd);
-            dt.BeginLoadData();
-            da.Fill(dt);
-            Dictionary<string, int> counts = [];
-            foreach (var key in dt.AsEnumerable().Select(row => DateTime.Parse(row.ItemArray[0].ToString()).ToString(dateString)))
-            {
-                counts[key]++;
-            }
-
-            dt = new DataTable();
-            foreach (var item in counts)
-            {
-                var dr = dt.NewRow();
-                dr["YearMonth"] = item.Key;
-                dr["# Records"] = item.Value;
-                dt.Rows.Add(dr);
-            }
-
-            dt.EndLoadData();
-        }
-
-        return dt;
->>>>>>> af31d64b
-    }
 
     public string GetLatestExtraction()
     {
-<<<<<<< HEAD
         return _extractionDate != null ? ((DateTime)_extractionDate).ToString("dd/MM/yyyy") : null;
     }
 
@@ -273,46 +115,14 @@
         var start = DateTime.Parse(_dqeTable.AsEnumerable().First()["YearMonth"].ToString());
         var end= DateTime.Parse(_dqeTable.AsEnumerable().Last()["YearMonth"].ToString());
         return new Tuple<DateTime?, DateTime?>(start,end);
-=======
-        _dataLoads = new DataTable();
-        var repo = new MemoryCatalogueRepository();
-        var qb = new QueryBuilder(null, null);
-        var columnInfo = _catalogue.CatalogueItems.Where(static c => c.Name == SpecialFieldNames.DataLoadRunID).Select(c => c.ColumnInfo).FirstOrDefault();
-        if (columnInfo == null) return;
-
-        qb.AddColumn(new ColumnInfoToIColumn(repo, columnInfo));
-        qb.AddCustomLine($"{columnInfo.Name} IS NOT NULL", FAnsi.Discovery.QuerySyntax.QueryComponent.WHERE);
-        var sql = qb.SQL;
-        var server = columnInfo.Discover(DataAccessContext.InternalDataProcessing).Table.Database.Server;
-        using var con = server.GetConnection();
-        con.Open();
-
-        using var cmd = server.GetCommand(sql, con);
-        cmd.CommandTimeout = 30000;
-        using var da = server.GetDataAdapter(cmd);
-        _dataLoads.BeginLoadData();
-        da.Fill(_dataLoads);
-        _dataLoads.EndLoadData();
->>>>>>> af31d64b
     }
 
     private DataTable GetCountsByDatePeriod()
     {
-<<<<<<< HEAD
-=======
-        if (_dataLoads == null) GetDataLoads();
-        if (_dataLoads.Rows.Count == 0) return null;
-
-        var maxDataLoadId = _dataLoads.AsEnumerable().Select(static r => int.Parse(r[0].ToString())).Max();
-        var loggingServers = _activator.RepositoryLocator.CatalogueRepository.GetAllObjectsWhere<ExternalDatabaseServer>("CreatedByAssembly", "Rdmp.Core/Databases.LoggingDatabase");
-        var columnInfo = _catalogue.CatalogueItems.Where(c => c.Name == SpecialFieldNames.DataLoadRunID).Select(c => c.ColumnInfo).First();
-        var server = columnInfo.Discover(DataAccessContext.InternalDataProcessing).Table.Database.Server;
->>>>>>> af31d64b
 
         var dt = new DataTable();
         try
         {
-<<<<<<< HEAD
             var repo = new DQERepository(_catalogue.CatalogueRepository);
             _evaluation = repo.GetAllObjectsWhere<Evaluation>("CatalogueID", _catalogue.ID).LastOrDefault();
         }catch(Exception) {
@@ -320,10 +130,6 @@
         }
         if (_evaluation != null)
         {
-            dt = PeriodicityState.GetPeriodicityForDataTableForEvaluation(_evaluation, "ALL", true);
-            dt.Columns.Add("# Records");
-            foreach (DataRow row in dt.Rows)
-=======
             var logCollection = new ViewLogsCollection(loggingServer, new LogViewerFilter(LoggingTables.DataLoadRun));
             var dataLoadRunSql = $"{logCollection.GetSql()} WHERE ID={maxDataLoadId}";
             var logServer = loggingServer.Discover(DataAccessContext.InternalDataProcessing).Server;
@@ -335,8 +141,8 @@
             dt.BeginLoadData();
             loggingDa.Fill(dt);
             dt.EndLoadData();
+            loggingCon.Dispose();
             if (dt.Rows.Count > 0)
->>>>>>> af31d64b
             {
                 row["# Records"] = int.Parse(row["Correct"].ToString()) + int.Parse(row["Wrong"].ToString()) + int.Parse(row["Missing"].ToString()) + int.Parse(row["InvalidatesRow"].ToString());
             }
@@ -351,13 +157,4 @@
         return dt;
     }
 
-<<<<<<< HEAD
-=======
-    public List<CumulativeExtractionResults> GetExtractions()
-    {
-        var datasets = _activator.RepositoryLocator.DataExportRepository.GetAllObjectsWhere<ExtractableDataSet>("Catalogue_ID", _catalogue.ID).Select(d => d.ID);
-        var results = _activator.RepositoryLocator.DataExportRepository.GetAllObjects<CumulativeExtractionResults>().Where(result => datasets.Contains(result.ExtractableDataSet_ID)).ToList();
-        return results;
-    }
->>>>>>> af31d64b
 }