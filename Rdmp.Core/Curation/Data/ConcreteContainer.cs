// Copyright (c) The University of Dundee 2018-2019
// This file is part of the Research Data Management Platform (RDMP).
// RDMP is free software: you can redistribute it and/or modify it under the terms of the GNU General Public License as published by the Free Software Foundation, either version 3 of the License, or (at your option) any later version.
// RDMP is distributed in the hope that it will be useful, but WITHOUT ANY WARRANTY; without even the implied warranty of MERCHANTABILITY or FITNESS FOR A PARTICULAR PURPOSE. See the GNU General Public License for more details.
// You should have received a copy of the GNU General Public License along with RDMP. If not, see <https://www.gnu.org/licenses/>.

using System;
using System.Collections.Generic;
using System.Data.Common;
using System.Linq;
using Rdmp.Core.Curation.FilterImporting.Construction;
using Rdmp.Core.MapsDirectlyToDatabaseTable;
using Rdmp.Core.Repositories.Managers;

namespace Rdmp.Core.Curation.Data;

/// <summary>
/// Common abstract base class for IContainer (AND/OR Where logic) classes that are persisted in the database as a <see cref="DatabaseEntity"/>
/// </summary>
public abstract class ConcreteContainer : DatabaseEntity, IContainer
{
    private IFilterManager _manager;
    private FilterContainerOperation _operation;

    /// <inheritdoc/>
    public FilterContainerOperation Operation
    {
        get => _operation;
        set => SetField(ref _operation, value);
    }

    public ConcreteContainer()
    {
    }

    public void SetManager(IFilterManager manager)
    {
        _manager = manager;
    }

    protected ConcreteContainer(IFilterManager manager, IRepository repository, DbDataReader r) : base(repository, r)
    {
        _manager = manager;
        Operation = (FilterContainerOperation)Enum.Parse(typeof(FilterContainerOperation), r["Operation"].ToString());
    }

    protected ConcreteContainer(IFilterManager manager)
    {
        _manager = manager;
    }

    /// <inheritdoc/>
    public IContainer GetParentContainerIfAny() => _manager.GetParentContainerIfAny(this);

    /// <inheritdoc/>
    public IContainer[] GetSubContainers() => _manager.GetSubContainers(this);

    /// <inheritdoc/>
    public IFilter[] GetFilters() => _manager.GetFilters(this);

    /// <inheritdoc/>
    public void AddChild(IContainer child)
    {
        _manager.AddSubContainer(this, child);
    }

    /// <inheritdoc/>
    public void AddChild(IFilter filter)
    {
        if (filter.FilterContainer_ID.HasValue)
            if (filter.FilterContainer_ID == ID)
                return; //It's already a child of us
            else
                throw new NotSupportedException(
                    $"Filter {filter} is already a child of nother container (ID={filter.FilterContainer_ID})");

        _manager.AddChild(this, filter);
    }

    /// <inheritdoc/>
    public void MakeIntoAnOrphan()
    {
        _manager.MakeIntoAnOrphan(this);
    }

    /// <inheritdoc/>
    public override void DeleteInDatabase()
    {
        var children = GetAllFiltersIncludingInSubContainersRecursively();

        //then delete any children it has itself
<<<<<<< HEAD
        foreach (var subContainer in GetAllSubContainersRecursively())
            if (subContainer.Exists())
                subContainer.DeleteInDatabase();
=======
        foreach (var subContainer in GetAllSubContainersRecursively().Where(subContainer => subContainer.Exists()))
            subContainer.DeleteInDatabase();
>>>>>>> 9e847e4d

        //clean up the orphans that will be created by killing ourselves
        foreach (var filter in children.Where(filter => filter.Exists()))
            filter.DeleteInDatabase();

        // then delete the actual component
        base.DeleteInDatabase();

        // remove any lingering references
        MakeIntoAnOrphan();
    }

    /// <inheritdoc/>
    public IContainer GetRootContainerOrSelf() => GetRootContainerOrSelf(this);

    private static IContainer GetRootContainerOrSelf(IContainer container)
    {
        while (true)
        {
            var parent = container.GetParentContainerIfAny();
            if (parent == null) return container;
            container = parent;
        }
    }

    /// <inheritdoc/>
    public List<IFilter> GetAllFiltersIncludingInSubContainersRecursively() =>
        GetAllFiltersIncludingInSubContainersRecursively(this);

<<<<<<< HEAD
    private List<IFilter> GetAllFiltersIncludingInSubContainersRecursively(IContainer container)
=======
    private static List<IFilter> GetAllFiltersIncludingInSubContainersRecursively(IContainer container)
>>>>>>> 9e847e4d
    {
        var toReturn = new List<IFilter>();

        toReturn.AddRange(container.GetFilters());

        var subs = container.GetSubContainers();

        if (subs != null)
            foreach (var sub in subs)
                toReturn.AddRange(GetAllFiltersIncludingInSubContainersRecursively(sub));

        return toReturn;
    }

    public abstract Catalogue GetCatalogueIfAny();

    /// <inheritdoc/>
    public List<IContainer> GetAllSubContainersRecursively() => GetAllSubContainersRecursively(this);

    private List<IContainer> GetAllSubContainersRecursively(IContainer current)
    {
        var toReturn = new List<IContainer>();

        var currentSubs = current.GetSubContainers();
        toReturn.AddRange(currentSubs);

        foreach (var sub in currentSubs)
            toReturn.AddRange(GetAllSubContainersRecursively(sub));

        return toReturn;
    }

    /// <inheritdoc />
    public abstract bool ShouldBeReadOnly(out string reason);

    public abstract IContainer DeepCloneEntireTreeRecursivelyIncludingFilters();

    public abstract IFilterFactory GetFilterFactory();
}<|MERGE_RESOLUTION|>--- conflicted
+++ resolved
@@ -89,14 +89,8 @@
         var children = GetAllFiltersIncludingInSubContainersRecursively();
 
         //then delete any children it has itself
-<<<<<<< HEAD
-        foreach (var subContainer in GetAllSubContainersRecursively())
-            if (subContainer.Exists())
-                subContainer.DeleteInDatabase();
-=======
         foreach (var subContainer in GetAllSubContainersRecursively().Where(subContainer => subContainer.Exists()))
             subContainer.DeleteInDatabase();
->>>>>>> 9e847e4d
 
         //clean up the orphans that will be created by killing ourselves
         foreach (var filter in children.Where(filter => filter.Exists()))
@@ -126,11 +120,7 @@
     public List<IFilter> GetAllFiltersIncludingInSubContainersRecursively() =>
         GetAllFiltersIncludingInSubContainersRecursively(this);
 
-<<<<<<< HEAD
-    private List<IFilter> GetAllFiltersIncludingInSubContainersRecursively(IContainer container)
-=======
     private static List<IFilter> GetAllFiltersIncludingInSubContainersRecursively(IContainer container)
->>>>>>> 9e847e4d
     {
         var toReturn = new List<IFilter>();
 
