// Copyright (c) The University of Dundee 2018-2019
// This file is part of the Research Data Management Platform (RDMP).
// RDMP is free software: you can redistribute it and/or modify it under the terms of the GNU General Public License as published by the Free Software Foundation, either version 3 of the License, or (at your option) any later version.
// RDMP is distributed in the hope that it will be useful, but WITHOUT ANY WARRANTY; without even the implied warranty of MERCHANTABILITY or FITNESS FOR A PARTICULAR PURPOSE. See the GNU General Public License for more details.
// You should have received a copy of the GNU General Public License along with RDMP. If not, see <https://www.gnu.org/licenses/>.

using System;
using System.Collections.Generic;
using System.Data.Common;
using System.IO;
using Rdmp.Core.MapsDirectlyToDatabaseTable;
using Rdmp.Core.MapsDirectlyToDatabaseTable.Attributes;
using Rdmp.Core.Repositories;
using Rdmp.Core.ReusableLibraryCode.Annotations;
using Rdmp.Core.Ticketing;

namespace Rdmp.Core.Curation.Data;

/// <summary>
/// Describes a document (e.g. PDF / Excel file etc) which is useful for understanding a given dataset (Catalogue).  This can be marked as Extractable in which case
/// every time the dataset is extracted the file will also be bundled along with it (so that researchers can also benefit from the file).
/// 
/// <para>You can also mark SupportingDocuments as Global in which case they will be provided (if Extractable) to researchers regardless of which datasets they have selected
/// e.g. a PDF on data governance or a copy of an empty 'data use contract document'</para>
/// 
/// <para>Finally you can tie in the Ticketing system so that you can audit time spent curating the document etc.</para>
/// </summary>
public class SupportingDocument : DatabaseEntity, INamed, ISupportingObject
{
    #region Database Properties

    private string _name;
    private Uri _uRL;
    private string _description;
    private bool _extractable;
    private string _ticket;
    private bool _isGlobal;
    private int _catalogueID;

    /// <inheritdoc/>
    [NotNull]
    [Unique]
    public string Name
    {
        get => _name;
        set => SetField(ref _name, value);
    }

    /// <summary>
    /// Path to the document on disk
    /// </summary>
    [AdjustableLocation]
    public Uri URL
    {
        get => _uRL;
        set => SetField(ref _uRL, value);
    }

    /// <summary>
    /// Human readable description of what the document contains and why it is in the system
    /// </summary>
    public string Description
    {
        get => _description;
        set => SetField(ref _description, value);
    }

    /// <summary>
    /// If true then the file will be copied to the output directory of project extractions that include the <see cref="Catalogue_ID"/>.
    /// </summary>
    public bool Extractable
    {
        get => _extractable;
        set => SetField(ref _extractable, value);
    }

    /// <summary>
    /// <see cref="ITicketingSystem"/> identifier of a ticket for logging time curating / updating etc the document
    /// </summary>
    public string Ticket
    {
        get => _ticket;
        set => SetField(ref _ticket, value);
    }

    /// <summary>
    /// If <see cref="Extractable"/>  and <see cref="IsGlobal"/> then the document will be copied to the ouptut directory of all project extractions
    /// regardless of whether or not the <see cref="Catalogue_ID"/> dataset is included in the extraction
    /// </summary>
    public bool IsGlobal
    {
        get => _isGlobal;
        set => SetField(ref _isGlobal, value);
    }

    /// <summary>
    /// The dataset the document relates to
    /// </summary>
    public int Catalogue_ID
    {
        get => _catalogueID;
        set => SetField(ref _catalogueID, value);
    }

    #endregion

    public SupportingDocument()
    {
    }

    /// <summary>
    /// Creates a new supporting document for helping understand the dataset <paramref name="parent"/>
    /// </summary>
    /// <param name="repository"></param>
    /// <param name="parent"></param>
    /// <param name="name"></param>
    public SupportingDocument(ICatalogueRepository repository, ICatalogue parent, string name)
    {
        repository.InsertAndHydrate(this, new Dictionary<string, object>
        {
            { "Name", name },
            { "Catalogue_ID", parent.ID }
        });
    }

    internal SupportingDocument(ICatalogueRepository repository, DbDataReader r)
        : base(repository, r)
    {
        Catalogue_ID =
            int.Parse(r["Catalogue_ID"]
                .ToString()); //gets around decimals and other random crud number field types that sql returns
        Name = r["Name"].ToString();
        URL = ParseUrl(r, "URL");
        Description = r["Description"].ToString();
        Ticket = r["Ticket"] as string;
        Extractable = (bool)r["Extractable"];
        IsGlobal = Convert.ToBoolean(r["IsGlobal"]);
    }

    /// <inheritdoc/>
    public override string ToString() => Name;

    /// <summary>
    /// Returns true if <see cref="Extractable"/> and has a valid <see cref="URL"/>
    /// </summary>
    /// <returns></returns>
    public bool IsReleasable()
    {
        if (!Extractable)
            return false;

        //if it has no url or the url is blank or the url is to something that isn't a file
        if (URL == null || string.IsNullOrWhiteSpace(URL.AbsoluteUri) || !URL.IsFile)
            return false;

        //ok let the user download it through the website <- Yes that's right, this method when returns true lets anyone grab the file via the website CatalogueWebService.cs
        return true;
    }

    /// <summary>
    /// Returns the name of the file referenced by <see cref="URL"/> or null if it is not a file URL
    /// </summary>
    /// <returns></returns>
    public FileInfo GetFileName()
    {
        if (URL == null || string.IsNullOrWhiteSpace(URL.AbsoluteUri) || !URL.IsFile)
            return null;

        var unescaped = Uri.UnescapeDataString(URL.AbsolutePath);

<<<<<<< HEAD
        if (URL.IsUnc) return new FileInfo($@"\\{URL.Host}{unescaped}");

        return new FileInfo(unescaped);
=======
        return URL.IsUnc ? new FileInfo($@"\\{URL.Host}{unescaped}") : new FileInfo(unescaped);
>>>>>>> 9e847e4d
    }
}<|MERGE_RESOLUTION|>--- conflicted
+++ resolved
@@ -168,12 +168,6 @@
 
         var unescaped = Uri.UnescapeDataString(URL.AbsolutePath);
 
-<<<<<<< HEAD
-        if (URL.IsUnc) return new FileInfo($@"\\{URL.Host}{unescaped}");
-
-        return new FileInfo(unescaped);
-=======
         return URL.IsUnc ? new FileInfo($@"\\{URL.Host}{unescaped}") : new FileInfo(unescaped);
->>>>>>> 9e847e4d
     }
 }