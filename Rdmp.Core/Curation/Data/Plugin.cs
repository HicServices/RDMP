--- conflicted
+++ resolved
@@ -163,15 +163,8 @@
     {
         var pluginName = Path.GetFileNameWithoutExtension(Name);
 
-<<<<<<< HEAD
-        if (string.IsNullOrWhiteSpace(pluginName))
-            throw new Exception("Plugin doens't have a valid name");
-
-        return Path.Combine(downloadDirectoryRoot.FullName, pluginName);
-=======
         return string.IsNullOrWhiteSpace(pluginName)
             ? throw new Exception("Plugin doesn't have a valid name")
             : Path.Combine(downloadDirectoryRoot.FullName, pluginName);
->>>>>>> 9e847e4d
     }
 }