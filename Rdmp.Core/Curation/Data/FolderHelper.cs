// Copyright (c) The University of Dundee 2018-2019
// This file is part of the Research Data Management Platform (RDMP).
// RDMP is free software: you can redistribute it and/or modify it under the terms of the GNU General Public License as published by the Free Software Foundation, either version 3 of the License, or (at your option) any later version.
// RDMP is distributed in the hope that it will be useful, but WITHOUT ANY WARRANTY; without even the implied warranty of MERCHANTABILITY or FITNESS FOR A PARTICULAR PURPOSE. See the GNU General Public License for more details.
// You should have received a copy of the GNU General Public License along with RDMP. If not, see <https://www.gnu.org/licenses/>.

using System;
using System.Linq;

namespace Rdmp.Core.Curation.Data;

/// <summary>
/// The virtual 'folder' in which to display objects.  This should be a helpful subdivision e.g. "\core datasets\labsystems\"
///  
/// <para>CatalogueFolder are represented in the user interface as a tree of folders (calculated at runtime). You can't create an empty CatalogueFolder,
/// just declare an <see cref="IHasFolder"/> (e.g. <see cref="Catalogue"/>) as being in a new folder and it will be automatically shown.</para>
/// 
/// <para>CatalogueFolder is a static class that contains helper methods to help prevent illegal paths and to calculate hierarchy based on multiple <see cref="IHasFolder"/>
/// (See <see cref="BuildFolderTree{T}(T[], FolderNode{T})"/>)</para>
/// </summary>
public static class FolderHelper
{
    /// <summary>
    /// The topmost folder under which all other folders reside
    /// </summary>
    public const string Root = "\\";


    public static string Adjust(string candidate)
    {
        if (!IsValidPath(candidate, out var reason)) throw new NotSupportedException(reason);
        candidate = candidate.ToLower();
        candidate = candidate.TrimEnd('\\');

        if(string.IsNullOrWhiteSpace(candidate))
        {
            candidate = Root;
        }

<<<<<<< HEAD
        return candidate;

=======
            if(string.IsNullOrWhiteSpace(candidate))
            {
                candidate = Root;
            }

            return candidate;
        }

        throw new NotSupportedException(reason);
>>>>>>> 5c0a3943
    }

    public static bool IsValidPath(string candidatePath, out string reason)
    {
        reason = null;

        if (string.IsNullOrWhiteSpace(candidatePath))
            reason = "An attempt was made to set Catalogue Folder to null, every Catalogue must have a folder, set it to \\ if you want the root";
        else
        if (!candidatePath.StartsWith("\\"))
            reason = $"All catalogue paths must start with \\.  Invalid path was:{candidatePath}";
        else
        if (candidatePath.Contains("\\\\"))//if it contains double slash
            reason = $"Catalogue paths cannot contain double slashes '\\\\', Invalid path was:{candidatePath}";
        else
        if (candidatePath.Contains('/'))//if it contains double slash
            reason =
                $"Catalogue paths must use backwards slashes not forward slashes, Invalid path was:{candidatePath}";

        return reason == null;
    }

    /// <summary>
    /// Returns true if the specified path is valid for a <see cref="IHasFolder"/>.  Not blank, starts with '\' etc.
    /// </summary>
    /// <param name="candidatePath"></param>
    /// <returns></returns>
    public static bool IsValidPath(string candidatePath)
    {
        return IsValidPath(candidatePath, out _);
    }

    public static FolderNode<T> BuildFolderTree<T>(T[] objects, FolderNode<T> currentBranch = null) where T: class, IHasFolder
    {
        currentBranch ??= new FolderNode<T>(Root);
        var currentBranchFullName = currentBranch.FullName;

        foreach (var g in objects.GroupBy(g => g.Folder).ToArray())
        {
            if(g.Key.Equals(currentBranchFullName, StringComparison.CurrentCultureIgnoreCase))
            {
                // all these are in the exact folder we are looking at, they are our children
                currentBranch.ChildObjects.AddRange(g);
            }
            else
            {
                // these objects are in a subdirectory of us.  Find the next subdirectory name
                // bearing in mind we may be at '\' and be seing '\dog\cat\fish' as the next
                var idx = g.Key.IndexOf(currentBranchFullName, StringComparison.CurrentCultureIgnoreCase) + currentBranchFullName.Length;

                // if we have objects that do not live under this full path thats a problem

                // or its also a problem if we found a full match to the end of the string

                // this branch deals with sub folders and that would mean the current group
                // are not in any subfolders
                if (idx == -1 || idx == g.Key.Length -1)
                {
                    throw new Exception($"Unable to build folder groups.  Current group was not a child of the current branch.  Branch was '{currentBranch.FullName}' while Group was '{g.Key}'");
                }
<<<<<<< HEAD

                var subFolders = g.Key[idx..];
                var nextFolder = subFolders.Split('\\',StringSplitOptions.RemoveEmptyEntries).FirstOrDefault();

                if(nextFolder == null)
                {
                    throw new Exception($"Unable to build folder groups.  Current group had malformed Folder name.  Branch was '{currentBranch.FullName}' while Group was '{g.Key}'");
                }
=======

                var subFolders = g.Key[idx..];
                var nextFolder = subFolders.Split('\\',StringSplitOptions.RemoveEmptyEntries).FirstOrDefault() ?? throw new Exception($"Unable to build folder groups.  Current group had malformed Folder name.  Branch was '{currentBranch.FullName}' while Group was '{g.Key}'");
>>>>>>> 5c0a3943

                // we may already have created this as part of a subgroup e.g. seeing \1\2 then seeing \1 alone (we don't want multiple copies of \1 folder).
                var existing = currentBranch.ChildFolders.FirstOrDefault(f => f.Name.Equals(nextFolder, StringComparison.CurrentCultureIgnoreCase));

                if(existing == null)
                {
                    // we don't have one already so create it
                    existing = new FolderNode<T>(nextFolder, currentBranch);
                    currentBranch.ChildFolders.Add(existing);
                }

                BuildFolderTree(g.ToArray(),existing);
            }
        }

        return currentBranch;
    }
}<|MERGE_RESOLUTION|>--- conflicted
+++ resolved
@@ -37,20 +37,8 @@
             candidate = Root;
         }
 
-<<<<<<< HEAD
         return candidate;
 
-=======
-            if(string.IsNullOrWhiteSpace(candidate))
-            {
-                candidate = Root;
-            }
-
-            return candidate;
-        }
-
-        throw new NotSupportedException(reason);
->>>>>>> 5c0a3943
     }
 
     public static bool IsValidPath(string candidatePath, out string reason)
@@ -111,20 +99,9 @@
                 {
                     throw new Exception($"Unable to build folder groups.  Current group was not a child of the current branch.  Branch was '{currentBranch.FullName}' while Group was '{g.Key}'");
                 }
-<<<<<<< HEAD
-
-                var subFolders = g.Key[idx..];
-                var nextFolder = subFolders.Split('\\',StringSplitOptions.RemoveEmptyEntries).FirstOrDefault();
-
-                if(nextFolder == null)
-                {
-                    throw new Exception($"Unable to build folder groups.  Current group had malformed Folder name.  Branch was '{currentBranch.FullName}' while Group was '{g.Key}'");
-                }
-=======
 
                 var subFolders = g.Key[idx..];
                 var nextFolder = subFolders.Split('\\',StringSplitOptions.RemoveEmptyEntries).FirstOrDefault() ?? throw new Exception($"Unable to build folder groups.  Current group had malformed Folder name.  Branch was '{currentBranch.FullName}' while Group was '{g.Key}'");
->>>>>>> 5c0a3943
 
                 // we may already have created this as part of a subgroup e.g. seeing \1\2 then seeing \1 alone (we don't want multiple copies of \1 folder).
                 var existing = currentBranch.ChildFolders.FirstOrDefault(f => f.Name.Equals(nextFolder, StringComparison.CurrentCultureIgnoreCase));
