// Copyright (c) The University of Dundee 2018-2019
// This file is part of the Research Data Management Platform (RDMP).
// RDMP is free software: you can redistribute it and/or modify it under the terms of the GNU General Public License as published by the Free Software Foundation, either version 3 of the License, or (at your option) any later version.
// RDMP is distributed in the hope that it will be useful, but WITHOUT ANY WARRANTY; without even the implied warranty of MERCHANTABILITY or FITNESS FOR A PARTICULAR PURPOSE. See the GNU General Public License for more details.
// You should have received a copy of the GNU General Public License along with RDMP. If not, see <https://www.gnu.org/licenses/>.

using System;
using System.Linq;

namespace Rdmp.Core.Curation.Data;

/// <summary>
/// The virtual 'folder' in which to display objects.  This should be a helpful subdivision e.g. "\core datasets\labsystems\"
///  
/// <para>CatalogueFolder are represented in the user interface as a tree of folders (calculated at runtime). You can't create an empty CatalogueFolder,
/// just declare an <see cref="IHasFolder"/> (e.g. <see cref="Catalogue"/>) as being in a new folder and it will be automatically shown.</para>
/// 
/// <para>CatalogueFolder is a static class that contains helper methods to help prevent illegal paths and to calculate hierarchy based on multiple <see cref="IHasFolder"/>
/// (See <see cref="BuildFolderTree{T}(T[], FolderNode{T})"/>)</para>
/// </summary>
public static class FolderHelper
{
    /// <summary>
    /// The topmost folder under which all other folders reside
    /// </summary>
    public const string Root = "\\";


    public static string Adjust(string candidate)
    {
        if (!IsValidPath(candidate, out var reason)) throw new NotSupportedException(reason);
        candidate = candidate.ToLower();
        candidate = candidate.TrimEnd('\\');

<<<<<<< HEAD
            if (string.IsNullOrWhiteSpace(candidate)) candidate = Root;

            return candidate;
        }
=======
        if (string.IsNullOrWhiteSpace(candidate)) candidate = Root;
>>>>>>> 9e847e4d

        return candidate;
    }

    public static bool IsValidPath(string candidatePath, out string reason)
    {
        reason = null;

        if (string.IsNullOrWhiteSpace(candidatePath))
            reason =
                "An attempt was made to set Catalogue Folder to null, every Catalogue must have a folder, set it to \\ if you want the root";
        else if (!candidatePath.StartsWith("\\"))
            reason = $"All catalogue paths must start with \\.  Invalid path was:{candidatePath}";
        else if (candidatePath.Contains("\\\\")) //if it contains double slash
            reason = $"Catalogue paths cannot contain double slashes '\\\\', Invalid path was:{candidatePath}";
        else if (candidatePath.Contains('/')) //if it contains double slash
            reason =
                $"Catalogue paths must use backwards slashes not forward slashes, Invalid path was:{candidatePath}";

        return reason == null;
    }

    /// <summary>
    /// Returns true if the specified path is valid for a <see cref="IHasFolder"/>.  Not blank, starts with '\' etc.
    /// </summary>
    /// <param name="candidatePath"></param>
    /// <returns></returns>
    public static bool IsValidPath(string candidatePath) => IsValidPath(candidatePath, out _);

    public static FolderNode<T> BuildFolderTree<T>(T[] objects, FolderNode<T> currentBranch = null)
        where T : class, IHasFolder
    {
        currentBranch ??= new FolderNode<T>(Root);
        var currentBranchFullName = currentBranch.FullName;

        foreach (var g in objects.GroupBy(g => g.Folder).ToArray())
            if (g.Key.Equals(currentBranchFullName, StringComparison.CurrentCultureIgnoreCase))
            {
                // all these are in the exact folder we are looking at, they are our children
                currentBranch.ChildObjects.AddRange(g);
            }
            else
            {
                // these objects are in a subdirectory of us.  Find the next subdirectory name
                // bearing in mind we may be at '\' and be seing '\dog\cat\fish' as the next
                var idx = g.Key.IndexOf(currentBranchFullName, StringComparison.CurrentCultureIgnoreCase) +
                          currentBranchFullName.Length;

                // if we have objects that do not live under this full path thats a problem
                // or its also a problem if we found a full match to the end of the string
                // this branch deals with sub folders and that would mean the current group
                // are not in any subfolders
                if (idx == -1 || idx == g.Key.Length - 1)
                    throw new Exception(
                        $"Unable to build folder groups.  Current group was not a child of the current branch.  Branch was '{currentBranch.FullName}' while Group was '{g.Key}'");

                var subFolders = g.Key[idx..];
                var nextFolder = subFolders.Split('\\', StringSplitOptions.RemoveEmptyEntries).FirstOrDefault() ??
                                 throw new Exception(
                                     $"Unable to build folder groups.  Current group had malformed Folder name.  Branch was '{currentBranch.FullName}' while Group was '{g.Key}'");

                // we may already have created this as part of a subgroup e.g. seeing \1\2 then seeing \1 alone (we don't want multiple copies of \1 folder).
                var existing = currentBranch.ChildFolders.FirstOrDefault(f =>
                    f.Name.Equals(nextFolder, StringComparison.CurrentCultureIgnoreCase));

                if (existing == null)
                {
                    // we don't have one already so create it
                    existing = new FolderNode<T>(nextFolder, currentBranch);
                    currentBranch.ChildFolders.Add(existing);
                }

                BuildFolderTree(g.ToArray(), existing);
            }

        return currentBranch;
    }
}<|MERGE_RESOLUTION|>--- conflicted
+++ resolved
@@ -32,14 +32,7 @@
         candidate = candidate.ToLower();
         candidate = candidate.TrimEnd('\\');
 
-<<<<<<< HEAD
-            if (string.IsNullOrWhiteSpace(candidate)) candidate = Root;
-
-            return candidate;
-        }
-=======
         if (string.IsNullOrWhiteSpace(candidate)) candidate = Root;
->>>>>>> 9e847e4d
 
         return candidate;
     }
