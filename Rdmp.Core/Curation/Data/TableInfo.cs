--- conflicted
+++ resolved
@@ -206,14 +206,6 @@
         _validationXml = r["ValidationXml"].ToString();
 
         IsTableValuedFunction = r["IsTableValuedFunction"] != DBNull.Value && Convert.ToBoolean(r["IsTableValuedFunction"]);
-<<<<<<< HEAD
-            
-        if(r["IsPrimaryExtractionTable"] == DBNull.Value)
-            IsPrimaryExtractionTable = false;
-        else
-            IsPrimaryExtractionTable = Convert.ToBoolean(r["IsPrimaryExtractionTable"]);
-=======
->>>>>>> 5c0a3943
 
         IsPrimaryExtractionTable = r["IsPrimaryExtractionTable"] != DBNull.Value && Convert.ToBoolean(r["IsPrimaryExtractionTable"]);
 
@@ -245,14 +237,8 @@
     public int CompareTo(object obj)
     {
         if (obj is TableInfo)
-<<<<<<< HEAD
             return -string.Compare(obj.ToString(), ToString(),
                 StringComparison.CurrentCulture); //sort alphabetically (reverse)
-=======
-        {
-            return -obj.ToString().CompareTo(ToString()); //sort alphabetically (reverse)
-        }
->>>>>>> 5c0a3943
 
         throw new Exception($"Cannot compare {GetType().Name} to {obj.GetType().Name}");
     }
@@ -281,11 +267,7 @@
     public string GetDatabaseRuntimeName(LoadStage loadStage,INameDatabasesAndTablesDuringLoads namer = null)
     {
         var baseName = GetDatabaseRuntimeName();
-<<<<<<< HEAD
-            
-=======
-
->>>>>>> 5c0a3943
+
         namer ??= new FixedStagingDatabaseNamer(baseName);
 
         return namer.GetDatabaseName(baseName, loadStage.ToLoadBubble());
@@ -487,16 +469,9 @@
     {
         var db = DataAccessPortal.ExpectDatabase(this, context);
 
-<<<<<<< HEAD
         return IsTableValuedFunction
             ? db.ExpectTableValuedFunction(GetRuntimeName(), Schema)
             : db.ExpectTable(GetRuntimeName(),Schema, IsView?TableType.View : TableType.Table);
-=======
-        if (IsTableValuedFunction)
-            return db.ExpectTableValuedFunction(GetRuntimeName(), Schema);
-
-        return db.ExpectTable(GetRuntimeName(),Schema, IsView?TableType.View : TableType.Table);
->>>>>>> 5c0a3943
     }
 
     /// <inheritdoc/>
