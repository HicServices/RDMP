// Copyright (c) The University of Dundee 2018-2019
// This file is part of the Research Data Management Platform (RDMP).
// RDMP is free software: you can redistribute it and/or modify it under the terms of the GNU General Public License as published by the Free Software Foundation, either version 3 of the License, or (at your option) any later version.
// RDMP is distributed in the hope that it will be useful, but WITHOUT ANY WARRANTY; without even the implied warranty of MERCHANTABILITY or FITNESS FOR A PARTICULAR PURPOSE. See the GNU General Public License for more details.
// You should have received a copy of the GNU General Public License along with RDMP. If not, see <https://www.gnu.org/licenses/>.

using System;
using System.Collections.Generic;
using System.IO;
using System.Linq;
using System.Reflection;
using ReusableLibraryCode;
using ReusableLibraryCode.Checks;

namespace Rdmp.Core.Curation.Data
{
    /// <summary>
    /// Type manager which supports loading assemblies from both the bin directory and plugin directories.  Types discovered are indexed
    /// according to name so they can be built on demand later on.  
    /// 
    /// <para>Handles assembly resolution problems, binding redirection and partial assembly loading (e.g. if only some of the Types in the 
    /// assembly could be resolved).</para>
    /// </summary>
    public class SafeDirectoryCatalog
    {
        /// <summary>
        /// These assemblies do not load correctly and should be ignored (they produce warnings on Startup)
        /// </summary>
        public static string[] Ignore = new string[]
        {
            "mscorelib.dll",
"Hunspellx64.dll",
"Hunspellx86.dll",
"NuGet.Squirrel.dll",


        };

        /// <summary>
        /// Assemblies succesfully loaded
        /// </summary>
        public Dictionary<string, Assembly> GoodAssemblies = new Dictionary<string, Assembly>();
        public Dictionary<Assembly,Type[]> TypesByAssembly = new Dictionary<Assembly, Type[]>();
        public HashSet<Type> Types = new HashSet<Type>();
        public Dictionary<string,Type> TypesByName = new Dictionary<string, Type>();
        private object typesByNameLock = new object();

        /// <summary>
        /// Assemblies which could not be loaded
        /// </summary>
        public Dictionary<string,Exception> BadAssembliesDictionary { get; set; }
        
        /// <summary>
        /// Creates a new list of MEF plugin classes from the dlls/files in the directory list provided
        /// </summary>
        /// <param name="directories"></param>
<<<<<<< HEAD
        public SafeDirectoryCatalog(params string[] directories):this(new ThrowImmediatelyCheckNotifier(),directories)
=======
        public SafeDirectoryCatalog(params string[] directories):this(new IgnoreAllErrorsCheckNotifier(), directories)
>>>>>>> 5f27d853
        {
        }

        

        /// <inheritdoc cref="SafeDirectoryCatalog(string[])"/>
        public SafeDirectoryCatalog(ICheckNotifier listener, params string[] directories)
        {
            BadAssembliesDictionary = new Dictionary<string, Exception>();

            var files = new HashSet<FileInfo>();
                       
            foreach (string directory in directories)
            {
                if (!Directory.Exists(directory))
                    Directory.CreateDirectory(directory);//empty directory 

                foreach(var f in Directory.EnumerateFiles(directory, "*.dll", SearchOption.AllDirectories))
                {
                    var newOne = new FileInfo(f);
                    var existing = files.SingleOrDefault(d => d.Name.Equals(newOne.Name));
                    
                    if(existing != null)
                        listener.OnCheckPerformed(new CheckEventArgs("Found 2 copies of " + newOne.Name +".  Loaded will be '" + existing.FullName +"'.  Rejected one will be '" + newOne.FullName +"'",CheckResult.Success));
                    else
                        files.Add(newOne);
                }
            }
            
            // Find and load all the DLLs which are not ignored
            foreach(FileInfo f in files)
            {
                Assembly ass = null;
                if(Ignore.Contains(f.Name))
                    continue;

                try
                {
                    ass = AssemblyResolver.LoadFile(f);
                    AddTypes(f,ass,ass.GetTypes(),listener);
                }
                catch(ReflectionTypeLoadException ex)
                {
                    //if we loaded thea ssembly and some types
                    if(ex.Types.Any() && ass != null)
                    {
                        if(listener != null)
                            listener.OnCheckPerformed(new CheckEventArgs("Loaded " + ex.Types.Count(t=>t!= null) + "/" + ex.Types.Length + " Types from " + f.Name  ,CheckResult.Warning,ex));
                        AddTypes(f,ass,ex.Types,listener); //the assembly is bad but at least some of the Types were legit
                    }
                    else
                        AddBadAssembly(f,ex,listener); //the assembly could not be loaded properly
                }
                catch(Exception ex)
                { 
                    AddBadAssembly(f,ex,listener);
                }
            }
        }

        private void AddBadAssembly(FileInfo f, Exception ex,ICheckNotifier listener)
        {
            if (!BadAssembliesDictionary.ContainsKey(f.FullName)) //couldn't load anything out of it
            {
                BadAssembliesDictionary.Add(f.FullName, ex);
                if(listener != null)
                    listener.OnCheckPerformed(new CheckEventArgs("Encountered Bad Assembly " + f.FullName + " into memory", CheckResult.Fail, ex));
            }
        }

        private void AddTypes(FileInfo f, Assembly ass, Type[] types, ICheckNotifier listener)
        {
            TypesByAssembly.Add(ass,types.Where(t=>t != null).ToArray());
            
            foreach(Type t in types.Where(t=>t != null))
                if(!TypesByName.ContainsKey(t.FullName))
                    AddType(t.FullName,t);

            GoodAssemblies.Add(f.FullName, ass);

            //tell them as we go how far we are through
            if (listener != null)
                listener.OnCheckPerformed(new CheckEventArgs("Successfully loaded Assembly " + f.FullName + " into memory", CheckResult.Success));
        }

        internal void AddType(Type type)
        {
            AddType(type.FullName,type);
        }

        internal void AddType(string typeNameOrAlias, Type type)
        {
            lock(typesByNameLock)
            {
                //only add it if it is novel
                if(!TypesByName.ContainsKey(typeNameOrAlias))
                    TypesByName.Add(typeNameOrAlias,type);

                Types.Add(type);
            }
        }

        public IEnumerable<Type> GetAllTypes()
        {
            lock(typesByNameLock)
                return Types;
        }
    }
}<|MERGE_RESOLUTION|>--- conflicted
+++ resolved
@@ -54,11 +54,7 @@
         /// Creates a new list of MEF plugin classes from the dlls/files in the directory list provided
         /// </summary>
         /// <param name="directories"></param>
-<<<<<<< HEAD
-        public SafeDirectoryCatalog(params string[] directories):this(new ThrowImmediatelyCheckNotifier(),directories)
-=======
         public SafeDirectoryCatalog(params string[] directories):this(new IgnoreAllErrorsCheckNotifier(), directories)
->>>>>>> 5f27d853
         {
         }
 
