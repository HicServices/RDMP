--- conflicted
+++ resolved
@@ -257,19 +257,9 @@
     }
 
     /// <inheritdoc/>
-<<<<<<< HEAD
     public bool WasCreatedBy(IPatcher patcher) => !string.IsNullOrWhiteSpace(CreatedByAssembly) &&
                                                   (patcher.Name == CreatedByAssembly ||
                                                    patcher.LegacyName == CreatedByAssembly);
-=======
-    public bool WasCreatedBy(IPatcher patcher)
-    {
-        if (string.IsNullOrWhiteSpace(CreatedByAssembly))
-            return false;
-
-        return patcher.Name == CreatedByAssembly || patcher.LegacyName == CreatedByAssembly;
-    }
->>>>>>> e5e8e757
 
     /// <inheritdoc/>
     public DiscoveredDatabase Discover(DataAccessContext context) => _selfCertifyingDataAccessPoint.Discover(context);
