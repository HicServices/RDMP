// Copyright (c) The University of Dundee 2018-2019
// This file is part of the Research Data Management Platform (RDMP).
// RDMP is free software: you can redistribute it and/or modify it under the terms of the GNU General Public License as published by the Free Software Foundation, either version 3 of the License, or (at your option) any later version.
// RDMP is distributed in the hope that it will be useful, but WITHOUT ANY WARRANTY; without even the implied warranty of MERCHANTABILITY or FITNESS FOR A PARTICULAR PURPOSE. See the GNU General Public License for more details.
// You should have received a copy of the GNU General Public License along with RDMP. If not, see <https://www.gnu.org/licenses/>.

using System;
using System.Collections.Generic;
using System.Data.Common;
using System.Linq;
using Rdmp.Core.MapsDirectlyToDatabaseTable;
using Rdmp.Core.Repositories;
using Rdmp.Core.ReusableLibraryCode;
using Rdmp.Core.ReusableLibraryCode.Checks;

namespace Rdmp.Core.Curation.Data;

/// <summary>
/// Describes a relationship between 3 ColumnInfos in which 2 are from a lookup table (e.g. z_drugName), these are a primary
/// key (e.g. DrugCode) and a description (e.g. HumanReadableDrugName).  And a third ColumnInfo from a different table (e.g.
/// Prescribing) which is a foreign key (e.g. DrugPrescribed).
/// 
/// <para>The QueryBuilder uses this information to work out how to join together various tables in a query.  Note that it is possible
/// to define the same lookup multiple times just with different foreign keys (e.g. Prescribing and DrugAbuse datasets might both
/// share the same lookup table z_drugName).</para>
/// 
/// <para>It is not possible to create these lookup dependencies automatically because often an agency won't actually have relationships
/// (referential integrity) between their lookup tables and main datasets due to dirty data / missing lookup values.  These are all
/// concepts which the RDMP is familiar with and built to handle.</para>
/// 
/// <para>Note also that you can have one or more LookupCompositeJoinInfo for when you need to join particularly ugly lookups (e.g. if you
/// have the same DrugCode meaning different things based on the prescribing board - you need to join on both drugName and
/// prescriberHealthboard).</para>
/// </summary>
public class Lookup : DatabaseEntity, IJoin, IHasDependencies, ICheckable
{
    //cached answers
    private ColumnInfo _description;
    private ColumnInfo _foreignKey;
    private ColumnInfo _primaryKey;


    #region Database Properties

    private int _description_ID;
    private int _foreignKey_ID;
    private int _primaryKey_ID;
    private string _collation;
    private ExtractionJoinType _extractionJoinType;

    /// <summary>
    /// The column in the lookup table containing the lookup description for the code e.g. [z_GenderLookup].[GenderCodeDescription]
    /// </summary>
    public int Description_ID
    {
        get => _description_ID;
        set => SetField(ref _description_ID, value);
    }

    /// <summary>
    /// The column in the lookup table containing the lookup code e.g. [z_GenderLookup].[Gender]
    /// </summary>
    public int ForeignKey_ID
    {
        get => _foreignKey_ID;
        set => SetField(ref _foreignKey_ID, value);
    }

    /// <summary>
    /// The column in the main dataset containing the lookup code e.g. [Prescribing].[Gender]
    /// </summary>
    public int PrimaryKey_ID
    {
        get => _primaryKey_ID;
        set => SetField(ref _primaryKey_ID, value);
    }

    /// <inheritdoc/>
    public string Collation
    {
        get => _collation;
        set => SetField(ref _collation, value);
    }

    /// <inheritdoc/>
    ///<remarks>For <see cref="Lookup"/> this should almost always be LEFT</remarks>
    public ExtractionJoinType ExtractionJoinType
    {
        get => _extractionJoinType;
        set => SetField(ref _extractionJoinType, value);
    }

    #endregion

    #region Relationships

    /// <summary>
    /// These are dereferenced cached versions of the entities to which the _ID properties refer to, to change them change the _ID version
    /// </summary>
    [NoMappingToDatabase]
    public ColumnInfo Description => _description ??= Repository.GetObjectByID<ColumnInfo>(Description_ID);

    /// <summary>
    /// These are dereferenced cached versions of the entities to which the _ID properties refer to, to change them change the _ID version
    /// </summary>
    [NoMappingToDatabase]
    public ColumnInfo ForeignKey => _foreignKey ??= Repository.GetObjectByID<ColumnInfo>(ForeignKey_ID);

    /// <summary>
    /// These are dereferenced cached versions of the entities to which the _ID properties refer to, to change them change the _ID version
    /// </summary>
    [NoMappingToDatabase]
<<<<<<< HEAD
    public ColumnInfo PrimaryKey
    {
        get
        {
            _primaryKey ??= Repository.GetObjectByID<ColumnInfo>(PrimaryKey_ID);
            return _primaryKey;
        }
    }
=======
    public ColumnInfo PrimaryKey => _primaryKey ??= Repository.GetObjectByID<ColumnInfo>(PrimaryKey_ID);
>>>>>>> 9e847e4d

    #endregion

    public Lookup()
    {
    }

    /// <summary>
    /// Declares that the columns provide form a foreign key join to lookup table relationship
    /// </summary>
    /// <param name="repository"></param>
    /// <param name="description">The lookup table description column</param>
    /// <param name="foreignKey">The main dataset column that joins to the lookup e.g. Prescribing.DrugCode</param>
    /// <param name="primaryKey">The lookup table column that contains the code e.g. z_DrugLookup.Code</param>
    /// <param name="type"></param>
    /// <param name="collation"></param>
    public Lookup(ICatalogueRepository repository, ColumnInfo description, ColumnInfo foreignKey, ColumnInfo primaryKey,
        ExtractionJoinType type, string collation)
    {
        //do checks before it hits the database.
        if (foreignKey.ID == primaryKey.ID)
            throw new ArgumentException("Join Key 1 and Join Key 2 cannot be the same");

        if (foreignKey.TableInfo_ID == primaryKey.TableInfo_ID)
            throw new ArgumentException("Join Key 1 and Join Key 2 are from the same table, this is not cool");

        if (description.TableInfo_ID != primaryKey.TableInfo_ID)
            throw new ArgumentException(
                "Join Key 2 must be in the same table as the Description ColumnInfo (i.e. Primary Key)");

        if (description.ID == primaryKey.ID)
            throw new ArgumentException("Description Column and PrimaryKey Column cannot be the same column!");

        repository.InsertAndHydrate(this, new Dictionary<string, object>
        {
            { "Description_ID", description.ID },
            { "ForeignKey_ID", foreignKey.ID },
            { "PrimaryKey_ID", primaryKey.ID },
            { "ExtractionJoinType", type.ToString() },
            { "Collation", string.IsNullOrWhiteSpace(collation) ? DBNull.Value : (object)collation }
        });
    }

    internal Lookup(ICatalogueRepository repository, DbDataReader r)
        : base(repository, r)
    {
        Description_ID = int.Parse(r["Description_ID"].ToString());
        ForeignKey_ID = int.Parse(r["ForeignKey_ID"].ToString());
        PrimaryKey_ID = int.Parse(r["PrimaryKey_ID"].ToString());
        Collation = r["Collation"] as string;

        if (Enum.TryParse(r["ExtractionJoinType"].ToString(), true, out ExtractionJoinType joinType))
            ExtractionJoinType = joinType;
        else
            throw new Exception($"Did not recognise ExtractionJoinType:{r["ExtractionJoinType"]}");

        if (ForeignKey_ID == PrimaryKey_ID)
            throw new ArgumentException("Join Key 1 and Join Key 2 cannot be the same");
    }


    /// <inheritdoc/>
    public override string ToString() => ToStringCached();
<<<<<<< HEAD

    private string _cachedToString = null;

=======

    private string _cachedToString;

>>>>>>> 9e847e4d
    private string ToStringCached()
    {
        return _cachedToString ??= $" {ForeignKey.Name} = {PrimaryKey.Name}";
    }

    /// <summary>
    /// Returns all <see cref="Lookup"/> relationships that exist between the main dataset <paramref name="foreignKeyTable"/> and the
    /// assumed lookup table <paramref name="primaryKeyTable"/>
    /// </summary>
    /// <param name="foreignKeyTable">The main dataset table</param>
    /// <param name="primaryKeyTable">The hypothesized lookup table</param>
    /// <returns>All lookup relationships, a given table could have 2+ of these e.g. SendingLocation and DischargeLocation could both reference z_Location lookup</returns>
    public static Lookup[] GetAllLookupsBetweenTables(TableInfo foreignKeyTable, TableInfo primaryKeyTable)
    {
        var toReturn = new List<Lookup>();

        if (foreignKeyTable.Equals(primaryKeyTable))
            throw new NotSupportedException("Tables must be different");

        if (!foreignKeyTable.Repository.Equals(primaryKeyTable.Repository))
            throw new NotSupportedException("TableInfos come from different repositories!");

        var repo = (CatalogueRepository)foreignKeyTable.Repository;
<<<<<<< HEAD
        using (var con = repo.GetConnection())
        {
            using (var cmd = DatabaseCommandHelper.GetCommand(@"SELECT * FROM [Lookup] 
=======
        using var con = repo.GetConnection();
        using (var cmd = DatabaseCommandHelper.GetCommand(@"SELECT * FROM [Lookup] 
>>>>>>> 9e847e4d
  WHERE 
  (SELECT TableInfo_ID FROM ColumnInfo where ID = PrimaryKey_ID) = @primaryKeyTableID
  AND
  (SELECT TableInfo_ID FROM ColumnInfo where ID = [ForeignKey_ID]) = @foreignKeyTableID"
                   , con.Connection, con.Transaction))
        {
            cmd.Parameters.Add(DatabaseCommandHelper.GetParameter("@primaryKeyTableID", cmd));
            cmd.Parameters.Add(DatabaseCommandHelper.GetParameter("@foreignKeyTableID", cmd));

<<<<<<< HEAD
                using (var r = cmd.ExecuteReader())
                {
                    while (r.Read())
                        toReturn.Add(new Lookup(repo, r));
                }
            }
=======
            cmd.Parameters["@primaryKeyTableID"].Value = primaryKeyTable.ID;
            cmd.Parameters["@foreignKeyTableID"].Value = foreignKeyTable.ID;
>>>>>>> 9e847e4d

            using var r = cmd.ExecuteReader();
            while (r.Read())
                toReturn.Add(new Lookup(repo, r));
        }

        return toReturn.ToArray();
    }

    /// <summary>
    /// Checks that the Lookup configuration is legal (e.g. not a table linking against itself etc).
    /// </summary>
    /// <param name="notifier"></param>
    public void Check(ICheckNotifier notifier)
    {
        if (ForeignKey.TableInfo_ID == PrimaryKey.TableInfo_ID)
            notifier.OnCheckPerformed(new CheckEventArgs(
                $"Foreign Key and Primary Key are from the same table for Lookup {ID}", CheckResult.Fail));

        if (Description.TableInfo_ID != PrimaryKey.TableInfo_ID)
            notifier.OnCheckPerformed(new CheckEventArgs(
                $"Description Key and Primary Key are from different tables (Not allowed) in Lookup {ID}",
                CheckResult.Fail));
    }

    /// <inheritdoc/>
    public override void SaveToDatabase()
    {
        //do checks before it hits the database.
        if (ForeignKey.ID == PrimaryKey.ID)
            throw new ArgumentException("Join Key 1 and Join Key 2 cannot be the same");

        if (ForeignKey.TableInfo_ID == PrimaryKey.TableInfo_ID)
            throw new ArgumentException("Join Key 1 and Join Key 2 are from the same table, this is not cool");

        if (Description.TableInfo_ID != PrimaryKey.TableInfo_ID)
            throw new ArgumentException(
                "Join Key 2 must be in the same table as the Description ColumnInfo (i.e. Primary Key)");

        base.SaveToDatabase();
    }

    /// <inheritdoc/>
    public IEnumerable<ISupplementalJoin> GetSupplementalJoins() =>
        Repository.GetAllObjectsWhere<LookupCompositeJoinInfo>("OriginalLookup_ID", ID);

    /// <inheritdoc/>
    public ExtractionJoinType GetInvertedJoinType() => throw new NotSupportedException(
        "Lookup joins should never be inverted... can't see why you would want to do that... they are always LEFT joined ");

    /// <inheritdoc/>
    public IHasDependencies[] GetObjectsThisDependsOn()
    {
        return new[] { Description, ForeignKey, PrimaryKey };
    }

    /// <inheritdoc/>
    public IHasDependencies[] GetObjectsDependingOnThis() => null;

    /// <summary>
    /// Tells the the <see cref="Lookup"/> what the objects are referenced by <see cref="PrimaryKey_ID"/>, <see cref="ForeignKey_ID"/> and
    /// <see cref="Description_ID"/> so that it doesn't have to fetch them from the database.
    /// </summary>
    /// <param name="primaryKey"></param>
    /// <param name="foreignKey"></param>
    /// <param name="descriptionColumn"></param>
    public void SetKnownColumns(ColumnInfo primaryKey, ColumnInfo foreignKey, ColumnInfo descriptionColumn)
    {
        if (PrimaryKey_ID != primaryKey.ID || ForeignKey_ID != foreignKey.ID || Description_ID != descriptionColumn.ID)
            throw new Exception("Injected arguments did not match on ID");

        _primaryKey = primaryKey;
        _foreignKey = foreignKey;
        _description = descriptionColumn;
    }

    /// <inheritdoc/>
    public string GetCustomJoinSql() => CatalogueRepository.GetExtendedProperties(ExtendedProperty.CustomJoinSql, this)
        .FirstOrDefault()?.Value;
}<|MERGE_RESOLUTION|>--- conflicted
+++ resolved
@@ -110,18 +110,7 @@
     /// These are dereferenced cached versions of the entities to which the _ID properties refer to, to change them change the _ID version
     /// </summary>
     [NoMappingToDatabase]
-<<<<<<< HEAD
-    public ColumnInfo PrimaryKey
-    {
-        get
-        {
-            _primaryKey ??= Repository.GetObjectByID<ColumnInfo>(PrimaryKey_ID);
-            return _primaryKey;
-        }
-    }
-=======
     public ColumnInfo PrimaryKey => _primaryKey ??= Repository.GetObjectByID<ColumnInfo>(PrimaryKey_ID);
->>>>>>> 9e847e4d
 
     #endregion
 
@@ -185,15 +174,9 @@
 
     /// <inheritdoc/>
     public override string ToString() => ToStringCached();
-<<<<<<< HEAD
-
-    private string _cachedToString = null;
-
-=======
 
     private string _cachedToString;
 
->>>>>>> 9e847e4d
     private string ToStringCached()
     {
         return _cachedToString ??= $" {ForeignKey.Name} = {PrimaryKey.Name}";
@@ -217,14 +200,8 @@
             throw new NotSupportedException("TableInfos come from different repositories!");
 
         var repo = (CatalogueRepository)foreignKeyTable.Repository;
-<<<<<<< HEAD
-        using (var con = repo.GetConnection())
-        {
-            using (var cmd = DatabaseCommandHelper.GetCommand(@"SELECT * FROM [Lookup] 
-=======
         using var con = repo.GetConnection();
         using (var cmd = DatabaseCommandHelper.GetCommand(@"SELECT * FROM [Lookup] 
->>>>>>> 9e847e4d
   WHERE 
   (SELECT TableInfo_ID FROM ColumnInfo where ID = PrimaryKey_ID) = @primaryKeyTableID
   AND
@@ -234,17 +211,8 @@
             cmd.Parameters.Add(DatabaseCommandHelper.GetParameter("@primaryKeyTableID", cmd));
             cmd.Parameters.Add(DatabaseCommandHelper.GetParameter("@foreignKeyTableID", cmd));
 
-<<<<<<< HEAD
-                using (var r = cmd.ExecuteReader())
-                {
-                    while (r.Read())
-                        toReturn.Add(new Lookup(repo, r));
-                }
-            }
-=======
             cmd.Parameters["@primaryKeyTableID"].Value = primaryKeyTable.ID;
             cmd.Parameters["@foreignKeyTableID"].Value = foreignKeyTable.ID;
->>>>>>> 9e847e4d
 
             using var r = cmd.ExecuteReader();
             while (r.Read())
