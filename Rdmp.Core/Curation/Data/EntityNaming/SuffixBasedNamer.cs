--- conflicted
+++ resolved
@@ -15,11 +15,7 @@
 /// </summary>
 public class SuffixBasedNamer : INameDatabasesAndTablesDuringLoads
 {
-<<<<<<< HEAD
-    protected static Dictionary<LoadBubble, string> Suffixes = new()
-=======
     protected static readonly Dictionary<LoadBubble, string> Suffixes = new()
->>>>>>> 5c0a3943
     {
         {LoadBubble.Raw, ""},
         {LoadBubble.Staging, "_STAGING"},
@@ -42,16 +38,9 @@
     /// <inheritdoc/>
     public virtual string GetName(string tableName, LoadBubble convention)
     {
-<<<<<<< HEAD
         return !Suffixes.ContainsKey(convention)
             ? throw new ArgumentException($"Do not have a suffix for convention: {convention}")
             : tableName + Suffixes[convention];
-=======
-        if (!Suffixes.TryGetValue(convention,out var suffix))
-            throw new ArgumentException($"Do not have a suffix for convention: {convention}");
-
-        return $"{tableName}{suffix}";
->>>>>>> 5c0a3943
     }
 
 }