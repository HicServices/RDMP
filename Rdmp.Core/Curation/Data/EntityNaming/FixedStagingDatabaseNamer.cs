--- conflicted
+++ resolved
@@ -53,22 +53,11 @@
 
         var toReturn = s.Trim(new char[] { '[', ']', '`' ,'"'});
 
-<<<<<<< HEAD
         return toReturn.Contains('[') ||
             toReturn.Contains(']') ||
             toReturn.Contains('\'')
             ? throw new Exception(
                 $"Attempted to strip wrapping from {s} but result was {toReturn} which contains invalid characters like [ and ], possibly original string was a multipart identifier? e.g. [MyTable].dbo.[Bob]?")
             : toReturn;
-=======
-        if (
-            toReturn.Contains('[') ||
-            toReturn.Contains(']') ||
-            toReturn.Contains('\''))
-            throw new Exception(
-                $"Attempted to strip wrapping from {s} but result was {toReturn} which contains invalid characters like [ and ], possibly original string was a multipart identifier? e.g. [MyTable].dbo.[Bob]?");
-
-        return toReturn;
->>>>>>> 5c0a3943
     }
 }