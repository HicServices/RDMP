--- conflicted
+++ resolved
@@ -34,12 +34,6 @@
         ? $"{_databaseName}_{tableName}{Suffixes[convention]}"
         : base.GetName(tableName, convention);
 
-<<<<<<< HEAD
-        return base.GetName(tableName, convention);
-    }
-
-=======
->>>>>>> 9e847e4d
     /// <inheritdoc/>
     public override string GetDatabaseName(string rootDatabaseName, LoadBubble stage) => stage == LoadBubble.Staging
         ? _stagingDatabaseName
@@ -56,16 +50,6 @@
             return null;
 
         var toReturn = s.Trim(new char[] { '[', ']', '`', '"' });
-<<<<<<< HEAD
-
-        if (
-            toReturn.Contains('[') ||
-            toReturn.Contains(']') ||
-            toReturn.Contains('\''))
-            throw new Exception(
-                $"Attempted to strip wrapping from {s} but result was {toReturn} which contains invalid characters like [ and ], possibly original string was a multipart identifier? e.g. [MyTable].dbo.[Bob]?");
-=======
->>>>>>> 9e847e4d
 
         return toReturn.Contains('[') ||
                toReturn.Contains(']') ||
