// Copyright (c) The University of Dundee 2018-2019
// This file is part of the Research Data Management Platform (RDMP).
// RDMP is free software: you can redistribute it and/or modify it under the terms of the GNU General Public License as published by the Free Software Foundation, either version 3 of the License, or (at your option) any later version.
// RDMP is distributed in the hope that it will be useful, but WITHOUT ANY WARRANTY; without even the implied warranty of MERCHANTABILITY or FITNESS FOR A PARTICULAR PURPOSE. See the GNU General Public License for more details.
// You should have received a copy of the GNU General Public License along with RDMP. If not, see <https://www.gnu.org/licenses/>.

using System;
using System.Collections.Generic;
using System.Linq;
using Rdmp.Core.Curation.Data;
using Rdmp.Core.Curation.Data.Aggregation;
using Rdmp.Core.Curation.FilterImporting.Construction;
using Rdmp.Core.QueryBuilding.Options;
using Rdmp.Core.DataExport.Data;
using Rdmp.Core.Repositories;
using Rdmp.Core.CommandExecution;
using Rdmp.Core.Curation.Data.Cohort;

namespace Rdmp.Core.Curation.FilterImporting;

/// <summary>
/// Handles deploying <see cref="ExtractionFilter"/> instances into cohort identification / data extraction <see cref="IContainer"/>s.
/// This adds WHERE logic to the query the user is building.  The interactive bits of this class only come into effect when there are
/// one or more <see cref="ExtractionFilterParameterSet"/> configured that they can select from.
/// </summary>
public class FilterImportWizard
{
    private readonly IBasicActivateItems _activator;

    public FilterImportWizard(IBasicActivateItems activator)
    {
        _activator = activator;
    }

    public IFilter Import(IContainer containerToImportOneInto, IFilter filterToImport) =>
        Import(containerToImportOneInto, filterToImport, null);

    public IFilter Import(IContainer containerToImportOneInto, IFilter filterToImport,
        ExtractionFilterParameterSet parameterSet)
    {
        GetGlobalsAndFilters(containerToImportOneInto, out var globals, out var otherFilters);
        return Import(containerToImportOneInto, filterToImport, globals, otherFilters, parameterSet);
    }

    public IFilter ImportOneFromSelection(IContainer containerToImportOneInto, IFilter[] filtersThatCouldBeImported)
    {
        GetGlobalsAndFilters(containerToImportOneInto, out var global, out var otherFilters);
        return ImportOneFromSelection(containerToImportOneInto, filtersThatCouldBeImported, global, otherFilters);
    }

    public IEnumerable<IFilter> ImportManyFromSelection(IContainer containerToImportOneInto,
        IFilter[] filtersThatCouldBeImported)
    {
        GetGlobalsAndFilters(containerToImportOneInto, out var global, out var otherFilters);
        return ImportManyFromSelection(containerToImportOneInto, filtersThatCouldBeImported, global, otherFilters);
    }

    private IFilter Import(IContainer containerToImportOneInto, IFilter filterToImport,
        ISqlParameter[] globalParameters, IFilter[] otherFiltersInScope, ExtractionFilterParameterSet parameterSet)
    {
        var cancel = false;

        //Sometimes filters have some recommended parameter values which the user can pick from (e.g. filter Condition could have parameter value sets for 'Dementia', 'Alzheimers' etc
        var chosenParameterValues =
            parameterSet ?? AdvertiseAvailableFilterParameterSetsIfAny(filterToImport, out cancel);

        if (cancel)
            return null;

<<<<<<< HEAD
        FilterImporter importer = null;

        if (containerToImportOneInto is AggregateFilterContainer)
            importer = new FilterImporter(
                new AggregateFilterFactory((ICatalogueRepository)containerToImportOneInto.Repository),
                globalParameters);
        else if (containerToImportOneInto is FilterContainer)
            importer =
                new FilterImporter(
                    new DeployedExtractionFilterFactory((IDataExportRepository)containerToImportOneInto.Repository),
                    globalParameters);
        else
            throw new ArgumentException(
                $"Cannot import into IContainer of type {containerToImportOneInto.GetType().Name}",
                nameof(containerToImportOneInto));
=======
        var importer = containerToImportOneInto switch
        {
            AggregateFilterContainer => new FilterImporter(
                new AggregateFilterFactory((ICatalogueRepository)containerToImportOneInto.Repository),
                globalParameters),
            FilterContainer => new FilterImporter(
                new DeployedExtractionFilterFactory((IDataExportRepository)containerToImportOneInto.Repository),
                globalParameters),
            _ => throw new ArgumentException(
                $"Cannot import into IContainer of type {containerToImportOneInto.GetType().Name}",
                nameof(containerToImportOneInto))
        };
>>>>>>> 9e847e4d

        //if there is a parameter value set then tell the importer to use these parameter values instead of the IFilter's default ones
        if (chosenParameterValues != null)
            importer.AlternateValuesToUseForNewParameters = chosenParameterValues.GetAllParameters();

        //create the filter
        var newFilter = importer.ImportFilter(containerToImportOneInto, filterToImport, otherFiltersInScope);

        //if we used custom parameter values we should update the filter name so the user is reminded that the concept of the filter includes both 'Condition' and the value they selected e.g. 'Dementia'
        if (chosenParameterValues != null)
        {
            newFilter.Name += $"_{chosenParameterValues.Name}";
            newFilter.SaveToDatabase();
        }

        //If we've not imported values but there is a parameter then ask for their values
        if (chosenParameterValues == null && newFilter.GetAllParameters().Any())
            foreach (var parameter in newFilter.GetAllParameters())
            {
                var initialText = parameter.Value;
                if (initialText == AnyTableSqlParameter.DefaultValue) initialText = null;

                if (_activator.IsInteractive && _activator.TypeText(
                        AnyTableSqlParameter.GetValuePromptDialogArgs(newFilter, parameter), 255, initialText,
                        out var param, false))
                {
                    parameter.Value = param;
                    parameter.SaveToDatabase();
                }
            }

        return newFilter;
    }

    private IFilter ImportOneFromSelection(IContainer containerToImportOneInto, IFilter[] filtersThatCouldBeImported,
        ISqlParameter[] globalParameters, IFilter[] otherFiltersInScope)
    {
        var chosenFilter = _activator.SelectOne("Import filter", filtersThatCouldBeImported);

        if (chosenFilter != null)
            return Import(containerToImportOneInto, (IFilter)chosenFilter, globalParameters, otherFiltersInScope, null);

        return null; //user chose not to import anything
    }

    private IEnumerable<IFilter> ImportManyFromSelection(IContainer containerToImportOneInto,
        IFilter[] filtersThatCouldBeImported, ISqlParameter[] globalParameters, IFilter[] otherFiltersInScope)
    {
        var results = _activator.SelectMany(new DialogArgs
        {
            WindowTitle = "Import Filter(s)",
            EntryLabel = "Import",
            TaskDescription =
                "The following Catalogue filters are available for importing.  Selecting a filter will make a new cloned copy in your WHERE container.  If a filter has declared parameters you may be prompted to pick from an existing predetermined set of values."
        }, typeof(ExtractionFilter), filtersThatCouldBeImported);

        if (results is not null)
            foreach (var f in results)
            {
                var i = Import(containerToImportOneInto, (IFilter)f, globalParameters, otherFiltersInScope, null);

                // returns null if cancelled
                if (i != null)
                    yield return i;
                else
                    // user cancelled import half way through
                    yield break;
            }
    }

    private ExtractionFilterParameterSet AdvertiseAvailableFilterParameterSetsIfAny(IFilter filter, out bool cancel)
    {
        cancel = false;

        //only advertise filter parameter sets if it is a master level filter (Catalogue level)
        if (filter is not ExtractionFilter extractionFilterOrNull)
            return null;

        var parameterSets =
            extractionFilterOrNull.Repository.GetAllObjectsWithParent<ExtractionFilterParameterSet>(
                extractionFilterOrNull);


        if (parameterSets.Any())
        {
            var chosen = _activator.SelectOne(new DialogArgs
            {
                WindowTitle = "Choose Parameter Set",
                TaskDescription = @$"Filter '{filter}' has parameters ({
                    string.Join(',', filter.GetAllParameters().Select(p => p.ParameterName))
                }).  There are existing parameter sets configured for these parameters.  Choose which parameter values to use with this filter"
            }, parameterSets);

            if (chosen != null)
                return chosen as ExtractionFilterParameterSet;
            cancel = true;
        }

        return null;
    }

    private void GetGlobalsAndFilters(IContainer containerToImportOneInto, out ISqlParameter[] globals,
        out IFilter[] otherFilters)
    {
        switch (containerToImportOneInto)
        {
<<<<<<< HEAD
            var aggregate = aggregatecontainer.GetAggregate();
            var factory = new AggregateBuilderOptionsFactory();
            var options = AggregateBuilderOptionsFactory.Create(aggregate);

            globals = options.GetAllParameters(aggregate);
            var root = aggregate.RootFilterContainer;
            otherFilters = root == null
                ? Array.Empty<IFilter>()
                : GetAllFiltersRecursively(root, new List<IFilter>()).ToArray();
            return;
        }

        if (containerToImportOneInto is FilterContainer filtercontainer)
        {
            var selectedDataSet = filtercontainer.GetSelectedDataSetsRecursively() ??
                                  throw new Exception(
                                      $"Cannot import filter container {filtercontainer} because it does not belong to any SelectedDataSets");
            var config = selectedDataSet.ExtractionConfiguration;
            var root = selectedDataSet.RootFilterContainer;

            globals = config.GlobalExtractionFilterParameters;
            otherFilters = root == null
                ? Array.Empty<IFilter>()
                : GetAllFiltersRecursively(root, new List<IFilter>()).ToArray();

            return;
=======
            case AggregateFilterContainer aggregatecontainer:
            {
                var aggregate = aggregatecontainer.GetAggregate();
                var options = AggregateBuilderOptionsFactory.Create(aggregate);

                globals = options.GetAllParameters(aggregate);
                var root = aggregate.RootFilterContainer;
                otherFilters = root == null
                    ? Array.Empty<IFilter>()
                    : GetAllFiltersRecursively(root, new List<IFilter>()).ToArray();
                return;
            }
            case FilterContainer filtercontainer:
            {
                var selectedDataSet = filtercontainer.GetSelectedDataSetsRecursively() ??
                                      throw new Exception(
                                          $"Cannot import filter container {filtercontainer} because it does not belong to any SelectedDataSets");
                var config = selectedDataSet.ExtractionConfiguration;
                var root = selectedDataSet.RootFilterContainer;

                globals = config.GlobalExtractionFilterParameters;
                otherFilters = root == null
                    ? Array.Empty<IFilter>()
                    : GetAllFiltersRecursively(root, new List<IFilter>()).ToArray();

                return;
            }
            default:
                throw new Exception(
                    $"Container {containerToImportOneInto} was an unexpected Type:{containerToImportOneInto.GetType().Name}");
>>>>>>> 9e847e4d
        }
    }

    private List<IFilter> GetAllFiltersRecursively(IContainer currentContainer, List<IFilter> foundSoFar)
    {
        foreach (var container in currentContainer.GetSubContainers())
            foundSoFar.AddRange(GetAllFiltersRecursively(container, foundSoFar));

        foundSoFar.AddRange(currentContainer.GetFilters());

        return foundSoFar;
    }
}<|MERGE_RESOLUTION|>--- conflicted
+++ resolved
@@ -67,23 +67,6 @@
         if (cancel)
             return null;
 
-<<<<<<< HEAD
-        FilterImporter importer = null;
-
-        if (containerToImportOneInto is AggregateFilterContainer)
-            importer = new FilterImporter(
-                new AggregateFilterFactory((ICatalogueRepository)containerToImportOneInto.Repository),
-                globalParameters);
-        else if (containerToImportOneInto is FilterContainer)
-            importer =
-                new FilterImporter(
-                    new DeployedExtractionFilterFactory((IDataExportRepository)containerToImportOneInto.Repository),
-                    globalParameters);
-        else
-            throw new ArgumentException(
-                $"Cannot import into IContainer of type {containerToImportOneInto.GetType().Name}",
-                nameof(containerToImportOneInto));
-=======
         var importer = containerToImportOneInto switch
         {
             AggregateFilterContainer => new FilterImporter(
@@ -96,7 +79,6 @@
                 $"Cannot import into IContainer of type {containerToImportOneInto.GetType().Name}",
                 nameof(containerToImportOneInto))
         };
->>>>>>> 9e847e4d
 
         //if there is a parameter value set then tell the importer to use these parameter values instead of the IFilter's default ones
         if (chosenParameterValues != null)
@@ -203,34 +185,6 @@
     {
         switch (containerToImportOneInto)
         {
-<<<<<<< HEAD
-            var aggregate = aggregatecontainer.GetAggregate();
-            var factory = new AggregateBuilderOptionsFactory();
-            var options = AggregateBuilderOptionsFactory.Create(aggregate);
-
-            globals = options.GetAllParameters(aggregate);
-            var root = aggregate.RootFilterContainer;
-            otherFilters = root == null
-                ? Array.Empty<IFilter>()
-                : GetAllFiltersRecursively(root, new List<IFilter>()).ToArray();
-            return;
-        }
-
-        if (containerToImportOneInto is FilterContainer filtercontainer)
-        {
-            var selectedDataSet = filtercontainer.GetSelectedDataSetsRecursively() ??
-                                  throw new Exception(
-                                      $"Cannot import filter container {filtercontainer} because it does not belong to any SelectedDataSets");
-            var config = selectedDataSet.ExtractionConfiguration;
-            var root = selectedDataSet.RootFilterContainer;
-
-            globals = config.GlobalExtractionFilterParameters;
-            otherFilters = root == null
-                ? Array.Empty<IFilter>()
-                : GetAllFiltersRecursively(root, new List<IFilter>()).ToArray();
-
-            return;
-=======
             case AggregateFilterContainer aggregatecontainer:
             {
                 var aggregate = aggregatecontainer.GetAggregate();
@@ -261,7 +215,6 @@
             default:
                 throw new Exception(
                     $"Container {containerToImportOneInto} was an unexpected Type:{containerToImportOneInto.GetType().Name}");
->>>>>>> 9e847e4d
         }
     }
 
