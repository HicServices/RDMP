--- conflicted
+++ resolved
@@ -116,7 +116,6 @@
 
     public ParameterCollectionUIOptions Create(ICollectSqlParameters host, ICoreChildProvider coreChildProvider)
     {
-<<<<<<< HEAD
         return host switch
         {
             TableInfo tableInfo => Create(tableInfo),
@@ -130,32 +129,6 @@
             _ => throw new ArgumentException(
                 "Host Type was not recognised as one of the Types we know how to deal with", nameof(host))
         };
-=======
-        if (host is TableInfo info)
-            return Create(info);
-
-        if (host is ExtractionFilterParameterSet set)
-            return Create(set);
-
-        if (host is AggregateConfiguration configuration)
-            return Create(configuration, coreChildProvider);
-
-        if (host is IFilter filter)
-        {
-            var factory = new FilterUIOptionsFactory();
-            var globals = FilterUIOptionsFactory.Create(filter).GetGlobalParametersInFilterScope();
-
-            return Create(filter, globals);
-        }
-
-        if (host is CohortIdentificationConfiguration identificationConfiguration)
-            return Create(identificationConfiguration, coreChildProvider);
-
-        if (host is ExtractionConfiguration extractionConfiguration)
-            return Create(extractionConfiguration);
-
-        throw new ArgumentException("Host Type was not recognised as one of the Types we know how to deal with", nameof(host));
->>>>>>> 5c0a3943
     }
 
     private static ParameterCollectionUIOptions Create(CohortIdentificationConfiguration cohortIdentificationConfiguration, ICoreChildProvider coreChildProvider)
