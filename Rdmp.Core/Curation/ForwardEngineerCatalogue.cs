// Copyright (c) The University of Dundee 2018-2019
// This file is part of the Research Data Management Platform (RDMP).
// RDMP is free software: you can redistribute it and/or modify it under the terms of the GNU General Public License as published by the Free Software Foundation, either version 3 of the License, or (at your option) any later version.
// RDMP is distributed in the hope that it will be useful, but WITHOUT ANY WARRANTY; without even the implied warranty of MERCHANTABILITY or FITNESS FOR A PARTICULAR PURPOSE. See the GNU General Public License for more details.
// You should have received a copy of the GNU General Public License along with RDMP. If not, see <https://www.gnu.org/licenses/>.

using System;
using System.Collections.Generic;
using Rdmp.Core.Curation.Data;

namespace Rdmp.Core.Curation;

/// <summary>
/// Creates a Catalogue from a TableInfo (See TableInfoImporter for how to create a TableInfo from your live database table).  A Catalogue is an extractable dataset
/// which can be made by joining multiple underlying tables and often contains only a subset of columns (those that are extractable to researchers).
/// </summary>
public class ForwardEngineerCatalogue
{
    private readonly ITableInfo _tableInfo;
    private readonly ColumnInfo[] _columnInfos;


    [Obsolete("markAllExtractable is ignored, this constructor is included for API backwards compatibility only.")]
    public ForwardEngineerCatalogue(ITableInfo tableInfo, ColumnInfo[] columnInfos, bool markAllExtractable)
        : this(tableInfo, columnInfos)
    {
    }

    /// <summary>
    /// Sets up the class to create a new <see cref="Catalogue"/> from the supplied table reference
    /// </summary>
    /// <param name="tableInfo"></param>
    /// <param name="columnInfos"></param>
    public ForwardEngineerCatalogue(ITableInfo tableInfo, ColumnInfo[] columnInfos)
    {
        _tableInfo = tableInfo;
        _columnInfos = columnInfos;
    }


    /// <inheritdoc cref="ExecuteForwardEngineering()"/>
    public void ExecuteForwardEngineering(out ICatalogue catalogue, out CatalogueItem[] items,
        out ExtractionInformation[] extractionInformations)
    {
        ExecuteForwardEngineering(null, out catalogue, out items, out extractionInformations);
    }

    /// <summary>
    /// Creates a new <see cref="Catalogue"/> with <see cref="CatalogueItem"/> and <see cref="ExtractionInformation"/> with a one-to-one mapping to
    ///  the <see cref="ColumnInfo"/> this class was constructed with.
    /// </summary>
    public void ExecuteForwardEngineering()
    {
        ExecuteForwardEngineering(null, out _, out _, out _);
    }

    /// <summary>
    /// Creates new <see cref="CatalogueItem"/> and <see cref="ExtractionInformation"/> with a one-to-one mapping to the <see cref="ColumnInfo"/> this class was constructed with.
    /// 
    /// <para>These new columns are added to an existing <see cref="Catalogue"/>.  Use this if you want a dataset that draws data from 2 tables using a <see cref="JoinInfo"/></para>
    /// </summary>
    /// <param name="intoExistingCatalogue"></param>
    public void ExecuteForwardEngineering(ICatalogue intoExistingCatalogue)
    {
        ExecuteForwardEngineering(intoExistingCatalogue, out _, out _, out _);
    }

    /// <inheritdoc cref="ExecuteForwardEngineering()"/>
    public void ExecuteForwardEngineering(ICatalogue intoExistingCatalogue, out ICatalogue catalogue,
        out CatalogueItem[] catalogueItems, out ExtractionInformation[] extractionInformations)
    {
        var repo = _tableInfo.CatalogueRepository;

        //if user did not specify an existing catalogue to supplement
        intoExistingCatalogue ??= new Catalogue(repo, _tableInfo.GetRuntimeName());

        catalogue = intoExistingCatalogue;
        var catalogueItemsCreated = new List<CatalogueItem>();
        var extractionInformationsCreated = new List<ExtractionInformation>();

        var order = 0;

        //for each column we will add a new one to the
        foreach (var col in _columnInfos)
        {
            order++;

            //create it with the same name
            var cataItem = new CatalogueItem(repo, intoExistingCatalogue,
<<<<<<< HEAD
                col.Name[(col.Name.LastIndexOf(".") + 1)..].Trim('[', ']', '`', '"'));
=======
                col.Name[(col.Name.LastIndexOf(".", StringComparison.Ordinal) + 1)..].Trim('[', ']', '`', '"'));
>>>>>>> 9e847e4d
            catalogueItemsCreated.Add(cataItem);

            var newExtractionInfo = new ExtractionInformation(repo, cataItem, col, col.Name)
            {
                Order = order
            };
            newExtractionInfo.SaveToDatabase();
            extractionInformationsCreated.Add(newExtractionInfo);
        }

        extractionInformations = extractionInformationsCreated.ToArray();
        catalogueItems = catalogueItemsCreated.ToArray();
    }
}<|MERGE_RESOLUTION|>--- conflicted
+++ resolved
@@ -87,11 +87,7 @@
 
             //create it with the same name
             var cataItem = new CatalogueItem(repo, intoExistingCatalogue,
-<<<<<<< HEAD
-                col.Name[(col.Name.LastIndexOf(".") + 1)..].Trim('[', ']', '`', '"'));
-=======
                 col.Name[(col.Name.LastIndexOf(".", StringComparison.Ordinal) + 1)..].Trim('[', ']', '`', '"'));
->>>>>>> 9e847e4d
             catalogueItemsCreated.Add(cataItem);
 
             var newExtractionInfo = new ExtractionInformation(repo, cataItem, col, col.Name)
