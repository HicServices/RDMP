--- conflicted
+++ resolved
@@ -72,11 +72,7 @@
                         $"Could not find MEF class called {_classToFind} in LoadModuleAssembly.GetAllTypes() and couldn't even find any with the same basic name (Note that we only checked Exported MEF types e.g. classes implementing IPluginAttacher, IPluginDataProvider etc)",
                         CheckResult.Fail, null));
 
-<<<<<<< HEAD
                     var badAssemblies = MEF.ListBadAssemblies();
-=======
-                        var badAssemblies = _mefPlugins.ListBadAssemblies();
->>>>>>> 5c0a3943
 
                     if (badAssemblies.Any())
                         notifier.OnCheckPerformed(new CheckEventArgs(
