// Copyright (c) The University of Dundee 2018-2019
// This file is part of the Research Data Management Platform (RDMP).
// RDMP is free software: you can redistribute it and/or modify it under the terms of the GNU General Public License as published by the Free Software Foundation, either version 3 of the License, or (at your option) any later version.
// RDMP is distributed in the hope that it will be useful, but WITHOUT ANY WARRANTY; without even the implied warranty of MERCHANTABILITY or FITNESS FOR A PARTICULAR PURPOSE. See the GNU General Public License for more details.
// You should have received a copy of the GNU General Public License along with RDMP. If not, see <https://www.gnu.org/licenses/>.

using System;
using Rdmp.Core.Repositories;
using Rdmp.Core.ReusableLibraryCode.Checks;

namespace Rdmp.Core.Curation.Checks;

/// <summary>
/// Lists all plugin/dll load exceptions generated during Startup (when MEF is processed).  Also checks that all Types declared as ICheckable
/// can be constructed
/// </summary>
public class BadAssembliesChecker : ICheckable
{
    /// <summary>
    /// Prepares to check the currently loaded assemblies defined in the MEF (Call CatalogueRepository.MEF to get the MEF), call Check to start the checking process
    /// </summary>
    public BadAssembliesChecker()
    {
    }

    /// <summary>
    /// Lists assembly load errors and attempts to construct instances of all Types declared as Exports (which are ICheckable)
    /// </summary>
    /// <param name="notifier"></param>
    public void Check(ICheckNotifier notifier)
    {
<<<<<<< HEAD
        foreach (var badAssembly in _mefPlugins.ListBadAssemblies())
=======
        foreach (var badAssembly in MEF.ListBadAssemblies())
>>>>>>> 9e847e4d
            notifier.OnCheckPerformed(new CheckEventArgs($"Could not load assembly {badAssembly.Key}", CheckResult.Fail,
                badAssembly.Value));

        foreach (var t in MEF.GetAllTypes())
        {
            notifier.OnCheckPerformed(new CheckEventArgs($"Found Type {t}", CheckResult.Success, null));

            if (typeof(ICheckable).IsAssignableFrom(t))
                try
                {
                    MEF.CreateA<ICheckable>(t.FullName);
                }
                catch (Exception ex)
                {
                    notifier.OnCheckPerformed(new CheckEventArgs(
                        $"Class {t.FullName} implements ICheckable but could not be created as an ICheckable.",
                        CheckResult.Warning, ex));
                }
        }
    }
}<|MERGE_RESOLUTION|>--- conflicted
+++ resolved
@@ -29,11 +29,7 @@
     /// <param name="notifier"></param>
     public void Check(ICheckNotifier notifier)
     {
-<<<<<<< HEAD
-        foreach (var badAssembly in _mefPlugins.ListBadAssemblies())
-=======
         foreach (var badAssembly in MEF.ListBadAssemblies())
->>>>>>> 9e847e4d
             notifier.OnCheckPerformed(new CheckEventArgs($"Could not load assembly {badAssembly.Key}", CheckResult.Fail,
                 badAssembly.Value));
 
