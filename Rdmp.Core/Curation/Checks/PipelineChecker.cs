// Copyright (c) The University of Dundee 2018-2019
// This file is part of the Research Data Management Platform (RDMP).
// RDMP is free software: you can redistribute it and/or modify it under the terms of the GNU General Public License as published by the Free Software Foundation, either version 3 of the License, or (at your option) any later version.
// RDMP is distributed in the hope that it will be useful, but WITHOUT ANY WARRANTY; without even the implied warranty of MERCHANTABILITY or FITNESS FOR A PARTICULAR PURPOSE. See the GNU General Public License for more details.
// You should have received a copy of the GNU General Public License along with RDMP. If not, see <https://www.gnu.org/licenses/>.

using Rdmp.Core.Curation.Data.Pipelines;
using Rdmp.Core.Repositories;
using Rdmp.Core.ReusableLibraryCode.Checks;

namespace Rdmp.Core.Curation.Checks;

/// <summary>
/// Checks an IPipeline (persisted data flow pipeline configuration) to see if all its components are constructable (using MEFChecker)
/// </summary>
public class PipelineChecker : ICheckable
{
    private readonly IPipeline _pipeline;

    /// <summary>
    /// Sets up the checker to check the supplied pipeline
    /// </summary>
    /// <param name="pipeline"></param>
    public PipelineChecker(IPipeline pipeline)
    {
        _pipeline = pipeline;
    }

    /// <summary>
    /// Checks that all the components defined in the pipeline are found using a MEFChecker.  This will also handle classes changing namespaces by updating
    /// class name reference.
    /// </summary>
    /// <param name="notifier"></param>
    public void Check(ICheckNotifier notifier)
    {
<<<<<<< HEAD
        var mef = ((ICatalogueRepository)_pipeline.Repository).MEF;

        foreach (var component in _pipeline.PipelineComponents)
        {
            var copy = component;
            var mefChecker = new MEFChecker(mef, component.Class, delegate(string s)
=======
        foreach (var component in _pipeline.PipelineComponents)
        {
            var copy = component;
            var mefChecker = new MEFChecker(component.Class, delegate(string s)
>>>>>>> 9e847e4d
            {
                copy.Class = s;
                copy.SaveToDatabase();
            });
            mefChecker.Check(notifier);
        }
    }
}<|MERGE_RESOLUTION|>--- conflicted
+++ resolved
@@ -33,19 +33,10 @@
     /// <param name="notifier"></param>
     public void Check(ICheckNotifier notifier)
     {
-<<<<<<< HEAD
-        var mef = ((ICatalogueRepository)_pipeline.Repository).MEF;
-
-        foreach (var component in _pipeline.PipelineComponents)
-        {
-            var copy = component;
-            var mefChecker = new MEFChecker(mef, component.Class, delegate(string s)
-=======
         foreach (var component in _pipeline.PipelineComponents)
         {
             var copy = component;
             var mefChecker = new MEFChecker(component.Class, delegate(string s)
->>>>>>> 9e847e4d
             {
                 copy.Class = s;
                 copy.SaveToDatabase();
