--- conflicted
+++ resolved
@@ -62,11 +62,7 @@
         };
 
 
-<<<<<<< HEAD
-        CheckLookupTableIsCorrectlyPopulated(notifier, "status", "z_DataLoadTaskStatus", desired);
-=======
         CheckLookupTableIsCorrectlyPopulated(notifier, "status", "z_DataLoadTaskStatus", desired, con);
->>>>>>> 9e847e4d
     }
 
     private void CheckFatalErrorStatusTable(ICheckNotifier notifier, DbConnection con)
@@ -118,17 +114,6 @@
             return;
         }
 
-<<<<<<< HEAD
-            if (notifier.OnCheckPerformed(new CheckEventArgs($"Did not find default dataset '{dataSetID}'.",
-                    CheckResult.Fail, null,
-                    $"Create the dataset '{dataSetID}'")))
-                using (var cmd =
-                       _server.GetCommand("INSERT INTO DataSet (dataSetID, name) VALUES (@dsID, @dsID)", conn))
-                {
-                    _server.AddParameterWithValueToCommand("@dsID", cmd, dataSetID);
-                    cmd.ExecuteNonQuery();
-                }
-=======
         if (notifier.OnCheckPerformed(new CheckEventArgs($"Did not find default dataset '{dataSetID}'.",
                 CheckResult.Fail, null,
                 $"Create the dataset '{dataSetID}'")))
@@ -137,7 +122,6 @@
                 _server.GetCommand("INSERT INTO DataSet (dataSetID, name) VALUES (@dsID, @dsID)", con);
             _server.AddParameterWithValueToCommand("@dsID", cmd2, dataSetID);
             cmd2.ExecuteNonQuery();
->>>>>>> 9e847e4d
         }
     }
 
@@ -171,29 +155,15 @@
     }
 
     private void CheckLookupTableIsCorrectlyPopulated(ICheckNotifier notifier, string valueColumnName, string tableName,
-<<<<<<< HEAD
-        Dictionary<int, string> expected)
-=======
         Dictionary<int, string> expected, DbConnection con)
->>>>>>> 9e847e4d
     {
         //see what is in the database
         var actual = new Dictionary<int, string>();
 
-<<<<<<< HEAD
-            using (var cmd = _server.GetCommand($"SELECT ID, {valueColumnName} FROM {tableName}", conn))
-            using (var reader = cmd.ExecuteReader())
-            {
-                while (reader.Read())
-                    actual.Add(Convert.ToInt32(reader["ID"]), reader[valueColumnName].ToString().Trim());
-            }
-        }
-=======
         using var cmd = _server.GetCommand($"SELECT ID, {valueColumnName} FROM {tableName}", con);
         using var reader = cmd.ExecuteReader();
         while (reader.Read())
             actual.Add(Convert.ToInt32(reader["ID"]), reader[valueColumnName].ToString().Trim());
->>>>>>> 9e847e4d
 
         //now reconcile what is in the database with what we expect
 
@@ -218,26 +188,6 @@
         //misnomers cannot be resolved without manual intervention either
         if (misnomers.Any())
             notifier.OnCheckPerformed(new CheckEventArgs(
-<<<<<<< HEAD
-                $"{tableName} the following ID conflicts were found:{misnomers.Aggregate("", (s, n) => s + Environment.NewLine + n)}",
-                CheckResult.Fail, null));
-
-
-        if (missing.Any())
-            //add missing values
-            if (notifier.OnCheckPerformed(new CheckEventArgs(
-                    $"{tableName} does not contain all the required lookup statuses",
-                    CheckResult.Fail, null,
-                    $"Insert the missing lookups ({missing.Aggregate("", (s, pair) => $"{s}, {pair.Value}")})")))
-                using (var c = _server.BeginNewTransactedConnection())
-                {
-                    _server.GetCommand($"SET IDENTITY_INSERT {tableName} ON ", c).ExecuteNonQuery();
-
-                    foreach (var kvp in missing)
-                        _server.GetCommand(
-                                $"INSERT INTO {tableName}(ID,{valueColumnName}) VALUES ({kvp.Key},'{kvp.Value}')", c)
-                            .ExecuteNonQuery();
-=======
                 $"{tableName} the following ID conflicts were found:{Environment.NewLine}{string.Join(Environment.NewLine, misnomers)}",
                 CheckResult.Fail, null));
 
@@ -250,20 +200,14 @@
             //add missing values
             using var t = con.BeginTransaction();
             _server.GetCommand($"SET IDENTITY_INSERT {tableName} ON ", con).ExecuteNonQuery();
->>>>>>> 9e847e4d
 
             foreach (var (key, value) in missing)
                 _server.GetCommand(
                     $"INSERT INTO {tableName}(ID,{valueColumnName}) VALUES ({key},'{value}')", con).ExecuteNonQuery();
 
-<<<<<<< HEAD
-                    c.ManagedTransaction.CommitAndCloseConnection();
-                }
-=======
             _server.GetCommand($"SET IDENTITY_INSERT {tableName} OFF ", con).ExecuteNonQuery();
             t.Commit();
         }
->>>>>>> 9e847e4d
     }
 
 
