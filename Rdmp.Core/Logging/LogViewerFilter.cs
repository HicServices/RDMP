// Copyright (c) The University of Dundee 2018-2019
// This file is part of the Research Data Management Platform (RDMP).
// RDMP is free software: you can redistribute it and/or modify it under the terms of the GNU General Public License as published by the Free Software Foundation, either version 3 of the License, or (at your option) any later version.
// RDMP is distributed in the hope that it will be useful, but WITHOUT ANY WARRANTY; without even the implied warranty of MERCHANTABILITY or FITNESS FOR A PARTICULAR PURPOSE. See the GNU General Public License for more details.
// You should have received a copy of the GNU General Public License along with RDMP. If not, see <https://www.gnu.org/licenses/>.

using System;
using System.Text;

namespace Rdmp.Core.Logging;

/// <summary>
/// Decides which records to fetch from the hierarchical logging database including row filter for specific
/// run, table loaded etc.
/// </summary>
public class LogViewerFilter
{
    public LogViewerFilter(LoggingTables loggingTable)
    {
        LoggingTable = loggingTable;
    }

    /// <summary>
    /// Creates a new filter showing records in the <paramref name="loggingTable"/> that belong to a parent Type (share foreign key
    /// <paramref name="id"/> e.g. applying a filter on <see cref="LoggingTables.ProgressLog"/> will show all log entries for
    /// the parent <see cref="LoggingTables.TableLoadRun"/> with that <paramref name="id"/>.  Pass null to not filter.
    /// </summary>
    /// <param name="loggingTable"></param>
    /// <param name="id">ID of the parent object for which to extract a matching row collection</param>
    public LogViewerFilter(LoggingTables loggingTable, int? id)
    {
        LoggingTable = loggingTable;
        switch (loggingTable)
        {
            case LoggingTables.DataLoadTask:
                Task = id;
                break;
            case LoggingTables.DataLoadRun:
                Task = id;
                break;
            case LoggingTables.ProgressLog:
            case LoggingTables.FatalError:
            case LoggingTables.TableLoadRun:
                Run = id;
                break;
            case LoggingTables.DataSource:
                Table = id;
                break;
            default:
                throw new ArgumentOutOfRangeException(nameof(loggingTable), loggingTable, null);
        }
    }

    public LoggingTables LoggingTable { get; set; }

    public bool IsEmpty => Run == null && Table == null && Task == null;

    public int? Task { get; set; }

    public int? Run { get; set; }

    public int? Table { get; set; }

    /// <summary>
    /// An object that contains data about the filter or supplementary information.  The default is null.
    /// </summary>
    public object Tag { get; set; }

    public override string ToString()
    {
        var sb = new StringBuilder();

        if (Task != null)
            sb.Append($"DataLoadTask={Task}");

        if (Run != null)
            sb.Append($"DataLoadRun={Run}");

        if (Table != null)
            sb.Append($"TableLoadRun={Table}");

        return sb.Length == 0 ? "No filter" : sb.ToString();
    }

    public string GetWhereSql()
    {
        return LoggingTable switch
        {
<<<<<<< HEAD
            case LoggingTables.None:
                return "";
            case LoggingTables.DataLoadTask:
                return Task.HasValue ? $"WHERE ID ={Task.Value}" : "";
            case LoggingTables.DataLoadRun:
                if (Run.HasValue)
                    return $"WHERE ID ={Run.Value}";
                if (Task.HasValue)
                    return $"WHERE dataLoadTaskID = {Task.Value}";
                return "";
            case LoggingTables.ProgressLog:
            case LoggingTables.FatalError:
            case LoggingTables.TableLoadRun:
                if (Run.HasValue)
                    return $"WHERE dataLoadRunID ={Run.Value}";
                return "";
            case LoggingTables.DataSource:
                if (Table.HasValue)
                    return $"WHERE tableLoadRunID ={Table.Value}";
                return "";
            default:
                throw new ArgumentOutOfRangeException("table");
        }
=======
            LoggingTables.None => "",
            LoggingTables.DataLoadTask => Task.HasValue ? $"WHERE ID ={Task.Value}" : "",
            LoggingTables.DataLoadRun => Run.HasValue ? $"WHERE ID ={Run.Value}" :
                Task.HasValue ? $"WHERE dataLoadTaskID = {Task.Value}" : "",
            LoggingTables.ProgressLog => Run.HasValue ? $"WHERE dataLoadRunID ={Run.Value}" : "",
            LoggingTables.FatalError => Run.HasValue ? $"WHERE dataLoadRunID ={Run.Value}" : "",
            LoggingTables.TableLoadRun => Run.HasValue ? $"WHERE dataLoadRunID ={Run.Value}" : "",
            LoggingTables.DataSource => Table.HasValue ? $"WHERE tableLoadRunID ={Table.Value}" : "",
            _ => throw new ArgumentOutOfRangeException(nameof(LoggingTable))
        };
>>>>>>> 9e847e4d
    }
}<|MERGE_RESOLUTION|>--- conflicted
+++ resolved
@@ -86,31 +86,6 @@
     {
         return LoggingTable switch
         {
-<<<<<<< HEAD
-            case LoggingTables.None:
-                return "";
-            case LoggingTables.DataLoadTask:
-                return Task.HasValue ? $"WHERE ID ={Task.Value}" : "";
-            case LoggingTables.DataLoadRun:
-                if (Run.HasValue)
-                    return $"WHERE ID ={Run.Value}";
-                if (Task.HasValue)
-                    return $"WHERE dataLoadTaskID = {Task.Value}";
-                return "";
-            case LoggingTables.ProgressLog:
-            case LoggingTables.FatalError:
-            case LoggingTables.TableLoadRun:
-                if (Run.HasValue)
-                    return $"WHERE dataLoadRunID ={Run.Value}";
-                return "";
-            case LoggingTables.DataSource:
-                if (Table.HasValue)
-                    return $"WHERE tableLoadRunID ={Table.Value}";
-                return "";
-            default:
-                throw new ArgumentOutOfRangeException("table");
-        }
-=======
             LoggingTables.None => "",
             LoggingTables.DataLoadTask => Task.HasValue ? $"WHERE ID ={Task.Value}" : "",
             LoggingTables.DataLoadRun => Run.HasValue ? $"WHERE ID ={Run.Value}" :
@@ -121,6 +96,5 @@
             LoggingTables.DataSource => Table.HasValue ? $"WHERE tableLoadRunID ={Table.Value}" : "",
             _ => throw new ArgumentOutOfRangeException(nameof(LoggingTable))
         };
->>>>>>> 9e847e4d
     }
 }