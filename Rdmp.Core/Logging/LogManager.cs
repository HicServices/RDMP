// Copyright (c) The University of Dundee 2018-2019
// This file is part of the Research Data Management Platform (RDMP).
// RDMP is free software: you can redistribute it and/or modify it under the terms of the GNU General Public License as published by the Free Software Foundation, either version 3 of the License, or (at your option) any later version.
// RDMP is distributed in the hope that it will be useful, but WITHOUT ANY WARRANTY; without even the implied warranty of MERCHANTABILITY or FITNESS FOR A PARTICULAR PURPOSE. See the GNU General Public License for more details.
// You should have received a copy of the GNU General Public License along with RDMP. If not, see <https://www.gnu.org/licenses/>.

using System;
using System.Collections.Generic;
using System.Data;
using System.Data.Common;
using System.Linq;
using System.Text;
using System.Threading;
using FAnsi.Discovery;
using FAnsi.Discovery.QuerySyntax;
using Rdmp.Core.Logging.PastEvents;
using Rdmp.Core.ReusableLibraryCode;
using Rdmp.Core.ReusableLibraryCode.DataAccess;

namespace Rdmp.Core.Logging;

/// <summary>
/// Entry point for the RDMP relational logging database.  This class requires to be pointed at an existing logging database with the correct schema (Defined
/// in HIC.Logging.Database - See DatabaseCreation.exe for how to do this). See Logging.cd for the full hierarchy of concepts.
/// 
/// <para>You can both create new logging records and fetch old ones.  New logging objects are generally maintained for future use e.g. when you want to record
/// that a new table is being loaded during a given load (DataLoadInfo) you must pass the load log object (DataLoadInfo).  Live logging objects generally
/// must be closed to indicate that they are completed (succesfully or otherwise), if you do not close a logging object then the EndTime will be left
/// blank and it will be unclear if a process blue screened or if it all went fine (other than the ongoing accumulation of log events, errors etc).</para>
/// 
/// <para>Fetching old records is done based on ID, Task Name etc and is also handled by this class. The objects returned will be ArchivalDataLoadInfo objects
/// which are immutable and include the full hierarchy of sub concepts (errors, progress messages, which tables were loaded with how many records etc -
/// See Logging.cd).</para>
/// </summary>
public class LogManager : ILogManager
{
    public DiscoveredServer Server { get; private set; }

    /// <summary>
    /// If the Server was set from a persistent database reference this property will store it e.g. a logging ExternalDatabaseServer
    /// </summary>
    public IDataAccessPoint DataAccessPointIfAny { get; private set; }

    /// <summary>
    /// Event triggered every time a new <see cref="IDataLoadInfo"/> is created.
    /// </summary>
    public event DataLoadInfoHandler DataLoadInfoCreated;

    public LogManager(DiscoveredServer server)
    {
        Server = server;
    }

    public LogManager(IDataAccessPoint loggingServer) : this(DataAccessPortal.ExpectServer(loggingServer, DataAccessContext.Logging))
    {
        DataAccessPointIfAny = loggingServer;
    }

    public string[] ListDataTasks(bool hideTests=false)
    {
        var tasks = new List<string>();

        using var con = Server.GetConnection();
        con.Open();
        using var cmd = Server.GetCommand("SELECT * FROM DataLoadTask", con);
        using var r = cmd.ExecuteReader();
        while (r.Read())
        {
            if (!hideTests || !(bool)r["isTest"])
                tasks.Add(r["name"].ToString()); //we are not hiding tests, or it isn't a test.
        }

        return tasks.ToArray();
    }

    /// <summary>
    /// Returns logging data for the given <paramref name="filter"/>
    /// </summary>
    /// <param name="filter"></param>
    /// <param name="topX"></param>
    /// <param name="sortDesc">True to sort descending (highest ID first).  False to sort ascending (lowest ID first)</param>
    /// <returns></returns>
    public DataTable GetTable(LogViewerFilter filter, int? topX, bool sortDesc)
    {
        var prefix = "";
        var where = filter == null ? "": filter.GetWhereSql();

        if (topX.HasValue)
            prefix = $"TOP {topX.Value}";
            
        return GetAsTable(
            $"SELECT {prefix} * FROM {filter.LoggingTable} {where} ORDER BY ID {(sortDesc ? "Desc" : "Asc")}");
    }

    private DataTable GetAsTable(string sql)
    {
        var dt = new DataTable();
<<<<<<< HEAD
        dt.BeginLoadData();
        using var con = Server.GetConnection();
        con.Open();

        using var cmd = Server.GetCommand(sql, con);
        using var da = Server.GetDataAdapter(cmd);
        da.Fill(dt);
        dt.EndLoadData();
                
        return dt;
=======
            
        using (var con = Server.GetConnection())
        {
            con.Open();

            using(var cmd = Server.GetCommand(sql, con))
            using(var da = Server.GetDataAdapter(cmd))
                da.Fill(dt);

            return dt;
        }
>>>>>>> 5c0a3943
    }

    public string[] ListDataSets()
    {
        var tasks = new List<string>();

        using var con = Server.GetConnection();
        con.Open();

        using var cmd = Server.GetCommand("SELECT * FROM DataSet", con);
        using var r = cmd.ExecuteReader();
        while (r.Read())
            tasks.Add(r["dataSetID"].ToString());

        return tasks.ToArray();
    }

    /// <summary>
    /// Returns data load audit objects which describe runs of over arching task <paramref name="dataTask"/>
    /// </summary>
    /// <param name="dataTask"></param>
    /// <param name="token"></param>
    /// <param name="specificDataLoadRunIDOnly"></param>
    /// <param name="topX"></param>
    /// <returns></returns>
    public IEnumerable<ArchivalDataLoadInfo> GetArchivalDataLoadInfos(string dataTask, CancellationToken? token = null, int? specificDataLoadRunIDOnly = null, int? topX = null)
    {
        var db = Server.GetCurrentDatabase();
        var run = db.ExpectTable("DataLoadRun");

<<<<<<< HEAD
        using var con = Server.GetConnection();
        con.Open();
=======
            using (var cmd = Server.GetCommand("", con))
            {
                var where = "";
                if (specificDataLoadRunIDOnly != null)
                    where = $"WHERE ID={specificDataLoadRunIDOnly.Value}";
                else
                {
                    where = "WHERE dataLoadTaskID = @dataTaskId";
                    var p = cmd.CreateParameter();
                    p.ParameterName = "@dataTaskId";
                    p.Value = dataTaskId;
                    cmd.Parameters.Add(p);
                }
>>>>>>> 5c0a3943

        var dataTaskId = GetDataTaskId(dataTask,Server, con);

        using var cmd = Server.GetCommand("", con);
        string where;
        if (specificDataLoadRunIDOnly != null)
            where = $"WHERE ID={specificDataLoadRunIDOnly.Value}";
        else
        {
            where = "WHERE dataLoadTaskID = @dataTaskId";
            var p = cmd.CreateParameter();
            p.ParameterName = "@dataTaskId";
            p.Value = dataTaskId;
            cmd.Parameters.Add(p);
        }

        TopXResponse top = null;

        if (topX.HasValue)
            top = Server.GetQuerySyntaxHelper().HowDoWeAchieveTopX(topX.Value);

        var sb = new StringBuilder("SELECT ");

        if(top?.Location == QueryComponent.SELECT) sb.AppendLine(top.SQL);

        sb.AppendLine($" * FROM {run.GetFullyQualifiedName()}  {where} ORDER BY ID desc");

        if(top?.Location == QueryComponent.Postfix) sb.AppendLine(top.SQL);

        cmd.CommandText = sb.ToString();

        DbDataReader r;
        if (token == null)
            r = cmd.ExecuteReader();
        else
        {
            var rTask = cmd.ExecuteReaderAsync(token.Value);
            rTask.Wait(token.Value);

<<<<<<< HEAD
            if (rTask.IsCompleted)
                r = rTask.Result;
            else
            {
                cmd.Cancel();
=======
                    if (rTask.IsCompleted)
                        r = rTask.Result;
                    else
                    {
                        cmd.Cancel();

                        if (rTask.IsFaulted && rTask.Exception != null)
                            throw rTask.Exception.GetExceptionIfExists<Exception>() ?? rTask.Exception;
>>>>>>> 5c0a3943

                if (rTask.IsFaulted && rTask.Exception != null)
                    throw rTask.Exception.GetExceptionIfExists<Exception>() ?? rTask.Exception;

                yield break;
            }
        }

        using(r)
            while (r.Read())
                yield return new ArchivalDataLoadInfo(r, db);
    }

    private static int GetDataTaskId(string dataTask, DiscoveredServer server, DbConnection con)
    {
        using var cmd = server.GetCommand("SELECT ID FROM DataLoadTask WHERE name = @name", con);
        var p = cmd.CreateParameter();
        p.ParameterName = "@name";
        p.Value = dataTask;
        cmd.Parameters.Add(p);

        return Convert.ToInt32(cmd.ExecuteScalar());
    }



    public IDataLoadInfo CreateDataLoadInfo(string dataLoadTaskName, string packageName, string description, string suggestedRollbackCommand, bool isTest)
    {
        var task = ListDataTasks().FirstOrDefault(t=>t.Equals(dataLoadTaskName,StringComparison.CurrentCultureIgnoreCase)) ?? throw new KeyNotFoundException(
                $"DataLoadTask called '{dataLoadTaskName}' was not found in the logging database {Server}");
        var toReturn = new DataLoadInfo(task, packageName, description, suggestedRollbackCommand, isTest, Server);

        DataLoadInfoCreated?.Invoke(this,toReturn);

        return toReturn;

    }

    /// <summary>
    /// Creates a new data load task for the given dataset (datasetID which is the name of the dataset).  The loading task will be called the same as the dataset is called.
    /// </summary>
    /// <param name="id"></param>
    /// <param name="dataSetID"></param>
    public void CreateNewLoggingTask(int id, string dataSetID)
    {
<<<<<<< HEAD
        using var conn = Server.GetConnection();
        conn.Open();
        var sql =
            $"INSERT INTO DataLoadTask (ID, description, name, createTime, userAccount, statusID, isTest, dataSetID) VALUES ({id}, @dataSetID, @dataSetID, @date, @username, 1, 0, @dataSetID)";

        using var cmd = Server.GetCommand(sql, conn);
        Server.AddParameterWithValueToCommand("@date", cmd, DateTime.Now);
        Server.AddParameterWithValueToCommand("@dataSetID", cmd, dataSetID);
        Server.AddParameterWithValueToCommand("@username", cmd, Environment.UserName);

        cmd.ExecuteNonQuery();
=======
        using (var conn = Server.GetConnection())
        {
            conn.Open();
            {
                var sql =
                    $"INSERT INTO DataLoadTask (ID, description, name, createTime, userAccount, statusID, isTest, dataSetID) VALUES ({id}, @dataSetID, @dataSetID, @date, @username, 1, 0, @dataSetID)";

                using (var cmd = Server.GetCommand(sql, conn))
                {
                    Server.AddParameterWithValueToCommand("@date", cmd,DateTime.Now);
                    Server.AddParameterWithValueToCommand("@dataSetID",cmd,dataSetID);
                    Server.AddParameterWithValueToCommand("@username",cmd,Environment.UserName);

                    cmd.ExecuteNonQuery();
                }
            }
        }
>>>>>>> 5c0a3943
    }

    private void CreateNewDataSet(string datasetName)
    {
        using var conn = Server.GetConnection();
        conn.Open();
        {
            const string sql = "INSERT INTO DataSet (dataSetID,name) VALUES (@datasetName,@datasetName)";

            using var cmd = Server.GetCommand(sql, conn);
            Server.AddParameterWithValueToCommand("@datasetName",cmd,datasetName);
            cmd.ExecuteNonQuery();
        }
    }



    public void CreateNewLoggingTaskIfNotExists(string toCreate)
    {
        if(!ListDataSets().Contains(toCreate,StringComparer.CurrentCultureIgnoreCase))
            CreateNewDataSet(toCreate);

        if(!ListDataTasks().Contains(toCreate,StringComparer.CurrentCultureIgnoreCase))
            CreateNewLoggingTask(GetMaxTaskID()+1,toCreate);
    }

    private int GetMaxTaskID()
    {
        using var conn = Server.GetConnection();
        conn.Open();
        const string sql = "SELECT MAX(ID) FROM DataLoadTask";

        using var cmd = Server.GetCommand(sql, conn);
        var result = cmd.ExecuteScalar();
        return result == null || result == DBNull.Value ? 0 : int.Parse(result.ToString());
    }

    public void ResolveFatalErrors(int[] ids, DataLoadInfo.FatalErrorStates newState, string newExplanation)
    {
<<<<<<< HEAD
        using var conn = Server.GetConnection();
        conn.Open();
        var sql =
            $"UPDATE FatalError SET explanation =@explanation, statusID=@statusID where ID in ({string.Join(",", ids)})";

        using var cmd = Server.GetCommand(sql, conn);
        Server.AddParameterWithValueToCommand("@explanation", cmd, newExplanation);
        Server.AddParameterWithValueToCommand("@statusID", cmd, Convert.ToInt32(newState));
        var affectedRows = cmd.ExecuteNonQuery();

        if (affectedRows != ids.Length)
            throw new Exception(
                $"Query {sql} resulted in {affectedRows}, we were expecting there to be {ids.Length} updates because that is how many FatalError IDs that were passed to this method");
=======
        using (var conn = Server.GetConnection())
        {
            conn.Open();
            {
                var sql =
                    $"UPDATE FatalError SET explanation =@explanation, statusID=@statusID where ID in ({string.Join(",", ids)})";

                int affectedRows;

                using (var cmd = Server.GetCommand(sql, conn))
                {
                    Server.AddParameterWithValueToCommand("@explanation", cmd, newExplanation);
                    Server.AddParameterWithValueToCommand("@statusID", cmd, Convert.ToInt32(newState));
                    affectedRows = cmd.ExecuteNonQuery();
                }

                if(affectedRows != ids.Length)
                    throw new Exception(
                        $"Query {sql} resulted in {affectedRows}, we were expecting there to be {ids.Length} updates because that is how many FatalError IDs that were passed to this method");
            }
        }
>>>>>>> 5c0a3943
    }

}<|MERGE_RESOLUTION|>--- conflicted
+++ resolved
@@ -95,7 +95,6 @@
     private DataTable GetAsTable(string sql)
     {
         var dt = new DataTable();
-<<<<<<< HEAD
         dt.BeginLoadData();
         using var con = Server.GetConnection();
         con.Open();
@@ -106,19 +105,6 @@
         dt.EndLoadData();
                 
         return dt;
-=======
-            
-        using (var con = Server.GetConnection())
-        {
-            con.Open();
-
-            using(var cmd = Server.GetCommand(sql, con))
-            using(var da = Server.GetDataAdapter(cmd))
-                da.Fill(dt);
-
-            return dt;
-        }
->>>>>>> 5c0a3943
     }
 
     public string[] ListDataSets()
@@ -149,24 +135,8 @@
         var db = Server.GetCurrentDatabase();
         var run = db.ExpectTable("DataLoadRun");
 
-<<<<<<< HEAD
-        using var con = Server.GetConnection();
-        con.Open();
-=======
-            using (var cmd = Server.GetCommand("", con))
-            {
-                var where = "";
-                if (specificDataLoadRunIDOnly != null)
-                    where = $"WHERE ID={specificDataLoadRunIDOnly.Value}";
-                else
-                {
-                    where = "WHERE dataLoadTaskID = @dataTaskId";
-                    var p = cmd.CreateParameter();
-                    p.ParameterName = "@dataTaskId";
-                    p.Value = dataTaskId;
-                    cmd.Parameters.Add(p);
-                }
->>>>>>> 5c0a3943
+        using var con = Server.GetConnection();
+        con.Open();
 
         var dataTaskId = GetDataTaskId(dataTask,Server, con);
 
@@ -206,22 +176,11 @@
             var rTask = cmd.ExecuteReaderAsync(token.Value);
             rTask.Wait(token.Value);
 
-<<<<<<< HEAD
             if (rTask.IsCompleted)
                 r = rTask.Result;
             else
             {
                 cmd.Cancel();
-=======
-                    if (rTask.IsCompleted)
-                        r = rTask.Result;
-                    else
-                    {
-                        cmd.Cancel();
-
-                        if (rTask.IsFaulted && rTask.Exception != null)
-                            throw rTask.Exception.GetExceptionIfExists<Exception>() ?? rTask.Exception;
->>>>>>> 5c0a3943
 
                 if (rTask.IsFaulted && rTask.Exception != null)
                     throw rTask.Exception.GetExceptionIfExists<Exception>() ?? rTask.Exception;
@@ -267,7 +226,6 @@
     /// <param name="dataSetID"></param>
     public void CreateNewLoggingTask(int id, string dataSetID)
     {
-<<<<<<< HEAD
         using var conn = Server.GetConnection();
         conn.Open();
         var sql =
@@ -279,25 +237,6 @@
         Server.AddParameterWithValueToCommand("@username", cmd, Environment.UserName);
 
         cmd.ExecuteNonQuery();
-=======
-        using (var conn = Server.GetConnection())
-        {
-            conn.Open();
-            {
-                var sql =
-                    $"INSERT INTO DataLoadTask (ID, description, name, createTime, userAccount, statusID, isTest, dataSetID) VALUES ({id}, @dataSetID, @dataSetID, @date, @username, 1, 0, @dataSetID)";
-
-                using (var cmd = Server.GetCommand(sql, conn))
-                {
-                    Server.AddParameterWithValueToCommand("@date", cmd,DateTime.Now);
-                    Server.AddParameterWithValueToCommand("@dataSetID",cmd,dataSetID);
-                    Server.AddParameterWithValueToCommand("@username",cmd,Environment.UserName);
-
-                    cmd.ExecuteNonQuery();
-                }
-            }
-        }
->>>>>>> 5c0a3943
     }
 
     private void CreateNewDataSet(string datasetName)
@@ -337,7 +276,6 @@
 
     public void ResolveFatalErrors(int[] ids, DataLoadInfo.FatalErrorStates newState, string newExplanation)
     {
-<<<<<<< HEAD
         using var conn = Server.GetConnection();
         conn.Open();
         var sql =
@@ -351,29 +289,6 @@
         if (affectedRows != ids.Length)
             throw new Exception(
                 $"Query {sql} resulted in {affectedRows}, we were expecting there to be {ids.Length} updates because that is how many FatalError IDs that were passed to this method");
-=======
-        using (var conn = Server.GetConnection())
-        {
-            conn.Open();
-            {
-                var sql =
-                    $"UPDATE FatalError SET explanation =@explanation, statusID=@statusID where ID in ({string.Join(",", ids)})";
-
-                int affectedRows;
-
-                using (var cmd = Server.GetCommand(sql, conn))
-                {
-                    Server.AddParameterWithValueToCommand("@explanation", cmd, newExplanation);
-                    Server.AddParameterWithValueToCommand("@statusID", cmd, Convert.ToInt32(newState));
-                    affectedRows = cmd.ExecuteNonQuery();
-                }
-
-                if(affectedRows != ids.Length)
-                    throw new Exception(
-                        $"Query {sql} resulted in {affectedRows}, we were expecting there to be {ids.Length} updates because that is how many FatalError IDs that were passed to this method");
-            }
-        }
->>>>>>> 5c0a3943
     }
 
 }