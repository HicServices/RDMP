// Copyright (c) The University of Dundee 2018-2019
// This file is part of the Research Data Management Platform (RDMP).
// RDMP is free software: you can redistribute it and/or modify it under the terms of the GNU General Public License as published by the Free Software Foundation, either version 3 of the License, or (at your option) any later version.
// RDMP is distributed in the hope that it will be useful, but WITHOUT ANY WARRANTY; without even the implied warranty of MERCHANTABILITY or FITNESS FOR A PARTICULAR PURPOSE. See the GNU General Public License for more details.
// You should have received a copy of the GNU General Public License along with RDMP. If not, see <https://www.gnu.org/licenses/>.

using System;
using System.Collections.Generic;
using System.Diagnostics;
using System.Linq;
using System.Xml.Serialization;
using FAnsi.Discovery;
using Rdmp.Core.CommandExecution;

namespace Rdmp.Core.Logging;

/// <summary>
/// Root object for an ongoing logged activity e.g. 'Loading Biochemistry'.  Includes the package name (exe or class name that is primarily responsible
/// for the activity), start time, description etc.  You must call CloseAndMarkComplete once your activity is completed (whether it has failed or succeeded).
/// 
/// <para>You should maintain a reference to DataLoadInfo in order to create logs of Progress / Errors / and table load audits
/// (TableLoadInfo) (create these via the LogManager).  The ID property can be used if you want to reference this audit record e.g. when loading a live table
/// you can store the ID of the load batch it appeared in. </para>
/// </summary>
public class DataLoadInfo : IDataLoadInfo
{
<<<<<<< HEAD
    private bool _isClosed = false;
    private readonly string _packageName;
    private readonly string _userAccount;
    private readonly DateTime _startTime;
    private DateTime _endTime;
    private readonly string _description;
    private string _suggestedRollbackCommand;
    private int _id;
    private bool _isTest;
=======
    public DiscoveredServer DatabaseSettings { get; }
>>>>>>> 9e847e4d

    private readonly object _oLock = new();

<<<<<<< HEAD
    private DiscoveredServer _server;

    public DiscoveredServer DatabaseSettings => _server;

    private object oLock = new();


    #region Property setup (these throw exceptions if you try to read them after the record is closed)
=======

    #region Property setup (these throw exceptions if you try to read them after the record is closed)

    public string PackageName { get; }
>>>>>>> 9e847e4d


    public string UserAccount { get; }


    public DateTime StartTime { get; }


    public DateTime EndTime { get; private set; }


    public string Description { get; }


    public string SuggestedRollbackCommand { get; }


    public int ID { get; private set; }

    public bool IsTest { get; }


    public bool IsClosed { get; private set; }

    #endregion


    /// <summary>
    /// Marks the start of a new data load in the database.  Automatically populates StartTime and UserAccount from
    /// Environment.  Also creates a new ID in the database.
    /// </summary>
    /// <param name="dataLoadTaskName"></param>
    /// <param name="packageName">The SSIS package or executable that started the data load</param>
    /// <param name="description">A description of what the data load is trying to achieve</param>
    /// <param name="suggestedRollbackCommand"></param>
    /// <param name="isTest">If true then the database record will be marked as Test=1</param>
    /// <param name="settings"></param>
    public DataLoadInfo(string dataLoadTaskName, string packageName, string description,
        string suggestedRollbackCommand, bool isTest, DiscoveredServer settings)
    {
        if (settings != null)
<<<<<<< HEAD
            _server = settings;

        _packageName = packageName;
        _userAccount = Environment.UserName;
        _description = description;
        _startTime = DateTime.Now;
        _suggestedRollbackCommand = suggestedRollbackCommand;

        _id = -1;
        _isTest = isTest;
=======
            DatabaseSettings = settings;

        PackageName = packageName;
        UserAccount = Environment.UserName;
        Description = description;
        StartTime = DateTime.Now;
        SuggestedRollbackCommand = suggestedRollbackCommand;

        ID = -1;
        IsTest = isTest;
>>>>>>> 9e847e4d

        RecordNewDataLoadInDatabase(dataLoadTaskName);
    }

    private void RecordNewDataLoadInDatabase(string dataLoadTaskName)
    {
        using var con = DatabaseSettings.GetConnection();
        con.Open();

<<<<<<< HEAD
            var cmd = _server.GetCommand("SELECT ID FROM DataLoadTask WHERE name=@name", con);
            _server.AddParameterWithValueToCommand("@name", cmd, dataLoadTaskName);
=======
        var cmd = DatabaseSettings.GetCommand("SELECT ID FROM DataLoadTask WHERE name=@name", con);
        DatabaseSettings.AddParameterWithValueToCommand("@name", cmd, dataLoadTaskName);
>>>>>>> 9e847e4d


        var result = cmd.ExecuteScalar();

        if (result == null || result == DBNull.Value)
            throw new Exception($"Could not find data load task named:{dataLoadTaskName}");

<<<<<<< HEAD
            //ID can come back as a decimal or an Int32 or an Int64 so whatever, just turn it into a string and then parse it
            var parentTaskID = int.Parse(result.ToString());

            cmd = _server.GetCommand(
                @"INSERT INTO DataLoadRun (description,startTime,dataLoadTaskID,isTest,packageName,userAccount,suggestedRollbackCommand) VALUES (@description,@startTime,@dataLoadTaskID,@isTest,@packageName,@userAccount,@suggestedRollbackCommand);
SELECT @@IDENTITY;", con);

            _server.AddParameterWithValueToCommand("@description", cmd, _description);
            _server.AddParameterWithValueToCommand("@startTime", cmd, _startTime);
            _server.AddParameterWithValueToCommand("@dataLoadTaskID", cmd, parentTaskID);
            _server.AddParameterWithValueToCommand("@isTest", cmd, _isTest);
            _server.AddParameterWithValueToCommand("@packageName", cmd, _packageName);
            _server.AddParameterWithValueToCommand("@userAccount", cmd, _userAccount);
            _server.AddParameterWithValueToCommand("@suggestedRollbackCommand", cmd,
                _suggestedRollbackCommand ?? string.Empty);
=======
        //ID can come back as a decimal or an Int32 or an Int64 so whatever, just turn it into a string and then parse it
        var parentTaskID = int.Parse(result.ToString());

        cmd = DatabaseSettings.GetCommand(
            @"INSERT INTO DataLoadRun (description,startTime,dataLoadTaskID,isTest,packageName,userAccount,suggestedRollbackCommand) VALUES (@description,@startTime,@dataLoadTaskID,@isTest,@packageName,@userAccount,@suggestedRollbackCommand);
SELECT @@IDENTITY;", con);
>>>>>>> 9e847e4d

        DatabaseSettings.AddParameterWithValueToCommand("@description", cmd, Description);
        DatabaseSettings.AddParameterWithValueToCommand("@startTime", cmd, StartTime);
        DatabaseSettings.AddParameterWithValueToCommand("@dataLoadTaskID", cmd, parentTaskID);
        DatabaseSettings.AddParameterWithValueToCommand("@isTest", cmd, IsTest);
        DatabaseSettings.AddParameterWithValueToCommand("@packageName", cmd, PackageName);
        DatabaseSettings.AddParameterWithValueToCommand("@userAccount", cmd, UserAccount);
        DatabaseSettings.AddParameterWithValueToCommand("@suggestedRollbackCommand", cmd,
            SuggestedRollbackCommand ?? string.Empty);

<<<<<<< HEAD
            //ID can come back as a decimal or an Int32 or an Int64 so whatever, just turn it into a string and then parse it
            _id = int.Parse(cmd.ExecuteScalar().ToString());
        }
=======

        //ID can come back as a decimal or an Int32 or an Int64 so whatever, just turn it into a string and then parse it
        ID = int.Parse(cmd.ExecuteScalar().ToString());
>>>>>>> 9e847e4d
    }

    /// <summary>
    /// Marks that the data load ended
    /// </summary>
    public void CloseAndMarkComplete()
    {
        lock (_oLock)
        {
            //prevent double closing
<<<<<<< HEAD
            if (_isClosed)
                return;

            _endTime = DateTime.Now;

            using (var con = _server.BeginNewTransactedConnection())
            {
                try
                {
                    var cmdUpdateToClosed =
                        _server.GetCommand("UPDATE DataLoadRun SET endTime=@endTime WHERE ID=@ID",
                            con);

                    _server.AddParameterWithValueToCommand("@endTime", cmdUpdateToClosed, DateTime.Now);
                    _server.AddParameterWithValueToCommand("@ID", cmdUpdateToClosed, ID);
=======
            if (IsClosed)
                return;

            EndTime = DateTime.Now;

            using var con = DatabaseSettings.BeginNewTransactedConnection();
            try
            {
                var cmdUpdateToClosed =
                    DatabaseSettings.GetCommand("UPDATE DataLoadRun SET endTime=@endTime WHERE ID=@ID",
                        con);
>>>>>>> 9e847e4d

                DatabaseSettings.AddParameterWithValueToCommand("@endTime", cmdUpdateToClosed, DateTime.Now);
                DatabaseSettings.AddParameterWithValueToCommand("@ID", cmdUpdateToClosed, ID);

                var rowsAffected = cmdUpdateToClosed.ExecuteNonQuery();

                if (rowsAffected != 1)
                    throw new Exception(
                        $"Error closing off DataLoad in database, the update command resulted in {rowsAffected} rows being affected (expected 1) - will try to rollback");

                con.ManagedTransaction.CommitAndCloseConnection();

                IsClosed = true;
            }
            catch (Exception)
            {
                //if something goes wrong with the update, roll it back
                con.ManagedTransaction.AbandonAndCloseConnection();

<<<<<<< HEAD
                //once a record has been committed to the database it is redundant and no further attempts to read/change it should be made by anyone
                foreach (var t in TableLoads.Values)
                    //close any table loads that have not yet completed
                    if (!t.IsClosed)
                        t.CloseAndArchive();
=======
                throw;
>>>>>>> 9e847e4d
            }

            //once a record has been committed to the database it is redundant and no further attempts to read/change it should be made by anyone
            foreach (var t in TableLoads.Values.Where(static t => !t.IsClosed)) t.CloseAndArchive();
        }
    }


    public Dictionary<int, TableLoadInfo> TableLoads { get; } = new();

    public ITableLoadInfo CreateTableLoadInfo(string suggestedRollbackCommand, string destinationTable,
        DataSource[] sources, int expectedInserts) => new TableLoadInfo(this, suggestedRollbackCommand,
        destinationTable, sources, expectedInserts);

<<<<<<< HEAD
    public ITableLoadInfo CreateTableLoadInfo(string suggestedRollbackCommand, string destinationTable,
        DataSource[] sources, int expectedInserts) => new TableLoadInfo(this, suggestedRollbackCommand,
        destinationTable, sources, expectedInserts);

    public static DataLoadInfo Empty = new();
=======
    public static readonly DataLoadInfo Empty = new();
>>>>>>> 9e847e4d

    private DataLoadInfo()
    {
    }

    public void AddTableLoad(TableLoadInfo tableLoadInfo)
    {
        lock (_oLock)
        {
            TableLoads.Add(tableLoadInfo.ID, tableLoadInfo);
        }
    }

    public enum FatalErrorStates
    {
        Outstanding = 1,
        Resolved = 2,
        Blocked = 3
    }

    /// <summary>
    /// Terminates the current DataLoadInfo and records that it resulted in a fatal error
    /// </summary>
    /// <param name="errorSource">The component that generated the failure(in SSIS try System::SourceName)</param>
    /// <param name="errorDescription">A description of the error (in SSIS try System::ErrorDescription)</param>
    public void LogFatalError(string errorSource, string errorDescription)
    {
        using var con = DatabaseSettings.GetConnection();
        con.Open();

        //look up the fatal error ID (get the name of the Enum so that we can refactor if necessary without breaking the code looking for a constant string)
        var initialErrorStatus = Enum.GetName(typeof(FatalErrorStates), FatalErrorStates.Outstanding);

<<<<<<< HEAD
            var cmdLookupStatusID = _server.GetCommand("SELECT ID from z_FatalErrorStatus WHERE status=@status", con);
            _server.AddParameterWithValueToCommand("@status", cmdLookupStatusID, initialErrorStatus);
=======
>>>>>>> 9e847e4d

        var cmdLookupStatusID =
            DatabaseSettings.GetCommand("SELECT ID from z_FatalErrorStatus WHERE status=@status", con);
        DatabaseSettings.AddParameterWithValueToCommand("@status", cmdLookupStatusID, initialErrorStatus);

<<<<<<< HEAD
            var cmdRecordFatalError = _server.GetCommand(
                @"INSERT INTO FatalError (time,source,description,statusID,dataLoadRunID) VALUES (@time,@source,@description,@statusID,@dataLoadRunID);",
                con);
            _server.AddParameterWithValueToCommand("@time", cmdRecordFatalError, DateTime.Now);
            _server.AddParameterWithValueToCommand("@source", cmdRecordFatalError, errorSource);
            _server.AddParameterWithValueToCommand("@description", cmdRecordFatalError, errorDescription);
            _server.AddParameterWithValueToCommand("@statusID", cmdRecordFatalError, statusID);
            _server.AddParameterWithValueToCommand("@dataLoadRunID", cmdRecordFatalError, ID);
=======
        var statusID = int.Parse(cmdLookupStatusID.ExecuteScalar().ToString());
>>>>>>> 9e847e4d

        var cmdRecordFatalError = DatabaseSettings.GetCommand(
            @"INSERT INTO FatalError (time,source,description,statusID,dataLoadRunID) VALUES (@time,@source,@description,@statusID,@dataLoadRunID);",
            con);
        DatabaseSettings.AddParameterWithValueToCommand("@time", cmdRecordFatalError, DateTime.Now);
        DatabaseSettings.AddParameterWithValueToCommand("@source", cmdRecordFatalError, errorSource);
        DatabaseSettings.AddParameterWithValueToCommand("@description", cmdRecordFatalError, errorDescription);
        DatabaseSettings.AddParameterWithValueToCommand("@statusID", cmdRecordFatalError, statusID);
        DatabaseSettings.AddParameterWithValueToCommand("@dataLoadRunID", cmdRecordFatalError, ID);

<<<<<<< HEAD
            //this might get called multiple times (many errors in rapid succession as the program crashes) but only close the dataLoadInfo once
            if (!IsClosed)
                CloseAndMarkComplete();
        }
=======
        cmdRecordFatalError.ExecuteNonQuery();

        //this might get called multiple times (many errors in rapid succession as the program crashes) but only close the dataLoadInfo once
        if (!IsClosed)
            CloseAndMarkComplete();
>>>>>>> 9e847e4d
    }

    public enum ProgressEventType
    {
        OnInformation,
        OnProgress,
        OnQueryCancel,
        OnTaskFailed,
        OnWarning
    }

    private static int logCounter = 0;
    private static long logTime = 0;

    public void LogProgress(ProgressEventType pevent, string source, string description)
    {
<<<<<<< HEAD
        using (var con = DatabaseSettings.GetConnection())
        using (var cmdRecordProgress = _server.GetCommand("INSERT INTO ProgressLog " +
                                                          "(dataLoadRunID,eventType,source,description,time) " +
                                                          "VALUES (@dataLoadRunID,@eventType,@source,@description,@time);",
                   con))
=======
        var sw = Stopwatch.StartNew();
        logCounter++;
        try
>>>>>>> 9e847e4d
        {
            using var con = DatabaseSettings.GetConnection();
            using var cmdRecordProgress = DatabaseSettings.GetCommand(
                "INSERT INTO ProgressLog (dataLoadRunID,eventType,source,description,time) VALUES (@dataLoadRunID,@eventType,@source,@description,@time);",
                con);
            cmdRecordProgress.CommandTimeout = 3600;
            con.Open();

<<<<<<< HEAD
            _server.AddParameterWithValueToCommand("@dataLoadRunID", cmdRecordProgress, ID);
            _server.AddParameterWithValueToCommand("@eventType", cmdRecordProgress, pevent.ToString());
            _server.AddParameterWithValueToCommand("@source", cmdRecordProgress, Source);
            _server.AddParameterWithValueToCommand("@description", cmdRecordProgress, Description);
            _server.AddParameterWithValueToCommand("@time", cmdRecordProgress, DateTime.Now);
=======
            DatabaseSettings.AddParameterWithValueToCommand("@dataLoadRunID", cmdRecordProgress, ID);
            DatabaseSettings.AddParameterWithValueToCommand("@eventType", cmdRecordProgress, pevent.ToString());
            DatabaseSettings.AddParameterWithValueToCommand("@source", cmdRecordProgress, source);
            DatabaseSettings.AddParameterWithValueToCommand("@description", cmdRecordProgress, description);
            DatabaseSettings.AddParameterWithValueToCommand("@time", cmdRecordProgress, DateTime.Now);
>>>>>>> 9e847e4d

            cmdRecordProgress.ExecuteNonQuery();
            if (sw.ElapsedMilliseconds <= 1000) return;

            using var cmdRecordSlowWarning = DatabaseSettings.GetCommand(
                "INSERT INTO ProgressLog (dataLoadRunID,eventType,source,description,time) VALUES (@dataLoadRunID,@eventType,@source,@description,@time);",
                con);
            cmdRecordSlowWarning.CommandTimeout = 3600;

            DatabaseSettings.AddParameterWithValueToCommand("@dataLoadRunID", cmdRecordSlowWarning, ID);
            DatabaseSettings.AddParameterWithValueToCommand("@eventType", cmdRecordSlowWarning,
                ProgressEventType.OnWarning.ToString());
            DatabaseSettings.AddParameterWithValueToCommand("@source", cmdRecordSlowWarning, "RDMP");
            DatabaseSettings.AddParameterWithValueToCommand("@description", cmdRecordSlowWarning,
                $"Warning: slow log entry detected ({sw.ElapsedMilliseconds}ms; total {logTime + sw.ElapsedMilliseconds} so far for {logCounter} inserts)");
            DatabaseSettings.AddParameterWithValueToCommand("@time", cmdRecordSlowWarning, DateTime.Now);

            cmdRecordSlowWarning.ExecuteNonQuery();
        }
        finally
        {
            logTime += sw.ElapsedMilliseconds;
        }
    }
}<|MERGE_RESOLUTION|>--- conflicted
+++ resolved
@@ -24,37 +24,14 @@
 /// </summary>
 public class DataLoadInfo : IDataLoadInfo
 {
-<<<<<<< HEAD
-    private bool _isClosed = false;
-    private readonly string _packageName;
-    private readonly string _userAccount;
-    private readonly DateTime _startTime;
-    private DateTime _endTime;
-    private readonly string _description;
-    private string _suggestedRollbackCommand;
-    private int _id;
-    private bool _isTest;
-=======
     public DiscoveredServer DatabaseSettings { get; }
->>>>>>> 9e847e4d
 
     private readonly object _oLock = new();
 
-<<<<<<< HEAD
-    private DiscoveredServer _server;
-
-    public DiscoveredServer DatabaseSettings => _server;
-
-    private object oLock = new();
-
 
     #region Property setup (these throw exceptions if you try to read them after the record is closed)
-=======
-
-    #region Property setup (these throw exceptions if you try to read them after the record is closed)
 
     public string PackageName { get; }
->>>>>>> 9e847e4d
 
 
     public string UserAccount { get; }
@@ -96,18 +73,6 @@
         string suggestedRollbackCommand, bool isTest, DiscoveredServer settings)
     {
         if (settings != null)
-<<<<<<< HEAD
-            _server = settings;
-
-        _packageName = packageName;
-        _userAccount = Environment.UserName;
-        _description = description;
-        _startTime = DateTime.Now;
-        _suggestedRollbackCommand = suggestedRollbackCommand;
-
-        _id = -1;
-        _isTest = isTest;
-=======
             DatabaseSettings = settings;
 
         PackageName = packageName;
@@ -118,7 +83,6 @@
 
         ID = -1;
         IsTest = isTest;
->>>>>>> 9e847e4d
 
         RecordNewDataLoadInDatabase(dataLoadTaskName);
     }
@@ -128,13 +92,8 @@
         using var con = DatabaseSettings.GetConnection();
         con.Open();
 
-<<<<<<< HEAD
-            var cmd = _server.GetCommand("SELECT ID FROM DataLoadTask WHERE name=@name", con);
-            _server.AddParameterWithValueToCommand("@name", cmd, dataLoadTaskName);
-=======
         var cmd = DatabaseSettings.GetCommand("SELECT ID FROM DataLoadTask WHERE name=@name", con);
         DatabaseSettings.AddParameterWithValueToCommand("@name", cmd, dataLoadTaskName);
->>>>>>> 9e847e4d
 
 
         var result = cmd.ExecuteScalar();
@@ -142,30 +101,12 @@
         if (result == null || result == DBNull.Value)
             throw new Exception($"Could not find data load task named:{dataLoadTaskName}");
 
-<<<<<<< HEAD
-            //ID can come back as a decimal or an Int32 or an Int64 so whatever, just turn it into a string and then parse it
-            var parentTaskID = int.Parse(result.ToString());
-
-            cmd = _server.GetCommand(
-                @"INSERT INTO DataLoadRun (description,startTime,dataLoadTaskID,isTest,packageName,userAccount,suggestedRollbackCommand) VALUES (@description,@startTime,@dataLoadTaskID,@isTest,@packageName,@userAccount,@suggestedRollbackCommand);
-SELECT @@IDENTITY;", con);
-
-            _server.AddParameterWithValueToCommand("@description", cmd, _description);
-            _server.AddParameterWithValueToCommand("@startTime", cmd, _startTime);
-            _server.AddParameterWithValueToCommand("@dataLoadTaskID", cmd, parentTaskID);
-            _server.AddParameterWithValueToCommand("@isTest", cmd, _isTest);
-            _server.AddParameterWithValueToCommand("@packageName", cmd, _packageName);
-            _server.AddParameterWithValueToCommand("@userAccount", cmd, _userAccount);
-            _server.AddParameterWithValueToCommand("@suggestedRollbackCommand", cmd,
-                _suggestedRollbackCommand ?? string.Empty);
-=======
         //ID can come back as a decimal or an Int32 or an Int64 so whatever, just turn it into a string and then parse it
         var parentTaskID = int.Parse(result.ToString());
 
         cmd = DatabaseSettings.GetCommand(
             @"INSERT INTO DataLoadRun (description,startTime,dataLoadTaskID,isTest,packageName,userAccount,suggestedRollbackCommand) VALUES (@description,@startTime,@dataLoadTaskID,@isTest,@packageName,@userAccount,@suggestedRollbackCommand);
 SELECT @@IDENTITY;", con);
->>>>>>> 9e847e4d
 
         DatabaseSettings.AddParameterWithValueToCommand("@description", cmd, Description);
         DatabaseSettings.AddParameterWithValueToCommand("@startTime", cmd, StartTime);
@@ -176,15 +117,9 @@
         DatabaseSettings.AddParameterWithValueToCommand("@suggestedRollbackCommand", cmd,
             SuggestedRollbackCommand ?? string.Empty);
 
-<<<<<<< HEAD
-            //ID can come back as a decimal or an Int32 or an Int64 so whatever, just turn it into a string and then parse it
-            _id = int.Parse(cmd.ExecuteScalar().ToString());
-        }
-=======
 
         //ID can come back as a decimal or an Int32 or an Int64 so whatever, just turn it into a string and then parse it
         ID = int.Parse(cmd.ExecuteScalar().ToString());
->>>>>>> 9e847e4d
     }
 
     /// <summary>
@@ -195,23 +130,6 @@
         lock (_oLock)
         {
             //prevent double closing
-<<<<<<< HEAD
-            if (_isClosed)
-                return;
-
-            _endTime = DateTime.Now;
-
-            using (var con = _server.BeginNewTransactedConnection())
-            {
-                try
-                {
-                    var cmdUpdateToClosed =
-                        _server.GetCommand("UPDATE DataLoadRun SET endTime=@endTime WHERE ID=@ID",
-                            con);
-
-                    _server.AddParameterWithValueToCommand("@endTime", cmdUpdateToClosed, DateTime.Now);
-                    _server.AddParameterWithValueToCommand("@ID", cmdUpdateToClosed, ID);
-=======
             if (IsClosed)
                 return;
 
@@ -223,7 +141,6 @@
                 var cmdUpdateToClosed =
                     DatabaseSettings.GetCommand("UPDATE DataLoadRun SET endTime=@endTime WHERE ID=@ID",
                         con);
->>>>>>> 9e847e4d
 
                 DatabaseSettings.AddParameterWithValueToCommand("@endTime", cmdUpdateToClosed, DateTime.Now);
                 DatabaseSettings.AddParameterWithValueToCommand("@ID", cmdUpdateToClosed, ID);
@@ -243,15 +160,7 @@
                 //if something goes wrong with the update, roll it back
                 con.ManagedTransaction.AbandonAndCloseConnection();
 
-<<<<<<< HEAD
-                //once a record has been committed to the database it is redundant and no further attempts to read/change it should be made by anyone
-                foreach (var t in TableLoads.Values)
-                    //close any table loads that have not yet completed
-                    if (!t.IsClosed)
-                        t.CloseAndArchive();
-=======
                 throw;
->>>>>>> 9e847e4d
             }
 
             //once a record has been committed to the database it is redundant and no further attempts to read/change it should be made by anyone
@@ -266,15 +175,7 @@
         DataSource[] sources, int expectedInserts) => new TableLoadInfo(this, suggestedRollbackCommand,
         destinationTable, sources, expectedInserts);
 
-<<<<<<< HEAD
-    public ITableLoadInfo CreateTableLoadInfo(string suggestedRollbackCommand, string destinationTable,
-        DataSource[] sources, int expectedInserts) => new TableLoadInfo(this, suggestedRollbackCommand,
-        destinationTable, sources, expectedInserts);
-
-    public static DataLoadInfo Empty = new();
-=======
     public static readonly DataLoadInfo Empty = new();
->>>>>>> 9e847e4d
 
     private DataLoadInfo()
     {
@@ -308,28 +209,12 @@
         //look up the fatal error ID (get the name of the Enum so that we can refactor if necessary without breaking the code looking for a constant string)
         var initialErrorStatus = Enum.GetName(typeof(FatalErrorStates), FatalErrorStates.Outstanding);
 
-<<<<<<< HEAD
-            var cmdLookupStatusID = _server.GetCommand("SELECT ID from z_FatalErrorStatus WHERE status=@status", con);
-            _server.AddParameterWithValueToCommand("@status", cmdLookupStatusID, initialErrorStatus);
-=======
->>>>>>> 9e847e4d
 
         var cmdLookupStatusID =
             DatabaseSettings.GetCommand("SELECT ID from z_FatalErrorStatus WHERE status=@status", con);
         DatabaseSettings.AddParameterWithValueToCommand("@status", cmdLookupStatusID, initialErrorStatus);
 
-<<<<<<< HEAD
-            var cmdRecordFatalError = _server.GetCommand(
-                @"INSERT INTO FatalError (time,source,description,statusID,dataLoadRunID) VALUES (@time,@source,@description,@statusID,@dataLoadRunID);",
-                con);
-            _server.AddParameterWithValueToCommand("@time", cmdRecordFatalError, DateTime.Now);
-            _server.AddParameterWithValueToCommand("@source", cmdRecordFatalError, errorSource);
-            _server.AddParameterWithValueToCommand("@description", cmdRecordFatalError, errorDescription);
-            _server.AddParameterWithValueToCommand("@statusID", cmdRecordFatalError, statusID);
-            _server.AddParameterWithValueToCommand("@dataLoadRunID", cmdRecordFatalError, ID);
-=======
         var statusID = int.Parse(cmdLookupStatusID.ExecuteScalar().ToString());
->>>>>>> 9e847e4d
 
         var cmdRecordFatalError = DatabaseSettings.GetCommand(
             @"INSERT INTO FatalError (time,source,description,statusID,dataLoadRunID) VALUES (@time,@source,@description,@statusID,@dataLoadRunID);",
@@ -340,18 +225,11 @@
         DatabaseSettings.AddParameterWithValueToCommand("@statusID", cmdRecordFatalError, statusID);
         DatabaseSettings.AddParameterWithValueToCommand("@dataLoadRunID", cmdRecordFatalError, ID);
 
-<<<<<<< HEAD
-            //this might get called multiple times (many errors in rapid succession as the program crashes) but only close the dataLoadInfo once
-            if (!IsClosed)
-                CloseAndMarkComplete();
-        }
-=======
         cmdRecordFatalError.ExecuteNonQuery();
 
         //this might get called multiple times (many errors in rapid succession as the program crashes) but only close the dataLoadInfo once
         if (!IsClosed)
             CloseAndMarkComplete();
->>>>>>> 9e847e4d
     }
 
     public enum ProgressEventType
@@ -368,17 +246,9 @@
 
     public void LogProgress(ProgressEventType pevent, string source, string description)
     {
-<<<<<<< HEAD
-        using (var con = DatabaseSettings.GetConnection())
-        using (var cmdRecordProgress = _server.GetCommand("INSERT INTO ProgressLog " +
-                                                          "(dataLoadRunID,eventType,source,description,time) " +
-                                                          "VALUES (@dataLoadRunID,@eventType,@source,@description,@time);",
-                   con))
-=======
         var sw = Stopwatch.StartNew();
         logCounter++;
         try
->>>>>>> 9e847e4d
         {
             using var con = DatabaseSettings.GetConnection();
             using var cmdRecordProgress = DatabaseSettings.GetCommand(
@@ -387,19 +257,11 @@
             cmdRecordProgress.CommandTimeout = 3600;
             con.Open();
 
-<<<<<<< HEAD
-            _server.AddParameterWithValueToCommand("@dataLoadRunID", cmdRecordProgress, ID);
-            _server.AddParameterWithValueToCommand("@eventType", cmdRecordProgress, pevent.ToString());
-            _server.AddParameterWithValueToCommand("@source", cmdRecordProgress, Source);
-            _server.AddParameterWithValueToCommand("@description", cmdRecordProgress, Description);
-            _server.AddParameterWithValueToCommand("@time", cmdRecordProgress, DateTime.Now);
-=======
             DatabaseSettings.AddParameterWithValueToCommand("@dataLoadRunID", cmdRecordProgress, ID);
             DatabaseSettings.AddParameterWithValueToCommand("@eventType", cmdRecordProgress, pevent.ToString());
             DatabaseSettings.AddParameterWithValueToCommand("@source", cmdRecordProgress, source);
             DatabaseSettings.AddParameterWithValueToCommand("@description", cmdRecordProgress, description);
             DatabaseSettings.AddParameterWithValueToCommand("@time", cmdRecordProgress, DateTime.Now);
->>>>>>> 9e847e4d
 
             cmdRecordProgress.ExecuteNonQuery();
             if (sw.ElapsedMilliseconds <= 1000) return;
