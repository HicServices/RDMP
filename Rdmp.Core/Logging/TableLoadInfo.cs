// Copyright (c) The University of Dundee 2018-2019
// This file is part of the Research Data Management Platform (RDMP).
// RDMP is free software: you can redistribute it and/or modify it under the terms of the GNU General Public License as published by the Free Software Foundation, either version 3 of the License, or (at your option) any later version.
// RDMP is distributed in the hope that it will be useful, but WITHOUT ANY WARRANTY; without even the implied warranty of MERCHANTABILITY or FITNESS FOR A PARTICULAR PURPOSE. See the GNU General Public License for more details.
// You should have received a copy of the GNU General Public License along with RDMP. If not, see <https://www.gnu.org/licenses/>.

using System;
using System.Data;
using FAnsi.Connections;
using FAnsi.Discovery;

namespace Rdmp.Core.Logging;

/// <summary>
/// A 'table' that is being loaded as part of a logged activity (See DataLoadInfo).  While it is called a table you can actually audit any endpoint for records
/// e.g. a targetTable of 'bob.csv' would be absolutely fine.  As long as the count of inserts is useful and you want to preserve the information then go ahead
/// and create a TableLoadInfo.
/// 
/// <para>You can increment Inserts / Deletes etc as often as you want but do not decrease them.  When you are sure you have finished loading the target table
/// (even if there were errors) you should call CloseAndArchive to write the final insert/update/delete count into the database.  After this is called you
/// won't be able to change the counts any more.</para>
/// </summary>
public class TableLoadInfo : ITableLoadInfo
{
    public bool IsClosed { get; private set; }

    private int _errorRows; // incremented only through RowErrorLogging class
    private readonly string _suggestedRollbackCommand;
    private int _id;
    private readonly DateTime _startTime;
    private DateTime _endTime;
    public DataLoadInfo DataLoadInfoParent { get; private set; }

    public DataSource[] DataSources { get; internal set; }


    #region Database Connection Setup

<<<<<<< HEAD
    private DiscoveredServer _databaseSettings;
=======
>>>>>>> 9e847e4d
    private string _notes;

    public DiscoveredServer DatabaseSettings { get; }

    #endregion

    /// <param name="parent"></param>
    /// <param name="suggestedRollbackCommand">Human readable text indicating how this load might be rolled back, may contain specific SQL or just general advice.</param>
    /// <param name="destinationTable"></param>
    /// <param name="sources"></param>
    /// <param name="expectedInserts"></param>
    public TableLoadInfo(DataLoadInfo parent, string suggestedRollbackCommand, string destinationTable,
        DataSource[] sources, int expectedInserts)
    {
        DatabaseSettings = parent.DatabaseSettings;

        _startTime = DateTime.Now;
        Inserts = 0;
        Updates = 0;
        Deletes = 0;
        DiscardedDuplicates = 0;
        _errorRows = 0;

        _suggestedRollbackCommand = suggestedRollbackCommand;

        DataLoadInfoParent = parent;

        var md5Col = DatabaseSettings.GetCurrentDatabase().ExpectTable("DataSource").DiscoverColumn("MD5");

        IsLegacyLoggingSchema = md5Col.DataType.SQLType.Contains("binary");

        RecordNewTableLoadInDatabase(parent, destinationTable, sources, expectedInserts);

        parent.AddTableLoad(this);
    }

    private void RecordNewTableLoadInDatabase(DataLoadInfo parent, string destinationTable, DataSource[] sources,
        int expectedInserts)
    {
        using var con = DatabaseSettings.GetConnection();
        using var cmd = DatabaseSettings.GetCommand(
            "INSERT INTO TableLoadRun (startTime,dataLoadRunID,targetTable,expectedInserts,suggestedRollbackCommand) " +
            "VALUES (@startTime,@dataLoadRunID,@targetTable,@expectedInserts,@suggestedRollbackCommand); " +
            "SELECT @@IDENTITY;", con);
        con.Open();

        DatabaseSettings.AddParameterWithValueToCommand("@startTime", cmd, DateTime.Now);
        DatabaseSettings.AddParameterWithValueToCommand("@dataLoadRunID", cmd, parent.ID);
        DatabaseSettings.AddParameterWithValueToCommand("@targetTable", cmd, destinationTable);
        DatabaseSettings.AddParameterWithValueToCommand("@expectedInserts", cmd, expectedInserts);
        DatabaseSettings.AddParameterWithValueToCommand("@suggestedRollbackCommand", cmd, _suggestedRollbackCommand);


        //get the ID, can come back as a decimal or an Int32 or an Int64 so whatever, just turn it into a string and then parse it
        _id = int.Parse(cmd.ExecuteScalar().ToString());

        //keep a record of all data sources
        DataSources = sources;

        //for each of the sources, create them in the DataSource table
        foreach (var s in DataSources)
        {
<<<<<<< HEAD
            using (var cmd = _databaseSettings.GetCommand(
                       "INSERT INTO TableLoadRun (startTime,dataLoadRunID,targetTable,expectedInserts,suggestedRollbackCommand) " +
                       "VALUES (@startTime,@dataLoadRunID,@targetTable,@expectedInserts,@suggestedRollbackCommand); " +
                       "SELECT @@IDENTITY;", con))
            {
                con.Open();

                _databaseSettings.AddParameterWithValueToCommand("@startTime", cmd, DateTime.Now);
                _databaseSettings.AddParameterWithValueToCommand("@dataLoadRunID", cmd, parent.ID);
                _databaseSettings.AddParameterWithValueToCommand("@targetTable", cmd, destinationTable);
                _databaseSettings.AddParameterWithValueToCommand("@expectedInserts", cmd, expectedInserts);
                _databaseSettings.AddParameterWithValueToCommand("@suggestedRollbackCommand", cmd,
                    _suggestedRollbackCommand);


                //get the ID, can come back as a decimal or an Int32 or an Int64 so whatever, just turn it into a string and then parse it
                _id = int.Parse(cmd.ExecuteScalar().ToString());

                //keep a record of all data sources
                DataSources = sources;

                //for each of the sources, create them in the DataSource table
                foreach (var s in DataSources)
                    using (var cmdInsertDs = _databaseSettings.GetCommand(
                               "INSERT INTO DataSource (source,tableLoadRunID,originDate,MD5) " +
                               "VALUES (@source,@tableLoadRunID,@originDate,@MD5); SELECT @@IDENTITY;", con))
                    {
                        _databaseSettings.AddParameterWithValueToCommand("@source", cmdInsertDs, s.Source);
                        _databaseSettings.AddParameterWithValueToCommand("@tableLoadRunID", cmdInsertDs, _id);
                        _databaseSettings.AddParameterWithValueToCommand("@originDate", cmdInsertDs,
                            s.UnknownOriginDate ? DBNull.Value : s.OriginDate);

                        // old logging schema used binary[128] for the MD5 column
                        if (IsLegacyLoggingSchema)
                        {
                            var p = cmdInsertDs.CreateParameter();
                            p.DbType = DbType.Binary;
                            p.Size = 128;
                            p.Value = s.MD5 != null ? s.MD5 : DBNull.Value;
                            p.ParameterName = "@MD5";
                            cmdInsertDs.Parameters.Add(p);
                        }
                        else
                        {
                            // now logging schema uses string for easier usability and FAnsiSql compatibility
                            _databaseSettings.AddParameterWithValueToCommand("@MD5", cmdInsertDs,
                                s.MD5 != null ? s.MD5 : DBNull.Value);
                        }

                        s.ID = int.Parse(cmdInsertDs.ExecuteScalar().ToString());
                    }
=======
            using var cmdInsertDs = DatabaseSettings.GetCommand(
                "INSERT INTO DataSource (source,tableLoadRunID,originDate,MD5) " +
                "VALUES (@source,@tableLoadRunID,@originDate,@MD5); SELECT @@IDENTITY;", con);
            DatabaseSettings.AddParameterWithValueToCommand("@source", cmdInsertDs, s.Source);
            DatabaseSettings.AddParameterWithValueToCommand("@tableLoadRunID", cmdInsertDs, _id);
            DatabaseSettings.AddParameterWithValueToCommand("@originDate", cmdInsertDs,
                s.UnknownOriginDate ? DBNull.Value : s.OriginDate);

            // old logging schema used binary[128] for the MD5 column
            if (IsLegacyLoggingSchema)
            {
                var p = cmdInsertDs.CreateParameter();
                p.DbType = DbType.Binary;
                p.Size = 128;
                p.Value = s.MD5 != null ? s.MD5 : DBNull.Value;
                p.ParameterName = "@MD5";
                cmdInsertDs.Parameters.Add(p);
            }
            else
            {
                // now logging schema uses string for easier usability and FAnsiSql compatibility
                DatabaseSettings.AddParameterWithValueToCommand("@MD5", cmdInsertDs,
                    s.MD5 != null ? s.MD5 : DBNull.Value);
>>>>>>> 9e847e4d
            }

            s.ID = int.Parse(cmdInsertDs.ExecuteScalar().ToString());
        }
    }

    #region Property setup

    /// <summary>
    /// Increases or Gets the number of Updated records, use += instead of trying to set a specific value.  Important:Make sure you increment with Affected Rows, not just UPDATE commands sent)
    /// </summary>
    public int Updates { get; set; }


    /// <summary>
    /// Increases or Gets the number of Deleted records, use += instead of trying to set a specific value.  Important:Make sure you increment with Affected Rows, not just DELETE commands sent)
    /// </summary>
    public int Deletes { get; set; }

    /// <summary>
    /// Increases or Gets the number of Inserted records, use += instead of trying to set a specific value
    /// </summary>
    public int Inserts { get; set; }

    /// <summary>
    /// Increases or Gets the number of Discarded Duplicate records, use += instead of trying to set a specific value
    /// </summary>
    public int DiscardedDuplicates { get; set; }

    /// <summary>
    /// Gets the number of ErrorRows during this data run so far, this is automatically increased by the RowErrorLogging class
    /// </summary>
    public int ErrorRows => _errorRows;


    public string SuggestedRollbackCommand => _suggestedRollbackCommand;


    public int ID => _id;

    public DateTime StartTime => _startTime;


    public DateTime EndTime => _endTime;


    public string Notes
    {
        get => _notes;
        set => _notes = value;
    }

    public bool IsLegacyLoggingSchema { get; }

    public void CloseAndArchive()
    {
        using var con = DatabaseSettings.BeginNewTransactedConnection();
        using var cmdCloseRecord = DatabaseSettings.GetCommand(
            "UPDATE TableLoadRun SET endTime=@endTime,inserts=@inserts,updates=@updates,deletes=@deletes,errorRows=@errorRows,duplicates=@duplicates, notes=@notes WHERE ID=@ID",
            con.Connection, con.ManagedTransaction);
        try
        {
<<<<<<< HEAD
            using (var cmdCloseRecord = _databaseSettings.GetCommand(
                       "UPDATE TableLoadRun SET endTime=@endTime,inserts=@inserts,updates=@updates,deletes=@deletes,errorRows=@errorRows,duplicates=@duplicates, notes=@notes WHERE ID=@ID",
                       con.Connection, con.ManagedTransaction))
            {
                try
                {
                    _databaseSettings.AddParameterWithValueToCommand("@endTime", cmdCloseRecord, DateTime.Now);
                    _databaseSettings.AddParameterWithValueToCommand("@inserts", cmdCloseRecord, Inserts);
                    _databaseSettings.AddParameterWithValueToCommand("@updates", cmdCloseRecord, Updates);
                    _databaseSettings.AddParameterWithValueToCommand("@deletes", cmdCloseRecord, Deletes);
                    _databaseSettings.AddParameterWithValueToCommand("@errorRows", cmdCloseRecord, ErrorRows);
                    _databaseSettings.AddParameterWithValueToCommand("@duplicates", cmdCloseRecord,
                        DiscardedDuplicates);
                    _databaseSettings.AddParameterWithValueToCommand("@notes", cmdCloseRecord,
                        string.IsNullOrWhiteSpace(Notes) ? DBNull.Value : Notes);
                    _databaseSettings.AddParameterWithValueToCommand("@ID", cmdCloseRecord, ID);

                    var affectedRows = cmdCloseRecord.ExecuteNonQuery();

                    if (affectedRows != 1)
                        throw new Exception(
                            $"Error closing TableLoadInfo in database, the UPDATE command affected {affectedRows} when we expected 1 (will attempt to rollback transaction)");

                    foreach (var s in DataSources)
                        MarkDataSourceAsArchived(s, con);

                    con.ManagedTransaction.CommitAndCloseConnection();

                    _endTime = DateTime.Now;
                    _isClosed = true;
                }
                catch (Exception)
                {
                    //if something goes wrong with the update, roll it back
                    con.ManagedTransaction.AbandonAndCloseConnection();
                    throw;
                }
            }
=======
            DatabaseSettings.AddParameterWithValueToCommand("@endTime", cmdCloseRecord, DateTime.Now);
            DatabaseSettings.AddParameterWithValueToCommand("@inserts", cmdCloseRecord, Inserts);
            DatabaseSettings.AddParameterWithValueToCommand("@updates", cmdCloseRecord, Updates);
            DatabaseSettings.AddParameterWithValueToCommand("@deletes", cmdCloseRecord, Deletes);
            DatabaseSettings.AddParameterWithValueToCommand("@errorRows", cmdCloseRecord, ErrorRows);
            DatabaseSettings.AddParameterWithValueToCommand("@duplicates", cmdCloseRecord, DiscardedDuplicates);
            DatabaseSettings.AddParameterWithValueToCommand("@notes", cmdCloseRecord,
                string.IsNullOrWhiteSpace(Notes) ? DBNull.Value : Notes);
            DatabaseSettings.AddParameterWithValueToCommand("@ID", cmdCloseRecord, ID);

            var affectedRows = cmdCloseRecord.ExecuteNonQuery();

            if (affectedRows != 1)
                throw new Exception(
                    $"Error closing TableLoadInfo in database, the UPDATE command affected {affectedRows} when we expected 1 (will attempt to rollback transaction)");

            foreach (var s in DataSources)
                MarkDataSourceAsArchived(s, con);

            con.ManagedTransaction.CommitAndCloseConnection();

            _endTime = DateTime.Now;
            IsClosed = true;
        }
        catch (Exception)
        {
            //if something goes wrong with the update, roll it back
            con.ManagedTransaction.AbandonAndCloseConnection();
            throw;
>>>>>>> 9e847e4d
        }
    }

    private void MarkDataSourceAsArchived(DataSource ds, IManagedConnection con)
    {
        if (string.IsNullOrEmpty(ds.Archive))
            return;

<<<<<<< HEAD
        using (var cmdSetArchived = _databaseSettings.GetCommand(
                   "UPDATE DataSource SET archive=@archive, source = @source WHERE ID=@ID", con.Connection,
                   con.ManagedTransaction))
        {
            _databaseSettings.AddParameterWithValueToCommand("@archive", cmdSetArchived, ds.Archive);
            _databaseSettings.AddParameterWithValueToCommand("@source", cmdSetArchived, ds.Source);
            _databaseSettings.AddParameterWithValueToCommand("@ID", cmdSetArchived, ds.ID);
=======
        using var cmdSetArchived = DatabaseSettings.GetCommand(
            "UPDATE DataSource SET archive=@archive, source = @source WHERE ID=@ID", con.Connection,
            con.ManagedTransaction);
        DatabaseSettings.AddParameterWithValueToCommand("@archive", cmdSetArchived, ds.Archive);
        DatabaseSettings.AddParameterWithValueToCommand("@source", cmdSetArchived, ds.Source);
        DatabaseSettings.AddParameterWithValueToCommand("@ID", cmdSetArchived, ds.ID);
>>>>>>> 9e847e4d

        cmdSetArchived.ExecuteNonQuery();
    }

    public void IncrementErrorRows()
    {
        //ensure thread safety
        lock (this)
        {
            _errorRows++;
        }
    }

    #endregion
}<|MERGE_RESOLUTION|>--- conflicted
+++ resolved
@@ -36,10 +36,6 @@
 
     #region Database Connection Setup
 
-<<<<<<< HEAD
-    private DiscoveredServer _databaseSettings;
-=======
->>>>>>> 9e847e4d
     private string _notes;
 
     public DiscoveredServer DatabaseSettings { get; }
@@ -102,59 +98,6 @@
         //for each of the sources, create them in the DataSource table
         foreach (var s in DataSources)
         {
-<<<<<<< HEAD
-            using (var cmd = _databaseSettings.GetCommand(
-                       "INSERT INTO TableLoadRun (startTime,dataLoadRunID,targetTable,expectedInserts,suggestedRollbackCommand) " +
-                       "VALUES (@startTime,@dataLoadRunID,@targetTable,@expectedInserts,@suggestedRollbackCommand); " +
-                       "SELECT @@IDENTITY;", con))
-            {
-                con.Open();
-
-                _databaseSettings.AddParameterWithValueToCommand("@startTime", cmd, DateTime.Now);
-                _databaseSettings.AddParameterWithValueToCommand("@dataLoadRunID", cmd, parent.ID);
-                _databaseSettings.AddParameterWithValueToCommand("@targetTable", cmd, destinationTable);
-                _databaseSettings.AddParameterWithValueToCommand("@expectedInserts", cmd, expectedInserts);
-                _databaseSettings.AddParameterWithValueToCommand("@suggestedRollbackCommand", cmd,
-                    _suggestedRollbackCommand);
-
-
-                //get the ID, can come back as a decimal or an Int32 or an Int64 so whatever, just turn it into a string and then parse it
-                _id = int.Parse(cmd.ExecuteScalar().ToString());
-
-                //keep a record of all data sources
-                DataSources = sources;
-
-                //for each of the sources, create them in the DataSource table
-                foreach (var s in DataSources)
-                    using (var cmdInsertDs = _databaseSettings.GetCommand(
-                               "INSERT INTO DataSource (source,tableLoadRunID,originDate,MD5) " +
-                               "VALUES (@source,@tableLoadRunID,@originDate,@MD5); SELECT @@IDENTITY;", con))
-                    {
-                        _databaseSettings.AddParameterWithValueToCommand("@source", cmdInsertDs, s.Source);
-                        _databaseSettings.AddParameterWithValueToCommand("@tableLoadRunID", cmdInsertDs, _id);
-                        _databaseSettings.AddParameterWithValueToCommand("@originDate", cmdInsertDs,
-                            s.UnknownOriginDate ? DBNull.Value : s.OriginDate);
-
-                        // old logging schema used binary[128] for the MD5 column
-                        if (IsLegacyLoggingSchema)
-                        {
-                            var p = cmdInsertDs.CreateParameter();
-                            p.DbType = DbType.Binary;
-                            p.Size = 128;
-                            p.Value = s.MD5 != null ? s.MD5 : DBNull.Value;
-                            p.ParameterName = "@MD5";
-                            cmdInsertDs.Parameters.Add(p);
-                        }
-                        else
-                        {
-                            // now logging schema uses string for easier usability and FAnsiSql compatibility
-                            _databaseSettings.AddParameterWithValueToCommand("@MD5", cmdInsertDs,
-                                s.MD5 != null ? s.MD5 : DBNull.Value);
-                        }
-
-                        s.ID = int.Parse(cmdInsertDs.ExecuteScalar().ToString());
-                    }
-=======
             using var cmdInsertDs = DatabaseSettings.GetCommand(
                 "INSERT INTO DataSource (source,tableLoadRunID,originDate,MD5) " +
                 "VALUES (@source,@tableLoadRunID,@originDate,@MD5); SELECT @@IDENTITY;", con);
@@ -178,7 +121,6 @@
                 // now logging schema uses string for easier usability and FAnsiSql compatibility
                 DatabaseSettings.AddParameterWithValueToCommand("@MD5", cmdInsertDs,
                     s.MD5 != null ? s.MD5 : DBNull.Value);
->>>>>>> 9e847e4d
             }
 
             s.ID = int.Parse(cmdInsertDs.ExecuteScalar().ToString());
@@ -241,46 +183,6 @@
             con.Connection, con.ManagedTransaction);
         try
         {
-<<<<<<< HEAD
-            using (var cmdCloseRecord = _databaseSettings.GetCommand(
-                       "UPDATE TableLoadRun SET endTime=@endTime,inserts=@inserts,updates=@updates,deletes=@deletes,errorRows=@errorRows,duplicates=@duplicates, notes=@notes WHERE ID=@ID",
-                       con.Connection, con.ManagedTransaction))
-            {
-                try
-                {
-                    _databaseSettings.AddParameterWithValueToCommand("@endTime", cmdCloseRecord, DateTime.Now);
-                    _databaseSettings.AddParameterWithValueToCommand("@inserts", cmdCloseRecord, Inserts);
-                    _databaseSettings.AddParameterWithValueToCommand("@updates", cmdCloseRecord, Updates);
-                    _databaseSettings.AddParameterWithValueToCommand("@deletes", cmdCloseRecord, Deletes);
-                    _databaseSettings.AddParameterWithValueToCommand("@errorRows", cmdCloseRecord, ErrorRows);
-                    _databaseSettings.AddParameterWithValueToCommand("@duplicates", cmdCloseRecord,
-                        DiscardedDuplicates);
-                    _databaseSettings.AddParameterWithValueToCommand("@notes", cmdCloseRecord,
-                        string.IsNullOrWhiteSpace(Notes) ? DBNull.Value : Notes);
-                    _databaseSettings.AddParameterWithValueToCommand("@ID", cmdCloseRecord, ID);
-
-                    var affectedRows = cmdCloseRecord.ExecuteNonQuery();
-
-                    if (affectedRows != 1)
-                        throw new Exception(
-                            $"Error closing TableLoadInfo in database, the UPDATE command affected {affectedRows} when we expected 1 (will attempt to rollback transaction)");
-
-                    foreach (var s in DataSources)
-                        MarkDataSourceAsArchived(s, con);
-
-                    con.ManagedTransaction.CommitAndCloseConnection();
-
-                    _endTime = DateTime.Now;
-                    _isClosed = true;
-                }
-                catch (Exception)
-                {
-                    //if something goes wrong with the update, roll it back
-                    con.ManagedTransaction.AbandonAndCloseConnection();
-                    throw;
-                }
-            }
-=======
             DatabaseSettings.AddParameterWithValueToCommand("@endTime", cmdCloseRecord, DateTime.Now);
             DatabaseSettings.AddParameterWithValueToCommand("@inserts", cmdCloseRecord, Inserts);
             DatabaseSettings.AddParameterWithValueToCommand("@updates", cmdCloseRecord, Updates);
@@ -310,7 +212,6 @@
             //if something goes wrong with the update, roll it back
             con.ManagedTransaction.AbandonAndCloseConnection();
             throw;
->>>>>>> 9e847e4d
         }
     }
 
@@ -319,22 +220,12 @@
         if (string.IsNullOrEmpty(ds.Archive))
             return;
 
-<<<<<<< HEAD
-        using (var cmdSetArchived = _databaseSettings.GetCommand(
-                   "UPDATE DataSource SET archive=@archive, source = @source WHERE ID=@ID", con.Connection,
-                   con.ManagedTransaction))
-        {
-            _databaseSettings.AddParameterWithValueToCommand("@archive", cmdSetArchived, ds.Archive);
-            _databaseSettings.AddParameterWithValueToCommand("@source", cmdSetArchived, ds.Source);
-            _databaseSettings.AddParameterWithValueToCommand("@ID", cmdSetArchived, ds.ID);
-=======
         using var cmdSetArchived = DatabaseSettings.GetCommand(
             "UPDATE DataSource SET archive=@archive, source = @source WHERE ID=@ID", con.Connection,
             con.ManagedTransaction);
         DatabaseSettings.AddParameterWithValueToCommand("@archive", cmdSetArchived, ds.Archive);
         DatabaseSettings.AddParameterWithValueToCommand("@source", cmdSetArchived, ds.Source);
         DatabaseSettings.AddParameterWithValueToCommand("@ID", cmdSetArchived, ds.ID);
->>>>>>> 9e847e4d
 
         cmdSetArchived.ExecuteNonQuery();
     }
