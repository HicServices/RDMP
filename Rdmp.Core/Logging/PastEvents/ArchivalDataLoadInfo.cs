// Copyright (c) The University of Dundee 2018-2019
// This file is part of the Research Data Management Platform (RDMP).
// RDMP is free software: you can redistribute it and/or modify it under the terms of the GNU General Public License as published by the Free Software Foundation, either version 3 of the License, or (at your option) any later version.
// RDMP is distributed in the hope that it will be useful, but WITHOUT ANY WARRANTY; without even the implied warranty of MERCHANTABILITY or FITNESS FOR A PARTICULAR PURPOSE. See the GNU General Public License for more details.
// You should have received a copy of the GNU General Public License along with RDMP. If not, see <https://www.gnu.org/licenses/>.

using System;
using System.Collections.Generic;
using System.Data.Common;
using System.Linq;
using FAnsi.Discovery;
using Rdmp.Core.ReusableLibraryCode.Settings;

namespace Rdmp.Core.Logging.PastEvents;

/// <summary>
/// Readonly historical version of DataLoadInfo.  The central hierarchical RDMP logging database records activites across all areas of the program in a central
/// place.  You can process these records programatically via LogManager.  This class contains public properties for each of the sub concepts (Errors, Progress
/// messages, Tables loaded etc).  See Logging.cd for more information
/// </summary>
public class ArchivalDataLoadInfo : IArchivalLoggingRecordOfPastEvent, IComparable
{
    private readonly DiscoveredDatabase _loggingDatabase;

    public int ID { get; private set; }
    public int DataLoadTaskID { get; set; }
    public const int MaxDescriptionLength = 300;

    public DateTime StartTime { get; internal set; }
    public DateTime? EndTime { get; internal set; }

    public bool HasErrors => _knownErrors.Value.Any();

    public string ToShortString()
    {
        var s = ToString();
        return s.Length > MaxDescriptionLength ? $"{s[..MaxDescriptionLength]}..." : s;
    }

    public override string ToString()
    {
        var elapsed = "";
        if (EndTime != null)
        {
            var ts = EndTime.Value.Subtract(StartTime);
            elapsed = $" ({ts.TotalHours:N0}:{ts.Minutes:D2}:{ts.Seconds:D2})";
        }

        return
            $"{Description}(ID={ID}) - {StartTime} - {(EndTime != null ? EndTime.ToString() : "<DidNotFinish>")}{elapsed}";
    }


    /// <summary>
    /// All tables loaded during the run
    /// </summary>
    public List<ArchivalTableLoadInfo> TableLoadInfos => _knownTableInfos.Value;

    /// <summary>
    /// All errors that occurred during the run
    /// </summary>
    public List<ArchivalFatalError> Errors => _knownErrors.Value;

    /// <summary>
    /// All progress messages recorded during the run
    /// </summary>
    public List<ArchivalProgressLog> Progress => _knownProgress.Value;

    private readonly Lazy<List<ArchivalTableLoadInfo>> _knownTableInfos;
    private readonly Lazy<List<ArchivalFatalError>> _knownErrors;
    private readonly Lazy<List<ArchivalProgressLog>> _knownProgress;

    public string Description { get; set; }

    /// <summary>
    /// Creates a blank unknown instance not associated with a logging database
    /// Use this constructor for testing only.
    /// </summary>
    internal ArchivalDataLoadInfo()
    {
    }

    internal ArchivalDataLoadInfo(DbDataReader r, DiscoveredDatabase loggingDatabase)
    {
        _loggingDatabase = loggingDatabase;
        ID = Convert.ToInt32(r["ID"]);
        DataLoadTaskID = Convert.ToInt32(r["dataLoadTaskID"]);

        //populate basic facts from the table
        StartTime = (DateTime)r["startTime"];
        if (r["endTime"] == null || r["endTime"] == DBNull.Value)
            EndTime = null;
        else
            EndTime = Convert.ToDateTime(r["endTime"]);

        Description = r["description"] as string;

        _knownTableInfos = new Lazy<List<ArchivalTableLoadInfo>>(GetTableInfos);
        _knownErrors = new Lazy<List<ArchivalFatalError>>(GetErrors);
        _knownProgress = new Lazy<List<ArchivalProgressLog>>(GetProgress);
    }


    public int CompareTo(object obj)
    {
        if (obj is ArchivalDataLoadInfo other)
            return StartTime == other.StartTime ? 0 : StartTime > other.StartTime ? 1 : -1;

        return string.Compare(ToString(), obj.ToString(), StringComparison.Ordinal);
    }

    private List<ArchivalTableLoadInfo> GetTableInfos()
    {
        var toReturn = new List<ArchivalTableLoadInfo>();

        using var con = _loggingDatabase.Server.GetConnection();
        con.Open();

        using var cmd = _loggingDatabase.Server.GetCommand($"SELECT * FROM TableLoadRun WHERE dataLoadRunID={ID}", con);
        using var r = cmd.ExecuteReader();
        while (r.Read())
        {
<<<<<<< HEAD
            var audit = new ArchivalTableLoadInfo(this, r, _loggingDatabase);

            if ((audit.Inserts ?? 0) <= 0 && (audit.Updates ?? 0) <= 0 && (audit.Deletes ?? 0) <= 0 &&
                UserSettings.HideEmptyTableLoadRunAudits) continue;

            toReturn.Add(audit);
=======
            con.Open();

            using (var cmd = _loggingDatabase.Server.GetCommand($"SELECT * FROM TableLoadRun WHERE dataLoadRunID={ID}",
                       con))
            using (var r = cmd.ExecuteReader())
            {
                while (r.Read())
                {
                    var audit = new ArchivalTableLoadInfo(this, r, _loggingDatabase);

                    if ((audit.Inserts ?? 0) <= 0 && (audit.Updates ?? 0) <= 0 && (audit.Deletes ?? 0) <= 0 &&
                        UserSettings.HideEmptyTableLoadRunAudits) continue;

                    toReturn.Add(audit);
                }
            }
>>>>>>> e5e8e757
        }

        return toReturn;
    }

    private List<ArchivalProgressLog> GetProgress()
    {
        var toReturn = new List<ArchivalProgressLog>();

        using var con = _loggingDatabase.Server.GetConnection();
        con.Open();

<<<<<<< HEAD
        using var cmd = _loggingDatabase.Server.GetCommand($"SELECT * FROM ProgressLog WHERE dataLoadRunID={ID}", con);
        using var r = cmd.ExecuteReader();
        while (r.Read())
            toReturn.Add(new ArchivalProgressLog(r));
=======
            using (var cmd = _loggingDatabase.Server.GetCommand($"SELECT * FROM ProgressLog WHERE dataLoadRunID={ID}",
                       con))
            using (var r = cmd.ExecuteReader())
            {
                while (r.Read())
                    toReturn.Add(new ArchivalProgressLog(r));
            }
        }
>>>>>>> e5e8e757

        return toReturn;
    }

    private List<ArchivalFatalError> GetErrors()
    {
        var toReturn = new List<ArchivalFatalError>();

        using var con = _loggingDatabase.Server.GetConnection();
        con.Open();

<<<<<<< HEAD
        using var cmd = _loggingDatabase.Server.GetCommand($"SELECT * FROM FatalError WHERE dataLoadRunID={ID}", con);
        using var r = cmd.ExecuteReader();
        while (r.Read())
            toReturn.Add(new ArchivalFatalError(r));
=======
            using (var cmd = _loggingDatabase.Server.GetCommand($"SELECT * FROM FatalError WHERE dataLoadRunID={ID}",
                       con))
            using (var r = cmd.ExecuteReader())
            {
                while (r.Read())
                    toReturn.Add(new ArchivalFatalError(r));
            }
        }
>>>>>>> e5e8e757

        return toReturn;
    }
}<|MERGE_RESOLUTION|>--- conflicted
+++ resolved
@@ -120,31 +120,12 @@
         using var r = cmd.ExecuteReader();
         while (r.Read())
         {
-<<<<<<< HEAD
             var audit = new ArchivalTableLoadInfo(this, r, _loggingDatabase);
 
             if ((audit.Inserts ?? 0) <= 0 && (audit.Updates ?? 0) <= 0 && (audit.Deletes ?? 0) <= 0 &&
                 UserSettings.HideEmptyTableLoadRunAudits) continue;
 
             toReturn.Add(audit);
-=======
-            con.Open();
-
-            using (var cmd = _loggingDatabase.Server.GetCommand($"SELECT * FROM TableLoadRun WHERE dataLoadRunID={ID}",
-                       con))
-            using (var r = cmd.ExecuteReader())
-            {
-                while (r.Read())
-                {
-                    var audit = new ArchivalTableLoadInfo(this, r, _loggingDatabase);
-
-                    if ((audit.Inserts ?? 0) <= 0 && (audit.Updates ?? 0) <= 0 && (audit.Deletes ?? 0) <= 0 &&
-                        UserSettings.HideEmptyTableLoadRunAudits) continue;
-
-                    toReturn.Add(audit);
-                }
-            }
->>>>>>> e5e8e757
         }
 
         return toReturn;
@@ -157,21 +138,10 @@
         using var con = _loggingDatabase.Server.GetConnection();
         con.Open();
 
-<<<<<<< HEAD
         using var cmd = _loggingDatabase.Server.GetCommand($"SELECT * FROM ProgressLog WHERE dataLoadRunID={ID}", con);
         using var r = cmd.ExecuteReader();
         while (r.Read())
             toReturn.Add(new ArchivalProgressLog(r));
-=======
-            using (var cmd = _loggingDatabase.Server.GetCommand($"SELECT * FROM ProgressLog WHERE dataLoadRunID={ID}",
-                       con))
-            using (var r = cmd.ExecuteReader())
-            {
-                while (r.Read())
-                    toReturn.Add(new ArchivalProgressLog(r));
-            }
-        }
->>>>>>> e5e8e757
 
         return toReturn;
     }
@@ -183,21 +153,10 @@
         using var con = _loggingDatabase.Server.GetConnection();
         con.Open();
 
-<<<<<<< HEAD
         using var cmd = _loggingDatabase.Server.GetCommand($"SELECT * FROM FatalError WHERE dataLoadRunID={ID}", con);
         using var r = cmd.ExecuteReader();
         while (r.Read())
             toReturn.Add(new ArchivalFatalError(r));
-=======
-            using (var cmd = _loggingDatabase.Server.GetCommand($"SELECT * FROM FatalError WHERE dataLoadRunID={ID}",
-                       con))
-            using (var r = cmd.ExecuteReader())
-            {
-                while (r.Read())
-                    toReturn.Add(new ArchivalFatalError(r));
-            }
-        }
->>>>>>> e5e8e757
 
         return toReturn;
     }
