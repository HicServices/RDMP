--- conflicted
+++ resolved
@@ -34,15 +34,9 @@
     public string ToShortString()
     {
         var s = ToString();
-<<<<<<< HEAD
-        if (s.Length > ArchivalDataLoadInfo.MaxDescriptionLength)
-            return $"{s[..ArchivalDataLoadInfo.MaxDescriptionLength]}...";
-        return s;
-=======
         return s.Length > ArchivalDataLoadInfo.MaxDescriptionLength
             ? $"{s[..ArchivalDataLoadInfo.MaxDescriptionLength]}..."
             : s;
->>>>>>> 9e847e4d
     }
 
     public override string ToString() =>
