--- conflicted
+++ resolved
@@ -45,11 +45,7 @@
     public void GetSummary(out string title, out string body, out string stackTrace, out CheckResult level)
     {
         level = EventType == "OnWarning" ? CheckResult.Warning : CheckResult.Success;
-<<<<<<< HEAD
-        title = Date.ToString();
-=======
         title = Date.ToString(CultureInfo.InvariantCulture);
->>>>>>> 9e847e4d
         body = Description;
         stackTrace = null;
     }
