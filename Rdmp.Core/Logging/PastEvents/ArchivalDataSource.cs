// Copyright (c) The University of Dundee 2018-2019
// This file is part of the Research Data Management Platform (RDMP).
// RDMP is free software: you can redistribute it and/or modify it under the terms of the GNU General Public License as published by the Free Software Foundation, either version 3 of the License, or (at your option) any later version.
// RDMP is distributed in the hope that it will be useful, but WITHOUT ANY WARRANTY; without even the implied warranty of MERCHANTABILITY or FITNESS FOR A PARTICULAR PURPOSE. See the GNU General Public License for more details.
// You should have received a copy of the GNU General Public License along with RDMP. If not, see <https://www.gnu.org/licenses/>.

using System;
using System.Data.Common;

namespace Rdmp.Core.Logging.PastEvents;

/// <summary>
/// Readonly audit of a historical 'data source' (See HIC.Logging.DataSource) that contributed records to a table that was loaded in the last (See
/// ArchivalTableLoadInfo).
/// </summary>
public class ArchivalDataSource : IArchivalLoggingRecordOfPastEvent, IComparable
{
    public string MD5 { get; internal set; }
    public string Source { get; internal set; }
    public string Archive { get; internal set; }
    public DateTime? OriginDate { get; internal set; }
    public int ID { get; set; }

    public ArchivalDataSource(DbDataReader r)
    {
        ID = Convert.ToInt32(r["ID"]);
        var od = r["originDate"];

        if (od == null || od == DBNull.Value)
            OriginDate = null;
        else
            OriginDate = (DateTime)od;

        Source = r["source"] as string;
        Archive = r["archive"] as string;
        MD5 = r["MD5"] as string;
    }

    public string ToShortString()
    {
        var s = ToString();
        return s.Length > ArchivalDataLoadInfo.MaxDescriptionLength
            ? $"{s[..ArchivalDataLoadInfo.MaxDescriptionLength]}..."
            : s;
    }

    public override string ToString() => $"Source:{Source}{(string.IsNullOrWhiteSpace(MD5) ? "" : $"(MD5={MD5})")}";

    public int CompareTo(object obj)
    {
        if (obj is ArchivalDataSource other)
            if (OriginDate == other.OriginDate)
            {
                return 0;
            }
            else
            {
                if (!OriginDate.HasValue)
                    return -1;

<<<<<<< HEAD
                if (!other.OriginDate.HasValue)
                    return 1;

                return OriginDate > other.OriginDate ? 1 : -1;
=======
                return !other.OriginDate.HasValue ? 1 : OriginDate > other.OriginDate ? 1 : -1;
>>>>>>> 9e847e4d
            }

        return string.Compare(ToString(), obj.ToString(), StringComparison.Ordinal);
    }
}<|MERGE_RESOLUTION|>--- conflicted
+++ resolved
@@ -58,14 +58,7 @@
                 if (!OriginDate.HasValue)
                     return -1;
 
-<<<<<<< HEAD
-                if (!other.OriginDate.HasValue)
-                    return 1;
-
-                return OriginDate > other.OriginDate ? 1 : -1;
-=======
                 return !other.OriginDate.HasValue ? 1 : OriginDate > other.OriginDate ? 1 : -1;
->>>>>>> 9e847e4d
             }
 
         return string.Compare(ToString(), obj.ToString(), StringComparison.Ordinal);
