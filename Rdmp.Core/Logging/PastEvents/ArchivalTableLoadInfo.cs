// Copyright (c) The University of Dundee 2018-2019
// This file is part of the Research Data Management Platform (RDMP).
// RDMP is free software: you can redistribute it and/or modify it under the terms of the GNU General Public License as published by the Free Software Foundation, either version 3 of the License, or (at your option) any later version.
// RDMP is distributed in the hope that it will be useful, but WITHOUT ANY WARRANTY; without even the implied warranty of MERCHANTABILITY or FITNESS FOR A PARTICULAR PURPOSE. See the GNU General Public License for more details.
// You should have received a copy of the GNU General Public License along with RDMP. If not, see <https://www.gnu.org/licenses/>.

using System;
using System.Collections.Generic;
using System.Data.Common;
using FAnsi.Discovery;
using Rdmp.Core.ReusableLibraryCode;
using Rdmp.Core.ReusableLibraryCode.Checks;

namespace Rdmp.Core.Logging.PastEvents;

/// <summary>
/// Readonly audit of a table that was loaded as part of a historical data load (See HIC.Logging.ArchivalDataLoadInfo).
/// </summary>
public class ArchivalTableLoadInfo : IArchivalLoggingRecordOfPastEvent, IComparable, IHasSummary
{
    public ArchivalDataLoadInfo Parent { get; private set; }

    private readonly DiscoveredDatabase _loggingDatabase;

    public int ID { get; internal set; }
    public DateTime Start { get; internal set; }
    public DateTime? End { get; internal set; }
    public string TargetTable { get; internal set; }
    public int? Inserts { get; internal set; }
    public int? Deletes { get; internal set; }
    public int? Updates { get; internal set; }
    public string Notes { get; internal set; }

    public List<ArchivalDataSource> DataSources => _knownDataSource.Value;

    private readonly Lazy<List<ArchivalDataSource>> _knownDataSource;

    public ArchivalTableLoadInfo(ArchivalDataLoadInfo parent, DbDataReader r, DiscoveredDatabase loggingDatabase)
    {
        Parent = parent;
        _loggingDatabase = loggingDatabase;

        ID = Convert.ToInt32(r["ID"]);
        Start = (DateTime)r["startTime"];

        var e = r["endTime"];
        if (e == null || e == DBNull.Value)
            End = null;
        else
            End = (DateTime)e;

        TargetTable = (string)r["targetTable"];

        Inserts = ToNullableInt(r["inserts"]);
        Updates = ToNullableInt(r["updates"]);
        Deletes = ToNullableInt(r["deletes"]);
        Notes = r["notes"] as string;

        _knownDataSource = new Lazy<List<ArchivalDataSource>>(GetDataSources);
    }

    private List<ArchivalDataSource> GetDataSources()
    {
        var toReturn = new List<ArchivalDataSource>();

        using var con = _loggingDatabase.Server.GetConnection();
        con.Open();

<<<<<<< HEAD
            using (var cmd = _loggingDatabase.Server.GetCommand($"SELECT * FROM DataSource WHERE tableLoadRunID={ID}",
                       con))
            using (var r = cmd.ExecuteReader())
            {
                while (r.Read())
                    toReturn.Add(new ArchivalDataSource(r));
            }
        }

        return toReturn;
    }

    private static int? ToNullableInt(object i)
    {
        if (i == null || i == DBNull.Value)
            return null;

        return Convert.ToInt32(i);
    }
=======
        using var cmd = _loggingDatabase.Server.GetCommand($"SELECT * FROM DataSource WHERE tableLoadRunID={ID}", con);
        using var r = cmd.ExecuteReader();
        while (r.Read())
            toReturn.Add(new ArchivalDataSource(r));

        return toReturn;
    }

    private static int? ToNullableInt(object i) => i == null || i == DBNull.Value ? null : Convert.ToInt32(i);

    public override string ToString() =>
        $"{Start} - {TargetTable} (Inserts={Inserts},Updates={Updates},Deletes={Deletes})";
>>>>>>> 9e847e4d

    public override string ToString() =>
        $"{Start} - {TargetTable} (Inserts={Inserts},Updates={Updates},Deletes={Deletes})";

    public int CompareTo(object obj)
    {
        if (obj is ArchivalTableLoadInfo other)
            return Start == other.Start ? 0 : Start > other.Start ? 1 : -1;

        return string.Compare(ToString(), obj.ToString(), StringComparison.Ordinal);
    }

    public void GetSummary(out string title, out string body, out string stackTrace, out CheckResult level)
    {
        title = $"{TargetTable} ({Start})";
        body = $"Start:{Start}\r\nEnd:{End}\r\nINSERTS:{Inserts}\r\nUPDATES:{Updates}\r\nDELETES:{Deletes}";
        stackTrace = null;
        level = CheckResult.Success;
    }
}<|MERGE_RESOLUTION|>--- conflicted
+++ resolved
@@ -66,27 +66,6 @@
         using var con = _loggingDatabase.Server.GetConnection();
         con.Open();
 
-<<<<<<< HEAD
-            using (var cmd = _loggingDatabase.Server.GetCommand($"SELECT * FROM DataSource WHERE tableLoadRunID={ID}",
-                       con))
-            using (var r = cmd.ExecuteReader())
-            {
-                while (r.Read())
-                    toReturn.Add(new ArchivalDataSource(r));
-            }
-        }
-
-        return toReturn;
-    }
-
-    private static int? ToNullableInt(object i)
-    {
-        if (i == null || i == DBNull.Value)
-            return null;
-
-        return Convert.ToInt32(i);
-    }
-=======
         using var cmd = _loggingDatabase.Server.GetCommand($"SELECT * FROM DataSource WHERE tableLoadRunID={ID}", con);
         using var r = cmd.ExecuteReader();
         while (r.Read())
@@ -96,10 +75,6 @@
     }
 
     private static int? ToNullableInt(object i) => i == null || i == DBNull.Value ? null : Convert.ToInt32(i);
-
-    public override string ToString() =>
-        $"{Start} - {TargetTable} (Inserts={Inserts},Updates={Updates},Deletes={Deletes})";
->>>>>>> 9e847e4d
 
     public override string ToString() =>
         $"{Start} - {TargetTable} (Inserts={Inserts},Updates={Updates},Deletes={Deletes})";
