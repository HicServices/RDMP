// Copyright (c) The University of Dundee 2018-2019
// This file is part of the Research Data Management Platform (RDMP).
// RDMP is free software: you can redistribute it and/or modify it under the terms of the GNU General Public License as published by the Free Software Foundation, either version 3 of the License, or (at your option) any later version.
// RDMP is distributed in the hope that it will be useful, but WITHOUT ANY WARRANTY; without even the implied warranty of MERCHANTABILITY or FITNESS FOR A PARTICULAR PURPOSE. See the GNU General Public License for more details.
// You should have received a copy of the GNU General Public License along with RDMP. If not, see <https://www.gnu.org/licenses/>.

using System;
using System.Collections.Generic;
using System.Diagnostics;
using Rdmp.Core.ReusableLibraryCode;
using Rdmp.Core.ReusableLibraryCode.Progress;

namespace Rdmp.Core.Logging.Listeners;

/// <summary>
/// Handles transparently all the logging complexity by using the IDataLoadEventListener interface.  Use this interface if you want to log to the
/// logging database events that might otherwise go elsewhere or the component/system you are dealing with already uses IDataLoadEventListeners
/// </summary>
public class ToLoggingDatabaseDataLoadEventListener : IDataLoadEventListener
{
    public Dictionary<string, ITableLoadInfo> TableLoads = new();

    private readonly object _hostingApplication;
    private readonly LogManager _logManager;
    private readonly string _loggingTask;
    private readonly string _runDescription;

    /// <summary>
    /// true if we were passed an IDataLoadInfo that was created by someone else (in which case we shouldn't just arbitrarily close it at any point).
    /// </summary>
    private bool _wasAlreadyOpen;

    /// <summary>
    /// The root logging object under which all events will be stored, will be null if logging has not started yet (first call to OnNotify/StartLogging).
    /// </summary>
    public IDataLoadInfo DataLoadInfo { get; private set; }

    public ToLoggingDatabaseDataLoadEventListener(object hostingApplication, LogManager logManager, string loggingTask,
        string runDescription)
    {
        _hostingApplication = hostingApplication;
        _logManager = logManager;
        _loggingTask = loggingTask;
        _runDescription = runDescription;
    }

    public ToLoggingDatabaseDataLoadEventListener(LogManager logManager, IDataLoadInfo dataLoadInfo)
    {
        DataLoadInfo = dataLoadInfo;
        _logManager = logManager;
        _wasAlreadyOpen = true;
    }

    public virtual void StartLogging()
    {
        _logManager.CreateNewLoggingTaskIfNotExists(_loggingTask);

        DataLoadInfo =
            _logManager.CreateDataLoadInfo(_loggingTask, _hostingApplication.ToString(), _runDescription, "", false);
    }

    private const string RDMPLoggingStringLengthLimit = "RDMP_LOGGING_STRING_LENGTH_LIMIT";
    private static readonly int StrStringLengthLimit;

    static ToLoggingDatabaseDataLoadEventListener()
    {
        StrStringLengthLimit = int.TryParse(Environment.GetEnvironmentVariable(RDMPLoggingStringLengthLimit), out var limit) ? limit : int.MaxValue;
    }

    private static string EnsureMessageAValidLength(string message)
    {
        return StrStringLengthLimit < 4 ? "" :
            message.Length > StrStringLengthLimit ? message[..(StrStringLengthLimit - 3)] + "..." : message;
    }
    public virtual void OnNotify(object sender, NotifyEventArgs e)
    {
        if (DataLoadInfo == null)
            StartLogging();
        if (StrStringLengthLimit < 4)   // Logging suppressed
            return;

        switch (e.ProgressEventType)
        {
            case ProgressEventType.Trace:
            case ProgressEventType.Debug:
                break;
            case ProgressEventType.Information:
<<<<<<< HEAD
                DataLoadInfo?.LogProgress(Logging.DataLoadInfo.ProgressEventType.OnInformation, sender.ToString(),
                    EnsureMessageAValidLength(e.Message));
=======
                DataLoadInfo.LogProgress(Logging.DataLoadInfo.ProgressEventType.OnInformation, sender.ToString(),
                    e.Message);
>>>>>>> a18976dc
                break;
            case ProgressEventType.Warning:
                var msg = e.Message + (e.Exception == null
                    ? ""
                    : Environment.NewLine + ExceptionHelper.ExceptionToListOfInnerMessages(e.Exception, true));
<<<<<<< HEAD
                msg = EnsureMessageAValidLength(msg);
                DataLoadInfo?.LogProgress(Logging.DataLoadInfo.ProgressEventType.OnWarning, sender.ToString(), msg);
=======
                DataLoadInfo.LogProgress(Logging.DataLoadInfo.ProgressEventType.OnWarning, sender.ToString(), msg);
>>>>>>> a18976dc
                break;
            case ProgressEventType.Error:
                var err = e.Message + (e.Exception == null
                    ? ""
                    : Environment.NewLine + ExceptionHelper.ExceptionToListOfInnerMessages(e.Exception, true));
<<<<<<< HEAD
                err = EnsureMessageAValidLength(err);
                DataLoadInfo?.LogFatalError(sender.ToString(), err);
=======
                DataLoadInfo.LogFatalError(sender.ToString(), err);
>>>>>>> a18976dc
                break;
            default:
                throw new ArgumentOutOfRangeException(nameof(e));
        }
    }

    public virtual void OnProgress(object sender, ProgressEventArgs e)
    {
        if (DataLoadInfo == null)
            StartLogging();

        Debug.Assert(DataLoadInfo != null, "DataLoadInfo != null");

        if (e.Progress.UnitOfMeasurement != ProgressType.Records) return;

        if (!TableLoads.TryGetValue(e.TaskDescription, out var t))
        {
<<<<<<< HEAD
            t = DataLoadInfo.CreateTableLoadInfo("", e.TaskDescription,
                new[] { new DataSource(sender.ToString()) }, e.Progress.KnownTargetValue);
            TableLoads.Add(e.TaskDescription, t);
=======
            //if(!tableLoads.Any(tbl=>tbl.))
            if (!TableLoads.ContainsKey(e.TaskDescription))
            {
                var t = DataLoadInfo.CreateTableLoadInfo("", e.TaskDescription,
                    new[] { new DataSource(sender.ToString()) }, e.Progress.KnownTargetValue);
                TableLoads.Add(e.TaskDescription, t);
            }

            TableLoads[e.TaskDescription].Inserts = e.Progress.Value;
>>>>>>> a18976dc
        }

        t.Inserts = e.Progress.Value;
    }

    public virtual void FinalizeTableLoadInfos()
    {
        foreach (var tableLoadInfo in TableLoads.Values)
            tableLoadInfo.CloseAndArchive();

        if (!_wasAlreadyOpen)
            DataLoadInfo.CloseAndMarkComplete();
    }
}<|MERGE_RESOLUTION|>--- conflicted
+++ resolved
@@ -85,35 +85,22 @@
             case ProgressEventType.Debug:
                 break;
             case ProgressEventType.Information:
-<<<<<<< HEAD
                 DataLoadInfo?.LogProgress(Logging.DataLoadInfo.ProgressEventType.OnInformation, sender.ToString(),
                     EnsureMessageAValidLength(e.Message));
-=======
-                DataLoadInfo.LogProgress(Logging.DataLoadInfo.ProgressEventType.OnInformation, sender.ToString(),
-                    e.Message);
->>>>>>> a18976dc
                 break;
             case ProgressEventType.Warning:
                 var msg = e.Message + (e.Exception == null
                     ? ""
                     : Environment.NewLine + ExceptionHelper.ExceptionToListOfInnerMessages(e.Exception, true));
-<<<<<<< HEAD
                 msg = EnsureMessageAValidLength(msg);
                 DataLoadInfo?.LogProgress(Logging.DataLoadInfo.ProgressEventType.OnWarning, sender.ToString(), msg);
-=======
-                DataLoadInfo.LogProgress(Logging.DataLoadInfo.ProgressEventType.OnWarning, sender.ToString(), msg);
->>>>>>> a18976dc
                 break;
             case ProgressEventType.Error:
                 var err = e.Message + (e.Exception == null
                     ? ""
                     : Environment.NewLine + ExceptionHelper.ExceptionToListOfInnerMessages(e.Exception, true));
-<<<<<<< HEAD
                 err = EnsureMessageAValidLength(err);
                 DataLoadInfo?.LogFatalError(sender.ToString(), err);
-=======
-                DataLoadInfo.LogFatalError(sender.ToString(), err);
->>>>>>> a18976dc
                 break;
             default:
                 throw new ArgumentOutOfRangeException(nameof(e));
@@ -131,21 +118,9 @@
 
         if (!TableLoads.TryGetValue(e.TaskDescription, out var t))
         {
-<<<<<<< HEAD
             t = DataLoadInfo.CreateTableLoadInfo("", e.TaskDescription,
                 new[] { new DataSource(sender.ToString()) }, e.Progress.KnownTargetValue);
             TableLoads.Add(e.TaskDescription, t);
-=======
-            //if(!tableLoads.Any(tbl=>tbl.))
-            if (!TableLoads.ContainsKey(e.TaskDescription))
-            {
-                var t = DataLoadInfo.CreateTableLoadInfo("", e.TaskDescription,
-                    new[] { new DataSource(sender.ToString()) }, e.Progress.KnownTargetValue);
-                TableLoads.Add(e.TaskDescription, t);
-            }
-
-            TableLoads[e.TaskDescription].Inserts = e.Progress.Value;
->>>>>>> a18976dc
         }
 
         t.Inserts = e.Progress.Value;
