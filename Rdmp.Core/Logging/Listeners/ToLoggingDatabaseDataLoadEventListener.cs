// Copyright (c) The University of Dundee 2018-2019
// This file is part of the Research Data Management Platform (RDMP).
// RDMP is free software: you can redistribute it and/or modify it under the terms of the GNU General Public License as published by the Free Software Foundation, either version 3 of the License, or (at your option) any later version.
// RDMP is distributed in the hope that it will be useful, but WITHOUT ANY WARRANTY; without even the implied warranty of MERCHANTABILITY or FITNESS FOR A PARTICULAR PURPOSE. See the GNU General Public License for more details.
// You should have received a copy of the GNU General Public License along with RDMP. If not, see <https://www.gnu.org/licenses/>.

using System;
using System.Collections.Generic;
using System.Diagnostics;
using Rdmp.Core.ReusableLibraryCode;
using Rdmp.Core.ReusableLibraryCode.Progress;

namespace Rdmp.Core.Logging.Listeners;

/// <summary>
/// Handles transparently all the logging complexity by using the IDataLoadEventListener interface.  Use this interface if you want to log to the
/// logging database events that might otherwise go elsewhere or the component/system you are dealing with already uses IDataLoadEventListeners
/// </summary>
public class ToLoggingDatabaseDataLoadEventListener : IDataLoadEventListener
{
    public Dictionary<string, ITableLoadInfo> TableLoads = new();

    private readonly object _hostingApplication;
    private readonly LogManager _logManager;
    private readonly string _loggingTask;
    private readonly string _runDescription;

    /// <summary>
    /// true if we were passed an IDataLoadInfo that was created by someone else (in which case we shouldn't just arbitrarily close it at any point).
    /// </summary>
    private bool _wasAlreadyOpen;

    /// <summary>
    /// The root logging object under which all events will be stored, will be null if logging has not started yet (first call to OnNotify/StartLogging).
    /// </summary>
    public IDataLoadInfo DataLoadInfo { get; private set; }

    public ToLoggingDatabaseDataLoadEventListener(object hostingApplication, LogManager logManager, string loggingTask,
        string runDescription)
    {
        _hostingApplication = hostingApplication;
        _logManager = logManager;
        _loggingTask = loggingTask;
        _runDescription = runDescription;
    }

    public ToLoggingDatabaseDataLoadEventListener(LogManager logManager, IDataLoadInfo dataLoadInfo)
    {
        DataLoadInfo = dataLoadInfo;
        _logManager = logManager;
        _wasAlreadyOpen = true;
    }

    public virtual void StartLogging()
    {
        _logManager.CreateNewLoggingTaskIfNotExists(_loggingTask);

        DataLoadInfo =
            _logManager.CreateDataLoadInfo(_loggingTask, _hostingApplication.ToString(), _runDescription, "", false);
    }

    private const string RDMPLoggingStringLengthLimit = "RDMP_LOGGING_STRING_LENGTH_LIMIT";
    private static readonly int StrStringLengthLimit;

    static ToLoggingDatabaseDataLoadEventListener()
    {
        StrStringLengthLimit = int.TryParse(Environment.GetEnvironmentVariable(RDMPLoggingStringLengthLimit),out var limit) ? limit : int.MaxValue;
    }

    private static string EnsureMessageAValidLength(string message)
    {
        return StrStringLengthLimit < 4 ? "" :
            message.Length > StrStringLengthLimit ? message[..(StrStringLengthLimit - 3)] + "..." : message;
    }
    public virtual void OnNotify(object sender, NotifyEventArgs e)
    {
        if (DataLoadInfo == null)
            StartLogging();
        if (StrStringLengthLimit < 4)   // Logging suppressed
            return;

        switch (e.ProgressEventType)
        {
            case ProgressEventType.Trace:
            case ProgressEventType.Debug:
                break;
            case ProgressEventType.Information:
<<<<<<< HEAD
                DataLoadInfo.LogProgress(Logging.DataLoadInfo.ProgressEventType.OnInformation, sender.ToString(),
                    e.Message);
=======
                DataLoadInfo?.LogProgress(Logging.DataLoadInfo.ProgressEventType.OnInformation, sender.ToString(),
                    EnsureMessageAValidLength(e.Message));
>>>>>>> e5e8e757
                break;
            case ProgressEventType.Warning:
                var msg = e.Message + (e.Exception == null
                    ? ""
                    : Environment.NewLine + ExceptionHelper.ExceptionToListOfInnerMessages(e.Exception, true));
<<<<<<< HEAD
                DataLoadInfo.LogProgress(Logging.DataLoadInfo.ProgressEventType.OnWarning, sender.ToString(), msg);
=======
                msg = EnsureMessageAValidLength(msg);
                DataLoadInfo?.LogProgress(Logging.DataLoadInfo.ProgressEventType.OnWarning, sender.ToString(), msg);
>>>>>>> e5e8e757
                break;
            case ProgressEventType.Error:
                var err = e.Message + (e.Exception == null
                    ? ""
                    : Environment.NewLine + ExceptionHelper.ExceptionToListOfInnerMessages(e.Exception, true));
<<<<<<< HEAD
                DataLoadInfo.LogFatalError(sender.ToString(), err);
=======
                err = EnsureMessageAValidLength(err);
                DataLoadInfo?.LogFatalError(sender.ToString(), err);
>>>>>>> e5e8e757
                break;
            default:
                throw new ArgumentOutOfRangeException(nameof(e));
        }
    }

    public virtual void OnProgress(object sender, ProgressEventArgs e)
    {
        if (DataLoadInfo == null)
            StartLogging();

        Debug.Assert(DataLoadInfo != null, "DataLoadInfo != null");

        if (e.Progress.UnitOfMeasurement != ProgressType.Records) return;

        if (!TableLoads.TryGetValue(e.TaskDescription,out var t))
        {
<<<<<<< HEAD
            //if(!tableLoads.Any(tbl=>tbl.))
            if (!TableLoads.ContainsKey(e.TaskDescription))
            {
                var t = DataLoadInfo.CreateTableLoadInfo("", e.TaskDescription,
                    new[] { new DataSource(sender.ToString()) }, e.Progress.KnownTargetValue);
                TableLoads.Add(e.TaskDescription, t);
            }

            TableLoads[e.TaskDescription].Inserts = e.Progress.Value;
=======
            t = DataLoadInfo.CreateTableLoadInfo("", e.TaskDescription,
                new[] { new DataSource(sender.ToString()) }, e.Progress.KnownTargetValue);
            TableLoads.Add(e.TaskDescription, t);
>>>>>>> e5e8e757
        }

        t.Inserts = e.Progress.Value;
    }

    public virtual void FinalizeTableLoadInfos()
    {
        foreach (var tableLoadInfo in TableLoads.Values)
            tableLoadInfo.CloseAndArchive();

        if (!_wasAlreadyOpen)
            DataLoadInfo.CloseAndMarkComplete();
    }
}<|MERGE_RESOLUTION|>--- conflicted
+++ resolved
@@ -85,35 +85,20 @@
             case ProgressEventType.Debug:
                 break;
             case ProgressEventType.Information:
-<<<<<<< HEAD
                 DataLoadInfo.LogProgress(Logging.DataLoadInfo.ProgressEventType.OnInformation, sender.ToString(),
                     e.Message);
-=======
-                DataLoadInfo?.LogProgress(Logging.DataLoadInfo.ProgressEventType.OnInformation, sender.ToString(),
-                    EnsureMessageAValidLength(e.Message));
->>>>>>> e5e8e757
                 break;
             case ProgressEventType.Warning:
                 var msg = e.Message + (e.Exception == null
                     ? ""
                     : Environment.NewLine + ExceptionHelper.ExceptionToListOfInnerMessages(e.Exception, true));
-<<<<<<< HEAD
                 DataLoadInfo.LogProgress(Logging.DataLoadInfo.ProgressEventType.OnWarning, sender.ToString(), msg);
-=======
-                msg = EnsureMessageAValidLength(msg);
-                DataLoadInfo?.LogProgress(Logging.DataLoadInfo.ProgressEventType.OnWarning, sender.ToString(), msg);
->>>>>>> e5e8e757
                 break;
             case ProgressEventType.Error:
                 var err = e.Message + (e.Exception == null
                     ? ""
                     : Environment.NewLine + ExceptionHelper.ExceptionToListOfInnerMessages(e.Exception, true));
-<<<<<<< HEAD
                 DataLoadInfo.LogFatalError(sender.ToString(), err);
-=======
-                err = EnsureMessageAValidLength(err);
-                DataLoadInfo?.LogFatalError(sender.ToString(), err);
->>>>>>> e5e8e757
                 break;
             default:
                 throw new ArgumentOutOfRangeException(nameof(e));
@@ -127,11 +112,8 @@
 
         Debug.Assert(DataLoadInfo != null, "DataLoadInfo != null");
 
-        if (e.Progress.UnitOfMeasurement != ProgressType.Records) return;
-
-        if (!TableLoads.TryGetValue(e.TaskDescription,out var t))
+        if (e.Progress.UnitOfMeasurement == ProgressType.Records)
         {
-<<<<<<< HEAD
             //if(!tableLoads.Any(tbl=>tbl.))
             if (!TableLoads.ContainsKey(e.TaskDescription))
             {
@@ -140,12 +122,11 @@
                 TableLoads.Add(e.TaskDescription, t);
             }
 
-            TableLoads[e.TaskDescription].Inserts = e.Progress.Value;
-=======
+        if (!TableLoads.TryGetValue(e.TaskDescription,out var t))
+        {
             t = DataLoadInfo.CreateTableLoadInfo("", e.TaskDescription,
                 new[] { new DataSource(sender.ToString()) }, e.Progress.KnownTargetValue);
             TableLoads.Add(e.TaskDescription, t);
->>>>>>> e5e8e757
         }
 
         t.Inserts = e.Progress.Value;
