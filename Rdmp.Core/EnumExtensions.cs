﻿// Copyright (c) The University of Dundee 2018-2019
// This file is part of the Research Data Management Platform (RDMP).
// RDMP is free software: you can redistribute it and/or modify it under the terms of the GNU General Public License as published by the Free Software Foundation, either version 3 of the License, or (at your option) any later version.
// RDMP is distributed in the hope that it will be useful, but WITHOUT ANY WARRANTY; without even the implied warranty of MERCHANTABILITY or FITNESS FOR A PARTICULAR PURPOSE. See the GNU General Public License for more details.
// You should have received a copy of the GNU General Public License along with RDMP. If not, see <https://www.gnu.org/licenses/>.

using System;
using Rdmp.Core.DataLoad.Triggers;

namespace Rdmp.Core;

/// <summary>
/// Extensions for the <see cref="Enum"/> class
/// </summary>
public static class EnumExtensions
{
    /// <summary>
    /// Returns a culture specific string for the <see cref="Enum"/>
    /// </summary>
    /// <param name="e"></param>
    /// <exception cref="ArgumentOutOfRangeException"></exception>
    /// <returns></returns>
    public static string S(this Enum e)
    {
<<<<<<< HEAD
        return e is TriggerStatus ts
            ? ts switch
            {
                TriggerStatus.Enabled => GlobalStrings.Enabled,
                TriggerStatus.Disabled => GlobalStrings.Disabled,
                TriggerStatus.Missing => GlobalStrings.Missing,
                _ => throw new ArgumentOutOfRangeException()
            }
            : e.ToString();
=======
        if (e is not TriggerStatus ts) return e.ToString();

        return ts switch
        {
            TriggerStatus.Enabled => GlobalStrings.Enabled,
            TriggerStatus.Disabled => GlobalStrings.Disabled,
            TriggerStatus.Missing => GlobalStrings.Missing,
            _ => throw new ArgumentOutOfRangeException(nameof(e))
        };

>>>>>>> 5c0a3943
    }
}<|MERGE_RESOLUTION|>--- conflicted
+++ resolved
@@ -22,7 +22,6 @@
     /// <returns></returns>
     public static string S(this Enum e)
     {
-<<<<<<< HEAD
         return e is TriggerStatus ts
             ? ts switch
             {
@@ -32,17 +31,5 @@
                 _ => throw new ArgumentOutOfRangeException()
             }
             : e.ToString();
-=======
-        if (e is not TriggerStatus ts) return e.ToString();
-
-        return ts switch
-        {
-            TriggerStatus.Enabled => GlobalStrings.Enabled,
-            TriggerStatus.Disabled => GlobalStrings.Disabled,
-            TriggerStatus.Missing => GlobalStrings.Missing,
-            _ => throw new ArgumentOutOfRangeException(nameof(e))
-        };
-
->>>>>>> 5c0a3943
     }
 }