--- conflicted
+++ resolved
@@ -22,17 +22,6 @@
     /// <returns></returns>
     public static string S(this Enum e)
     {
-<<<<<<< HEAD
-        if (e is not TriggerStatus ts) return e.ToString();
-
-        return ts switch
-        {
-            TriggerStatus.Enabled => GlobalStrings.Enabled,
-            TriggerStatus.Disabled => GlobalStrings.Disabled,
-            TriggerStatus.Missing => GlobalStrings.Missing,
-            _ => throw new ArgumentOutOfRangeException(nameof(e))
-        };
-=======
         return e is TriggerStatus ts
             ? ts switch
             {
@@ -42,6 +31,5 @@
                 _ => throw new ArgumentOutOfRangeException()
             }
             : e.ToString();
->>>>>>> 9e847e4d
     }
 }