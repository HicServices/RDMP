﻿// Copyright (c) The University of Dundee 2018-2019
// This file is part of the Research Data Management Platform (RDMP).
// RDMP is free software: you can redistribute it and/or modify it under the terms of the GNU General Public License as published by the Free Software Foundation, either version 3 of the License, or (at your option) any later version.
// RDMP is distributed in the hope that it will be useful, but WITHOUT ANY WARRANTY; without even the implied warranty of MERCHANTABILITY or FITNESS FOR A PARTICULAR PURPOSE. See the GNU General Public License for more details.
// You should have received a copy of the GNU General Public License along with RDMP. If not, see <https://www.gnu.org/licenses/>.

using FAnsi;
using Rdmp.Core.CommandExecution.AtomicCommands;
using Rdmp.Core.CommandExecution.AtomicCommands.Alter;
using Rdmp.Core.CommandExecution.AtomicCommands.CatalogueCreationCommands;
using Rdmp.Core.CommandExecution.AtomicCommands.CohortCreationCommands;
using Rdmp.Core.CommandExecution.AtomicCommands.Sharing;
using Rdmp.Core.Curation.Data;
using Rdmp.Core.Curation.Data.Aggregation;
using Rdmp.Core.Curation.Data.Cache;
using Rdmp.Core.Curation.Data.Cohort;
using Rdmp.Core.Curation.Data.DataLoad;
using Rdmp.Core.Curation.Data.Defaults;
using Rdmp.Core.Curation.Data.Pipelines;
using Rdmp.Core.Curation.Data.Referencing;
using Rdmp.Core.Curation.FilterImporting.Construction;
using Rdmp.Core.Databases;
using Rdmp.Core.DataExport.Data;
using Rdmp.Core.DataViewing;
using Rdmp.Core.Icons.IconProvision;
using Rdmp.Core.Logging;
using Rdmp.Core.Providers.Nodes;
using Rdmp.Core.Providers.Nodes.CohortNodes;
using Rdmp.Core.Providers.Nodes.LoadMetadataNodes;
using Rdmp.Core.Providers.Nodes.PipelineNodes;
using Rdmp.Core.Providers.Nodes.ProjectCohortNodes;
using Rdmp.Core.Providers.Nodes.SharingNodes;
using Rdmp.Core.Providers.Nodes.UsedByProject;
using System;
using System.Collections;
using System.Collections.Generic;
using System.Linq;
using Rdmp.Core.MapsDirectlyToDatabaseTable;
using Rdmp.Core.MapsDirectlyToDatabaseTable.Versioning;
using Rdmp.Core.ReusableLibraryCode.Checks;
using Rdmp.Core.ReusableLibraryCode.DataAccess;
using SixLabors.ImageSharp;
using SixLabors.ImageSharp.PixelFormats;

namespace Rdmp.Core.CommandExecution;

/// <summary>
/// Builds lists of <see cref="IAtomicCommand"/> for any given RDMP object
/// </summary>
public class AtomicCommandFactory : CommandFactoryBase
{
    private readonly IBasicActivateItems _activator;
    private readonly GoToCommandFactory _goto;
    public const string Add = "Add";
    public const string Batching = "Batching";
    public const string New = "New";
    public const string GoTo = "Go To";
    public const string Extraction = "Extractability";
    public const string Metadata = "Metadata";
    public const string Alter = "Alter";
    public const string SetUsageContext = "Set Context";
    public const string SetContainerOperation = "Set Operation";
    public const string Dimensions = "Dimensions";
    public const string Advanced = "Advanced";
    public const string View = "View";
    public const string Deprecation = "Deprecation";

    public AtomicCommandFactory(IBasicActivateItems activator)
    {
        _activator = activator;
        _goto = new GoToCommandFactory(_activator);
    }

    /// <summary>
    /// Returns all commands that could be run involving <paramref name="o"/> in order of most useful to least useful
    /// </summary>
    /// <param name="o"></param>
    /// <returns></returns>
    public IEnumerable<IAtomicCommand> CreateCommands(object o)
    {
        foreach (var cmd in _goto.GetCommands(o))
        {
            cmd.SuggestedCategory = GoTo;
            yield return cmd;
        }

        if (_activator.CanActivate(o))
            yield return new ExecuteCommandActivate(_activator, o);

        if (Is(o, out ILoggedActivityRootObject root)) yield return new ExecuteCommandViewLogs(_activator, root);

        if (Is(o, out IArgument a))
            if (!_activator.IsWinForms)
                yield return new ExecuteCommandSetArgument(_activator, a);
        if (Is(o, out Catalogue c))
        {
            var isApiCall = c.IsApiCall();

            if (!isApiCall)
            {
                yield return new ExecuteCommandViewData(_activator, c, ViewType.TOP_100)
                {
                    Weight = -99.2f,
                    OverrideCommandName = "Catalogue SQL/Data",
                    SuggestedCategory = View
                };

                yield return new ExecuteCommandAddNewCatalogueItem(_activator, c)
                    { Weight = -99.9f, SuggestedCategory = Add, OverrideCommandName = "New Catalogue Item" };
                yield return new ExecuteCommandAddNewAggregateGraph(_activator, c)
                {
                    Weight = -98.9f, SuggestedCategory = Add, OverrideCommandName = "New Aggregate Graph"
                };
            }

            yield return new ExecuteCommandAddNewSupportingSqlTable(_activator, c)
            {
                Weight = -87.9f, SuggestedCategory = Add, OverrideCommandName = "New Supporting SQL Table"
            };
            yield return new ExecuteCommandAddNewSupportingDocument(_activator, c)
            {
                Weight = -87.8f, SuggestedCategory = Add, OverrideCommandName = "New Supporting Document"
            };

            if (!isApiCall)
            {
                yield return new ExecuteCommandChangeExtractability(_activator, c)
                {
                    Weight = -99.0010f,
                    SuggestedCategory = Extraction
                };

<<<<<<< HEAD
                if (c.IsProjectSpecific(_activator.RepositoryLocator.DataExportRepository))
                    yield return new ExecuteCommandMakeProjectSpecificCatalogueNormalAgain(_activator, c)
                    {
                        Weight = -99.0009f, SuggestedCategory = Extraction
                    };
                else
                    yield return new ExecuteCommandMakeCatalogueProjectSpecific(_activator, c, null)
=======
                yield return c.IsProjectSpecific(_activator.RepositoryLocator.DataExportRepository)
                    ? new ExecuteCommandMakeProjectSpecificCatalogueNormalAgain(_activator, c)
                    {
                        Weight = -99.0009f, SuggestedCategory = Extraction
                    }
                    : new ExecuteCommandMakeCatalogueProjectSpecific(_activator, c, null)
>>>>>>> 9e847e4d
                    {
                        Weight = -99.0009f, SuggestedCategory = Extraction
                    };

                yield return new ExecuteCommandSetExtractionIdentifier(_activator, c, null, null)
                {
                    Weight = -99.0008f, SuggestedCategory = Extraction
                };

                yield return new ExecuteCommandSetExtractionPrimaryKeys(_activator, c, null, null)
                {
                    Weight = -99.0007f,
                    SuggestedCategory = Extraction
                };
            }

            yield return new ExecuteCommandExportObjectsToFile(_activator, new[] { c })
            {
                Weight = -95.10f,
                SuggestedCategory = Metadata
            };
            yield return new ExecuteCommandExtractMetadata(_activator, new[] { c }, null, null, null, false, null)
            {
                OverrideCommandName = "Generate Metadata Report (with custom template)",
                Weight = -99.058f,
                SuggestedCategory = Metadata
            };
        }

        if (Is(o, out IHasFolder folderable))
            yield return new ExecuteCommandPutIntoFolder(_activator, new[] { folderable }, null);

        if (Is(o, out FolderNode<Catalogue> cf))
        {
            yield return new ExecuteCommandCreateNewCatalogueByImportingFile(_activator)
            {
                OverrideCommandName = "New Catalogue From File...", TargetFolder = cf.FullName, SuggestedCategory = Add,
                Weight = -90.9f
            };
            yield return new ExecuteCommandCreateNewCatalogueByImportingExistingDataTable(_activator)
            {
                OverrideCommandName = "New Catalogue From Database...",
                TargetFolder = cf.FullName, SuggestedCategory = Add, Weight = -90.8f
            };
            yield return new ExecuteCommandCreateNewEmptyCatalogue(_activator)
            {
                OverrideCommandName = "New Empty Catalogue (Advanced)", TargetFolder = cf.FullName,
                SuggestedCategory = Add, Weight = -90.7f
            };
        }

        if (Is(o, out ExtractionInformation ei))
        {
            yield return new ExecuteCommandCreateNewFilter(_activator, new ExtractionFilterFactory(ei))
                { OverrideCommandName = "Add New Filter" };
            yield return new ExecuteCommandCreateNewCohortFromCatalogue(_activator, ei);
            yield return new ExecuteCommandChangeExtractionCategory(_activator, new[] { ei });

            yield return new ExecuteCommandViewData(_activator, ViewType.TOP_100, ei) { SuggestedCategory = View };
            yield return new ExecuteCommandViewData(_activator, ViewType.Aggregate, ei) { SuggestedCategory = View };
            yield return new ExecuteCommandViewData(_activator, ViewType.Distribution, ei) { SuggestedCategory = View };
        }

        if (Is(o, out ExtractionFilter cataFilter))
            yield return new ExecuteCommandAddNewExtractionFilterParameterSet(_activator, cataFilter);

        if (Is(o, out ExtractionFilterParameterSet efps))
            yield return new ExecuteCommandAddMissingParameters(_activator, efps);

        if (Is(o, out ISqlParameter p) && p is IMapsDirectlyToDatabaseTable m)
        {
            yield return new ExecuteCommandSet(_activator, m, p.GetType().GetProperty(nameof(ISqlParameter.Value)));

            if (p is not ExtractionFilterParameterSetValue)
                yield return new ExecuteCommandSet(_activator, m,
                    p.GetType().GetProperty(nameof(ISqlParameter.ParameterSQL)));
        }

        if (Is(o, out CatalogueItem ci))
        {
            yield return new ExecuteCommandCreateNewFilter(_activator, ci) { OverrideCommandName = "Add New Filter" };
            yield return new ExecuteCommandLinkCatalogueItemToColumnInfo(_activator, ci);
            yield return new ExecuteCommandMakeCatalogueItemExtractable(_activator, ci);
            yield return new ExecuteCommandChangeExtractionCategory(_activator, new[] { ci.ExtractionInformation });
            yield return new ExecuteCommandImportCatalogueItemDescription(_activator, ci)
                { SuggestedShortcut = "I", Ctrl = true };

            var ciExtractionInfo = ci.ExtractionInformation;
            if (ciExtractionInfo != null)
            {
                yield return new ExecuteCommandViewData(_activator, ViewType.TOP_100, ciExtractionInfo)
                    { SuggestedCategory = View };
                yield return new ExecuteCommandViewData(_activator, ViewType.Aggregate, ciExtractionInfo)
                    { SuggestedCategory = View };
                yield return new ExecuteCommandViewData(_activator, ViewType.Distribution, ciExtractionInfo)
                    { SuggestedCategory = View };
            }
        }

        if (Is(o, out SupportingSQLTable sqlTable))
            yield return new ExecuteCommandRunSupportingSql(_activator, sqlTable, null);

        if (Is(o, out AggregateConfiguration ac) && !ac.Catalogue.IsApiCall())
        {
            yield return new ExecuteCommandSet(_activator, ac,
                typeof(AggregateConfiguration).GetProperty(nameof(AggregateConfiguration.Description)));

            yield return new ExecuteCommandCreateNewFilter(_activator, ac)
                { SuggestedCategory = Add, OverrideCommandName = "New Filter" };
            yield return new ExecuteCommandCreateNewFilter(_activator, ac)
            {
                OfferCatalogueFilters = true, SuggestedCategory = Add, OverrideCommandName = "Existing Filter"
            };

            yield return new ExecuteCommandAddNewFilterContainer(_activator, ac)
                { SuggestedCategory = Add, OverrideCommandName = "New Filter Container" };
            yield return new ExecuteCommandImportFilterContainerTree(_activator, ac)
                { SuggestedCategory = Add, OverrideCommandName = "Existing Filter Container (copy of)" };

            yield return new ExecuteCommandAddParameter(_activator, ac, null, null, null)
                { SuggestedCategory = Add, OverrideCommandName = "New Catalogue Filter Parameter" };

            yield return new ExecuteCommandViewData(_activator, ac) { OverrideCommandName = "View Sample SQL/Data" };

            if (ac.IsCohortIdentificationAggregate)
            {
                yield return new ExecuteCommandSetAggregateDimension(_activator, ac);

<<<<<<< HEAD
                if (_activator.RepositoryLocator.CatalogueRepository
                    .GetExtendedProperties(ExtendedProperty.IsTemplate, ac)
                    .Any(v => v.Value.Equals("true")))
                    yield return new ExecuteCommandSetExtendedProperty(_activator, new[] { ac },
                        ExtendedProperty.IsTemplate, null)
                    {
                        OverrideCommandName = "Make Non Template"
                    };
                else
                    yield return new ExecuteCommandSetExtendedProperty(_activator, new[] { ac },
=======
                yield return _activator.RepositoryLocator.CatalogueRepository
                    .GetExtendedProperties(ExtendedProperty.IsTemplate, ac)
                    .Any(v => v.Value.Equals("true"))
                    ? new ExecuteCommandSetExtendedProperty(_activator, new[] { ac }, ExtendedProperty.IsTemplate, null)
                    {
                        OverrideCommandName = "Make Non Template"
                    }
                    : (IAtomicCommand)new ExecuteCommandSetExtendedProperty(_activator, new[] { ac },
>>>>>>> 9e847e4d
                        ExtendedProperty.IsTemplate, "true")
                    {
                        OverrideCommandName = "Make Reusable Template"
                    };
            }

            // graph options
            yield return new ExecuteCommandAddDimension(_activator, ac) { SuggestedCategory = Dimensions };
            yield return new ExecuteCommandSetPivot(_activator, ac) { SuggestedCategory = Dimensions };
            yield return new ExecuteCommandSetPivot(_activator, ac, null)
                { OverrideCommandName = "Clear Pivot", SuggestedCategory = Dimensions };
            yield return new ExecuteCommandSetAxis(_activator, ac) { SuggestedCategory = Dimensions };
            yield return new ExecuteCommandSetAxis(_activator, ac, null)
                { OverrideCommandName = "Clear Axis", SuggestedCategory = Dimensions };


            /*if(ac.OverrideFiltersByUsingParentAggregateConfigurationInstead_ID != null)
            {
                yield return new ExecuteCommandSetFilterTreeShortcut(_activator, ac, null) { OverrideCommandName = "Clear Filter Tree Shortcut" };
            }
            else
            {
                yield return new ExecuteCommandSetFilterTreeShortcut(_activator, ac);
            }*/

            //only allow them to execute graph if it is normal aggregate graph
            if (!ac.IsCohortIdentificationAggregate)
                yield return new ExecuteCommandExecuteAggregateGraph(_activator, ac);

            //yield return new ExecuteCommandCreateNewCatalogueByExecutingAnAggregateConfiguration(_activator,ac);
        }

        if (Is(o, out IContainer container))
        {
            var targetOperation = container.Operation == FilterContainerOperation.AND ? "OR" : "AND";
            yield return new ExecuteCommandSet(_activator, container, nameof(IContainer.Operation), targetOperation)
                { OverrideCommandName = $"Set Operation to {targetOperation}" };

            yield return new ExecuteCommandCreateNewFilter(_activator, container.GetFilterFactory(), container)
                { SuggestedCategory = Add, OverrideCommandName = "New Filter" };
            yield return new ExecuteCommandCreateNewFilter(_activator, container, null)
            {
                OfferCatalogueFilters = true, SuggestedCategory = Add, OverrideCommandName = "Existing Filter"
            };
            yield return new ExecuteCommandAddNewFilterContainer(_activator, container)
                { SuggestedCategory = Add, OverrideCommandName = "Sub Container" };

            yield return new ExecuteCommandViewFilterMatchData(_activator, container, ViewType.TOP_100);
            yield return new ExecuteCommandViewFilterMatchData(_activator, container, ViewType.Aggregate);
        }

        if (Is(o, out AggregatesNode an))
            yield return new ExecuteCommandAddNewAggregateGraph(_activator, an.Catalogue);

        if (Is(o, out AllANOTablesNode _))
        {
            yield return new ExecuteCommandCreateNewANOTable(_activator);

            yield return new ExecuteCommandCreateNewExternalDatabaseServer(_activator,
                    new ANOStorePatcher(), PermissableDefaults.ANOStore)
                { OverrideCommandName = "Create ANOStore Database" };

            yield return new ExecuteCommandExportObjectsToFile(_activator, _activator.CoreChildProvider.AllANOTables);
        }

        if (Is(o, out AllCataloguesUsedByLoadMetadataNode aculmd))
            yield return new ExecuteCommandAssociateCatalogueWithLoadMetadata(_activator, aculmd.LoadMetadata);

        if (Is(o, out AllDataAccessCredentialsNode _))
            yield return new ExecuteCommandNewObject(_activator,
                () => new DataAccessCredentials(_activator.RepositoryLocator.CatalogueRepository,
                    $"New Blank Credentials {Guid.NewGuid()}"))
            {
                OverrideCommandName = "Add New Credentials"
            };

        if (Is(o, out DataAccessCredentialUsageNode usage))
        {
            var existingUsages =
                _activator.RepositoryLocator.CatalogueRepository.TableInfoCredentialsManager.GetCredentialsIfExistsFor(
                    usage.TableInfo);

            foreach (DataAccessContext context in Enum.GetValues(typeof(DataAccessContext)))
                yield return new ExecuteCommandSetDataAccessContextForCredentials(_activator, usage, context,
                    existingUsages)
                {
                    SuggestedCategory = SetUsageContext
                };
        }

        if (Is(o, out AllConnectionStringKeywordsNode _))
            yield return new ExecuteCommandNewObject(_activator,
                () => new ConnectionStringKeyword(_activator.RepositoryLocator.CatalogueRepository,
                    DatabaseType.MicrosoftSQLServer, "NewKeyword", "v"))
            {
                OverrideCommandName = "Add New Connection String Keyword"
            };

        if (Is(o, out AllExternalServersNode _))
        {
            yield return new ExecuteCommandCreateNewExternalDatabaseServer(_activator, null, PermissableDefaults.None);

            var assemblyDictionary = new Dictionary<PermissableDefaults, IPatcher>
            {
                { PermissableDefaults.DQE, new DataQualityEnginePatcher() },
                { PermissableDefaults.WebServiceQueryCachingServer_ID, new QueryCachingPatcher() },
                { PermissableDefaults.LiveLoggingServer_ID, new LoggingDatabasePatcher() },
                { PermissableDefaults.IdentifierDumpServer_ID, new IdentifierDumpDatabasePatcher() },
                { PermissableDefaults.ANOStore, new ANOStorePatcher() },
                { PermissableDefaults.CohortIdentificationQueryCachingServer_ID, new QueryCachingPatcher() }
            };

            foreach (var kvp in assemblyDictionary)
                yield return new ExecuteCommandCreateNewExternalDatabaseServer(_activator, kvp.Value, kvp.Key);
        }

        if (Is(o, out ExternalDatabaseServer eds))
        {
            if (eds.WasCreatedBy(new LoggingDatabasePatcher()))
            {
                yield return new ExecuteCommandViewLogs(_activator, eds,
                    new LogViewerFilter(LoggingTables.DataLoadRun));
                yield return new ExecuteCommandViewLogs(_activator, eds, new LogViewerFilter(LoggingTables.FatalError));
                yield return new ExecuteCommandViewLogs(_activator, eds,
                    new LogViewerFilter(LoggingTables.ProgressLog));
                yield return new ExecuteCommandViewLogs(_activator, eds,
                    new LogViewerFilter(LoggingTables.TableLoadRun));
            }

            yield return new ExecuteCommandQueryPlatformDatabase(_activator, eds) { OverrideCommandName = View };
        }

        if (Is(o, out QueryCacheUsedByCohortIdentificationNode cicQueryCache))
            yield return new ExecuteCommandClearQueryCache(_activator, cicQueryCache.User);

        if (Is(o, out FolderNode<CohortIdentificationConfiguration> cicFolder))
            yield return new ExecuteCommandCreateNewCohortIdentificationConfiguration(_activator)
            {
                PromptToPickAProject = true,
                Folder = cicFolder.FullName
            };

        if (Is(o, out IJoin j))
        {
            yield return new ExecuteCommandSetExtendedProperty(_activator, new[] { (IMapsDirectlyToDatabaseTable)j },
                ExtendedProperty.CustomJoinSql, null)
            {
                OverrideCommandName = "Set CustomJoinSql",
                PromptForValue = true,
                PromptForValueTaskDescription = ExtendedProperty.CustomJoinSqlDescription,
                SuggestedCategory = "Custom Join"
            };

            yield return new ExecuteCommandSetExtendedProperty(_activator, new[] { (IMapsDirectlyToDatabaseTable)j },
                ExtendedProperty.CustomJoinSql, null)
            {
                OverrideCommandName = "Clear CustomJoinSql",
                SuggestedCategory = "Custom Join"
            };
        }

        CohortIdentificationConfiguration cic = null;
        if (Is(o, out ProjectCohortIdentificationConfigurationAssociation pcic) || Is(o, out cic))
        {
            if (pcic != null) cic = pcic.CohortIdentificationConfiguration;

            var commit =
                new ExecuteCommandCreateNewCohortByExecutingACohortIdentificationConfiguration(_activator, null)
                {
                    OverrideCommandName = "Commit Cohort",
                    Weight = -99.8f
                }.SetTarget(cic);
            if (pcic != null) commit.SetTarget((DatabaseEntity)pcic.Project);

            yield return commit;

            yield return new ExecuteCommandViewData(_activator, cic, ViewType.All, null, true) { Weight = -99.7f };
            yield return new ExecuteCommandViewData(_activator, cic, ViewType.All, null, false) { Weight = -99.6f };

            yield return new ExecuteCommandFreezeCohortIdentificationConfiguration(_activator, cic, !cic.Frozen)
                { Weight = -50.5f };

            var clone = new ExecuteCommandCloneCohortIdentificationConfiguration(_activator)
                { Weight = -50.4f, OverrideCommandName = "Clone" }.SetTarget(cic);
            if (pcic != null) clone.SetTarget((DatabaseEntity)pcic.Project);
            yield return clone;
            //associate with project
            yield return new ExecuteCommandAssociateCohortIdentificationConfigurationWithProject(_activator)
                { Weight = -50.3f, OverrideCommandName = "Associate with Project" }.SetTarget(cic);

            yield return new ExecuteCommandSetQueryCachingDatabase(_activator, cic)
                { Weight = -50.4f, OverrideCommandName = "Change Query Cache" };
        }

        if (Is(o, out AllGovernanceNode _))
        {
            yield return new ExecuteCommandCreateNewGovernancePeriod(_activator)
                { OverrideCommandName = "Add New Governance Period" };
            yield return new ExecuteCommandAddNewGovernanceDocument(_activator, null)
                { OverrideCommandName = "Add New Governance Document" };
        }

        if (Is(o, out FolderNode<LoadMetadata> lmdFolder))
        {
            yield return new ExecuteCommandCreateNewLoadMetadata(_activator) { Folder = lmdFolder.FullName };
            yield return new ExecuteCommandImportShareDefinitionList(_activator)
                { OverrideCommandName = "Import Load" };
        }

        if (Is(o, out LoadMetadata lmd))
        {
            yield return new ExecuteCommandExportObjectsToFile(_activator, new IMapsDirectlyToDatabaseTable[] { lmd });

            yield return new ExecuteCommandOverrideRawServer(_activator, lmd);
            yield return new ExecuteCommandCreateNewLoadMetadata(_activator);


            yield return new ExecuteCommandSetGlobalDleIgnorePattern(_activator) { SuggestedCategory = Advanced };
            yield return new ExecuteCommandSetIgnoredColumns(_activator, lmd) { SuggestedCategory = Advanced };
            yield return new ExecuteCommandSetIgnoredColumns(_activator, lmd, null)
                { OverrideCommandName = "Clear Ignored Columns", SuggestedCategory = Advanced };

            yield return new ExecuteCommandSetExtendedProperty(_activator, new[] { lmd },
                ExtendedProperty.PersistentRaw, null)
            {
                OverrideCommandName = "Persistent RAW",
                PromptForValue = true,
                PromptForValueTaskDescription = ExtendedProperty.PersistentRawDescription,
                SuggestedCategory = Advanced
            };

            yield return new ExecuteCommandSet(_activator, lmd,
                typeof(LoadMetadata).GetProperty(nameof(LoadMetadata.IgnoreTrigger)))
            {
                OverrideCommandName = $"Ignore Trigger (Current value:{lmd.IgnoreTrigger})",
                SuggestedCategory = Advanced
            };
        }


        if (Is(o, out LoadMetadataScheduleNode scheduleNode))
            yield return new ExecuteCommandCreateNewLoadProgress(_activator, scheduleNode.LoadMetadata);

        if (Is(o, out LoadProgress loadProgress))
            yield return new ExecuteCommandCreateNewCacheProgress(_activator, loadProgress);

        if (Is(o, out LoadStageNode lsn))
        {
            yield return new ExecuteCommandCreateNewClassBasedProcessTask(_activator, lsn.LoadMetadata, lsn.LoadStage,
                null);
            yield return new ExecuteCommandCreateNewFileBasedProcessTask(_activator, ProcessTaskType.SQLFile,
                lsn.LoadMetadata, lsn.LoadStage);
            yield return new ExecuteCommandCreateNewFileBasedProcessTask(_activator, ProcessTaskType.Executable,
                lsn.LoadMetadata, lsn.LoadStage);
        }

        if (Is(o, out LoadDirectoryNode ldn))
        {
            yield return new ExecuteCommandSet(_activator, ldn.LoadMetadata,
                typeof(LoadMetadata).GetProperty(nameof(LoadMetadata.LocationOfFlatFiles)));
            yield return new ExecuteCommandCreateNewDataLoadDirectory(_activator, ldn.LoadMetadata, null);
        }

        if (Is(o, out AllObjectImportsNode _))
            yield return new ExecuteCommandImportShareDefinitionList(_activator);

        if (Is(o, out AllPermissionWindowsNode _))
            yield return new ExecuteCommandCreateNewPermissionWindow(_activator);

        if (Is(o, out AllPluginsNode _))
        {
            yield return new ExecuteCommandAddPlugins(_activator);
            yield return new ExecuteCommandPrunePlugin(_activator);
            yield return new ExecuteCommandExportPlugins(_activator);
        }

        if (Is(o, out AllRDMPRemotesNode _))
            yield return new ExecuteCommandCreateNewRemoteRDMP(_activator);

        if (Is(o, out AllServersNode _))
        {
            yield return new ExecuteCommandImportTableInfo(_activator, null, false);
            yield return new ExecuteCommandBulkImportTableInfos(_activator);
        }

        if (Is(o, out IFilter filter))
        {
            if (filter.GetAllParameters().Any())
                yield return new ExecuteCommandSet(_activator,
                        () => _activator.SelectOne("Select Parameter to change Value for...",
                            filter.GetAllParameters().OfType<IMapsDirectlyToDatabaseTable>().ToArray()),
                        typeof(ISqlParameter).GetProperty(nameof(ISqlParameter.Value))
                    )
                    { OverrideCommandName = "Set Parameter Value(s)", Weight = -10 };
            yield return new ExecuteCommandViewFilterMatchData(_activator, filter, ViewType.TOP_100);
            yield return new ExecuteCommandViewFilterMatchData(_activator, filter, ViewType.Aggregate);
        }


        if (Is(o, out TableInfo ti))
        {
            yield return new ExecuteCommandViewData(_activator, ti);

            yield return new ExecuteCommandImportTableInfo(_activator, null, false) { SuggestedCategory = New };
            yield return new ExecuteCommandCreateNewCatalogueFromTableInfo(_activator, ti) { SuggestedCategory = New };

            yield return new ExecuteCommandUseCredentialsToAccessTableInfoData(_activator, null, ti);

            yield return new ExecuteCommandScriptTable(_activator, ti);

            IAtomicCommand[] alterCommands = null;
            try
            {
                alterCommands = new IAtomicCommand[]
                {
                    new ExecuteCommandAlterTableName(_activator, ti) { SuggestedCategory = Alter },
                    new ExecuteCommandAlterTableCreatePrimaryKey(_activator, ti) { SuggestedCategory = Alter },
                    new ExecuteCommandAlterTableAddArchiveTrigger(_activator, ti) { SuggestedCategory = Alter },
                    new ExecuteCommandAlterTableMakeDistinct(_activator, ti) { SuggestedCategory = Alter }
                };
            }
            catch (Exception ex)
            {
                _activator.GlobalErrorCheckNotifier.OnCheckPerformed(
                    new CheckEventArgs("Failed to build Alter commands", CheckResult.Fail, ex));
            }

            if (alterCommands != null)
                foreach (var item in alterCommands)
                    yield return item;

            yield return new ExecuteCommandSyncTableInfo(_activator, ti, false, false);
            yield return new ExecuteCommandSyncTableInfo(_activator, ti, true, false);
            yield return new ExecuteCommandNewObject(_activator,
                () => new ColumnInfo(_activator.RepositoryLocator.CatalogueRepository, Guid.NewGuid().ToString(),
                    "fish", ti)) { OverrideCommandName = "Add New ColumnInfo" };
        }

        if (Is(o, out ColumnInfo colInfo))
        {
            yield return new ExecuteCommandViewData(_activator, ViewType.TOP_100, colInfo) { SuggestedCategory = View };
            yield return new ExecuteCommandViewData(_activator, ViewType.Aggregate, colInfo)
                { SuggestedCategory = View };
            yield return new ExecuteCommandViewData(_activator, ViewType.Distribution, colInfo)
                { SuggestedCategory = View };

            yield return new ExecuteCommandAlterColumnType(_activator, colInfo) { SuggestedCategory = Alter };

            yield return new ExecuteCommandSet(_activator, colInfo,
                    typeof(ColumnInfo).GetProperty(nameof(ColumnInfo.IgnoreInLoads)))
                { OverrideCommandName = $"Ignore In Loads ({colInfo.IgnoreInLoads})" };
        }

        if (Is(o, out AllStandardRegexesNode _))
            yield return new ExecuteCommandCreateNewStandardRegex(_activator);

        if (Is(o, out ArbitraryFolderNode f))
            if (f.CommandGetter != null)
                foreach (var cmd in f.CommandGetter())
                    yield return cmd;

        if (Is(o, out CacheProgress cp))
            yield return new ExecuteCommandSetPermissionWindow(_activator, cp);

        if (Is(o, out SelectedDataSets sds))
        {
            yield return new ExecuteCommandSetExtractionIdentifier(_activator, sds.GetCatalogue(),
                    sds.ExtractionConfiguration, null)
                { Weight = -99.8f };

            ////////////// Add submenu ///////////////

            yield return new ExecuteCommandCreateNewFilter(_activator, sds)
                { OverrideCommandName = "New Filter", SuggestedCategory = Add };
            yield return new ExecuteCommandCreateNewFilter(_activator, sds)
            {
                OfferCatalogueFilters = true, OverrideCommandName = "Existing Filter (copy of)", SuggestedCategory = Add
            };

            yield return new ExecuteCommandAddNewFilterContainer(_activator, sds)
                { OverrideCommandName = "New Filter Container", SuggestedCategory = Add };
            yield return new ExecuteCommandImportFilterContainerTree(_activator, sds)
                { OverrideCommandName = "Existing Filter Container (copy of)", SuggestedCategory = Add };


            yield return new ExecuteCommandViewExtractionSql(_activator, sds);
            yield return new ExecuteCommandAddExtractionProgress(_activator, sds)
                { SuggestedCategory = Batching, Weight = 1.1f };
            yield return new ExecuteCommandResetExtractionProgress(_activator, sds)
                { SuggestedCategory = Batching, Weight = 1.2f };
        }

        if (Is(o, out ExtractionProgress progress))
            yield return new ExecuteCommandResetExtractionProgress(_activator, progress);

        if (Is(o, out ExtractionConfiguration ec))
        {
            ///////////////////Add//////////////

            yield return new ExecuteCommandChooseCohort(_activator, ec)
                { Weight = -99.8f, SuggestedCategory = Add, OverrideCommandName = "Existing Cohort" };
            yield return new ExecuteCommandAddDatasetsToConfiguration(_activator, ec)
                { Weight = -99.7f, SuggestedCategory = Add, OverrideCommandName = "Existing Datasets" };
            yield return new ExecuteCommandAddPackageToConfiguration(_activator, ec)
                { Weight = -99.6f, SuggestedCategory = Add, OverrideCommandName = "Existing Package" };
            yield return new ExecuteCommandAddParameter(_activator, ec, null, null, null)
            {
                Weight = -99.5f, SuggestedCategory = Add, OverrideCommandName = "New Extraction Filter Parameter"
            };

<<<<<<< HEAD

            yield return new ExecuteCommandGenerateReleaseDocument(_activator, ec) { Weight = -99.4f };
=======
>>>>>>> 9e847e4d

            yield return new ExecuteCommandGenerateReleaseDocument(_activator, ec) { Weight = -99.4f };

            yield return ec.IsReleased
                ? new ExecuteCommandUnfreezeExtractionConfiguration(_activator, ec) { Weight = 1.2f }
                : new ExecuteCommandFreezeExtractionConfiguration(_activator, ec) { Weight = 1.2f };

            yield return new ExecuteCommandCloneExtractionConfiguration(_activator, ec) { Weight = 1.3f };

            yield return new ExecuteCommandResetExtractionProgress(_activator, ec, null) { Weight = 1.4f };
        }

        if (Is(o, out Project proj))
        {
            yield return new ExecuteCommandCreateNewCohortIdentificationConfiguration(_activator)
                    { OverrideCommandName = "New Cohort Builder Query", SuggestedCategory = Add, Weight = -5f }
                .SetTarget(proj);
            yield return
                new ExecuteCommandCreateNewCohortByExecutingACohortIdentificationConfiguration(_activator, null)
                {
                    OverrideCommandName = "New Cohort From Cohort Builder Query", SuggestedCategory = Add,
                    Weight = -4.9f
                }.SetTarget(proj);
            yield return new ExecuteCommandCreateNewCohortFromFile(_activator, null)
                    { OverrideCommandName = "New Cohort From File", SuggestedCategory = Add, Weight = -4.8f }
                .SetTarget(proj);
            yield return new ExecuteCommandCreateNewCohortFromCatalogue(_activator, (Catalogue)null)
                    { OverrideCommandName = "New Cohort From Catalogue", SuggestedCategory = Add, Weight = -4.7f }
                .SetTarget(proj);
            yield return new ExecuteCommandCreateNewCohortFromTable(_activator, null)
                    { OverrideCommandName = "New Cohort From Table", SuggestedCategory = Add, Weight = -4.6f }
                .SetTarget(proj);
            yield return new ExecuteCommandCreateNewExtractionConfigurationForProject(_activator, proj)
            {
                OverrideCommandName = "New Extraction Configuration", SuggestedCategory = Add, Weight = -2f
            };
            yield return new ExecuteCommandCreateNewCatalogueByImportingFile(_activator)
            {
                OverrideCommandName = "New Project Specific Catalogue From File...", SuggestedCategory = Add,
                Weight = -1.9f
            }.SetTarget(proj);
            yield return new ExecuteCommandCreateNewCatalogueByImportingExistingDataTable(_activator)
            {
                OverrideCommandName = "New Project Specific Catalogue From Database...", SuggestedCategory = Add,
                Weight = -1.8f
            }.SetTarget(proj);
        }

        if (Is(o, out ProjectCataloguesNode pcn))
        {
            yield return new ExecuteCommandMakeCatalogueProjectSpecific(_activator)
                { OverrideCommandName = "Add Existing Catalogue", Weight = -10 }.SetTarget(pcn.Project);
            yield return new ExecuteCommandCreateNewCatalogueByImportingFile(_activator)
                { OverrideCommandName = "Add New Catalogue From File", Weight = -9.5f }.SetTarget(pcn.Project);
            yield return new ExecuteCommandCreateNewCatalogueByImportingExistingDataTable(_activator)
                    { OverrideCommandName = "Add New Catalogue From Existing Data Table", Weight = -9.4f }
                .SetTarget(pcn.Project);
        }

        if (Is(o, out ProjectCohortsNode projCohorts))
        {
            yield return new ExecuteCommandCreateNewCohortIdentificationConfiguration(_activator)
                { OverrideCommandName = "Add New Cohort Builder Query", Weight = -5.1f }.SetTarget(projCohorts.Project);
            yield return new ExecuteCommandAssociateCohortIdentificationConfigurationWithProject(_activator)
                    { OverrideCommandName = "Add Existing Cohort Builder Query (link to)", Weight = -5f }
                .SetTarget(projCohorts.Project);
            yield return
                new ExecuteCommandCreateNewCohortByExecutingACohortIdentificationConfiguration(_activator, null)
                        { OverrideCommandName = "Add New Cohort From Cohort Builder Query", Weight = -4.9f }
                    .SetTarget(projCohorts.Project);
            yield return new ExecuteCommandCreateNewCohortFromFile(_activator, null)
                { OverrideCommandName = "Add New Cohort From File", Weight = -4.8f }.SetTarget(projCohorts.Project);
            yield return new ExecuteCommandCreateNewCohortFromCatalogue(_activator, (Catalogue)null)
                    { OverrideCommandName = "Add New Cohort From Catalogue", Weight = -4.7f }
                .SetTarget(projCohorts.Project);
            yield return new ExecuteCommandCreateNewCohortFromTable(_activator, null)
                { OverrideCommandName = "Add New Cohort From Table", Weight = -4.6f }.SetTarget(projCohorts.Project);
        }

        if (Is(o, out ProjectCohortIdentificationConfigurationAssociationsNode pccan))
        {
            yield return new ExecuteCommandCreateNewCohortIdentificationConfiguration(_activator)
                { OverrideCommandName = "Add New Cohort Builder Query", Weight = -5.1f }.SetTarget(pccan.Project);
            yield return new ExecuteCommandAssociateCohortIdentificationConfigurationWithProject(_activator)
                    { OverrideCommandName = "Add Existing Cohort Builder Query (link to)", Weight = -5f }
                .SetTarget(pccan.Project);
        }

        if (Is(o, out ProjectSavedCohortsNode savedCohortsNode))
        {
            yield return
                new ExecuteCommandCreateNewCohortByExecutingACohortIdentificationConfiguration(_activator, null)
                        { OverrideCommandName = "Add New Cohort From Cohort Builder Query", Weight = -4.9f }
                    .SetTarget(savedCohortsNode.Project);
            yield return new ExecuteCommandCreateNewCohortFromFile(_activator, null)
                    { OverrideCommandName = "Add New Cohort From File", Weight = -4.8f }
                .SetTarget(savedCohortsNode.Project);
            yield return new ExecuteCommandCreateNewCohortFromCatalogue(_activator, (Catalogue)null)
                    { OverrideCommandName = "Add New Cohort From Catalogue", Weight = -4.7f }
                .SetTarget(savedCohortsNode.Project);
            yield return new ExecuteCommandCreateNewCohortFromTable(_activator, null)
                    { OverrideCommandName = "Add New Cohort From Table", Weight = -4.6f }
                .SetTarget(savedCohortsNode.Project);
            yield return new ExecuteCommandImportAlreadyExistingCohort(_activator, null, savedCohortsNode.Project);
        }

        if (Is(o, out ExtractionConfigurationsNode ecn))
            yield return new ExecuteCommandCreateNewExtractionConfigurationForProject(_activator, ecn.Project)
                { OverrideCommandName = "Add New Extraction Configuration", Weight = -4.7f };

        if (Is(o, out ExternalCohortTable ect))
        {
            var ectProj = o is CohortSourceUsedByProjectNode csbpn ? csbpn.User : null;

            yield return new ExecuteCommandCreateNewCohortByExecutingACohortIdentificationConfiguration(_activator,
                    null)
                {
                    OverrideCommandName = "New Cohort From Cohort Builder Query", Weight = -4.9f,
                    SuggestedCategory = "Add"
                }
                .SetTarget(ect)
                .SetTarget(ectProj);
            yield return new ExecuteCommandCreateNewCohortFromFile(_activator, null)
                    { OverrideCommandName = "New Cohort From File", Weight = -4.8f, SuggestedCategory = "Add" }
                .SetTarget(ect)
                .SetTarget(ectProj);
            yield return new ExecuteCommandCreateNewCohortFromCatalogue(_activator, (Catalogue)null)
                    { OverrideCommandName = "New Cohort From Catalogue", Weight = -4.7f, SuggestedCategory = "Add" }
                .SetTarget(ect)
                .SetTarget(ectProj);

            yield return new ExecuteCommandCreateNewCohortFromTable(_activator, null)
                    { OverrideCommandName = "New Cohort From Table", Weight = -4.6f, SuggestedCategory = Add }
                .SetTarget(ect)
                .SetTarget(ectProj);

            yield return new ExecuteCommandImportAlreadyExistingCohort(_activator, ect, null)
                { OverrideCommandName = "Existing Cohort", Weight = -4.6f, SuggestedCategory = "Add" };

            yield return new ExecuteCommandRefreshBrokenCohorts(_activator, ect) { Weight = 1 };
        }

        if (Is(o, out ExtractableCohort cohort))
        {
            yield return new ExecuteCommandViewData(_activator, cohort, ViewType.TOP_100) { Weight = -99.9f };
            yield return new ExecuteCommandViewData(_activator, cohort, ViewType.All)
            {
                AskForFile = true,
                OverrideCommandName = "Save Cohort To File...",
                OverrideIcon = Image.Load<Rgba32>(FamFamFamIcons.disk),
                Weight = -99.8f
            };
            yield return new ExecuteCommandCreateNewExtractionConfigurationForProject(_activator)
            {
                CohortIfAny = cohort,
                OverrideCommandName = "New Extraction Configuration using Cohort"
            };
        }

        if (Is(o, out IMightBeDeprecated d))
        {
            yield return new ExecuteCommandDeprecate(_activator, new[] { d }, !d.IsDeprecated)
            {
                OverrideCommandName = d.IsDeprecated ? "Un Deprecate" : "Deprecate",
                SuggestedCategory = Deprecation,
                Weight = -99.7f
            };
            yield return new ExecuteCommandReplacedBy(_activator, d, null)
            {
                PromptToPickReplacement = true,
                SuggestedCategory = Deprecation,
                Weight = -99.6f,
                OverrideCommandName = "Set Replaced By"
            };
        }

        if (Is(o, out CohortAggregateContainer cohortAggregateContainer))
        {
            yield return new ExecuteCommandAddCatalogueToCohortIdentificationSetContainer(_activator,
                cohortAggregateContainer, null, null) { SuggestedCategory = Add, OverrideCommandName = "Catalogue" };
            yield return new ExecuteCommandAddCohortSubContainer(_activator, cohortAggregateContainer)
                { SuggestedCategory = Add, OverrideCommandName = "Sub Container" };
            yield return new ExecuteCommandAddAggregateConfigurationToCohortIdentificationSetContainer(_activator,
                    cohortAggregateContainer, true)
                { SuggestedCategory = Add, OverrideCommandName = "Existing Cohort Set (copy of)" };
            yield return new ExecuteCommandAddAggregateConfigurationToCohortIdentificationSetContainer(_activator,
                cohortAggregateContainer, false) { SuggestedCategory = Add, OverrideCommandName = "Aggregate" };
            yield return new ExecuteCommandImportCohortIdentificationConfiguration(_activator, null,
                    cohortAggregateContainer)
                { SuggestedCategory = Add, OverrideCommandName = "Existing Cohort Builder Query (copy of)" };

            //Set Operation
            yield return new ExecuteCommandSetContainerOperation(_activator, cohortAggregateContainer,
                SetOperation.UNION) { SuggestedCategory = SetContainerOperation, OverrideCommandName = "UNION" };
            yield return new ExecuteCommandSetContainerOperation(_activator, cohortAggregateContainer,
                SetOperation.EXCEPT) { SuggestedCategory = SetContainerOperation, OverrideCommandName = "EXCEPT" };
            yield return new ExecuteCommandSetContainerOperation(_activator, cohortAggregateContainer,
                    SetOperation.INTERSECT)
                { SuggestedCategory = SetContainerOperation, OverrideCommandName = "INTERSECT" };

            yield return new ExecuteCommandUnMergeCohortIdentificationConfiguration(_activator,
<<<<<<< HEAD
                cohortAggregateContainer) { OverrideCommandName = "Seperate Cohort Builder Query" };
=======
                cohortAggregateContainer) { OverrideCommandName = "Separate Cohort Builder Query" };
>>>>>>> 9e847e4d
        }

        if (Is(o, out IDisableable disable))
            yield return new ExecuteCommandDisableOrEnable(_activator, disable);

        // If the root object is deletable offer deleting
        if (Is(o, out IDeleteable deletable))
            yield return new ExecuteCommandDelete(_activator, deletable) { SuggestedShortcut = "Delete" };

        if (Is(o, out ReferenceOtherObjectDatabaseEntity reference))
            yield return new ExecuteCommandShowRelatedObject(_activator, reference);

        if (Is(o, out INamed n))
            yield return new ExecuteCommandRename(_activator, n) { SuggestedShortcut = "F2" };

        if (Is(o, out PipelineCompatibleWithUseCaseNode pcu))
        {
            yield return new ExecuteCommandNewObject(_activator, typeof(Pipeline))
                { OverrideCommandName = "New Pipeline" };
            yield return new ExecuteCommandClonePipeline(_activator, pcu.Pipeline);
            yield return new ExecuteCommandAddPipelineComponent(_activator, pcu.Pipeline, pcu.UseCase);
        }
        else if (Is(o, out Pipeline pipeline))
        {
            yield return new ExecuteCommandNewObject(_activator, typeof(Pipeline))
                { OverrideCommandName = "New Pipeline" };
            yield return new ExecuteCommandClonePipeline(_activator, pipeline);
            yield return new ExecuteCommandAddPipelineComponent(_activator, pipeline, null);
        }

        if (Is(o, out StandardPipelineUseCaseNode psu))
            yield return new ExecuteCommandNewObject(_activator, typeof(Pipeline))
                { OverrideCommandName = "New Pipeline" };
    }

    public IEnumerable<IAtomicCommand> CreateManyObjectCommands(ICollection many)
    {
        if (many.Cast<object>().All(d => d is IDisableable))
            yield return new ExecuteCommandDisableOrEnable(_activator, many.Cast<IDisableable>().ToArray());
        if (many.Cast<object>().All(d => d is IHasFolder))
            yield return new ExecuteCommandPutIntoFolder(_activator, many.Cast<IHasFolder>().ToArray(), null);

        if (many.Cast<object>().All(t => t is TableInfo))
            yield return new ExecuteCommandScriptTables(_activator, many.Cast<TableInfo>().ToArray(), null, null, null);
        if (many.Cast<object>().All(t => t is CatalogueItem))
            yield return new ExecuteCommandChangeExtractionCategory(_activator,
                many.Cast<CatalogueItem>()
                    .Select(ci => ci.ExtractionInformation)
                    .Where(ei => ei != null).ToArray(), null);

        if (many.Cast<object>().All(d => d is IDeleteable))
            yield return new ExecuteCommandDelete(_activator, many.Cast<IDeleteable>().ToArray())
                { SuggestedShortcut = "Delete" };

        if (many.Cast<object>().All(d => d is ExtractionFilterParameterSet))
            yield return new ExecuteCommandAddMissingParameters(_activator,
                many.Cast<ExtractionFilterParameterSet>().ToArray());

        // Deprecate/UnDeprecate many items at once if all share the same state (all true or all false)
        if (many.Cast<object>().All(d => d is IMightBeDeprecated))
        {
            var dep = many.Cast<IMightBeDeprecated>().ToArray();

            if (dep.All(d => d.IsDeprecated))
                yield return new ExecuteCommandDeprecate(_activator, dep, false)
                {
                    SuggestedShortcut = "UnDeprecate"
                };
            else if (dep.All(d => !d.IsDeprecated))
                yield return new ExecuteCommandDeprecate(_activator, dep, true)
                {
                    SuggestedShortcut = "Deprecate"
                };
        }
    }
}<|MERGE_RESOLUTION|>--- conflicted
+++ resolved
@@ -130,22 +130,12 @@
                     SuggestedCategory = Extraction
                 };
 
-<<<<<<< HEAD
-                if (c.IsProjectSpecific(_activator.RepositoryLocator.DataExportRepository))
-                    yield return new ExecuteCommandMakeProjectSpecificCatalogueNormalAgain(_activator, c)
-                    {
-                        Weight = -99.0009f, SuggestedCategory = Extraction
-                    };
-                else
-                    yield return new ExecuteCommandMakeCatalogueProjectSpecific(_activator, c, null)
-=======
                 yield return c.IsProjectSpecific(_activator.RepositoryLocator.DataExportRepository)
                     ? new ExecuteCommandMakeProjectSpecificCatalogueNormalAgain(_activator, c)
                     {
                         Weight = -99.0009f, SuggestedCategory = Extraction
                     }
                     : new ExecuteCommandMakeCatalogueProjectSpecific(_activator, c, null)
->>>>>>> 9e847e4d
                     {
                         Weight = -99.0009f, SuggestedCategory = Extraction
                     };
@@ -274,18 +264,6 @@
             {
                 yield return new ExecuteCommandSetAggregateDimension(_activator, ac);
 
-<<<<<<< HEAD
-                if (_activator.RepositoryLocator.CatalogueRepository
-                    .GetExtendedProperties(ExtendedProperty.IsTemplate, ac)
-                    .Any(v => v.Value.Equals("true")))
-                    yield return new ExecuteCommandSetExtendedProperty(_activator, new[] { ac },
-                        ExtendedProperty.IsTemplate, null)
-                    {
-                        OverrideCommandName = "Make Non Template"
-                    };
-                else
-                    yield return new ExecuteCommandSetExtendedProperty(_activator, new[] { ac },
-=======
                 yield return _activator.RepositoryLocator.CatalogueRepository
                     .GetExtendedProperties(ExtendedProperty.IsTemplate, ac)
                     .Any(v => v.Value.Equals("true"))
@@ -294,7 +272,6 @@
                         OverrideCommandName = "Make Non Template"
                     }
                     : (IAtomicCommand)new ExecuteCommandSetExtendedProperty(_activator, new[] { ac },
->>>>>>> 9e847e4d
                         ExtendedProperty.IsTemplate, "true")
                     {
                         OverrideCommandName = "Make Reusable Template"
@@ -705,11 +682,6 @@
                 Weight = -99.5f, SuggestedCategory = Add, OverrideCommandName = "New Extraction Filter Parameter"
             };
 
-<<<<<<< HEAD
-
-            yield return new ExecuteCommandGenerateReleaseDocument(_activator, ec) { Weight = -99.4f };
-=======
->>>>>>> 9e847e4d
 
             yield return new ExecuteCommandGenerateReleaseDocument(_activator, ec) { Weight = -99.4f };
 
@@ -911,11 +883,7 @@
                 { SuggestedCategory = SetContainerOperation, OverrideCommandName = "INTERSECT" };
 
             yield return new ExecuteCommandUnMergeCohortIdentificationConfiguration(_activator,
-<<<<<<< HEAD
-                cohortAggregateContainer) { OverrideCommandName = "Seperate Cohort Builder Query" };
-=======
                 cohortAggregateContainer) { OverrideCommandName = "Separate Cohort Builder Query" };
->>>>>>> 9e847e4d
         }
 
         if (Is(o, out IDisableable disable))
