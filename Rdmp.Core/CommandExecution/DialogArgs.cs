﻿// Copyright (c) The University of Dundee 2018-2019
// This file is part of the Research Data Management Platform (RDMP).
// RDMP is free software: you can redistribute it and/or modify it under the terms of the GNU General Public License as published by the Free Software Foundation, either version 3 of the License, or (at your option) any later version.
// RDMP is distributed in the hope that it will be useful, but WITHOUT ANY WARRANTY; without even the implied warranty of MERCHANTABILITY or FITNESS FOR A PARTICULAR PURPOSE. See the GNU General Public License for more details.
// You should have received a copy of the GNU General Public License along with RDMP. If not, see <https://www.gnu.org/licenses/>.

using System;
using System.Text;
using Rdmp.Core.MapsDirectlyToDatabaseTable;
using Rdmp.Core.ReusableLibraryCode.Progress;

namespace Rdmp.Core.CommandExecution;

/// <summary>
/// Cross UI platform (winforms, console, terminal gui) arguments for describing the theming and text
/// that should appear in a modal 'select something' style operation in <see cref="IBasicActivateItems"/>
/// (the user interface abstraction layer)
/// </summary>
public class DialogArgs
{
    /// <summary>
    /// What text should appear in the window area of the dialog or the initial
    /// header text (in the case of console output)
    /// </summary>
    public string WindowTitle { get; set; }

    /// <summary>
    /// Text that indicates what the user should be doing (i.e. user help to
    /// remind them what is going on)
    /// </summary>
    public string TaskDescription { get; set; }

    /// <summary>
    /// Used to indicate level of severity assocaited with the <see cref="TaskDescription" />
    /// </summary>
    public ProgressEventType DesciptionSeverity { get; set; } = ProgressEventType.Information;

    /// <summary>
    /// The final line of text before user entered input e.g. the label on
    /// a text box in which the user must enter the choice
    /// </summary>
    public string EntryLabel { get; set; }

    /// <summary>
    /// If there is only one valid choice can this be automatically selected without
    /// blocking or showing any feedback to the user.
    /// </summary>
    public bool AllowAutoSelect { get; set; }

    /// <summary>
    /// <para>
    /// If the user interface component allows filtering/searching then you can provide
    /// a string here which will indicate what the initial search text should be set to
    /// (if any).
    /// </para>
    /// 
    /// <para>
    /// This is the value for inside the search text not the caption.
    /// </para>
    /// </summary>
    public string InitialSearchText { get; set; }

    /// <summary>
    /// If asking the user to select RDMP database objects then this should be the initially
    /// ticked set of objects in the dialog.
    /// </summary>
    public IMapsDirectlyToDatabaseTable[] InitialObjectSelection { get; set; }

    /// <summary>
    /// If choosing Null is a valid option for the user then set this to true.
    /// Defaults to false.
    /// </summary>
    public bool AllowSelectingNull { get; set; }

    /// <summary>
    /// If <see cref="InitialSearchText"/> is supported by the dialog and autocomplete/history
    /// is supported by the user interface then this can be set to a unique GUID that identifies
    /// the source call site of the dialog e.g. find.  Once set future calls from the same site
    /// should respect the same search text history
    /// </summary>
    public Guid? InitialSearchTextGuid { get; set; }

    /// <summary>
    /// If this instance is being sent to the find dialog then set to true otherwise leave false
    /// </summary>
    public bool IsFind { get; set; }

    public override string ToString()
    {
        var sb = new StringBuilder();

        if (!string.IsNullOrEmpty(WindowTitle))
            sb.AppendLine($"Title:{WindowTitle}");

        if (!string.IsNullOrEmpty(TaskDescription))
            sb.AppendLine($"Task:{TaskDescription}");

        if (!string.IsNullOrEmpty(EntryLabel))
            sb.AppendLine($"Label:{EntryLabel}");

<<<<<<< HEAD
        if (sb.Length == 0) return "Undefined DialogArgs";

        return sb.ToString();
=======
        return sb.Length == 0 ? "Undefined DialogArgs" : sb.ToString();
>>>>>>> 9e847e4d
    }
}<|MERGE_RESOLUTION|>--- conflicted
+++ resolved
@@ -98,12 +98,6 @@
         if (!string.IsNullOrEmpty(EntryLabel))
             sb.AppendLine($"Label:{EntryLabel}");
 
-<<<<<<< HEAD
-        if (sb.Length == 0) return "Undefined DialogArgs";
-
-        return sb.ToString();
-=======
         return sb.Length == 0 ? "Undefined DialogArgs" : sb.ToString();
->>>>>>> 9e847e4d
     }
 }