// Copyright (c) The University of Dundee 2018-2019
// This file is part of the Research Data Management Platform (RDMP).
// RDMP is free software: you can redistribute it and/or modify it under the terms of the GNU General Public License as published by the Free Software Foundation, either version 3 of the License, or (at your option) any later version.
// RDMP is distributed in the hope that it will be useful, but WITHOUT ANY WARRANTY; without even the implied warranty of MERCHANTABILITY or FITNESS FOR A PARTICULAR PURPOSE. See the GNU General Public License for more details.
// You should have received a copy of the GNU General Public License along with RDMP. If not, see <https://www.gnu.org/licenses/>.

using System;
using Rdmp.Core.Curation.Data;

namespace Rdmp.Core.CommandExecution.Combining;

public class CohortCombineToCreateCommandHelper
{
    public static ExtractionInformation PickOneExtractionIdentifier(IBasicActivateItems activator, ICatalogue c,
        ExtractionInformation[] candidates)
    {
        if (candidates.Length == 0)
            throw new Exception(
                $"None of the ExtractionInformations in Catalogue {c} are marked IsExtractionIdentifier.  You will need to edit the Catalogue in CatalogueManager and select one of the columns in the dataset as the extraction identifier");

        activator.Show(
            $"Dataset {c} has {candidates.Length} columns marked IsExtractionInformation, which one do you want to do cohort identification on?");

        var selected = activator.SelectOne("Pick Extraction Identifier", candidates);

<<<<<<< HEAD
        if (selected != null)
            return (ExtractionInformation)selected;

        throw new Exception("User refused to choose an extraction identifier");
=======
        return selected != null
            ? (ExtractionInformation)selected
            : throw new Exception("User refused to choose an extraction identifier");
>>>>>>> 9e847e4d
    }
}<|MERGE_RESOLUTION|>--- conflicted
+++ resolved
@@ -23,15 +23,8 @@
 
         var selected = activator.SelectOne("Pick Extraction Identifier", candidates);
 
-<<<<<<< HEAD
-        if (selected != null)
-            return (ExtractionInformation)selected;
-
-        throw new Exception("User refused to choose an extraction identifier");
-=======
         return selected != null
             ? (ExtractionInformation)selected
             : throw new Exception("User refused to choose an extraction identifier");
->>>>>>> 9e847e4d
     }
 }