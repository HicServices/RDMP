--- conflicted
+++ resolved
@@ -48,14 +48,7 @@
     {
         var cic = cohortAggregateContainer.GetCohortIdentificationConfiguration();
 
-<<<<<<< HEAD
-        if (cic == null)
-            return null;
-
-        return GenerateAggregateConfigurationFor(activator, cic, importMandatoryFilters);
-=======
         return cic == null ? null : GenerateAggregateConfigurationFor(activator, cic, importMandatoryFilters);
->>>>>>> 9e847e4d
     }
 
     public AggregateConfigurationCombineable GenerateAggregateConfigurationFor(IBasicActivateItems activator,
