// Copyright (c) The University of Dundee 2018-2019
// This file is part of the Research Data Management Platform (RDMP).
// RDMP is free software: you can redistribute it and/or modify it under the terms of the GNU General Public License as published by the Free Software Foundation, either version 3 of the License, or (at your option) any later version.
// RDMP is distributed in the hope that it will be useful, but WITHOUT ANY WARRANTY; without even the implied warranty of MERCHANTABILITY or FITNESS FOR A PARTICULAR PURPOSE. See the GNU General Public License for more details.
// You should have received a copy of the GNU General Public License along with RDMP. If not, see <https://www.gnu.org/licenses/>.

using Rdmp.Core.Curation.Data;
using Rdmp.Core.MapsDirectlyToDatabaseTable;
using Rdmp.Core.Repositories.Construction;

namespace Rdmp.Core.CommandExecution.AtomicCommands;

/// <summary>
/// Records as an ExtendedProperty that a given object is replaced by another.
/// Typically used to forward users of Deprecated items to the new live version
/// </summary>
public class ExecuteCommandReplacedBy : BasicCommandExecution, IAtomicCommand
{
    public IMapsDirectlyToDatabaseTable Deprecated { get; }
    public IMapsDirectlyToDatabaseTable Replacement { get; }


    /// <summary>
    /// True to prompt user to pick and replacement at execute time
    /// </summary>
    public bool PromptToPickReplacement { get; set; }

    [UseWithObjectConstructor]
    public ExecuteCommandReplacedBy(IBasicActivateItems activator,
        [DemandsInitialization(
            "The object that is being retired.  If its Type supports being marked IsDeprecated then it must be true")]
        IMapsDirectlyToDatabaseTable deprecated,
        [DemandsInitialization(
            "The object that replaces the retired one.  Pass null to clear the replacement relationship")]
        IMapsDirectlyToDatabaseTable replacement)
        : base(activator)
    {
        Deprecated = deprecated;
        Replacement = replacement;

        var type = deprecated.GetType();

<<<<<<< HEAD
        if (deprecated is IMightBeDeprecated m && !m.IsDeprecated)
            SetImpossible($"{deprecated} is not marked IsDeprecated so no replacement can be specified");

        if (replacement != null && replacement.GetType() != _type)
=======
        if (deprecated is IMightBeDeprecated { IsDeprecated: false })
            SetImpossible($"{deprecated} is not marked IsDeprecated so no replacement can be specified");

        if (replacement != null && replacement.GetType() != type)
>>>>>>> 9e847e4d
            SetImpossible($"'{replacement}' cannot replace '{deprecated}' because it is a different object Type");
    }

    public override void Execute()
    {
        base.Execute();

        var rep = Replacement;

        if (PromptToPickReplacement && rep == null)
            if (!BasicActivator.SelectObject(new DialogArgs
                {
                    AllowSelectingNull = true
                }, BasicActivator.CoreChildProvider.AllCatalogues, out rep))
                // user cancelled
                return;

        var cataRepo = BasicActivator.RepositoryLocator.CatalogueRepository;
        foreach (var existing in
                 cataRepo.GetExtendedProperties(ExtendedProperty.ReplacedBy, Deprecated))
            // delete any old references to who we are replaced by
            existing.DeleteInDatabase();

        // null means delete relationship and don't create a new one
        if (rep != null)
            // store the ID of the thing that replaces us
            new ExtendedProperty(cataRepo, Deprecated, ExtendedProperty.ReplacedBy, rep.ID);
    }
}<|MERGE_RESOLUTION|>--- conflicted
+++ resolved
@@ -40,17 +40,10 @@
 
         var type = deprecated.GetType();
 
-<<<<<<< HEAD
-        if (deprecated is IMightBeDeprecated m && !m.IsDeprecated)
-            SetImpossible($"{deprecated} is not marked IsDeprecated so no replacement can be specified");
-
-        if (replacement != null && replacement.GetType() != _type)
-=======
         if (deprecated is IMightBeDeprecated { IsDeprecated: false })
             SetImpossible($"{deprecated} is not marked IsDeprecated so no replacement can be specified");
 
         if (replacement != null && replacement.GetType() != type)
->>>>>>> 9e847e4d
             SetImpossible($"'{replacement}' cannot replace '{deprecated}' because it is a different object Type");
     }
 
