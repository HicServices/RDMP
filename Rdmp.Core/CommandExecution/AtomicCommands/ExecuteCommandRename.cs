// Copyright (c) The University of Dundee 2018-2019
// This file is part of the Research Data Management Platform (RDMP).
// RDMP is free software: you can redistribute it and/or modify it under the terms of the GNU General Public License as published by the Free Software Foundation, either version 3 of the License, or (at your option) any later version.
// RDMP is distributed in the hope that it will be useful, but WITHOUT ANY WARRANTY; without even the implied warranty of MERCHANTABILITY or FITNESS FOR A PARTICULAR PURPOSE. See the GNU General Public License for more details.
// You should have received a copy of the GNU General Public License along with RDMP. If not, see <https://www.gnu.org/licenses/>.

using Rdmp.Core.Curation.Data;
using Rdmp.Core.Curation.Data.Aggregation;
using Rdmp.Core.MapsDirectlyToDatabaseTable;
using Rdmp.Core.Repositories.Construction;
using Rdmp.Core.ReusableLibraryCode;

namespace Rdmp.Core.CommandExecution.AtomicCommands;

public class ExecuteCommandRename : BasicCommandExecution, IAtomicCommand
{
    private string _newValue;
    private readonly INamed _nameable;
    private bool _explicitNewValuePassed;

    public ExecuteCommandRename(IBasicActivateItems activator, INamed nameable) : base(activator)
    {
        _nameable = nameable;

<<<<<<< HEAD
        if (nameable is ITableInfo)
            SetImpossible("TableInfos cannot not be renamed");

        if (nameable is IMightBeReadOnly ro && ro.ShouldBeReadOnly(out var reason))
            SetImpossible(reason);
=======
        switch (nameable)
        {
            case ITableInfo:
                SetImpossible("TableInfos cannot not be renamed");
                break;
            case IMightBeReadOnly ro when ro.ShouldBeReadOnly(out var reason):
                SetImpossible(reason);
                break;
        }
>>>>>>> 9e847e4d

        Weight = 50.2f;
    }

    [UseWithObjectConstructor]
    public ExecuteCommandRename(IBasicActivateItems activator, INamed nameable, string newValue) : this(activator,
        nameable)
    {
        _newValue = newValue;
        _explicitNewValuePassed = true;
    }

    public override void Execute()
    {
        base.Execute();

        if (!_explicitNewValuePassed)
        {
            if (TypeText($"Rename {_nameable.GetType().Name}", "Name", 500, _nameable.Name, out var text))
            {
                while (UsefulStuff.IsBadName(text))
                {
                    if (YesNo("Name contains illegal characters, do you want to use it anyway?", "Bad Name"))
                        //user wants to use the name anyway
                        break;

                    //user does not want to use the bad name

                    //type a new one then

                    if (!TypeText($"Rename {_nameable.GetType().Name}", "Name", 2000, _nameable.Name, out text))
                        return;
                }

                _newValue = text;
            }
            else
            {
                return;
            }
        }

        _nameable.Name = _newValue;
        EnsureNameIfCohortIdentificationAggregate();

        _nameable.SaveToDatabase();
        Publish((DatabaseEntity)_nameable);
    }

    private void EnsureNameIfCohortIdentificationAggregate()
    {
        //handle Aggregates that are part of cohort identification
        if (_nameable is AggregateConfiguration aggregate)
        {
            var cic = aggregate.GetCohortIdentificationConfigurationIfAny();

            cic?.EnsureNamingConvention(aggregate);
        }
    }
}<|MERGE_RESOLUTION|>--- conflicted
+++ resolved
@@ -22,13 +22,6 @@
     {
         _nameable = nameable;
 
-<<<<<<< HEAD
-        if (nameable is ITableInfo)
-            SetImpossible("TableInfos cannot not be renamed");
-
-        if (nameable is IMightBeReadOnly ro && ro.ShouldBeReadOnly(out var reason))
-            SetImpossible(reason);
-=======
         switch (nameable)
         {
             case ITableInfo:
@@ -38,7 +31,6 @@
                 SetImpossible(reason);
                 break;
         }
->>>>>>> 9e847e4d
 
         Weight = 50.2f;
     }
