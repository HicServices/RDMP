--- conflicted
+++ resolved
@@ -50,18 +50,10 @@
 
     private static HashSet<int> GetColumnInfos(ICatalogue catalogue)
     {
-<<<<<<< HEAD
-        if (catalogue == null)
-            return null;
-
-        return new HashSet<int>(catalogue.CatalogueItems.Select(ci => ci.ColumnInfo_ID).Where(col => col.HasValue)
-            .Select(v => v.Value).Distinct().ToArray());
-=======
         return catalogue == null
             ? null
             : new HashSet<int>(catalogue.CatalogueItems.Select(static ci => ci.ColumnInfo_ID)
                 .Where(static col => col.HasValue).Select(static v => v.Value).Distinct());
->>>>>>> 9e847e4d
     }
 
     public override string GetCommandHelp() =>
@@ -99,14 +91,6 @@
                 TaskDescription = "Select which column the new CatalogueItem will describe/extract",
                 WindowTitle = "Choose underlying Column"
             }, BasicActivator.CoreChildProvider.AllColumnInfos);
-<<<<<<< HEAD
-
-            if (columnInfo == null) return;
-
-            //get them to type a name for it (based on the ColumnInfo if picked)
-            if (TypeText("Name", "Type a name for the new CatalogueItem", 500, columnInfo?.GetRuntimeName(),
-                    out var text))
-=======
 
             if (columnInfo == null)
                 return;
@@ -117,34 +101,18 @@
 
             var ci = new CatalogueItem(BasicActivator.RepositoryLocator.CatalogueRepository, c,
                 $"New CatalogueItem {Guid.NewGuid()}")
->>>>>>> 9e847e4d
             {
                 Name = text
             };
 
-<<<<<<< HEAD
-                //set the associated column if they did pick it
-                if (columnInfo != null)
-                {
-                    ci.SetColumnInfo(columnInfo);
-                    CreateExtractionInformation(repo, ci, columnInfo);
-                }
-=======
             //set the associated column if they did pick it
             ci.SetColumnInfo(columnInfo);
             CreateExtractionInformation(repo, ci, columnInfo);
->>>>>>> 9e847e4d
 
             ci.SaveToDatabase();
 
-<<<<<<< HEAD
-                Publish(c);
-                Emphasise(ci, int.MaxValue);
-            }
-=======
             Publish(c);
             Emphasise(ci, int.MaxValue);
->>>>>>> 9e847e4d
         }
         else
         {
@@ -173,11 +141,6 @@
         var ei = new ExtractionInformation(repo, ci, columnInfo, columnInfo.GetFullyQualifiedName());
         if (ei.ExtractionCategory == Category) return;
 
-<<<<<<< HEAD
-    private static bool AlreadyInCatalogue(ColumnInfo candidate, HashSet<int> existingColumnInfos) =>
-        existingColumnInfos.Contains(candidate.ID);
-
-=======
         ei.ExtractionCategory = Category.Value;
         ei.SaveToDatabase();
     }
@@ -185,7 +148,6 @@
     private static bool AlreadyInCatalogue(ColumnInfo candidate, IReadOnlySet<int> existingColumnInfos) =>
         existingColumnInfos.Contains(candidate.ID);
 
->>>>>>> 9e847e4d
     public override Image<Rgba32> GetImage(IIconProvider iconProvider) =>
         iconProvider.GetImage(RDMPConcept.CatalogueItem, OverlayKind.Add);
 }