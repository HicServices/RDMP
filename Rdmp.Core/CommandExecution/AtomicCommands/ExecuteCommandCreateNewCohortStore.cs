﻿// Copyright (c) The University of Dundee 2018-2019
// This file is part of the Research Data Management Platform (RDMP).
// RDMP is free software: you can redistribute it and/or modify it under the terms of the GNU General Public License as published by the Free Software Foundation, either version 3 of the License, or (at your option) any later version.
// RDMP is distributed in the hope that it will be useful, but WITHOUT ANY WARRANTY; without even the implied warranty of MERCHANTABILITY or FITNESS FOR A PARTICULAR PURPOSE. See the GNU General Public License for more details.
// You should have received a copy of the GNU General Public License along with RDMP. If not, see <https://www.gnu.org/licenses/>.

using FAnsi.Discovery;
using Rdmp.Core.CohortCommitting;
using Rdmp.Core.Curation.Data;
using Rdmp.Core.DataExport.Data;
using Rdmp.Core.ReusableLibraryCode.Checks;

namespace Rdmp.Core.CommandExecution.AtomicCommands;

/// <summary>
/// Creates a new database in which to store final cohort lists of a given private linkage identifier name and format (e.g. CHI).
/// </summary>
internal sealed class ExecuteCommandCreateNewCohortStore : BasicCommandExecution
{
    private readonly IBasicActivateItems activator;
    private readonly DiscoveredDatabase databaseToCreate;
    private readonly bool allowNullReleaseIdentifiers;
    private readonly string privateFieldName;
    private readonly string privateFieldDataType;

    /// <summary>
    /// The cohort store created
    /// </summary>
    internal ExternalCohortTable Created;


<<<<<<< HEAD
    public ExecuteCommandCreateNewCohortStore(IBasicActivateItems activator,
=======
    internal ExecuteCommandCreateNewCohortStore(IBasicActivateItems activator,
>>>>>>> 9e847e4d
        [DemandsInitialization("The database to create")]
        DiscoveredDatabase databaseToCreate,
        [DemandsInitialization(
            "True to allow null values in the release identifier field.  Set to true if you want to do your own custom release identifier allocation later e.g. via a stored proc")]
        bool allowNullReleaseIdentifiers,
        [DemandsInitialization("Name of the private identifier field in your datasets e.g. chi")]
        string privateFieldName,
        [DemandsInitialization(
            "Sql datatype (of your DBMS) that the private identifier field should have e.g. varchar(10)")]
        string privateFieldDataType) : base(activator)
    {
        this.activator = activator;
        this.databaseToCreate = databaseToCreate;
        this.allowNullReleaseIdentifiers = allowNullReleaseIdentifiers;
        this.privateFieldName = privateFieldName;
        this.privateFieldDataType = privateFieldDataType;
    }

    public override void Execute()
    {
        base.Execute();

        //Create cohort store database
        var wizard = new CreateNewCohortDatabaseWizard(databaseToCreate,
            activator.RepositoryLocator.CatalogueRepository, activator.RepositoryLocator.DataExportRepository,
            allowNullReleaseIdentifiers);
        Created = wizard.CreateDatabase(new PrivateIdentifierPrototype(privateFieldName, privateFieldDataType),
<<<<<<< HEAD
            new ThrowImmediatelyCheckNotifier { WriteToConsole = false });
=======
            ThrowImmediatelyCheckNotifier.Quiet);
>>>>>>> 9e847e4d

        Publish(Created);
    }
}<|MERGE_RESOLUTION|>--- conflicted
+++ resolved
@@ -29,11 +29,7 @@
     internal ExternalCohortTable Created;
 
 
-<<<<<<< HEAD
-    public ExecuteCommandCreateNewCohortStore(IBasicActivateItems activator,
-=======
     internal ExecuteCommandCreateNewCohortStore(IBasicActivateItems activator,
->>>>>>> 9e847e4d
         [DemandsInitialization("The database to create")]
         DiscoveredDatabase databaseToCreate,
         [DemandsInitialization(
@@ -61,11 +57,7 @@
             activator.RepositoryLocator.CatalogueRepository, activator.RepositoryLocator.DataExportRepository,
             allowNullReleaseIdentifiers);
         Created = wizard.CreateDatabase(new PrivateIdentifierPrototype(privateFieldName, privateFieldDataType),
-<<<<<<< HEAD
-            new ThrowImmediatelyCheckNotifier { WriteToConsole = false });
-=======
             ThrowImmediatelyCheckNotifier.Quiet);
->>>>>>> 9e847e4d
 
         Publish(Created);
     }
