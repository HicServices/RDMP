--- conflicted
+++ resolved
@@ -29,11 +29,7 @@
     internal ExternalCohortTable Created;
 
 
-<<<<<<< HEAD
-    internal ExecuteCommandCreateNewCohortStore(IBasicActivateItems activator,
-=======
     public ExecuteCommandCreateNewCohortStore(IBasicActivateItems activator,
->>>>>>> c8836872
         [DemandsInitialization("The database to create")]
         DiscoveredDatabase databaseToCreate,
         [DemandsInitialization(
@@ -61,11 +57,7 @@
             activator.RepositoryLocator.CatalogueRepository, activator.RepositoryLocator.DataExportRepository,
             allowNullReleaseIdentifiers);
         Created = wizard.CreateDatabase(new PrivateIdentifierPrototype(privateFieldName, privateFieldDataType),
-<<<<<<< HEAD
             ThrowImmediatelyCheckNotifier.Quiet);
-=======
-            new ThrowImmediatelyCheckNotifier { WriteToConsole = false });
->>>>>>> c8836872
 
         Publish(Created);
     }
