--- conflicted
+++ resolved
@@ -22,15 +22,9 @@
     private readonly IArgument _arg;
     private readonly object _value;
 
-<<<<<<< HEAD
-    private bool _promptUser = false;
-
-    public ExecuteCommandSetArgument(IBasicActivateItems activator, IArgumentHost host, IArgument arg, object value) :
-=======
     private readonly bool _promptUser;
 
     public ExecuteCommandSetArgument(IBasicActivateItems activator, IArgumentHost _, IArgument arg, object value) :
->>>>>>> 9e847e4d
         base(activator)
     {
         _arg = arg;
@@ -78,14 +72,8 @@
             return;
         }
 
-<<<<<<< HEAD
-        _host = picker[0].GetValueForParameterOfType(typeof(IMapsDirectlyToDatabaseTable)) as IArgumentHost;
-
-        if (_host == null)
-=======
 
         if (picker[0].GetValueForParameterOfType(typeof(IMapsDirectlyToDatabaseTable)) is not IArgumentHost host)
->>>>>>> 9e847e4d
         {
             SetImpossible("First parameter must be an IArgumentHost");
             return;
@@ -98,11 +86,7 @@
         if (_arg == null)
         {
             SetImpossible(
-<<<<<<< HEAD
-                $"Could not find argument called '{picker[1].RawValue}' on '{_host}'.  Arguments found were {string.Join(",", args.Select(a => a.Name))}");
-=======
                 $"Could not find argument called '{picker[1].RawValue}' on '{host}'.  Arguments found were {string.Join(",", args.Select(a => a.Name))}");
->>>>>>> 9e847e4d
             return;
         }
 
