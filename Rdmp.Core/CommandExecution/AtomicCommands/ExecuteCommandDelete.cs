--- conflicted
+++ resolved
@@ -66,19 +66,9 @@
 
     private string GetDeleteVerbIfAny()
     {
-<<<<<<< HEAD
-        // if all objects are IDeletableWithCustomMessage
-        if (OverrideCommandName == null && _deletables.Count > 0 &&
-            _deletables.All(static d => d is IDeletableWithCustomMessage))
-        {
-            // Get the verbs (e.g. Remove, Disassociate etc)
-            var verbs = _deletables.Cast<IDeletableWithCustomMessage>().Select(static d => d.GetDeleteVerb()).Distinct()
-                .ToArray();
-=======
         // Null unless all objects are IDeletableWithCustomMessage
         if (OverrideCommandName != null || _deletables.Count <= 0 ||
             !_deletables.All(static d => d is IDeletableWithCustomMessage)) return null;
->>>>>>> 9e847e4d
 
         // Get the verbs (e.g. Remove, Disassociate etc)
         var verbs = _deletables.Cast<IDeletableWithCustomMessage>().Select(static d => d.GetDeleteVerb()).Distinct()
@@ -106,18 +96,7 @@
     }
 
     private static bool ShouldUseTransactionsWhenDeleting(IDeleteable deleteable) =>
-<<<<<<< HEAD
-        deleteable is CatalogueItem ||
-        deleteable is ExtractionInformation;
-
-    private string GetDescription()
-    {
-        if (_deletables.Count == 1)
-            return $"Delete '{_deletables.Single()}'";
-
-=======
         deleteable is CatalogueItem or ExtractionInformation;
->>>>>>> 9e847e4d
 
     private string GetDescription() =>
         _deletables.Count == 1
