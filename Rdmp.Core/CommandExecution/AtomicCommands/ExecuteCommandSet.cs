// Copyright (c) The University of Dundee 2018-2019
// This file is part of the Research Data Management Platform (RDMP).
// RDMP is free software: you can redistribute it and/or modify it under the terms of the GNU General Public License as published by the Free Software Foundation, either version 3 of the License, or (at your option) any later version.
// RDMP is distributed in the hope that it will be useful, but WITHOUT ANY WARRANTY; without even the implied warranty of MERCHANTABILITY or FITNESS FOR A PARTICULAR PURPOSE. See the GNU General Public License for more details.
// You should have received a copy of the GNU General Public License along with RDMP. If not, see <https://www.gnu.org/licenses/>.

using System;
using System.Collections.Generic;
using System.Globalization;
using System.Linq;
using System.Reflection;
using System.Text;
using Rdmp.Core.CommandLine.Interactive.Picking;
using Rdmp.Core.Curation.Data;
using Rdmp.Core.Curation.Data.Cohort;
using Rdmp.Core.Curation.Data.ImportExport;
using Rdmp.Core.MapsDirectlyToDatabaseTable;
using Rdmp.Core.MapsDirectlyToDatabaseTable.Attributes;
using Rdmp.Core.Repositories.Construction;

namespace Rdmp.Core.CommandExecution.AtomicCommands;

/// <summary>
/// Changes a single property of an object and saves the new value to the database.  New value must be valid for the object and respect
/// any Type / Database constraints.
/// </summary>
public class ExecuteCommandSet : BasicCommandExecution
{
    private readonly IMapsDirectlyToDatabaseTable _setOn;
    private readonly Func<IMapsDirectlyToDatabaseTable> _setOnFunc;
    private readonly PropertyInfo _property;
    private readonly bool _getValueAtExecuteTime;

    /// <summary>
    /// Optional dialog arguments for UI prompts when running the command
    /// </summary>
    public DialogArgs DialogArgs { get; set; }

    /// <summary>
    /// The new value chosen by the user during command execution
    /// </summary>
    public object NewValue { get; private set; }

    /// <summary>
    /// True if the command was successfully completed
    /// </summary>
    public bool Success { get; private set; }

    [UseWithObjectConstructor]
    public ExecuteCommandSet(IBasicActivateItems activator,
        [DemandsInitialization("A single object on which you want to change a given property")]
        IMapsDirectlyToDatabaseTable setOn,
        [DemandsInitialization("Name of a property you want to change e.g. Description")]
        string property,
        [DemandsInitialization(
            "New value to assign, this will be parsed into a valid Type if property is not a string")]
        string value) : base(activator)
    {
        _setOn = setOn;

        _property = GetProperty(_setOn, property);

        if (_setOn is IMightBeReadOnly m) SetImpossibleIfReadonly(m);

        if (_property == null)
        {
            SetImpossible($"Unknown Property '{property}'");

            //suggest similar sounding properties
            var suggestions =
                _setOn.GetType().GetProperties().Where(c =>
                        CultureInfo.CurrentCulture.CompareInfo.IndexOf(c.Name, property, CompareOptions.IgnoreCase) >=
                        0)
                    .ToArray();

            if (suggestions.Any())
            {
                var msg = new StringBuilder($"Unknown Property '{property}'");
                msg.AppendLine();
                msg.AppendLine("Did you mean:");
                foreach (var s in suggestions)
                    msg.AppendLine(s.Name);
                activator.Show(msg.ToString());
            }
        }
        else
        {
            var picker = new CommandLineObjectPicker(new string[] { value ?? "NULL" }, activator);

            if (!picker.HasArgumentOfType(0, _property.PropertyType))
                SetImpossible($"Provided value could not be converted to '{_property.PropertyType}'");
            else
                NewValue = picker[0].GetValueForParameterOfType(_property.PropertyType);
        }
    }

    private static PropertyInfo GetProperty(IMapsDirectlyToDatabaseTable setOn, string property)
    {
        var props = setOn.GetType().GetProperties();

        return props.FirstOrDefault(p => string.Equals(p.Name, property)) ??
               props.FirstOrDefault(p => string.Equals(p.Name, property, StringComparison.InvariantCultureIgnoreCase));
    }

    public ExecuteCommandSet(IBasicActivateItems activator, IMapsDirectlyToDatabaseTable setOn, PropertyInfo property) :
        base(activator)
    {
        _setOn = setOn;
        _property = property;
        _getValueAtExecuteTime = true;

        if (string.Equals("ID", property?.Name)) SetImpossible("ID property cannot be changed");
    }

    public ExecuteCommandSet(IBasicActivateItems activator, Func<IMapsDirectlyToDatabaseTable> setOnFunc,
        PropertyInfo property) : base(activator)
    {
        _setOnFunc = setOnFunc;
        _property = property;
        _getValueAtExecuteTime = true;

        if (string.Equals("ID", property?.Name)) SetImpossible("ID property cannot be changed");
    }

    public override string GetCommandName()
    {
        if (!string.IsNullOrEmpty(OverrideCommandName)) return OverrideCommandName;
<<<<<<< HEAD

        if (_property != null) return $"Set {_property.Name}";
=======
>>>>>>> 9e847e4d

        return _property != null ? $"Set {_property.Name}" : base.GetCommandName();
    }

    public override void Execute()
    {
        base.Execute();

        if (_property == null)
            return;

        var on = _setOn;

        if (_setOnFunc != null) on = _setOnFunc();

        if (on == null)
            return;

        if (_getValueAtExecuteTime)
        {
            var populatedNewValueWithRelationship = false;

            // If the property we are getting a value for is a foreign key ID field then we should show the user the compatible objects
            if (_property.GetCustomAttribute(typeof(RelationshipAttribute)) is RelationshipAttribute rel &&
                (_property.PropertyType == typeof(int) || _property.PropertyType == typeof(int?)))
                if (typeof(IMapsDirectlyToDatabaseTable).IsAssignableFrom(rel.Cref))
                {
                    IMapsDirectlyToDatabaseTable[] available;

                    // is there a method that can be called to find compatible children for populating this property?
                    if (!string.IsNullOrWhiteSpace(rel.ValueGetter))
                    {
                        //get available from that method
                        var method = on.GetType().GetMethod(rel.ValueGetter, Type.EmptyTypes) ?? throw new Exception(
                            $"Could not find a method called '{rel.ValueGetter}' on Type '{on.GetType()}'.  This was specified as a ValueGetter on Property {_property.Name}");
                        try
                        {
                            available = ((IEnumerable<IMapsDirectlyToDatabaseTable>)method.Invoke(on, null)).ToArray();
                        }
                        catch (Exception ex)
                        {
                            throw new Exception(
                                $"Error running method '{rel.ValueGetter}' on Type '{on.GetType()}'.  This was specified as a ValueGetter on Property {_property.Name}",
                                ex);
                        }
                    }
                    else
                    {
                        available = BasicActivator.GetAll(rel.Cref).ToArray();
                    }

                    NewValue = BasicActivator.SelectOne(_property.Name, available)?.ID;
                    populatedNewValueWithRelationship = true;
                }

            if (!populatedNewValueWithRelationship)
            {
                if (BasicActivator.SelectValueType(GetDialogArgs(on), _property.PropertyType, _property.GetValue(on),
                        out var chosen))
                {
                    NewValue = chosen;
                }
                else
                {
                    Success = false;
                    return;
                }
            }
        }

        ShareManager.SetValue(_property, NewValue, on);
        ((DatabaseEntity)on).SaveToDatabase();

        Success = true;
        Publish((DatabaseEntity)on);
    }

    private DialogArgs GetDialogArgs(IMapsDirectlyToDatabaseTable on)
    {
        if (DialogArgs != null)
            return DialogArgs;

        return on is ISqlParameter p && _property.Name.Equals(nameof(ISqlParameter.Value))
            ? AnyTableSqlParameter.GetValuePromptDialogArgs(p)
            : new DialogArgs
            {
                WindowTitle = $"Set value for '{_property.Name}'",
                EntryLabel = _property.Name
            };
    }
}<|MERGE_RESOLUTION|>--- conflicted
+++ resolved
@@ -125,11 +125,6 @@
     public override string GetCommandName()
     {
         if (!string.IsNullOrEmpty(OverrideCommandName)) return OverrideCommandName;
-<<<<<<< HEAD
-
-        if (_property != null) return $"Set {_property.Name}";
-=======
->>>>>>> 9e847e4d
 
         return _property != null ? $"Set {_property.Name}" : base.GetCommandName();
     }
