// Copyright (c) The University of Dundee 2018-2019
// This file is part of the Research Data Management Platform (RDMP).
// RDMP is free software: you can redistribute it and/or modify it under the terms of the GNU General Public License as published by the Free Software Foundation, either version 3 of the License, or (at your option) any later version.
// RDMP is distributed in the hope that it will be useful, but WITHOUT ANY WARRANTY; without even the implied warranty of MERCHANTABILITY or FITNESS FOR A PARTICULAR PURPOSE. See the GNU General Public License for more details.
// You should have received a copy of the GNU General Public License along with RDMP. If not, see <https://www.gnu.org/licenses/>.

using System;
using System.Collections.Generic;
using System.Globalization;
using System.Linq;
using System.Reflection;
using System.Text;
using Rdmp.Core.CommandLine.Interactive.Picking;
using Rdmp.Core.Curation.Data;
using Rdmp.Core.Curation.Data.Cohort;
using Rdmp.Core.Curation.Data.ImportExport;
using Rdmp.Core.MapsDirectlyToDatabaseTable;
using Rdmp.Core.MapsDirectlyToDatabaseTable.Attributes;
using Rdmp.Core.Repositories.Construction;

namespace Rdmp.Core.CommandExecution.AtomicCommands;

/// <summary>
/// Changes a single property of an object and saves the new value to the database.  New value must be valid for the object and respect
/// any Type / Database constraints.
/// </summary>
public class ExecuteCommandSet:BasicCommandExecution
{
    private readonly IMapsDirectlyToDatabaseTable _setOn;
    private readonly Func<IMapsDirectlyToDatabaseTable> _setOnFunc;
    private readonly PropertyInfo _property;
    private readonly bool _getValueAtExecuteTime;

    /// <summary>
    /// Optional dialog arguments for UI prompts when running the command
    /// </summary>
    public DialogArgs DialogArgs { get; set; }

    /// <summary>
    /// The new value chosen by the user during command execution
    /// </summary>
    public object NewValue { get; private set; }

    /// <summary>
    /// True if the command was successfully completed
    /// </summary>
    public bool Success { get; private set; }

    [UseWithObjectConstructor]
    public ExecuteCommandSet(IBasicActivateItems activator,

        [DemandsInitialization("A single object on which you want to change a given property")]
        IMapsDirectlyToDatabaseTable setOn,
        [DemandsInitialization("Name of a property you want to change e.g. Description")]
        string property,
        [DemandsInitialization("New value to assign, this will be parsed into a valid Type if property is not a string")]
        string value):base(activator)
    {
        _setOn = setOn;

        _property = GetProperty(_setOn, property);

        if(_setOn is IMightBeReadOnly m)
        {
            SetImpossibleIfReadonly(m);
        }

        if (_property == null)
        {
            SetImpossible($"Unknown Property '{property}'");

            //suggest similar sounding properties
            var suggestions =
                _setOn.GetType().GetProperties().Where(c => CultureInfo.CurrentCulture.CompareInfo.IndexOf(c.Name,property, CompareOptions.IgnoreCase) >= 0).ToArray();

            if (suggestions.Any())
            {
                var msg = new StringBuilder($"Unknown Property '{property}'");
                msg.AppendLine();
                msg.AppendLine("Did you mean:");
                foreach (var s in suggestions)
                    msg.AppendLine(s.Name);
                activator.Show(msg.ToString());
            }
        }
        else
        {
            var picker = new CommandLineObjectPicker(new string[]{value ?? "NULL"},activator);

            if(!picker.HasArgumentOfType(0,_property.PropertyType))
            {
                SetImpossible($"Provided value could not be converted to '{_property.PropertyType}'");
            }
            else
                NewValue = picker[0].GetValueForParameterOfType(_property.PropertyType);
        }
    }

    private static PropertyInfo GetProperty(IMapsDirectlyToDatabaseTable setOn, string property)
    {
        var props = setOn.GetType().GetProperties();
            
        return props.FirstOrDefault(p => string.Equals(p.Name, property)) ??
               props.FirstOrDefault(p => string.Equals(p.Name, property,StringComparison.InvariantCultureIgnoreCase));

    }

    public ExecuteCommandSet(IBasicActivateItems activator,IMapsDirectlyToDatabaseTable setOn,PropertyInfo property):base(activator)
    {
        _setOn = setOn;
        _property = property;
        _getValueAtExecuteTime = true;

        if(string.Equals("ID",property?.Name))
        {
            SetImpossible("ID property cannot be changed");
        }

    }

    public ExecuteCommandSet(IBasicActivateItems activator, Func<IMapsDirectlyToDatabaseTable> setOnFunc, PropertyInfo property) : base(activator)
    {
        _setOnFunc = setOnFunc;
        _property = property;
        _getValueAtExecuteTime = true;

        if (string.Equals("ID", property?.Name))
        {
            SetImpossible("ID property cannot be changed");
        }

    }
    public override string GetCommandName()
    {
        if(!string.IsNullOrEmpty(OverrideCommandName))
        {
            return OverrideCommandName;
        }

        return _property != null ? $"Set {_property.Name}" : base.GetCommandName();
    }
    public override void Execute()
    {
        base.Execute();

        if(_property == null)
            return;

        var on = _setOn;

        if(_setOnFunc != null)
        {
            on = _setOnFunc();
        }

        if (on == null)
            return;
            
        if(_getValueAtExecuteTime)
        {
            var populatedNewValueWithRelationship = false;

            // If the property we are getting a value for is a foreign key ID field then we should show the user the compatible objects
            if(_property.GetCustomAttribute(typeof(RelationshipAttribute)) is RelationshipAttribute rel && (_property.PropertyType == typeof(int) || _property.PropertyType == typeof(int?)))
            {
                if(typeof(IMapsDirectlyToDatabaseTable).IsAssignableFrom(rel.Cref))
                {
                    IMapsDirectlyToDatabaseTable[] available;

                    // is there a method that can be called to find compatible children for populating this property?
                    if (!string.IsNullOrWhiteSpace(rel.ValueGetter))
                    {
                        //get available from that method
                        var method = on.GetType().GetMethod(rel.ValueGetter,Type.EmptyTypes) ?? throw new Exception($"Could not find a method called '{rel.ValueGetter}' on Type '{on.GetType()}'.  This was specified as a ValueGetter on Property {_property.Name}");
                        try
                        {
                            available = ((IEnumerable<IMapsDirectlyToDatabaseTable>)method.Invoke(on, null)).ToArray();
                        }
                        catch (Exception ex)
                        {
                            throw new Exception($"Error running method '{rel.ValueGetter}' on Type '{on.GetType()}'.  This was specified as a ValueGetter on Property {_property.Name}",ex);
                        }
                    }
                    else
                    {
                        available = BasicActivator.GetAll(rel.Cref).ToArray();
                    }

                    NewValue = BasicActivator.SelectOne(_property.Name, available)?.ID;
                    populatedNewValueWithRelationship = true;
                }
            }

            if(!populatedNewValueWithRelationship)
            {
                if (BasicActivator.SelectValueType(GetDialogArgs(on), _property.PropertyType, _property.GetValue(on), out var chosen))
                {
                    NewValue = chosen;
                }
                else
                {
                    Success = false;
                    return;
                }
            }
        }
            
        ShareManager.SetValue(_property,NewValue, on);
        ((DatabaseEntity)on).SaveToDatabase();

        Success = true;
        Publish((DatabaseEntity)on);
    }

    private DialogArgs GetDialogArgs(IMapsDirectlyToDatabaseTable on)
    {
        if (DialogArgs != null)
            return DialogArgs;

<<<<<<< HEAD
        return on is ISqlParameter p && _property.Name.Equals(nameof(ISqlParameter.Value))
            ? AnyTableSqlParameter.GetValuePromptDialogArgs(p)
            : new DialogArgs
=======
        if (on is ISqlParameter p && _property.Name.Equals(nameof(ISqlParameter.Value)))
            return AnyTableSqlParameter.GetValuePromptDialogArgs(p);

        return new DialogArgs
>>>>>>> 5c0a3943
        {
            WindowTitle = $"Set value for '{_property.Name}'",
            EntryLabel = _property.Name
        };
    }
}<|MERGE_RESOLUTION|>--- conflicted
+++ resolved
@@ -217,16 +217,9 @@
         if (DialogArgs != null)
             return DialogArgs;
 
-<<<<<<< HEAD
         return on is ISqlParameter p && _property.Name.Equals(nameof(ISqlParameter.Value))
             ? AnyTableSqlParameter.GetValuePromptDialogArgs(p)
             : new DialogArgs
-=======
-        if (on is ISqlParameter p && _property.Name.Equals(nameof(ISqlParameter.Value)))
-            return AnyTableSqlParameter.GetValuePromptDialogArgs(p);
-
-        return new DialogArgs
->>>>>>> 5c0a3943
         {
             WindowTitle = $"Set value for '{_property.Name}'",
             EntryLabel = _property.Name
