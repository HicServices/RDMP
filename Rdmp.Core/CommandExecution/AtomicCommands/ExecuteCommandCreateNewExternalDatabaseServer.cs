--- conflicted
+++ resolved
@@ -67,31 +67,6 @@
     {
         return _defaultToSet switch
         {
-<<<<<<< HEAD
-            case PermissableDefaults.LiveLoggingServer_ID:
-                return
-                    "Creates a database for auditing all flows of data (data load, extraction etc) including tables for errors, progress tables/record count loaded etc";
-            case PermissableDefaults.IdentifierDumpServer_ID:
-                return
-                    "Creates a database for storing the values of intercepted columns that are discarded during data load because they contain identifiable data";
-            case PermissableDefaults.DQE:
-                return
-                    "Creates a database for storing the results of data quality engine runs on your datasets over time.";
-            case PermissableDefaults.WebServiceQueryCachingServer_ID:
-                break;
-            case PermissableDefaults.RAWDataLoadServer:
-                return
-                    "Defines which database server should be used for the RAW data in the RAW=>STAGING=>LIVE model of the data load engine";
-            case PermissableDefaults.ANOStore:
-                return
-                    "Creates a new anonymisation database which contains mappings of identifiable values to anonymous representations";
-            case PermissableDefaults.CohortIdentificationQueryCachingServer_ID:
-                return
-                    "Creates a new Query Cache database which contains the indexed results of executed subqueries in a CohortIdentificationConfiguration";
-        }
-
-        return "Defines a new server that can be accessed by RDMP";
-=======
             PermissableDefaults.LiveLoggingServer_ID =>
                 "Creates a database for auditing all flows of data (data load, extraction etc) including tables for errors, progress tables/record count loaded etc",
             PermissableDefaults.IdentifierDumpServer_ID =>
@@ -107,7 +82,6 @@
                 "Creates a new Query Cache database which contains the indexed results of executed subqueries in a CohortIdentificationConfiguration",
             _ => "Defines a new server that can be accessed by RDMP"
         };
->>>>>>> 9e847e4d
     }
 
     public override void Execute()
@@ -137,13 +111,8 @@
     public override Image<Rgba32> GetImage(IIconProvider iconProvider)
     {
         if (_patcher == null) return iconProvider.GetImage(RDMPConcept.ExternalDatabaseServer, OverlayKind.Add);
-<<<<<<< HEAD
-        var basicIcon = _databaseIconProvider.GetIconForAssembly(_patcher.GetDbAssembly());
-        return _overlayProvider.GetOverlay(basicIcon, OverlayKind.Add);
-=======
 
         var basicIcon = _databaseIconProvider.GetIconForAssembly(_patcher.GetDbAssembly());
         return IconOverlayProvider.GetOverlay(basicIcon, OverlayKind.Add);
->>>>>>> 9e847e4d
     }
 }