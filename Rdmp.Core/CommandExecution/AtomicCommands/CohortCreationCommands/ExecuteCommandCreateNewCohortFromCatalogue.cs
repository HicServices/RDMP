--- conflicted
+++ resolved
@@ -89,7 +89,6 @@
 
     public override IAtomicCommandWithTarget SetTarget(DatabaseEntity target)
     {
-<<<<<<< HEAD
         switch (target)
         {
             case Catalogue cata:
@@ -99,13 +98,6 @@
                 SetExtractionIdentifierColumn(ei);
                 break;
         }
-=======
-        if (target is Catalogue cata)
-            SetExtractionIdentifierColumn(GetExtractionInformationFromCatalogue(cata));
-
-        if (target is ExtractionInformation ei)
-            SetExtractionIdentifierColumn(ei);
->>>>>>> 5c0a3943
 
         return base.SetTarget(target);
     }
