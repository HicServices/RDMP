// Copyright (c) The University of Dundee 2018-2019
// This file is part of the Research Data Management Platform (RDMP).
// RDMP is free software: you can redistribute it and/or modify it under the terms of the GNU General Public License as published by the Free Software Foundation, either version 3 of the License, or (at your option) any later version.
// RDMP is distributed in the hope that it will be useful, but WITHOUT ANY WARRANTY; without even the implied warranty of MERCHANTABILITY or FITNESS FOR A PARTICULAR PURPOSE. See the GNU General Public License for more details.
// You should have received a copy of the GNU General Public License along with RDMP. If not, see <https://www.gnu.org/licenses/>.

using System;
using SixLabors.ImageSharp;
using System.Linq;
using Rdmp.Core.Curation.Data;
using Rdmp.Core.Curation.Data.Pipelines;
using Rdmp.Core.DataExport.Data;
using Rdmp.Core.Icons.IconProvision;
using Rdmp.Core.MapsDirectlyToDatabaseTable;
using Rdmp.Core.Repositories.Construction;
using Rdmp.Core.ReusableLibraryCode.Icons.IconProvision;
using SixLabors.ImageSharp.PixelFormats;

namespace Rdmp.Core.CommandExecution.AtomicCommands.CohortCreationCommands;

/// <summary>
/// Generates and runs an SQL query to fetch all private identifiers contained in a dataset and commits them as a new cohort using the specified <see cref="Pipeline"/>.  Note that this command will query an entire table, use <see cref="ExecuteCommandCreateNewCohortByExecutingACohortIdentificationConfiguration"/> if you want to generate a proper query (e.g. joining multiple tables or only fetching a subset of the table)
/// </summary>
public class ExecuteCommandCreateNewCohortFromCatalogue : CohortCreationCommandExecution
{
    private ExtractionInformation _extractionIdentifierColumn;


    public ExecuteCommandCreateNewCohortFromCatalogue(IBasicActivateItems activator,
        ExtractionInformation extractionInformation) : this(activator)
    {
        if (!extractionInformation.IsExtractionIdentifier)
            SetImpossible("Column is not marked IsExtractionIdentifier");

        OverrideCommandName = "Create New Cohort From Column...";

        SetExtractionIdentifierColumn(extractionInformation);
    }


    public ExecuteCommandCreateNewCohortFromCatalogue(IBasicActivateItems activator, Catalogue catalogue) :
        this(activator)
    {
        if (catalogue != null)
            SetExtractionIdentifierColumn(GetExtractionInformationFromCatalogue(catalogue));
    }

    [UseWithObjectConstructor]
    public ExecuteCommandCreateNewCohortFromCatalogue(IBasicActivateItems activator,
        [DemandsInitialization(
            "Either a Catalogue with a single IsExtractionIdentifier column or a specific ExtractionInformation to query")]
        IMapsDirectlyToDatabaseTable toQuery,
        [DemandsInitialization(Desc_ExternalCohortTableParameter)]
        ExternalCohortTable ect,
        [DemandsInitialization(Desc_CohortNameParameter)]
        string cohortName,
        [DemandsInitialization(Desc_ProjectParameter)]
        Project project,
        [DemandsInitialization(
            "Pipeline for executing the query, performing any required transforms on the output list and allocating release identifiers")]
        IPipeline pipeline) : base(activator, ect, cohortName, project, pipeline)
    {
        UseTripleDotSuffix = true;

        if (toQuery != null)
        {
            if (toQuery is Catalogue c)
                SetExtractionIdentifierColumn(GetExtractionInformationFromCatalogue(c));
            else if (toQuery is ExtractionInformation ei)
                SetExtractionIdentifierColumn(ei);
            else
                throw new ArgumentException(
                    $"{nameof(toQuery)} must be a Catalogue or an ExtractionInformation but it was a {toQuery.GetType().Name}",
                    nameof(toQuery));
        }
    }

    public override string GetCommandHelp() =>
        "Creates a cohort using ALL of the patient identifiers in the referenced dataset";

    public ExecuteCommandCreateNewCohortFromCatalogue(IBasicActivateItems activator)
        : this(activator, null, null, null, null, null)
    {
    }

    public ExecuteCommandCreateNewCohortFromCatalogue(IBasicActivateItems activator,
        ExternalCohortTable externalCohortTable) : this(activator)
    {
        ExternalCohortTable = externalCohortTable;
    }

    public override IAtomicCommandWithTarget SetTarget(DatabaseEntity target)
    {
        switch (target)
        {
            case Catalogue cata:
                SetExtractionIdentifierColumn(GetExtractionInformationFromCatalogue(cata));
                break;
            case ExtractionInformation ei:
                SetExtractionIdentifierColumn(ei);
                break;
        }

        return base.SetTarget(target);
    }

    private ExtractionInformation GetExtractionInformationFromCatalogue(ICatalogue catalogue)
    {
        var eis = catalogue.GetAllExtractionInformation(ExtractionCategory.Any);

        if (eis.Count(ei => ei.IsExtractionIdentifier) != 1)
        {
            SetImpossible("Catalogue must have a single IsExtractionIdentifier column");
            return null;
        }

        return eis.Single(e => e.IsExtractionIdentifier);
    }

    private void SetExtractionIdentifierColumn(ExtractionInformation extractionInformation)
    {
        //if they are trying to set the identifier column to something that isn't marked IsExtractionIdentifier
        if (_extractionIdentifierColumn != null && !extractionInformation.IsExtractionIdentifier)
            SetImpossible("Column is not marked IsExtractionIdentifier");

        _extractionIdentifierColumn = extractionInformation;
    }

    public override void Execute()
    {
        if (_extractionIdentifierColumn == null)
        {
            var cata = (ICatalogue)BasicActivator.SelectOne("Select Catalogue to create cohort from",
                BasicActivator.RepositoryLocator.CatalogueRepository.GetAllObjects<Catalogue>());

            if (cata == null)
                return;
            SetExtractionIdentifierColumn(GetExtractionInformationFromCatalogue(cata));
        }

        base.Execute();

<<<<<<< HEAD
        var auditLogBuilder = new ExtractableCohortAuditLogBuilder();
=======
>>>>>>> 9e847e4d
        var request =
            GetCohortCreationRequest(ExtractableCohortAuditLogBuilder.GetDescription(_extractionIdentifierColumn));

        //user choose to cancel the cohort creation request dialogue
        if (request == null)
            return;

        request.ExtractionIdentifierColumn = _extractionIdentifierColumn;
        var configureAndExecute = GetConfigureAndExecuteControl(request,
            $"Import column {_extractionIdentifierColumn} as cohort and commit results", _extractionIdentifierColumn);

        configureAndExecute.Run(BasicActivator.RepositoryLocator, null, null, null);
    }

    public override Image<Rgba32> GetImage(IIconProvider iconProvider) =>
        iconProvider.GetImage(RDMPConcept.ExtractableCohort, OverlayKind.Add);
}<|MERGE_RESOLUTION|>--- conflicted
+++ resolved
@@ -140,10 +140,6 @@
 
         base.Execute();
 
-<<<<<<< HEAD
-        var auditLogBuilder = new ExtractableCohortAuditLogBuilder();
-=======
->>>>>>> 9e847e4d
         var request =
             GetCohortCreationRequest(ExtractableCohortAuditLogBuilder.GetDescription(_extractionIdentifierColumn));
 
