--- conflicted
+++ resolved
@@ -31,11 +31,7 @@
     {
         var allConfigurations = activator.CoreChildProvider.AllCohortIdentificationConfigurations;
 
-<<<<<<< HEAD
-        if (!_allConfigurations.Any())
-=======
         if (!allConfigurations.Any())
->>>>>>> 9e847e4d
             SetImpossible(
                 "You do not have any CohortIdentificationConfigurations yet, you can create them through the 'Cohorts Identification Toolbox' accessible through Window=>Cohort Identification");
 
@@ -89,25 +85,14 @@
 
         request.CohortIdentificationConfiguration = cic;
 
-<<<<<<< HEAD
-        var configureAndExecute = GetConfigureAndExecuteControl(request, $"Execute CIC {cic} and commmit results", cic);
-
-        configureAndExecute.PipelineExecutionFinishedsuccessfully += (s, u) => OnImportCompletedSuccessfully(s, u, cic);
-=======
         var configureAndExecute = GetConfigureAndExecuteControl(request, $"Execute CIC {cic} and commit results", cic);
 
         configureAndExecute.PipelineExecutionFinishedsuccessfully += (s, u) => OnImportCompletedSuccessfully(cic);
->>>>>>> 9e847e4d
 
         configureAndExecute.Run(BasicActivator.RepositoryLocator, null, null, null);
     }
 
-<<<<<<< HEAD
-    private void OnImportCompletedSuccessfully(object sender, PipelineEngineEventArgs u,
-        CohortIdentificationConfiguration cic)
-=======
     private void OnImportCompletedSuccessfully(CohortIdentificationConfiguration cic)
->>>>>>> 9e847e4d
     {
         //see if we can associate the cic with the project
         var cmd = new ExecuteCommandAssociateCohortIdentificationConfigurationWithProject(BasicActivator)
