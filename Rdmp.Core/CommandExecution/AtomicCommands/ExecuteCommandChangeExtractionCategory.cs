--- conflicted
+++ resolved
@@ -25,11 +25,7 @@
     public ExecuteCommandChangeExtractionCategory(IBasicActivateItems activator, ExtractionInformation[] eis,
         ExtractionCategory? category = null) : base(activator)
     {
-<<<<<<< HEAD
-        eis = (eis ?? Array.Empty<ExtractionInformation>()).Where(e => e != null).ToArray();
-=======
         eis = eis?.Where(static e => e != null).ToArray() ?? Array.Empty<ExtractionInformation>();
->>>>>>> 9e847e4d
 
         if (eis.Length == 0)
             SetImpossible("No ExtractionInformations found");
@@ -55,22 +51,11 @@
         }
     }
 
-<<<<<<< HEAD
-    public override string GetCommandName()
-    {
-        if (_extractionInformations == null || _extractionInformations.Length <= 1)
-            return "Set ExtractionCategory";
-
-        return "Set ALL to ExtractionCategory";
-    }
-
-=======
     public override string GetCommandName() =>
         _extractionInformations is not { Length: > 1 }
             ? "Set ExtractionCategory"
             : "Set ALL to ExtractionCategory";
 
->>>>>>> 9e847e4d
     public override Image<Rgba32> GetImage(IIconProvider iconProvider) =>
         iconProvider.GetImage(RDMPConcept.ExtractionInformation);
 
@@ -90,11 +75,7 @@
         // if project specific only let them set to project specific
         if (_isProjectSpecific && c != ExtractionCategory.ProjectSpecific)
             throw new Exception(
-<<<<<<< HEAD
-                "All CatalogueItems in a ProjectSpecific Catalogues must have ExtractionCategory of 'ProjectSpecific'");
-=======
                 "All CatalogueItems in ProjectSpecific Catalogues must have ExtractionCategory of 'ProjectSpecific'");
->>>>>>> 9e847e4d
 
         if (ExecuteWithCommit(() => ExecuteImpl(c.Value), $"Set ExtractionCategory to '{c}'", _extractionInformations))
             //publish the root Catalogue
