﻿// Copyright (c) The University of Dundee 2018-2019
// This file is part of the Research Data Management Platform (RDMP).
// RDMP is free software: you can redistribute it and/or modify it under the terms of the GNU General Public License as published by the Free Software Foundation, either version 3 of the License, or (at your option) any later version.
// RDMP is distributed in the hope that it will be useful, but WITHOUT ANY WARRANTY; without even the implied warranty of MERCHANTABILITY or FITNESS FOR A PARTICULAR PURPOSE. See the GNU General Public License for more details.
// You should have received a copy of the GNU General Public License along with RDMP. If not, see <https://www.gnu.org/licenses/>.

using Rdmp.Core.Curation.Data;
using Rdmp.Core.Curation.Data.Pipelines;
using Rdmp.Core.DataFlowPipeline;
using Rdmp.Core.Icons.IconProvision;
using Rdmp.Core.Repositories.Construction;
using System;
using System.Collections.Generic;
using SixLabors.ImageSharp;
using System.Linq;
using Rdmp.Core.ReusableLibraryCode.Icons.IconProvision;
using SixLabors.ImageSharp.PixelFormats;

namespace Rdmp.Core.CommandExecution.AtomicCommands;

/// <summary>
/// Adds new <see cref="PipelineComponent"/> to an existing <see cref="Pipeline"/>
/// </summary>
public class ExecuteCommandAddPipelineComponent : BasicCommandExecution
{
    private readonly IPipeline _pipeline;
    private readonly Type _toAdd;
    private readonly int? _order;
    private readonly IPipelineUseCase _useCaseIfAny;

    [UseWithObjectConstructor]
    public ExecuteCommandAddPipelineComponent(IBasicActivateItems activator,
        [DemandsInitialization("The pipeline to add the component to")]
        IPipeline pipeline,
        [DemandsInitialization("The Type of component to add")]
        Type toAdd,
        [DemandsInitialization("The position in the pipeline to place the component relative to other components.")]
        int? order = null) : base(activator)
    {
        _pipeline = pipeline;
        _toAdd = toAdd;
        _order = order;
    }

    public ExecuteCommandAddPipelineComponent(IBasicActivateItems activator, IPipeline pipeline, IPipelineUseCase useCaseIfAny) : base(activator)
    {
        _pipeline = pipeline;
        _useCaseIfAny = useCaseIfAny;
    }

    public override Image<Rgba32> GetImage(IIconProvider iconProvider)
    {
        return iconProvider.GetImage(RDMPConcept.PipelineComponent,OverlayKind.Add);
    }

    public override void Execute()
    {
        base.Execute();
        var add = _toAdd;
        var order = _order;

        // if command doesn't know which to add, ask user
        if (add == null)
        {
            var context = _useCaseIfAny?.GetContext();
            var offer = new List<Type>();

<<<<<<< HEAD
            bool Filter(Type t, object o) => t.IsGenericType && (t.GetGenericTypeDefinition() == typeof(IDataFlowComponent<>) || t.GetGenericTypeDefinition() == typeof(IDataFlowSource<>));
=======
            bool filter(Type t, object o) => t.IsGenericType &&
                                          (t.GetGenericTypeDefinition() == typeof(IDataFlowComponent<>) ||
                                           t.GetGenericTypeDefinition() == typeof(IDataFlowSource<>));
>>>>>>> 5c0a3943

            //get any source and flow components compatible with any context
            offer.AddRange(
                Repositories.MEF.GetAllTypes()
                    .Where(t => !t.IsInterface && !t.IsAbstract)
                    .Where(t => t.FindInterfaces(Filter, null).Any())
                    .Where(t=> context == null || context.IsAllowable(t))
            );

            if (!BasicActivator.SelectObject("Add", offer.ToArray(), out add))
                return;
        }

        // Only proceed if we have a component type to add to the pipe
        if (add == null) return;

        // check if it is a source or destination (or if both are false it is a middle component)
<<<<<<< HEAD
        bool SourceFilter(Type t, object o) => t.IsGenericType && t.GetGenericTypeDefinition() == typeof(IDataFlowSource<>);
        bool DestFilter(Type t, object o) => t.IsGenericType && t.GetGenericTypeDefinition() == typeof(IDataFlowDestination<>);
=======
        bool sourceFilter(Type t, object o) =>
            t.IsGenericType && t.GetGenericTypeDefinition() == typeof(IDataFlowSource<>);
        bool destFilter(Type t, object o) =>
            t.IsGenericType && t.GetGenericTypeDefinition() == typeof(IDataFlowDestination<>);
>>>>>>> 5c0a3943

        var isSource = add.FindInterfaces(SourceFilter, null).Any();
        var isDest = add.FindInterfaces(DestFilter, null).Any();

        if (isSource)
        {
            order = int.MinValue;
            if (_pipeline.SourcePipelineComponent_ID.HasValue)
            {
                throw new Exception($"Pipeline '{_pipeline}' already has a source");
            }
        }

        if (isDest)
        {
            order = int.MaxValue;
            if (_pipeline.DestinationPipelineComponent_ID.HasValue)
            {
                throw new Exception($"Pipeline '{_pipeline}' already has a destination");
            }
        }

        // if we don't know the order yet and it's important
        if (!order.HasValue)
        {
            if (BasicActivator.SelectValueType("Order", typeof(int), 0, out var chosen))
            {
                order = (int)chosen;
            }
            else
            {
                return;
            }
        }

        var newComponent = new PipelineComponent(BasicActivator.RepositoryLocator.CatalogueRepository, _pipeline,
            add, (int)order);
        newComponent.CreateArgumentsForClassIfNotExists(add);

        if (isSource)
        {
            _pipeline.SourcePipelineComponent_ID = newComponent.ID;
            _pipeline.SaveToDatabase();
        }

        if (isDest)
        {
            _pipeline.DestinationPipelineComponent_ID = newComponent.ID;
            _pipeline.SaveToDatabase();
        }

        Publish(newComponent);
        Emphasise(newComponent);
    }
}<|MERGE_RESOLUTION|>--- conflicted
+++ resolved
@@ -65,13 +65,9 @@
             var context = _useCaseIfAny?.GetContext();
             var offer = new List<Type>();
 
-<<<<<<< HEAD
-            bool Filter(Type t, object o) => t.IsGenericType && (t.GetGenericTypeDefinition() == typeof(IDataFlowComponent<>) || t.GetGenericTypeDefinition() == typeof(IDataFlowSource<>));
-=======
             bool filter(Type t, object o) => t.IsGenericType &&
                                           (t.GetGenericTypeDefinition() == typeof(IDataFlowComponent<>) ||
                                            t.GetGenericTypeDefinition() == typeof(IDataFlowSource<>));
->>>>>>> 5c0a3943
 
             //get any source and flow components compatible with any context
             offer.AddRange(
@@ -89,15 +85,10 @@
         if (add == null) return;
 
         // check if it is a source or destination (or if both are false it is a middle component)
-<<<<<<< HEAD
-        bool SourceFilter(Type t, object o) => t.IsGenericType && t.GetGenericTypeDefinition() == typeof(IDataFlowSource<>);
-        bool DestFilter(Type t, object o) => t.IsGenericType && t.GetGenericTypeDefinition() == typeof(IDataFlowDestination<>);
-=======
         bool sourceFilter(Type t, object o) =>
             t.IsGenericType && t.GetGenericTypeDefinition() == typeof(IDataFlowSource<>);
         bool destFilter(Type t, object o) =>
             t.IsGenericType && t.GetGenericTypeDefinition() == typeof(IDataFlowDestination<>);
->>>>>>> 5c0a3943
 
         var isSource = add.FindInterfaces(SourceFilter, null).Any();
         var isDest = add.FindInterfaces(DestFilter, null).Any();
