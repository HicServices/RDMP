--- conflicted
+++ resolved
@@ -64,11 +64,7 @@
             var context = _useCaseIfAny?.GetContext();
             var offer = new List<Type>();
 
-<<<<<<< HEAD
-            bool filter(Type t, object o) => t.IsGenericType &&
-=======
             bool Filter(Type t, object o) => t.IsGenericType &&
->>>>>>> 9e847e4d
                                              (t.GetGenericTypeDefinition() == typeof(IDataFlowComponent<>) ||
                                               t.GetGenericTypeDefinition() == typeof(IDataFlowSource<>));
 
@@ -76,11 +72,7 @@
             offer.AddRange(
                 Repositories.MEF.GetAllTypes()
                     .Where(t => !t.IsInterface && !t.IsAbstract)
-<<<<<<< HEAD
-                    .Where(t => t.FindInterfaces(filter, null).Any())
-=======
                     .Where(t => t.FindInterfaces(Filter, null).Any())
->>>>>>> 9e847e4d
                     .Where(t => context == null || context.IsAllowable(t))
             );
 
@@ -91,20 +83,8 @@
         // Only proceed if we have a component type to add to the pipe
         if (add == null) return;
 
-<<<<<<< HEAD
-        // check if it is a source or destination (or if both are false it is a middle component)
-        bool sourceFilter(Type t, object o) =>
-            t.IsGenericType && t.GetGenericTypeDefinition() == typeof(IDataFlowSource<>);
-
-        bool destFilter(Type t, object o) =>
-            t.IsGenericType && t.GetGenericTypeDefinition() == typeof(IDataFlowDestination<>);
-
-        var isSource = add.FindInterfaces(sourceFilter, null).Any();
-        var isDest = add.FindInterfaces(destFilter, null).Any();
-=======
         var isSource = add.FindInterfaces(SourceFilter, null).Any();
         var isDest = add.FindInterfaces(DestFilter, null).Any();
->>>>>>> 9e847e4d
 
         if (isSource)
         {
