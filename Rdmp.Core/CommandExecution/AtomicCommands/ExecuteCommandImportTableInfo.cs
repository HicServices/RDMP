﻿// Copyright (c) The University of Dundee 2018-2019
// This file is part of the Research Data Management Platform (RDMP).
// RDMP is free software: you can redistribute it and/or modify it under the terms of the GNU General Public License as published by the Free Software Foundation, either version 3 of the License, or (at your option) any later version.
// RDMP is distributed in the hope that it will be useful, but WITHOUT ANY WARRANTY; without even the implied warranty of MERCHANTABILITY or FITNESS FOR A PARTICULAR PURPOSE. See the GNU General Public License for more details.
// You should have received a copy of the GNU General Public License along with RDMP. If not, see <https://www.gnu.org/licenses/>.

using SixLabors.ImageSharp;
using FAnsi.Discovery;
using Rdmp.Core.Curation;
using Rdmp.Core.Curation.Data;
using Rdmp.Core.Curation.DataHelper;
using Rdmp.Core.Icons.IconProvision;
using Rdmp.Core.MapsDirectlyToDatabaseTable;
using Rdmp.Core.ReusableLibraryCode.Icons.IconProvision;
using SixLabors.ImageSharp.PixelFormats;

namespace Rdmp.Core.CommandExecution.AtomicCommands;

public class ExecuteCommandImportTableInfo : BasicCommandExecution
{
    private readonly DiscoveredTable _table;
    private readonly bool _createCatalogue;

    public ExecuteCommandImportTableInfo(IBasicActivateItems activator,
        [DemandsInitialization("The table or view you want to reference from RDMP.  See PickTable for syntax")]
        DiscoveredTable table,
        [DemandsInitialization("True to create a Catalogue as well as a TableInfo")]
        bool createCatalogue) : base(activator)
    {
        _table = table;
        _createCatalogue = createCatalogue;
    }

    public override void Execute()
    {
        base.Execute();

        ICatalogue c = null;
        ITableInfoImporter importer;

        var t = _table ?? SelectTable(false, "Select table to import");
<<<<<<< HEAD

        if (t == null)
            return;
=======
>>>>>>> 9e847e4d

        switch (t)
        {
            case null:
                return;
            //if it isn't a table valued function
            case DiscoveredTableValuedFunction function:
                importer = new TableValuedFunctionImporter(BasicActivator.RepositoryLocator.CatalogueRepository,
                    function);
                break;
            default:
                importer = new TableInfoImporter(BasicActivator.RepositoryLocator.CatalogueRepository, t);
                break;
        }

        importer.DoImport(out var ti, out var cis);

        BasicActivator.Show($"Successfully imported new TableInfo {ti.Name} with ID {ti.ID}");

        if (_createCatalogue)
        {
            var forwardEngineer = new ForwardEngineerCatalogue(ti, cis);
            forwardEngineer.ExecuteForwardEngineering(out c, out _, out _);

            BasicActivator.Show($"Successfully imported new Catalogue {c.Name} with ID {c.ID}");
        }

        Publish((IMapsDirectlyToDatabaseTable)c ?? ti);
    }

    public override string GetCommandName() => "Import existing table (as new TableInfo)";

    public override Image<Rgba32> GetImage(IIconProvider iconProvider) =>
        iconProvider.GetImage(RDMPConcept.TableInfo, OverlayKind.Add);
}<|MERGE_RESOLUTION|>--- conflicted
+++ resolved
@@ -39,12 +39,6 @@
         ITableInfoImporter importer;
 
         var t = _table ?? SelectTable(false, "Select table to import");
-<<<<<<< HEAD
-
-        if (t == null)
-            return;
-=======
->>>>>>> 9e847e4d
 
         switch (t)
         {
