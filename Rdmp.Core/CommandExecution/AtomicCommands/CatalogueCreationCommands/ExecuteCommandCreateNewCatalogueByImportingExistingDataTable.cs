--- conflicted
+++ resolved
@@ -56,15 +56,6 @@
 
         var c = BasicActivator.CreateAndConfigureCatalogue(ti, null, "Existing table", ProjectSpecific, TargetFolder);
 
-<<<<<<< HEAD
-        if (c == null || !c.Exists())
-            if (BasicActivator.IsInteractive
-                && BasicActivator.YesNo(
-                    "You have cancelled Catalogue creation.  Do you want to delete the TableInfo metadata reference (this will not affect any database tables)?",
-                    "Delete TableInfo", out var chosen)
-                && chosen)
-                ti.DeleteInDatabase();
-=======
         if (c?.Exists() == true) return;
         if (BasicActivator.IsInteractive
             && BasicActivator.YesNo(
@@ -72,7 +63,6 @@
                 "Delete TableInfo", out var chosen)
             && chosen)
             ti.DeleteInDatabase();
->>>>>>> 9e847e4d
     }
 
     public override Image<Rgba32> GetImage(IIconProvider iconProvider) =>
