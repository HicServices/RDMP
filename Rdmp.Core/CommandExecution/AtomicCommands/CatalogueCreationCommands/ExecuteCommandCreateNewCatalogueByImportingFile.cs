// Copyright (c) The University of Dundee 2018-2019
// This file is part of the Research Data Management Platform (RDMP).
// RDMP is free software: you can redistribute it and/or modify it under the terms of the GNU General Public License as published by the Free Software Foundation, either version 3 of the License, or (at your option) any later version.
// RDMP is distributed in the hope that it will be useful, but WITHOUT ANY WARRANTY; without even the implied warranty of MERCHANTABILITY or FITNESS FOR A PARTICULAR PURPOSE. See the GNU General Public License for more details.
// You should have received a copy of the GNU General Public License along with RDMP. If not, see <https://www.gnu.org/licenses/>.

using System;
using SixLabors.ImageSharp;
using System.IO;
using System.Linq;
using FAnsi.Discovery;
using Rdmp.Core.CommandExecution.Combining;
using Rdmp.Core.Curation;
using Rdmp.Core.Curation.Data;
using Rdmp.Core.Curation.Data.Pipelines;
using Rdmp.Core.DataExport.Data;
using Rdmp.Core.DataFlowPipeline.Events;
using Rdmp.Core.DataLoad.Engine.Pipeline;
using Rdmp.Core.DataLoad.Engine.Pipeline.Destinations;
using Rdmp.Core.Icons.IconProvision;
using Rdmp.Core.Repositories.Construction;
using Rdmp.Core.ReusableLibraryCode.Icons.IconProvision;
using SixLabors.ImageSharp.PixelFormats;

namespace Rdmp.Core.CommandExecution.AtomicCommands.CatalogueCreationCommands;

/// <summary>
/// Import a file (e.g. CSV, excel etc) into a relational database as a new table using a given <see cref="Pipeline"/> and create a reference to it in RDMP.
/// </summary>
public class ExecuteCommandCreateNewCatalogueByImportingFile : CatalogueCreationCommandExecution
{
    private readonly DiscoveredDatabase _targetDatabase;
    private IPipeline _pipeline;

    public FileInfo File { get; private set; }


    private void CheckFile()
    {
        if (File == null)
            return;

        if (!File.Exists)
            SetImpossible("File does not exist");
    }

    public ExecuteCommandCreateNewCatalogueByImportingFile(IBasicActivateItems activator, FileInfo file = null) : this(
        activator, file, null, null, null, null)
    {
    }

    [UseWithObjectConstructor]
    public ExecuteCommandCreateNewCatalogueByImportingFile(IBasicActivateItems activator,
        [DemandsInitialization("The file to load into the database")]
        FileInfo file,
        [DemandsInitialization(
            "Name of a column in the file to be the IsExtractionIdentifier column or Null if it doesn't have one")]
        string extractionIdentifier,
        [DemandsInitialization("The database to upload the data into")]
        DiscoveredDatabase targetDatabase,
        [DemandsInitialization(
            "Pipeline for reading the source file, applying any transforms and writing to the database")]
        Pipeline pipeline,
        [DemandsInitialization(Desc_ProjectSpecificParameter)]
        Project projectSpecific) : base(activator, projectSpecific, null)
    {
        File = file;
        _targetDatabase = targetDatabase;
        _pipeline = pipeline;
        UseTripleDotSuffix = true;
        CheckFile();
    }


    public ExecuteCommandCreateNewCatalogueByImportingFile(IBasicActivateItems activator,
        FileCollectionCombineable file) : base(activator)
    {
        if (file.Files.Length != 1)
        {
            SetImpossible("Only one file can be imported at once");
            return;
        }

        File = file.Files[0];
        UseTripleDotSuffix = true;
        CheckFile();
    }


    public override void Execute()
    {
        base.Execute();

        if (_pipeline == null)
        {
            var pipelines = BasicActivator.RepositoryLocator.CatalogueRepository.GetAllObjects<Pipeline>();

            var compatible = UploadFileUseCase.DesignTime().FilterCompatiblePipelines(pipelines).ToArray();

            _pipeline = (IPipeline)BasicActivator.SelectOne("File Upload Pipeline", compatible);

            if (_pipeline == null)
                throw new Exception("No pipeline selected for upload");
        }

        var db = _targetDatabase ?? BasicActivator.SelectDatabase(true, "Target database");

        if (db == null)
            return;

        File ??= BasicActivator.SelectFile("File to upload");

        if (File == null)
            return;

        var useCase = new UploadFileUseCase(File, db, BasicActivator);

        var runner = BasicActivator.GetPipelineRunner(
            GetCreateCatalogueFromFileDialogArgs()
            , useCase, _pipeline);
        runner.PipelineExecutionFinishedsuccessfully += (s, e) => OnPipelineCompleted(s, e, db);
        runner.Run(BasicActivator.RepositoryLocator, null, null, null);
    }

    public static DialogArgs GetCreateCatalogueFromFileDialogArgs() =>
        new()
        {
            WindowTitle = "Create Catalogue from File",
            TaskDescription =
<<<<<<< HEAD
                "Select a Pipeline compatible with the file format you are loading and your intended destination.  If the pipeline completes succesfully a new Catalogue will be created referencing the new table created in your database."
=======
                "Select a Pipeline compatible with the file format you are loading and your intended destination.  If the pipeline completes successfully a new Catalogue will be created referencing the new table created in your database."
>>>>>>> 9e847e4d
        };

    private void OnPipelineCompleted(object sender, PipelineEngineEventArgs args, DiscoveredDatabase db)
    {
        var engine = args.PipelineEngine;

        //todo figure out what it created
        if (engine.DestinationObject is not DataTableUploadDestination dest)
            throw new Exception(
                $"Destination of engine was unexpectedly not a DataTableUploadDestination despite use case {nameof(UploadFileUseCase)}");

        if (string.IsNullOrWhiteSpace(dest.TargetTableName))
            throw new Exception($"Destination of engine failed to populate {dest.TargetTableName}");

        var tbl = db.ExpectTable(dest.TargetTableName);

        if (!tbl.Exists())
            throw new Exception(
                $"Destination of engine claimed to have created {tbl.GetFullyQualifiedName()} but it did not exist");
<<<<<<< HEAD

        var importer = new TableInfoImporter(BasicActivator.RepositoryLocator.CatalogueRepository, tbl);
        importer.DoImport(out var ti, out _);

        var cata = BasicActivator.CreateAndConfigureCatalogue(ti, null,
            $"Import of file '{File.FullName}' by {Environment.UserName} on {DateTime.Now}", ProjectSpecific,
            TargetFolder);

=======

        var importer = new TableInfoImporter(BasicActivator.RepositoryLocator.CatalogueRepository, tbl);
        importer.DoImport(out var ti, out _);

        var cata = BasicActivator.CreateAndConfigureCatalogue(ti, null,
            $"Import of file '{File.FullName}' by {Environment.UserName} on {DateTime.Now}", ProjectSpecific,
            TargetFolder);

>>>>>>> 9e847e4d
        if (cata != null)
        {
            Publish(cata);
            Emphasise(cata);
        }
    }

    public override Image<Rgba32> GetImage(IIconProvider iconProvider) =>
        ProjectSpecific != null
            ? iconProvider.GetImage(RDMPConcept.ProjectCatalogue, OverlayKind.Add)
            : iconProvider.GetImage(RDMPConcept.Catalogue, OverlayKind.Add);


    public override string GetCommandHelp() => GlobalStrings.CreateNewCatalogueByImportingFileHelp;

    public override string GetCommandName() => OverrideCommandName ?? GlobalStrings.CreateNewCatalogueByImportingFile;
}<|MERGE_RESOLUTION|>--- conflicted
+++ resolved
@@ -127,11 +127,7 @@
         {
             WindowTitle = "Create Catalogue from File",
             TaskDescription =
-<<<<<<< HEAD
-                "Select a Pipeline compatible with the file format you are loading and your intended destination.  If the pipeline completes succesfully a new Catalogue will be created referencing the new table created in your database."
-=======
                 "Select a Pipeline compatible with the file format you are loading and your intended destination.  If the pipeline completes successfully a new Catalogue will be created referencing the new table created in your database."
->>>>>>> 9e847e4d
         };
 
     private void OnPipelineCompleted(object sender, PipelineEngineEventArgs args, DiscoveredDatabase db)
@@ -151,7 +147,6 @@
         if (!tbl.Exists())
             throw new Exception(
                 $"Destination of engine claimed to have created {tbl.GetFullyQualifiedName()} but it did not exist");
-<<<<<<< HEAD
 
         var importer = new TableInfoImporter(BasicActivator.RepositoryLocator.CatalogueRepository, tbl);
         importer.DoImport(out var ti, out _);
@@ -160,16 +155,6 @@
             $"Import of file '{File.FullName}' by {Environment.UserName} on {DateTime.Now}", ProjectSpecific,
             TargetFolder);
 
-=======
-
-        var importer = new TableInfoImporter(BasicActivator.RepositoryLocator.CatalogueRepository, tbl);
-        importer.DoImport(out var ti, out _);
-
-        var cata = BasicActivator.CreateAndConfigureCatalogue(ti, null,
-            $"Import of file '{File.FullName}' by {Environment.UserName} on {DateTime.Now}", ProjectSpecific,
-            TargetFolder);
-
->>>>>>> 9e847e4d
         if (cata != null)
         {
             Publish(cata);
