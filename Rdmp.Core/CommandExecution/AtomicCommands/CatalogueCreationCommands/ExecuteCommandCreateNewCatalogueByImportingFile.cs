--- conflicted
+++ resolved
@@ -135,15 +135,10 @@
         var engine = args.PipelineEngine;
 
         //todo figure out what it created
-<<<<<<< HEAD
-        var dest = engine.DestinationObject as DataTableUploadDestination ?? throw new Exception($"Destination of engine was unexpectedly not a DataTableUploadDestination despite use case {nameof(UploadFileUseCase)}");
-        if (string.IsNullOrWhiteSpace(dest.TargetTableName))
-=======
         if(engine.DestinationObject is not DataTableUploadDestination dest)
             throw new Exception($"Destination of engine was unexpectedly not a DataTableUploadDestination despite use case {nameof(UploadFileUseCase)}");
                         
         if(string.IsNullOrWhiteSpace(dest.TargetTableName))
->>>>>>> 5c0a3943
             throw new Exception($"Destination of engine failed to populate {dest.TargetTableName}");
 
         var tbl = db.ExpectTable(dest.TargetTableName);
