--- conflicted
+++ resolved
@@ -14,11 +14,7 @@
 
 public class ExecuteCommandAddCohortSubContainer : BasicCommandExecution, IAtomicCommand
 {
-<<<<<<< HEAD
-    private CohortAggregateContainer _container;
-=======
     private readonly CohortAggregateContainer _container;
->>>>>>> 9e847e4d
 
     public ExecuteCommandAddCohortSubContainer(IBasicActivateItems activator, CohortAggregateContainer container) :
         base(activator)
