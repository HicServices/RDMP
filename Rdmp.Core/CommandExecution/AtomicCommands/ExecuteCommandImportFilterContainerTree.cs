﻿// Copyright (c) The University of Dundee 2018-2019
// This file is part of the Research Data Management Platform (RDMP).
// RDMP is free software: you can redistribute it and/or modify it under the terms of the GNU General Public License as published by the Free Software Foundation, either version 3 of the License, or (at your option) any later version.
// RDMP is distributed in the hope that it will be useful, but WITHOUT ANY WARRANTY; without even the implied warranty of MERCHANTABILITY or FITNESS FOR A PARTICULAR PURPOSE. See the GNU General Public License for more details.
// You should have received a copy of the GNU General Public License along with RDMP. If not, see <https://www.gnu.org/licenses/>.

using Rdmp.Core.Curation;
using Rdmp.Core.Curation.Data;
using Rdmp.Core.Curation.Data.Aggregation;
using Rdmp.Core.Curation.Data.Cohort;
using Rdmp.Core.Curation.FilterImporting;
using Rdmp.Core.Curation.FilterImporting.Construction;
using Rdmp.Core.DataExport.Data;
using Rdmp.Core.Icons.IconProvision;
using Rdmp.Core.Providers;
using Rdmp.Core.Repositories.Construction;
using System;
using System.Collections.Generic;
using SixLabors.ImageSharp;
using System.Linq;
using Rdmp.Core.ReusableLibraryCode.Icons.IconProvision;
using SixLabors.ImageSharp.PixelFormats;

namespace Rdmp.Core.CommandExecution.AtomicCommands;

/// <summary>
/// Imports the entire tree from another <see cref="ISelectedDataSets"/> or <see cref="AggregateConfiguration"/> into a given <see cref="SelectedDataSets"/> (as new copies)
/// </summary>
public class ExecuteCommandImportFilterContainerTree : BasicCommandExecution
{
    /// <summary>
    /// ID of the Catalogue that is being extracted by <see cref="_into"/> to ensure that we only import filters from the same table
    /// </summary>
    private readonly ICatalogue _catalogue;

    private readonly IRootFilterContainerHost _into;
    private const float DEFAULT_WEIGHT = 1.2f;

    /// <summary>
    /// May be null, if populated this is the explicit subcontainer into which the tree should be imported i.e. not <see cref="_into"/>
    /// </summary>
    private IContainer _intoSubContainer;

    /// <summary>
    /// May be null, if populated then this is the explicit one the user wants and we shouldn't ask them again
    /// </summary>
    private IContainer _explicitChoice;

    private ExecuteCommandImportFilterContainerTree(IBasicActivateItems activator) : base(activator)
    {
        Weight = DEFAULT_WEIGHT;

        if (activator.CoreChildProvider is not DataExportChildProvider)
            SetImpossible("Data export functions unavailable");
    }

    public ExecuteCommandImportFilterContainerTree(IBasicActivateItems activator, IRootFilterContainerHost into) :
        this(activator)
    {
        Weight = DEFAULT_WEIGHT;

        _into = into;

        if (into.RootFilterContainer_ID != null)
            SetImpossible("Dataset already has a root container");


        if (into is AggregateConfiguration ac && ac.Catalogue.IsApiCall())
            SetImpossible(ExecuteCommandAddNewFilterContainer.FiltersCannotBeAddedToApiCalls);

        _catalogue = _into.GetCatalogue();

        SetImpossibleIfReadonly(into);
    }

    /// <summary>
    /// constructor for explicit choices, use this aggregates root container
    /// </summary>
    /// <param name="activator"></param>
    /// <param name="into"></param>
    /// <param name="from"></param>
    [UseWithObjectConstructor]
    public ExecuteCommandImportFilterContainerTree(IBasicActivateItems activator, IRootFilterContainerHost into,
        IRootFilterContainerHost from) : this(activator, into)
    {
        Weight = DEFAULT_WEIGHT;

        if (from.RootFilterContainer_ID == null)
            SetImpossible("AggregateConfiguration has no root container");
        else
            _explicitChoice = from.RootFilterContainer;
    }

    /// <summary>
    /// Constructor for explicitly specifying the container to import
    /// </summary>
    /// <param name="activator"></param>
    /// <param name="into"></param>
    /// <param name="explicitChoice"></param>
    public ExecuteCommandImportFilterContainerTree(IBasicActivateItems activator, IRootFilterContainerHost into,
        IContainer explicitChoice) : this(activator, into)
    {
        Weight = DEFAULT_WEIGHT;

        _explicitChoice = explicitChoice;
    }

    /// <summary>
    /// Constructor for importing into a sub container
    /// </summary>
    /// <param name="activator"></param>
    /// <param name="into"></param>
    /// <param name="explicitChoice"></param>
    public ExecuteCommandImportFilterContainerTree(IBasicActivateItems activator, IContainer into,
        IContainer explicitChoice) : this(activator)
    {
        Weight = DEFAULT_WEIGHT;

        _intoSubContainer = into;
        _explicitChoice = explicitChoice;
    }

    public override Image<Rgba32> GetImage(IIconProvider iconProvider) =>
        iconProvider.GetImage(RDMPConcept.FilterContainer, OverlayKind.Import);

    public override void Execute()
    {
        base.Execute();

        if (_explicitChoice != null)
        {
            Import(_explicitChoice);
        }
        else
        {
            if (_into == null)
                throw new NotSupportedException(
                    "Interactive mode is only supported when specifying a root object to import into");

            //prompt user to pick one
            var childProvider = (DataExportChildProvider)BasicActivator.CoreChildProvider;

            var ecById = childProvider.ExtractionConfigurations.ToDictionary(k => k.ID);

            // The root object that makes most sense to the user e.g. they select an extraction
            var fromConfiguration
                =
                childProvider.AllCohortIdentificationConfigurations.Where(IsEligible)
                    .Cast<DatabaseEntity>()
                    .Union(childProvider.SelectedDataSets.Where(IsEligible)
                        .Select(sds => ecById[sds.ExtractionConfiguration_ID])).ToList();

            if (!fromConfiguration.Any())
            {
                Show("There are no extractions or cohort builder configurations of this dataset that use filters");
                return;
            }

            if (SelectOne(fromConfiguration, out var selected))
            {
                if (selected is ExtractionConfiguration ec) Import(GetEligibleChild(ec).RootFilterContainer);
                if (selected is CohortIdentificationConfiguration cic)
                {
                    var chosen = SelectOne(GetEligibleChildren(cic).ToList(), null, true);

                    if (chosen != null)
                        Import(chosen.RootFilterContainer);
                }
            }
        }

        Publish((DatabaseEntity)_into ?? (DatabaseEntity)_intoSubContainer);
    }

    private void Import(IContainer from)
    {
        var factory =
            _into != null ? _into.GetFilterFactory() : _intoSubContainer.GetFilterFactory();

        IContainer intoContainer;

        if (_into != null)
        {
            var newRoot = factory.CreateNewContainer();
            newRoot.Operation = from.Operation;
            newRoot.SaveToDatabase();
            _into.RootFilterContainer_ID = newRoot.ID;
            _into.SaveToDatabase();

            intoContainer = newRoot;
        }
        else
        {
            intoContainer = _intoSubContainer;
        }

        DeepClone(intoContainer, from, factory);
    }

    private void DeepClone(IContainer into, IContainer from, IFilterFactory factory)
    {
        //clone the subcontainers
        foreach (var container in from.GetSubContainers())
        {
            var subContainer = factory.CreateNewContainer();
            subContainer.Operation = container.Operation;
            subContainer.SaveToDatabase();
            into.AddChild(subContainer);

            DeepClone(subContainer, container, factory);
        }

        var wizard = new FilterImportWizard(BasicActivator);

        //clone the filters
        foreach (var filter in from.GetFilters())
            into.AddChild(wizard.Import(into, filter));
    }

    private bool IsEligible(CohortIdentificationConfiguration arg) => GetEligibleChildren(arg).Any();


    /// <summary>
    /// Returns all <see cref="AggregateConfiguration"/> from the <paramref name="arg"/> where the dataset is the same and there are filters defined
    /// </summary>
    /// <param name="arg"></param>
    /// <returns></returns>
    private IEnumerable<AggregateConfiguration> GetEligibleChildren(CohortIdentificationConfiguration arg)
    {
<<<<<<< HEAD
        if (arg.RootCohortAggregateContainer_ID == null)
            return Array.Empty<AggregateConfiguration>();

        return arg.RootCohortAggregateContainer.GetAllAggregateConfigurationsRecursively()
            .Where(ac => ac.Catalogue_ID == _catalogue.ID && ac.RootFilterContainer_ID != null);
=======
        return arg.RootCohortAggregateContainer_ID == null
            ? Array.Empty<AggregateConfiguration>()
            : arg.RootCohortAggregateContainer.GetAllAggregateConfigurationsRecursively()
                .Where(ac => ac.Catalogue_ID == _catalogue.ID && ac.RootFilterContainer_ID != null);
>>>>>>> 9e847e4d
    }

    /// <summary>
    /// Returns the <see cref="ISelectedDataSets"/> that matches the dataset <see cref="_into"/> if it is one of the datasets in the <see cref="ExtractionConfiguration"/> <paramref name="arg"/> (each dataset can only be extracted once in a given <see cref="ExtractionConfiguration"/>)
    /// </summary>
    /// <param name="arg"></param>
    /// <returns></returns>
    private ISelectedDataSets GetEligibleChild(ExtractionConfiguration arg) =>
        arg.SelectedDataSets.FirstOrDefault(IsEligible);

    private bool IsEligible(ISelectedDataSets arg) => arg.RootFilterContainer_ID != null;
}<|MERGE_RESOLUTION|>--- conflicted
+++ resolved
@@ -227,18 +227,10 @@
     /// <returns></returns>
     private IEnumerable<AggregateConfiguration> GetEligibleChildren(CohortIdentificationConfiguration arg)
     {
-<<<<<<< HEAD
-        if (arg.RootCohortAggregateContainer_ID == null)
-            return Array.Empty<AggregateConfiguration>();
-
-        return arg.RootCohortAggregateContainer.GetAllAggregateConfigurationsRecursively()
-            .Where(ac => ac.Catalogue_ID == _catalogue.ID && ac.RootFilterContainer_ID != null);
-=======
         return arg.RootCohortAggregateContainer_ID == null
             ? Array.Empty<AggregateConfiguration>()
             : arg.RootCohortAggregateContainer.GetAllAggregateConfigurationsRecursively()
                 .Where(ac => ac.Catalogue_ID == _catalogue.ID && ac.RootFilterContainer_ID != null);
->>>>>>> 9e847e4d
     }
 
     /// <summary>
