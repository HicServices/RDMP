// Copyright (c) The University of Dundee 2018-2019
// This file is part of the Research Data Management Platform (RDMP).
// RDMP is free software: you can redistribute it and/or modify it under the terms of the GNU General Public License as published by the Free Software Foundation, either version 3 of the License, or (at your option) any later version.
// RDMP is distributed in the hope that it will be useful, but WITHOUT ANY WARRANTY; without even the implied warranty of MERCHANTABILITY or FITNESS FOR A PARTICULAR PURPOSE. See the GNU General Public License for more details.
// You should have received a copy of the GNU General Public License along with RDMP. If not, see <https://www.gnu.org/licenses/>.

using System;
using CommandLine;
using Rdmp.Core.CommandLine.Options;
using Rdmp.Core.MapsDirectlyToDatabaseTable;
using Rdmp.Core.Repositories;
using Rdmp.Core.Startup;
using Parser = CommandLine.Parser;

namespace Rdmp.Core.CommandExecution.AtomicCommands.Automation;

public abstract class AutomationCommandExecution : BasicCommandExecution
{
    protected readonly Func<RDMPCommandLineOptions> CommandGetter;

    public static readonly string AutomationServiceExecutable =
        Environment.OSVersion.Platform == PlatformID.Win32NT ? "rdmp.exe" : "rdmp";

    private readonly TableRepository _cataTableRepo;
    private readonly TableRepository _dataExportTableRepo;
    private readonly YamlRepository _yamlRepository;

<<<<<<< HEAD
=======

>>>>>>> 9e847e4d
    protected AutomationCommandExecution(IBasicActivateItems activator, Func<RDMPCommandLineOptions> commandGetter) :
        base(activator)
    {
        CommandGetter = commandGetter;

        // repository locator must be one of these types for us to properly assemble
        // CLI args
        _cataTableRepo = activator.RepositoryLocator.CatalogueRepository as TableRepository;
        _yamlRepository = activator.RepositoryLocator.CatalogueRepository as YamlRepository;
        _dataExportTableRepo = activator.RepositoryLocator.DataExportRepository as TableRepository;

        if (_yamlRepository == null && (_cataTableRepo == null || _dataExportTableRepo == null))
            SetImpossible("Current repository is not not TableRepository/YamlRepository");
    }

    /// <summary>
    /// Generates command line arguments for the current engine
    /// </summary>
    /// <param name="argsOnly"></param>
    /// <returns></returns>
    public string GetCommandText(bool argsOnly = false)
    {
        using var p = new Parser();
        var options = CommandGetter();

        PopulateConnectionStringOptions(options);

        return argsOnly
            ? p.FormatCommandLine(options)
            : $"{AutomationServiceExecutable} {p.FormatCommandLine(options)}";
    }

    private void PopulateConnectionStringOptions(RDMPCommandLineOptions options)
    {
        if (BasicActivator == null)
            return;

        // if backing database uses a directory
        if (_yamlRepository != null)
        {
            // assemble CLI args that also say to use a directory
            options.Dir = _yamlRepository.Directory.FullName;
            return;
        }

        // if backing database uses a specific connection string
        // then use the same connection string for CLI args
        if (string.IsNullOrWhiteSpace(options.CatalogueConnectionString))
            options.CatalogueConnectionString = _cataTableRepo.ConnectionStringBuilder.ConnectionString;

        if (string.IsNullOrWhiteSpace(options.DataExportConnectionString))
            options.DataExportConnectionString = _dataExportTableRepo.ConnectionStringBuilder.ConnectionString;
    }
}<|MERGE_RESOLUTION|>--- conflicted
+++ resolved
@@ -25,10 +25,7 @@
     private readonly TableRepository _dataExportTableRepo;
     private readonly YamlRepository _yamlRepository;
 
-<<<<<<< HEAD
-=======
 
->>>>>>> 9e847e4d
     protected AutomationCommandExecution(IBasicActivateItems activator, Func<RDMPCommandLineOptions> commandGetter) :
         base(activator)
     {
