﻿// Copyright (c) The University of Dundee 2018-2019
// This file is part of the Research Data Management Platform (RDMP).
// RDMP is free software: you can redistribute it and/or modify it under the terms of the GNU General Public License as published by the Free Software Foundation, either version 3 of the License, or (at your option) any later version.
// RDMP is distributed in the hope that it will be useful, but WITHOUT ANY WARRANTY; without even the implied warranty of MERCHANTABILITY or FITNESS FOR A PARTICULAR PURPOSE. See the GNU General Public License for more details.
// You should have received a copy of the GNU General Public License along with RDMP. If not, see <https://www.gnu.org/licenses/>.

using System;
using System.Diagnostics;
using SixLabors.ImageSharp;
using System.IO;
using Rdmp.Core.CommandLine.Options;
using Rdmp.Core.Icons.IconProvision;
using Rdmp.Core.ReusableLibraryCode;
using Rdmp.Core.ReusableLibraryCode.Icons.IconProvision;
using SixLabors.ImageSharp.PixelFormats;

namespace Rdmp.Core.CommandExecution.AtomicCommands.Automation;

public class ExecuteCommandRunDetached : AutomationCommandExecution, IAtomicCommand
{
    private readonly string _rdmpBinaryPath;

    public ExecuteCommandRunDetached(IBasicActivateItems activator, Func<RDMPCommandLineOptions> commandGetter)
        : base(activator, commandGetter)
    {
<<<<<<< HEAD
        _rdmpBinaryPath =
            Path.Combine(UsefulStuff.GetExecutableDirectory().FullName, "cli", AutomationServiceExecutable);
=======
        _rdmpBinaryPath = Path.Combine(UsefulStuff.GetExecutableDirectory().FullName, AutomationServiceExecutable);
>>>>>>> 9e847e4d

        if (!File.Exists(_rdmpBinaryPath))
            SetImpossible($"{_rdmpBinaryPath} did not exist");

        if (!BasicActivator.IsAbleToLaunchSubprocesses)
            SetImpossible($"Client does not support launching subprocesses");
    }

    public override string GetCommandHelp() => "Generates the execute command line invocation (including arguments)";

    public override Image<Rgba32> GetImage(IIconProvider iconProvider) => Image.Load<Rgba32>(CatalogueIcons.Exe);

    public override void Execute()
    {
        base.Execute();
        BasicActivator.LaunchSubprocess(new ProcessStartInfo(_rdmpBinaryPath, GetCommandText(true)));
    }
}<|MERGE_RESOLUTION|>--- conflicted
+++ resolved
@@ -23,12 +23,7 @@
     public ExecuteCommandRunDetached(IBasicActivateItems activator, Func<RDMPCommandLineOptions> commandGetter)
         : base(activator, commandGetter)
     {
-<<<<<<< HEAD
-        _rdmpBinaryPath =
-            Path.Combine(UsefulStuff.GetExecutableDirectory().FullName, "cli", AutomationServiceExecutable);
-=======
         _rdmpBinaryPath = Path.Combine(UsefulStuff.GetExecutableDirectory().FullName, AutomationServiceExecutable);
->>>>>>> 9e847e4d
 
         if (!File.Exists(_rdmpBinaryPath))
             SetImpossible($"{_rdmpBinaryPath} did not exist");
