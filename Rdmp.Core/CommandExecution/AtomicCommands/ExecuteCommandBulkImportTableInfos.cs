// Copyright (c) The University of Dundee 2018-2019
// This file is part of the Research Data Management Platform (RDMP).
// RDMP is free software: you can redistribute it and/or modify it under the terms of the GNU General Public License as published by the Free Software Foundation, either version 3 of the License, or (at your option) any later version.
// RDMP is distributed in the hope that it will be useful, but WITHOUT ANY WARRANTY; without even the implied warranty of MERCHANTABILITY or FITNESS FOR A PARTICULAR PURPOSE. See the GNU General Public License for more details.
// You should have received a copy of the GNU General Public License along with RDMP. If not, see <https://www.gnu.org/licenses/>.

using System;
using System.Collections.Generic;
using SixLabors.ImageSharp;
using System.IO;
using System.Linq;
using System.Reflection;
using FAnsi.Discovery;
using Rdmp.Core.Curation;
using Rdmp.Core.Curation.Data;
using Rdmp.Core.Curation.Data.Defaults;
using Rdmp.Core.Curation.Data.ImportExport;
using Rdmp.Core.Curation.Data.Serialization;
using Rdmp.Core.Icons.IconProvision;
using Rdmp.Core.MapsDirectlyToDatabaseTable.Attributes;
using Rdmp.Core.ReusableLibraryCode.Icons.IconProvision;
using SixLabors.ImageSharp.PixelFormats;

namespace Rdmp.Core.CommandExecution.AtomicCommands;

/// <summary>
/// Import references to many tables at once from a database as <see cref="TableInfo"/>.  Optionally importing descriptive metadata for them from <see cref="ShareDefinition"/> files
/// </summary>
public sealed class ExecuteCommandBulkImportTableInfos : BasicCommandExecution, IAtomicCommand
{
    private readonly IExternalDatabaseServer _loggingServer;

    public ExecuteCommandBulkImportTableInfos(IBasicActivateItems activator) : base(activator)
    {
        _loggingServer = activator.ServerDefaults.GetDefaultFor(PermissableDefaults.LiveLoggingServer_ID);

        if (_loggingServer == null)
            SetImpossible("There is no default logging server configured");

        UseTripleDotSuffix = true;
    }

    public override void Execute()
    {
        base.Execute();

        var db = SelectDatabase(false, "Import all Tables from Database...");

        if (db == null)
            return;


        var shareManager = new ShareManager(BasicActivator.RepositoryLocator, LocalReferenceGetter);

        var catalogues = new List<ICatalogue>();

        //don't do any double importing!
        var existing = BasicActivator.RepositoryLocator.CatalogueRepository.GetAllObjects<TableInfo>();

        if (YesNo("Would you also like to import ShareDefinitions (metadata)?", "Import Metadata From File(s)"))
        {
            var chosen = BasicActivator.SelectFiles("Share Definition Files", "Share Definitions", "*.sd");

            if (chosen != null)
                foreach (var f in chosen)
<<<<<<< HEAD
                    using (var stream = File.Open(f.FullName, FileMode.Open))
                    {
                        var newObjects = shareManager.ImportSharedObject(stream);

                        if (newObjects != null)
                            catalogues.AddRange(newObjects.OfType<ICatalogue>());
                    }
=======
                {
                    using var stream = File.Open(f.FullName, FileMode.Open);
                    var newObjects = shareManager.ImportSharedObject(stream);

                    if (newObjects != null)
                        catalogues.AddRange(newObjects.OfType<ICatalogue>());
                }
>>>>>>> 9e847e4d
        }

        var generateCatalogues = false;

        if (YesNo("Would you like to try to guess non-matching Catalogues by Name?", "Guess by name"))
            catalogues.AddRange(BasicActivator.RepositoryLocator.CatalogueRepository.GetAllObjects<Catalogue>());
        else if (YesNo("Would you like to generate empty Catalogues for non-matching tables instead?",
                     "Generate New Catalogues"))
            generateCatalogues = true;

        var married = new Dictionary<CatalogueItem, ColumnInfo>();

        ITableInfo anyNewTable = null;

<<<<<<< HEAD
        var novel = new List<DiscoveredTable>();

        foreach (var discoveredTable in db.DiscoverTables(false))
        {
            var collide = existing.FirstOrDefault(t => t.Is(discoveredTable));
            if (collide == null) novel.Add(discoveredTable);
        }

        if (!BasicActivator.SelectObjects("Import", novel.ToArray(), out var selected)) return;
=======
        if (!BasicActivator.SelectObjects("Import", db.DiscoverTables(false)
                .Select(discoveredTable =>
                    new { discoveredTable, collide = existing.FirstOrDefault(t => t.Is(discoveredTable)) })
                .Where(static t1 => t1.collide == null)
                .Select(static t1 => t1.discoveredTable).ToArray(), out var selected))
            return;
>>>>>>> 9e847e4d

        foreach (var discoveredTable in selected)
        {
            var importer = new TableInfoImporter(BasicActivator.RepositoryLocator.CatalogueRepository, discoveredTable);

            //import the table
            importer.DoImport(out var ti, out var cis);

            anyNewTable ??= ti;

            //find a Catalogue of the same name (possibly imported from Share Definition)
            var matchingCatalogues = catalogues
                .Where(c => c.Name.Equals(ti.GetRuntimeName(), StringComparison.CurrentCultureIgnoreCase)).ToArray();

            //if there's 1 Catalogue with the same name
            if (matchingCatalogues.Length == 1)
            {
                //we know we want to import all these ColumnInfos
                var unmatched = new List<ColumnInfo>(cis);

                //But hopefully most already have orphan CatalogueItems we can hook them together to
                foreach (var cataItem in matchingCatalogues[0].CatalogueItems)
                    if (cataItem.ColumnInfo_ID == null)
                    {
                        var matches = cataItem.GuessAssociatedColumn(cis, false).ToArray();

                        if (matches.Length == 1)
                        {
                            cataItem.SetColumnInfo(matches[0]);
                            unmatched.Remove(matches[0]); //we married them together
                            married.Add(cataItem, matches[0]);
                        }
                    }

                //is anyone unmarried? i.e. new ColumnInfos that don't have CatalogueItems with the same name
                foreach (var columnInfo in unmatched)
                {
                    var cataItem = new CatalogueItem(BasicActivator.RepositoryLocator.CatalogueRepository,
                        (Catalogue)matchingCatalogues[0], columnInfo.GetRuntimeName())
                    {
                        ColumnInfo_ID = columnInfo.ID
                    };
                    cataItem.SaveToDatabase();
                    married.Add(cataItem, columnInfo);
                }
            }
            else if (generateCatalogues)
            {
                new ForwardEngineerCatalogue(ti, cis).ExecuteForwardEngineering();
            }
        }

        if (married.Any() && YesNo($"Found {married.Count} columns, make them all extractable?", "Make Extractable"))
<<<<<<< HEAD
            foreach (var kvp in married)
                // don't mark it extractable twice
                if (kvp.Key.ExtractionInformation == null)
                    //yup thats how we roll, the database is main memory!
                    new ExtractionInformation(BasicActivator.RepositoryLocator.CatalogueRepository, kvp.Key, kvp.Value,
                        kvp.Value.Name);
=======
            foreach (var (catalogueItem, columnInfo) in married)
                // don't mark it extractable twice
                if (catalogueItem.ExtractionInformation == null)
                    //yup that's how we roll, the database is main memory!
                    _ = new ExtractionInformation(BasicActivator.RepositoryLocator.CatalogueRepository, catalogueItem,
                        columnInfo, columnInfo.Name);
>>>>>>> 9e847e4d

        if (anyNewTable != null)
        {
            Publish(anyNewTable);
            Emphasise(anyNewTable);
        }
    }

<<<<<<< HEAD
    private int? LocalReferenceGetter(PropertyInfo property, RelationshipAttribute relationshipattribute,
        ShareDefinition sharedefinition)
    {
        if (property.Name.EndsWith("LoggingServer_ID"))
            return _loggingServer.ID;


        throw new SharingException($"Could not figure out a sensible value to assign to Property {property}");
    }
=======
    private int? LocalReferenceGetter(PropertyInfo property, RelationshipAttribute relationshipAttribute,
        ShareDefinition shareDefinition) =>
        property.Name.EndsWith("LoggingServer_ID", StringComparison.Ordinal)
            ? _loggingServer.ID
            : throw new SharingException($"Could not figure out a sensible value to assign to Property {property}");
>>>>>>> 9e847e4d


    public override Image<Rgba32> GetImage(IIconProvider iconProvider) =>
        iconProvider.GetImage(RDMPConcept.Database, OverlayKind.Import);
}<|MERGE_RESOLUTION|>--- conflicted
+++ resolved
@@ -63,15 +63,6 @@
 
             if (chosen != null)
                 foreach (var f in chosen)
-<<<<<<< HEAD
-                    using (var stream = File.Open(f.FullName, FileMode.Open))
-                    {
-                        var newObjects = shareManager.ImportSharedObject(stream);
-
-                        if (newObjects != null)
-                            catalogues.AddRange(newObjects.OfType<ICatalogue>());
-                    }
-=======
                 {
                     using var stream = File.Open(f.FullName, FileMode.Open);
                     var newObjects = shareManager.ImportSharedObject(stream);
@@ -79,7 +70,6 @@
                     if (newObjects != null)
                         catalogues.AddRange(newObjects.OfType<ICatalogue>());
                 }
->>>>>>> 9e847e4d
         }
 
         var generateCatalogues = false;
@@ -94,24 +84,12 @@
 
         ITableInfo anyNewTable = null;
 
-<<<<<<< HEAD
-        var novel = new List<DiscoveredTable>();
-
-        foreach (var discoveredTable in db.DiscoverTables(false))
-        {
-            var collide = existing.FirstOrDefault(t => t.Is(discoveredTable));
-            if (collide == null) novel.Add(discoveredTable);
-        }
-
-        if (!BasicActivator.SelectObjects("Import", novel.ToArray(), out var selected)) return;
-=======
         if (!BasicActivator.SelectObjects("Import", db.DiscoverTables(false)
                 .Select(discoveredTable =>
                     new { discoveredTable, collide = existing.FirstOrDefault(t => t.Is(discoveredTable)) })
                 .Where(static t1 => t1.collide == null)
                 .Select(static t1 => t1.discoveredTable).ToArray(), out var selected))
             return;
->>>>>>> 9e847e4d
 
         foreach (var discoveredTable in selected)
         {
@@ -165,21 +143,12 @@
         }
 
         if (married.Any() && YesNo($"Found {married.Count} columns, make them all extractable?", "Make Extractable"))
-<<<<<<< HEAD
-            foreach (var kvp in married)
-                // don't mark it extractable twice
-                if (kvp.Key.ExtractionInformation == null)
-                    //yup thats how we roll, the database is main memory!
-                    new ExtractionInformation(BasicActivator.RepositoryLocator.CatalogueRepository, kvp.Key, kvp.Value,
-                        kvp.Value.Name);
-=======
             foreach (var (catalogueItem, columnInfo) in married)
                 // don't mark it extractable twice
                 if (catalogueItem.ExtractionInformation == null)
                     //yup that's how we roll, the database is main memory!
                     _ = new ExtractionInformation(BasicActivator.RepositoryLocator.CatalogueRepository, catalogueItem,
                         columnInfo, columnInfo.Name);
->>>>>>> 9e847e4d
 
         if (anyNewTable != null)
         {
@@ -188,23 +157,11 @@
         }
     }
 
-<<<<<<< HEAD
-    private int? LocalReferenceGetter(PropertyInfo property, RelationshipAttribute relationshipattribute,
-        ShareDefinition sharedefinition)
-    {
-        if (property.Name.EndsWith("LoggingServer_ID"))
-            return _loggingServer.ID;
-
-
-        throw new SharingException($"Could not figure out a sensible value to assign to Property {property}");
-    }
-=======
     private int? LocalReferenceGetter(PropertyInfo property, RelationshipAttribute relationshipAttribute,
         ShareDefinition shareDefinition) =>
         property.Name.EndsWith("LoggingServer_ID", StringComparison.Ordinal)
             ? _loggingServer.ID
             : throw new SharingException($"Could not figure out a sensible value to assign to Property {property}");
->>>>>>> 9e847e4d
 
 
     public override Image<Rgba32> GetImage(IIconProvider iconProvider) =>
