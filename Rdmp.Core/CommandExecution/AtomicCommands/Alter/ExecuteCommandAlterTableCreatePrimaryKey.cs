﻿// Copyright (c) The University of Dundee 2018-2019
// This file is part of the Research Data Management Platform (RDMP).
// RDMP is free software: you can redistribute it and/or modify it under the terms of the GNU General Public License as published by the Free Software Foundation, either version 3 of the License, or (at your option) any later version.
// RDMP is distributed in the hope that it will be useful, but WITHOUT ANY WARRANTY; without even the implied warranty of MERCHANTABILITY or FITNESS FOR A PARTICULAR PURPOSE. See the GNU General Public License for more details.
// You should have received a copy of the GNU General Public License along with RDMP. If not, see <https://www.gnu.org/licenses/>.

using System.Collections.Generic;
using System.Linq;
using System.Threading;
using System.Threading.Tasks;
using Rdmp.Core.CommandLine.Interactive.Picking;
using Rdmp.Core.Curation.Data;
using Rdmp.Core.Repositories.Construction;
using Rdmp.Core.ReusableLibraryCode.DataAccess;

namespace Rdmp.Core.CommandExecution.AtomicCommands.Alter;

/// <summary>
/// Creates a primary key on the live database table based on one or more columns
/// </summary>
public class ExecuteCommandAlterTableCreatePrimaryKey : AlterTableCommandExecution
{
    private readonly ColumnInfo[] _columnInfos;

    [UseWithCommandLine(ParameterHelpList = "<TableInfo> <ColumnInfo1> <ColumnInfo2> etc",
        ParameterHelpBreakdown = @"TableInfo    The table you want to create a primary key on e.g. TableInfo:*Biochem*
ColumnInfos List of columns that should form the primary key (1 for simple primary key, 2+ for composite primary key)")]
    public ExecuteCommandAlterTableCreatePrimaryKey(IBasicActivateItems activator, CommandLineObjectPicker picker) :
        this(activator, (TableInfo)picker[0].GetValueForParameterOfType(typeof(TableInfo)))
    {
        if (IsImpossible)
            return;

        var pick = new List<ColumnInfo>();
        for (var i = 1; i < picker.Length; i++)
            pick.Add((ColumnInfo)picker[i].GetValueForParameterOfType(typeof(ColumnInfo)));

        _columnInfos = pick.ToArray();
    }

    public ExecuteCommandAlterTableCreatePrimaryKey(IBasicActivateItems activator, TableInfo tableInfo) : base(
        activator, tableInfo)
    {
        if (IsImpossible)
            return;

<<<<<<< HEAD
        if (Table.DiscoverColumns().Any(c => c.IsPrimaryKey))
        {
=======
        if (Table.DiscoverColumns().Any(static c => c.IsPrimaryKey))
>>>>>>> 9e847e4d
            SetImpossible("Table already has a primary key, try synchronizing the TableInfo");
    }

    public override void Execute()
    {
        base.Execute();

        Synchronize();

        var cols = _columnInfos;

        if (cols == null && SelectMany(TableInfo.ColumnInfos, out var selected))
            cols = selected;

        if (cols == null || cols.Length == 0)
            return;

        using var cts = new CancellationTokenSource();

        var task = Task.Run(() =>
<<<<<<< HEAD
            Table.CreatePrimaryKey(cols.Select(c => c.Discover(DataAccessContext.DataLoad)).ToArray()));

        Wait("Creating Primary Key...", task, cts);

        if (task.IsFaulted)
            ShowException("Create Primary Key Failed", task.Exception);

=======
            Table.CreatePrimaryKey(cols.Select(c => c.Discover(DataAccessContext.DataLoad)).ToArray()), cts.Token);

        Wait("Creating Primary Key...", task, cts);

        if (task.IsFaulted)
            ShowException("Create Primary Key Failed", task.Exception);

>>>>>>> 9e847e4d
        Synchronize();

        Publish(TableInfo);
    }
}<|MERGE_RESOLUTION|>--- conflicted
+++ resolved
@@ -44,12 +44,7 @@
         if (IsImpossible)
             return;
 
-<<<<<<< HEAD
-        if (Table.DiscoverColumns().Any(c => c.IsPrimaryKey))
-        {
-=======
         if (Table.DiscoverColumns().Any(static c => c.IsPrimaryKey))
->>>>>>> 9e847e4d
             SetImpossible("Table already has a primary key, try synchronizing the TableInfo");
     }
 
@@ -70,15 +65,6 @@
         using var cts = new CancellationTokenSource();
 
         var task = Task.Run(() =>
-<<<<<<< HEAD
-            Table.CreatePrimaryKey(cols.Select(c => c.Discover(DataAccessContext.DataLoad)).ToArray()));
-
-        Wait("Creating Primary Key...", task, cts);
-
-        if (task.IsFaulted)
-            ShowException("Create Primary Key Failed", task.Exception);
-
-=======
             Table.CreatePrimaryKey(cols.Select(c => c.Discover(DataAccessContext.DataLoad)).ToArray()), cts.Token);
 
         Wait("Creating Primary Key...", task, cts);
@@ -86,7 +72,6 @@
         if (task.IsFaulted)
             ShowException("Create Primary Key Failed", task.Exception);
 
->>>>>>> 9e847e4d
         Synchronize();
 
         Publish(TableInfo);
