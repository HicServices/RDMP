﻿// Copyright (c) The University of Dundee 2018-2019
// This file is part of the Research Data Management Platform (RDMP).
// RDMP is free software: you can redistribute it and/or modify it under the terms of the GNU General Public License as published by the Free Software Foundation, either version 3 of the License, or (at your option) any later version.
// RDMP is distributed in the hope that it will be useful, but WITHOUT ANY WARRANTY; without even the implied warranty of MERCHANTABILITY or FITNESS FOR A PARTICULAR PURPOSE. See the GNU General Public License for more details.
// You should have received a copy of the GNU General Public License along with RDMP. If not, see <https://www.gnu.org/licenses/>.

using Rdmp.Core.Curation.Data;
using Rdmp.Core.Sharing.Refactoring;

namespace Rdmp.Core.CommandExecution.AtomicCommands.Alter;

/// <summary>
/// Renames a table in the live database
/// </summary>
public class ExecuteCommandAlterTableName : AlterTableCommandExecution
{
<<<<<<< HEAD
    private SelectSQLRefactorer _refactorer;

=======
>>>>>>> 9e847e4d
    public ExecuteCommandAlterTableName(IBasicActivateItems activator, ITableInfo tableInfo) : base(activator,
        tableInfo)
    {
        if (IsImpossible)
            return;
<<<<<<< HEAD

        _refactorer = new SelectSQLRefactorer();
=======
>>>>>>> 9e847e4d

        if (!SelectSQLRefactorer.IsRefactorable(TableInfo))
            SetImpossible($"Cannot rename table because {SelectSQLRefactorer.GetReasonNotRefactorable(TableInfo)}");
    }

    public override void Execute()
    {
        base.Execute();

        if (TypeText("Rename Table (in database)", "New Name:", 500, TableInfo.GetRuntimeName(), out var newName, true))
        {
            //rename the underlying table
            Table.Rename(newName);

            var newNameFullyQualified = Table.Database.ExpectTable(newName, TableInfo.Schema).GetFullyQualifiedName();
            SelectSQLRefactorer.RefactorTableName(TableInfo, newNameFullyQualified);
        }

        Publish(TableInfo);
    }
}<|MERGE_RESOLUTION|>--- conflicted
+++ resolved
@@ -14,21 +14,11 @@
 /// </summary>
 public class ExecuteCommandAlterTableName : AlterTableCommandExecution
 {
-<<<<<<< HEAD
-    private SelectSQLRefactorer _refactorer;
-
-=======
->>>>>>> 9e847e4d
     public ExecuteCommandAlterTableName(IBasicActivateItems activator, ITableInfo tableInfo) : base(activator,
         tableInfo)
     {
         if (IsImpossible)
             return;
-<<<<<<< HEAD
-
-        _refactorer = new SelectSQLRefactorer();
-=======
->>>>>>> 9e847e4d
 
         if (!SelectSQLRefactorer.IsRefactorable(TableInfo))
             SetImpossible($"Cannot rename table because {SelectSQLRefactorer.GetReasonNotRefactorable(TableInfo)}");
