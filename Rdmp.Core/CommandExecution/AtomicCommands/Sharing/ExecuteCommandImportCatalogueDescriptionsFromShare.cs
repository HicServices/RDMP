--- conflicted
+++ resolved
@@ -61,11 +61,7 @@
             var shareName = (string)sd.Properties["Name"];
 
             var existingMatch = liveCatalogueItems.FirstOrDefault(ci => ci.Name.Equals(shareName)) ?? new CatalogueItem(BasicActivator.RepositoryLocator.CatalogueRepository, _targetCatalogue, shareName);
-<<<<<<< HEAD
             shareManager.ImportPropertiesOnly(existingMatch, sd);
-=======
-            ShareManager.ImportPropertiesOnly(existingMatch, sd);
->>>>>>> 5c0a3943
             existingMatch.SaveToDatabase();
         }
 
