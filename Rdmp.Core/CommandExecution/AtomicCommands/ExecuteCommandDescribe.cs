// Copyright (c) The University of Dundee 2018-2019
// This file is part of the Research Data Management Platform (RDMP).
// RDMP is free software: you can redistribute it and/or modify it under the terms of the GNU General Public License as published by the Free Software Foundation, either version 3 of the License, or (at your option) any later version.
// RDMP is distributed in the hope that it will be useful, but WITHOUT ANY WARRANTY; without even the implied warranty of MERCHANTABILITY or FITNESS FOR A PARTICULAR PURPOSE. See the GNU General Public License for more details.
// You should have received a copy of the GNU General Public License along with RDMP. If not, see <https://www.gnu.org/licenses/>.

using System;
using SixLabors.ImageSharp;
using System.Linq;
using System.Reflection;
using System.Text;
using FAnsi.Discovery;
using Rdmp.Core.CommandLine.Interactive;
using Rdmp.Core.CommandLine.Interactive.Picking;
using Rdmp.Core.MapsDirectlyToDatabaseTable;
using Rdmp.Core.Repositories.Construction;
using Rdmp.Core.ReusableLibraryCode.Icons.IconProvision;
using Rdmp.Core.Startup;
using SixLabors.ImageSharp.PixelFormats;

namespace Rdmp.Core.CommandExecution.AtomicCommands;

public class ExecuteCommandDescribe:BasicCommandExecution
{
    private readonly IMapsDirectlyToDatabaseTable[] _databaseObjectToDescribe;
    private object _nonDatabaseObjectToDescribe;

    /// <summary>
    /// The help that the command will/did show
    /// </summary>
    public string HelpShown { get; private set; }

    [UseWithCommandLine(
        ParameterHelpList = "<command,type or object>",
        ParameterHelpBreakdown = @"An object (or array of objects) to describe (e.g. Catalogue:bob) or Type name, or the name of a command")]
    public ExecuteCommandDescribe(IBasicActivateItems activator,CommandLineObjectPicker picker):base(activator)
    {
        if(picker.Length != 1)
        {
            SetImpossible($"Expected only a single parameter but there were {picker.Length}");
            return;
        }
        if(picker[0].HasValueOfType(typeof(IMapsDirectlyToDatabaseTable[])))
        {
            _databaseObjectToDescribe = (IMapsDirectlyToDatabaseTable[])picker[0].GetValueForParameterOfType(typeof(IMapsDirectlyToDatabaseTable[]));
        }
        else
        if (picker[0].HasValueOfType(typeof(Type)))
        {
            _nonDatabaseObjectToDescribe = picker[0].GetValueForParameterOfType(typeof(Type));
        }
        else
        {
            // Maybe they typed the alias or name of a command
            _nonDatabaseObjectToDescribe = new CommandInvoker(BasicActivator).GetSupportedCommands()
                .FirstOrDefault(t=>HasCommandNameOrAlias(t,picker[0].RawValue));
<<<<<<< HEAD


=======
                
                    
>>>>>>> 5c0a3943
            if(_nonDatabaseObjectToDescribe == null)
                SetImpossible("Did not recognise parameter as a valid command");
        }
    }

    [UseWithObjectConstructor]
    public ExecuteCommandDescribe(IBasicActivateItems activator,
        IMapsDirectlyToDatabaseTable[] toDescribe):base(activator)
    {
        _databaseObjectToDescribe = toDescribe;
    }

    public ExecuteCommandDescribe(IBasicActivateItems basicActivator, object randomThing) : base(basicActivator)
    {
        _nonDatabaseObjectToDescribe = randomThing;
    }

    public override Image<Rgba32> GetImage(IIconProvider iconProvider)
    {
        return _nonDatabaseObjectToDescribe != null ? iconProvider.GetImage(_nonDatabaseObjectToDescribe) : base.GetImage(iconProvider);
    }
    public override string GetCommandName()
    {
        return _nonDatabaseObjectToDescribe != null
            ? _nonDatabaseObjectToDescribe is Type t ? t.Name : _nonDatabaseObjectToDescribe.ToString()
            : base.GetCommandName();
    }
    public override string GetCommandHelp()
    {
        if(_nonDatabaseObjectToDescribe != null)
        {
            var summary = BuildDescribe(_nonDatabaseObjectToDescribe, out var title);

            return title + Environment.NewLine + summary;
        }

        return base.GetCommandHelp();
    }
    public override void Execute()
    {
        base.Execute();

        if (_nonDatabaseObjectToDescribe is Type t && typeof(ICommandExecution).IsAssignableFrom(t))
        {
            DisplayCommandHelp(t);
        }
        else
        if(_nonDatabaseObjectToDescribe != null)
        {
            var description = BuildDescribe(_nonDatabaseObjectToDescribe,out var title);
            Show(title, description);
        }
        else
        {
            var sb = new StringBuilder();

            foreach (var o in _databaseObjectToDescribe)
            {
                BuildDescribe(o, sb);
            }

            if (sb.Length > 0)
                Show(HelpShown = sb.ToString());
        }

    }

    public static string Describe(IMapsDirectlyToDatabaseTable o)
    {
        var sb = new StringBuilder();
        BuildDescribe(o,sb);
        return sb.ToString();
    }

    private static void BuildDescribe(IMapsDirectlyToDatabaseTable o, StringBuilder sb)
    {

        foreach (var p in o.GetType().GetProperties())
        {
            // don't describe helper properties
            if(p.GetCustomAttributes(typeof(NoMappingToDatabase)).Any())
            {
                continue;
            }

            sb.Append(p.Name);
            sb.Append(':');
            sb.AppendLine(p.GetValue(o)?.ToString() ?? "NULL");
        }

        sb.AppendLine("-----------------------------------------");
    }
    private string BuildDescribe(object o,out string title)
    {
        // if its a Type tell them about the Type
        if (o is Type t)
        {
            title = t.Name;
            var help = BasicActivator.CommentStore ?? CreateCommentStore();
            var docs = help.GetTypeDocumentationIfExists(t, true, true);
            return docs?.Trim() ?? "";
        }

        // its an actual object so give them a summary of it
        title = _nonDatabaseObjectToDescribe.GetType().Name;
        return o is ICanBeSummarised s ? s.GetSummary(true, true) : o.ToString();
    }

    public void DisplayCommandHelp(Type commandType)
    {
        var invoker = new CommandInvoker(BasicActivator);

        var commandCtor = invoker.GetConstructor(commandType, new CommandLineObjectPicker(Array.Empty<string>(),BasicActivator));

        var sb = new StringBuilder();

        PopulateBasicCommandInfo(sb,commandType);

        var dynamicCtorAttribute = commandCtor?.GetCustomAttribute<UseWithCommandLineAttribute>();

        //it is a basic command, one that expects a fixed number of proper objects
        var sbParameters = new StringBuilder();
        sbParameters.AppendLine();
        sbParameters.AppendLine("PARAMETERS:");

        var sbSyntaxes = new StringBuilder();
        sbSyntaxes.AppendLine();
        sbSyntaxes.AppendLine("The following syntaxes may be used for parameters in this query:");
        var anySyntaxes = false;

        // Usage
        if (dynamicCtorAttribute != null)
        {
            //is it a dynamic command (one that processes its own CommandLinePicker)

            // Added to the call line e.g. "./rdmp cmd MyCall <param1> <someotherParam>"
            sb.Append(dynamicCtorAttribute.ParameterHelpList);
            sbParameters.Append(dynamicCtorAttribute.ParameterHelpBreakdown);
        }
        else
        if (commandCtor == null || invoker.WhyCommandNotSupported(commandCtor) is not null)
        {
            sb.AppendLine($"Command '{commandType.Name}' is not supported by the current input type ({BasicActivator.GetType().Name})");

            if (commandCtor != null)
            {
                var unsupported = commandCtor.GetParameters().Where(p => invoker.WhyCommandNotSupported(p) is not null).ToArray();

                if (unsupported.Any())
                    sb.AppendLine(
                        $"The following parameter types (required by the command's constructor) were not supported:{Environment.NewLine}{string.Join(Environment.NewLine, unsupported.Select(p => $"{p.Name}({p.ParameterType})"))}");
            }
        }
        else
        {
            // For each thing the constructor takes
            var parameters = commandCtor.GetParameters();

            foreach (var p in parameters)
            {
                var req = new RequiredArgument(p);

                //automatic delegates require no user input or CLI entry (e.g. IActivateItems)
                if (invoker.GetDelegate(req).IsAuto)
                    continue;

                // Added to the call line e.g. "./rdmp cmd MyCall <param1> <someotherParam>"
                sb.Append($"<{req.Name}> ");

                //document it for the breakdown table
                sbParameters.AppendLine(FormatParameterDescription(req, commandCtor));
            }

            anySyntaxes = ShowSyntax("Pick Database",sbSyntaxes, parameters ,p => typeof(DiscoveredDatabase).IsAssignableFrom(p.ParameterType), new PickDatabase()) || anySyntaxes;
            anySyntaxes = ShowSyntax("Pick Table",sbSyntaxes, parameters, p => typeof(DiscoveredTable).IsAssignableFrom(p.ParameterType), new PickTable()) || anySyntaxes;

            anySyntaxes = ShowSyntax("Pick RDMP Object",sbSyntaxes, parameters, p => typeof(IMapsDirectlyToDatabaseTable).IsAssignableFrom(p.ParameterType) || anySyntaxes,
                new PickObjectByID(BasicActivator),
                new PickObjectByName(BasicActivator),
                new PickObjectByQuery(BasicActivator)) || anySyntaxes;

        }


        sb.AppendLine();
        sb.AppendLine(sbParameters.ToString());            

        if(anySyntaxes)
            sb.AppendLine(sbSyntaxes.ToString());

        BasicActivator.Show(HelpShown = sb.ToString());

    }

    private static bool ShowSyntax(string title, StringBuilder sbSyntaxes, ParameterInfo[] parameters, Func<ParameterInfo, bool> selector, params PickObjectBase[] pickers)
    {
        if(parameters.Any(selector))
        {
            sbSyntaxes.AppendLine($"{Environment.NewLine}{title}:");
            sbSyntaxes.AppendLine("Formats:");
            foreach (var p in pickers)
                sbSyntaxes.AppendLine(p.Format);

            sbSyntaxes.AppendLine("Examples:");
            foreach (var p in pickers)
            foreach(var e in p.Examples)
                sbSyntaxes.AppendLine(e);

            return true;
        }

        return false;
    }

    private string FormatParameterDescription(RequiredArgument req,ConstructorInfo ctor)
    {
        var nameColWidth = ctor.GetParameters().Max(p=>p.Name.Length);
        var typeColWidth = ctor.GetParameters().Max(p=>p.ParameterType.Name.Length);

        try
        {
            if(BasicActivator is ConsoleInputManager)
            {
                var name = req.Name.Length < nameColWidth ? req.Name.PadRight(nameColWidth) : req.Name[..nameColWidth];
                var type = req.Type.Name.Length < typeColWidth ? req.Type.Name.PadRight(typeColWidth) : req.Type.Name[..typeColWidth];

                var desc = req.DemandIfAny?.Description;


                if (req.Type.IsEnum)
                {
                    desc += $"Allowed Values:{string.Join(", ", Enum.GetNames(req.Type))}";
                }

                if (string.IsNullOrWhiteSpace(desc))
                    return $"{name} {type}";
                var availableWidth = Console.WindowWidth;
                var occupied = nameColWidth + 1 + typeColWidth + 1;

                var availableDescriptionWidth = availableWidth - occupied;

                if(availableDescriptionWidth < 0)
                    return $"{name} {type}";

                var wrappedDesc = Wrap(desc,availableDescriptionWidth,occupied);

                return $"{name} {type} {wrappedDesc}";

            }

        }
        catch (Exception)
        {
            return $"{req.Name}\t{req.Type.Name}\t{req.DemandIfAny?.Description}";
        }

        return $"{req.Name}\t{req.Type.Name}\t{req.DemandIfAny?.Description}";
    }
<<<<<<< HEAD

=======
        
>>>>>>> 5c0a3943
    private static string Wrap(string longString, int width, int indent)
    {
        var words = longString.Split(' ');

        var newSentence = new StringBuilder(longString.Length);

        var line = new StringBuilder(width);
        foreach (var word in words)
        {
            if (line.Length + word.Length >= width)
            {
                newSentence.AppendLine(line.ToString().TrimEnd());
                newSentence.Append(new string (' ',indent));
                line.Clear();
            }

            line.Append(word);
            line.Append(' ');
        }

        if (line.Length > 0)
        {
            newSentence.AppendLine(line.ToString().TrimEnd());
            newSentence.Append(new string (' ',indent));
        }

        return newSentence.ToString().Trim();
    }

    private void PopulateBasicCommandInfo(StringBuilder sb,Type commandType)
    {
        var help = BasicActivator.CommentStore ?? CreateCommentStore();

        // Basic info about command
        sb.AppendLine($"Name: {commandType.Name}");


        var aliases = commandType.GetCustomAttributes(false).OfType<AliasAttribute>().ToArray();
        if(aliases.Any())
        {
            sb.AppendLine($"Aliases:{string.Join(',', aliases.Select(a => a.Name).ToArray())}");
        }

        var helpText = help.GetTypeDocumentationIfExists(commandType);

        if(helpText != null)
        {
            sb.AppendLine();
            sb.AppendLine($"Description: {Environment.NewLine}{helpText}");
        }

        sb.AppendLine();
        sb.AppendLine("USAGE: ");
                
        sb.Append(EnvironmentInfo.IsLinux ? "./rdmp" : "./rdmp.exe");
        sb.Append(' ');

        sb.Append(BasicCommandExecution.GetCommandName(commandType.Name));
        sb.Append(' ');

    }

}<|MERGE_RESOLUTION|>--- conflicted
+++ resolved
@@ -54,13 +54,11 @@
             // Maybe they typed the alias or name of a command
             _nonDatabaseObjectToDescribe = new CommandInvoker(BasicActivator).GetSupportedCommands()
                 .FirstOrDefault(t=>HasCommandNameOrAlias(t,picker[0].RawValue));
-<<<<<<< HEAD
-
-
-=======
+
+
+                .FirstOrDefault(t=>HasCommandNameOrAlias(t,picker[0].RawValue));
                 
                     
->>>>>>> 5c0a3943
             if(_nonDatabaseObjectToDescribe == null)
                 SetImpossible("Did not recognise parameter as a valid command");
         }
@@ -319,11 +317,7 @@
 
         return $"{req.Name}\t{req.Type.Name}\t{req.DemandIfAny?.Description}";
     }
-<<<<<<< HEAD
-
-=======
         
->>>>>>> 5c0a3943
     private static string Wrap(string longString, int width, int indent)
     {
         var words = longString.Split(' ');
