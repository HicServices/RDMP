--- conflicted
+++ resolved
@@ -66,11 +66,7 @@
                 (CatalogueRepository)BasicActivator.RepositoryLocator.CatalogueRepository);
         var results = merger.UnMerge(_target);
 
-<<<<<<< HEAD
-        if (results != null && results.Any())
-=======
         if (results?.Any() == true)
->>>>>>> 9e847e4d
         {
             BasicActivator.Show(
                 $"Created {results.Length} new configurations:{Environment.NewLine} {string.Join(Environment.NewLine, results.Select(r => r.Name))}");
