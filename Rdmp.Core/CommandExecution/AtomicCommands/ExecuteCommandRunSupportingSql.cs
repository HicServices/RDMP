--- conflicted
+++ resolved
@@ -46,25 +46,11 @@
     {
         // windows GUI client needs to confirm dangerous queries (don't want misclicks to do bad things)
         if (!string.IsNullOrWhiteSpace(SupportingSQLTable.SQL) &&
-<<<<<<< HEAD
-            BasicActivator.IsWinForms)
-        {
-            // does the query look dangerous, if so give them a choice to back out
-            var requireConfirm = RiskySql().IsMatch(SupportingSQLTable.SQL);
-
-            if (requireConfirm)
-                if (!BasicActivator.YesNo("Running this SQL may make changes to your database, really run?", "Run SQL"))
-                    return null;
-        }
-
-        return collection;
-=======
             BasicActivator.IsWinForms &&
             RiskySqlRegex().IsMatch(SupportingSQLTable.SQL) &&
             !BasicActivator.YesNo("Running this SQL may make changes to your database, really run?", "Run SQL"))
             return null;
         return new ViewSupportingSqlCollection(SupportingSQLTable);
->>>>>>> 9e847e4d
     }
 
     [GeneratedRegex("\\b(update|delete|drop|truncate)\\b", RegexOptions.IgnoreCase, "en-US")]
