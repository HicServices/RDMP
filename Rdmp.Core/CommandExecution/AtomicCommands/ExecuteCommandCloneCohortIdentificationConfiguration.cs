// Copyright (c) The University of Dundee 2018-2019
// This file is part of the Research Data Management Platform (RDMP).
// RDMP is free software: you can redistribute it and/or modify it under the terms of the GNU General Public License as published by the Free Software Foundation, either version 3 of the License, or (at your option) any later version.
// RDMP is distributed in the hope that it will be useful, but WITHOUT ANY WARRANTY; without even the implied warranty of MERCHANTABILITY or FITNESS FOR A PARTICULAR PURPOSE. See the GNU General Public License for more details.
// You should have received a copy of the GNU General Public License along with RDMP. If not, see <https://www.gnu.org/licenses/>.

using SixLabors.ImageSharp;
using Rdmp.Core.Curation.Data;
using Rdmp.Core.Curation.Data.Cohort;
using Rdmp.Core.DataExport.Data;
using Rdmp.Core.Icons.IconProvision;
using Rdmp.Core.Repositories.Construction;
using Rdmp.Core.ReusableLibraryCode.Checks;
using Rdmp.Core.ReusableLibraryCode.Icons.IconProvision;
using SixLabors.ImageSharp.PixelFormats;

namespace Rdmp.Core.CommandExecution.AtomicCommands;

public class ExecuteCommandCloneCohortIdentificationConfiguration : BasicCommandExecution, IAtomicCommandWithTarget
{
    private CohortIdentificationConfiguration _cic;
    private Project _project;

    /// <summary>
    /// The clone that was created this command or null if it has not been executed/failed
    /// </summary>
    public CohortIdentificationConfiguration CloneCreatedIfAny { get; private set; }

    [UseWithObjectConstructor]
    public ExecuteCommandCloneCohortIdentificationConfiguration(IBasicActivateItems activator,
        CohortIdentificationConfiguration cic)
        : base(activator)
    {
        _cic = cic;
    }

    public override string GetCommandHelp() =>
        "Creates an exact copy of the Cohort Identification Configuration (query) including all cohort sets, patient index tables, parameters, filter containers, filters etc";

    public ExecuteCommandCloneCohortIdentificationConfiguration(IBasicActivateItems activator) : base(activator)
    {
    }

    public override Image<Rgba32> GetImage(IIconProvider iconProvider) =>
        iconProvider.GetImage(RDMPConcept.CohortIdentificationConfiguration, OverlayKind.Link);

    public IAtomicCommandWithTarget SetTarget(DatabaseEntity target)
    {
        switch (target)
        {
            case CohortIdentificationConfiguration configuration:
                _cic = configuration;
                break;
            case Project project:
                _project = project;
                break;
        }

        return this;
    }

    public override void Execute()
    {
        base.Execute();

        _cic ??= SelectOne<CohortIdentificationConfiguration>(BasicActivator.RepositoryLocator.CatalogueRepository);

        if (_cic == null)
            return;

        // Confirm creating yes/no (assuming activator is interactive)
<<<<<<< HEAD
        if (!BasicActivator.IsInteractive || YesNo(
                "This will create a 100% copy of the entire CohortIdentificationConfiguration including all datasets, " +
                "filters, parameters and set operations. Are you sure this is what you want?",
                "Confirm Cloning"))
        {
            CloneCreatedIfAny = _cic.CreateClone(new ThrowImmediatelyCheckNotifier());

            if (_project != null) // clone the association
                new ProjectCohortIdentificationConfigurationAssociation(
                    BasicActivator.RepositoryLocator.DataExportRepository,
                    _project,
                    CloneCreatedIfAny);

            //Load the clone up
            Publish(CloneCreatedIfAny);
            if (_project != null)
                Emphasise(_project);
            else
                Emphasise(CloneCreatedIfAny);

            Activate(CloneCreatedIfAny);
        }
=======
        if (BasicActivator.IsInteractive && !YesNo(
                "This will create a 100% copy of the entire CohortIdentificationConfiguration including all datasets, filters, parameters and set operations. Are you sure this is what you want?",
                "Confirm Cloning")) return;
        CloneCreatedIfAny = _cic.CreateClone(ThrowImmediatelyCheckNotifier.Quiet);

        if (_project != null) // clone the association
            _ = new ProjectCohortIdentificationConfigurationAssociation(
                BasicActivator.RepositoryLocator.DataExportRepository,
                _project,
                CloneCreatedIfAny);

        //Load the clone up
        Publish(CloneCreatedIfAny);
        if (_project != null)
            Emphasise(_project);
        else
            Emphasise(CloneCreatedIfAny);

        Activate(CloneCreatedIfAny);
>>>>>>> 9e847e4d
    }
}<|MERGE_RESOLUTION|>--- conflicted
+++ resolved
@@ -69,30 +69,6 @@
             return;
 
         // Confirm creating yes/no (assuming activator is interactive)
-<<<<<<< HEAD
-        if (!BasicActivator.IsInteractive || YesNo(
-                "This will create a 100% copy of the entire CohortIdentificationConfiguration including all datasets, " +
-                "filters, parameters and set operations. Are you sure this is what you want?",
-                "Confirm Cloning"))
-        {
-            CloneCreatedIfAny = _cic.CreateClone(new ThrowImmediatelyCheckNotifier());
-
-            if (_project != null) // clone the association
-                new ProjectCohortIdentificationConfigurationAssociation(
-                    BasicActivator.RepositoryLocator.DataExportRepository,
-                    _project,
-                    CloneCreatedIfAny);
-
-            //Load the clone up
-            Publish(CloneCreatedIfAny);
-            if (_project != null)
-                Emphasise(_project);
-            else
-                Emphasise(CloneCreatedIfAny);
-
-            Activate(CloneCreatedIfAny);
-        }
-=======
         if (BasicActivator.IsInteractive && !YesNo(
                 "This will create a 100% copy of the entire CohortIdentificationConfiguration including all datasets, filters, parameters and set operations. Are you sure this is what you want?",
                 "Confirm Cloning")) return;
@@ -112,6 +88,5 @@
             Emphasise(CloneCreatedIfAny);
 
         Activate(CloneCreatedIfAny);
->>>>>>> 9e847e4d
     }
 }