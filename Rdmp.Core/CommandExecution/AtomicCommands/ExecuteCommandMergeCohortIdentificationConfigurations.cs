--- conflicted
+++ resolved
@@ -25,22 +25,12 @@
 
         var toMerge = ToMerge;
 
-<<<<<<< HEAD
-        if (toMerge == null || toMerge.Length <= 1)
-            if (!SelectMany(
-                    BasicActivator.RepositoryLocator.CatalogueRepository
-                        .GetAllObjects<CohortIdentificationConfiguration>(), out toMerge))
-                return;
-
-        if (toMerge == null || toMerge.Length <= 1)
-=======
         if (toMerge is not { Length: > 1 } &&
             !SelectMany(
                 BasicActivator.RepositoryLocator.CatalogueRepository.GetAllObjects<CohortIdentificationConfiguration>(),
                 out toMerge)) return;
 
         if (toMerge is not { Length: > 1 })
->>>>>>> 9e847e4d
         {
             BasicActivator.Show("You must select at least 2 configurations to merge");
             return;
@@ -51,19 +41,10 @@
                 (CatalogueRepository)BasicActivator.RepositoryLocator.CatalogueRepository);
         var result = merger.Merge(toMerge, SetOperation.UNION);
 
-<<<<<<< HEAD
-        if (result != null)
-        {
-            BasicActivator.Show($"Succesfully created '{result}'");
-            Publish(result);
-            Emphasise(result);
-        }
-=======
         if (result == null) return;
 
         BasicActivator.Show($"Successfully created '{result}'");
         Publish(result);
         Emphasise(result);
->>>>>>> 9e847e4d
     }
 }