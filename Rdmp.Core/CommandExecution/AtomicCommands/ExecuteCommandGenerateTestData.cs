// Copyright (c) The University of Dundee 2018-2019
// This file is part of the Research Data Management Platform (RDMP).
// RDMP is free software: you can redistribute it and/or modify it under the terms of the GNU General Public License as published by the Free Software Foundation, either version 3 of the License, or (at your option) any later version.
// RDMP is distributed in the hope that it will be useful, but WITHOUT ANY WARRANTY; without even the implied warranty of MERCHANTABILITY or FITNESS FOR A PARTICULAR PURPOSE. See the GNU General Public License for more details.
// You should have received a copy of the GNU General Public License along with RDMP. If not, see <https://www.gnu.org/licenses/>.

using System;
using System.IO;
using System.Linq;
using SynthEHR;
using SynthEHR.Datasets;

namespace Rdmp.Core.CommandExecution.AtomicCommands;

/// <summary>
<<<<<<< HEAD
///     Generates CSV files on disk for RDMP example datasets (based on BadMedicine library)
=======
/// Generates CSV files on disk for RDMP example datasets (based on SynthEHR library)
>>>>>>> 659bb256
/// </summary>
public class ExecuteCommandGenerateTestData : BasicCommandExecution
{
    private readonly string _datasetName;
    private readonly int _numberOfPeople;
    private readonly int _numberOfRecords;
    private readonly string _toFile;
    private readonly Random _r;
    private readonly IDataGenerator _generator;

    public ExecuteCommandGenerateTestData(IBasicActivateItems activator, string datasetName, int numberOfPeople,
        int numberOfRecords, int seed, string toFile) : base(activator)
    {
        _datasetName = datasetName;
        _numberOfPeople = numberOfPeople;
        _numberOfRecords = numberOfRecords;
        _toFile = toFile;

        var match = DataGeneratorFactory.GetAvailableGenerators().Cast<DataGeneratorFactory.GeneratorType?>()
            .FirstOrDefault(g =>
                g?.Type.FullName?.Contains(datasetName, StringComparison.InvariantCultureIgnoreCase) == true);

        if (match is null)
        {
            SetImpossible(
                $"Unknown dataset '{datasetName}'.  Known datasets are:{Environment.NewLine}{string.Join(Environment.NewLine, DataGeneratorFactory.GetAvailableGenerators().Select(static g => g.Type.FullName).ToArray())}");
            return;
        }

        _r = new Random(seed);
        _generator = DataGeneratorFactory.Create(match.Value.Type, _r);
    }

    public override void Execute()
    {
        base.Execute();

        var people = new PersonCollection();
        people.GeneratePeople(_numberOfPeople, _r);

        var f = new FileInfo(_toFile);

        if (!f.Directory.Exists)
            f.Directory.Create();

        _generator.GenerateTestDataFile(people, f, _numberOfRecords);
    }
}<|MERGE_RESOLUTION|>--- conflicted
+++ resolved
@@ -13,11 +13,7 @@
 namespace Rdmp.Core.CommandExecution.AtomicCommands;
 
 /// <summary>
-<<<<<<< HEAD
-///     Generates CSV files on disk for RDMP example datasets (based on BadMedicine library)
-=======
 /// Generates CSV files on disk for RDMP example datasets (based on SynthEHR library)
->>>>>>> 659bb256
 /// </summary>
 public class ExecuteCommandGenerateTestData : BasicCommandExecution
 {
