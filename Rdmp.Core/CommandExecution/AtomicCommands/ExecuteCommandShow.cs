// Copyright (c) The University of Dundee 2018-2019
// This file is part of the Research Data Management Platform (RDMP).
// RDMP is free software: you can redistribute it and/or modify it under the terms of the GNU General Public License as published by the Free Software Foundation, either version 3 of the License, or (at your option) any later version.
// RDMP is distributed in the hope that it will be useful, but WITHOUT ANY WARRANTY; without even the implied warranty of MERCHANTABILITY or FITNESS FOR A PARTICULAR PURPOSE. See the GNU General Public License for more details.
// You should have received a copy of the GNU General Public License along with RDMP. If not, see <https://www.gnu.org/licenses/>.

using System;
using System.Collections.Generic;
using SixLabors.ImageSharp;
using System.Linq;
using Rdmp.Core.Curation.Data;
using Rdmp.Core.MapsDirectlyToDatabaseTable;
using Rdmp.Core.ReusableLibraryCode.Icons.IconProvision;
using SixLabors.ImageSharp.PixelFormats;

namespace Rdmp.Core.CommandExecution.AtomicCommands;

public class ExecuteCommandShow : BasicCommandExecution, IAtomicCommand
{
    private IMapsDirectlyToDatabaseTable _objectToShow;

    /// <summary>
    /// Alternative to <see cref="_objectToShow"/> where there might be many objects and it could be expensive to fetch them so only do so when command is executed
    /// </summary>
    private Func<IEnumerable<IMapsDirectlyToDatabaseTable>> _getObjectsFunc;

    private IMapsDirectlyToDatabaseTable[] _objectsToPickFrom;


    private readonly int _expansionDepth;
    public bool UseIconAndTypeName;
    private Type _objectType;

    public ExecuteCommandShow(IBasicActivateItems activator, IMapsDirectlyToDatabaseTable objectToShow,
        int expansionDepth, bool useIconAndTypeName = false) : base(activator)
    {
        _objectToShow = objectToShow;
        _objectType = _objectToShow?.GetType();
        _expansionDepth = expansionDepth;
        UseIconAndTypeName = useIconAndTypeName;

        if (_objectToShow == null)
            SetImpossible("No objects found");

        Weight = 50.3f;
    }


    public ExecuteCommandShow(IBasicActivateItems activator,
        IEnumerable<IMapsDirectlyToDatabaseTable> objectsToPickFrom, int expansionDepth,
        bool useIconAndTypeName = false) : base(activator)
    {
        if (objectsToPickFrom == null)
        {
            SetImpossible("No objects found");
            return;
        }

        var obs = objectsToPickFrom.ToArray();

<<<<<<< HEAD
        //no objects!
        if (obs.Length == 0)
        {
            SetImpossible("No objects found");
        }
        else if (obs.Length == 1)
        {
            //one object only
            _objectToShow = objectsToPickFrom.Single();
            _objectType = _objectToShow.GetType();
        }
        else
=======
        switch (obs.Length)
>>>>>>> 9e847e4d
        {
            //no objects!
            case 0:
                SetImpossible("No objects found");
                break;
            case 1:
                //one object only
                _objectToShow = obs.Single();
                _objectType = _objectToShow.GetType();
                break;
            default:
                //many objects, let's assume they are of the same type for display purposes
                _objectType = obs.First().GetType();
                _objectsToPickFrom = obs;
                break;
        }

        _expansionDepth = expansionDepth;
        UseIconAndTypeName = useIconAndTypeName;

        Weight = 50.3f;
    }

    /// <summary>
    /// Lazy constructor where the object to navigate to is not fetched until the command is definetly for sure running (see <see cref="Execute"/>)
    /// </summary>
    /// <param name="activator"></param>
    /// <param name="getObjectsFunc"></param>
    public ExecuteCommandShow(IBasicActivateItems activator,
        Func<IEnumerable<IMapsDirectlyToDatabaseTable>> getObjectsFunc) : base(activator)
    {
        _getObjectsFunc = getObjectsFunc;

        Weight = 50.3f;
    }

    public ExecuteCommandShow(IBasicActivateItems activator, int? foreignKey, Type typeToFetch) : base(activator)
    {
        if (!foreignKey.HasValue)
            SetImpossible("No object exists");

        _getObjectsFunc = () =>
            foreignKey.HasValue
                ? new IMapsDirectlyToDatabaseTable[]
                    { activator.RepositoryLocator.GetObjectByID(typeToFetch, foreignKey.Value) }
                : Array.Empty<IMapsDirectlyToDatabaseTable>();

        OverrideCommandName = $"{typeToFetch.Name}(s)";

        Weight = 50.3f;
    }

    public override string GetCommandName() =>
        !string.IsNullOrWhiteSpace(OverrideCommandName)
            ? base.GetCommandName()
            : UseIconAndTypeName && _objectType != null
                ? $"Show {_objectType.Name}(s)"
                : base.GetCommandName();

    public override void Execute()
    {
        FetchDestinationObjects();

        base.Execute();
        var show = _objectToShow;

        if (show == null && _objectsToPickFrom != null)
        {
            show = SelectOne(_objectsToPickFrom.Cast<DatabaseEntity>().ToList());

            if (show == null)
                return;
        }

        BasicActivator.RequestItemEmphasis(this, new EmphasiseRequest(show, _expansionDepth));
    }

    /// <summary>
    /// If late loading is setup for this command, this will execute the delegate code and update the command status to indicate whether there are any objects (and which objects) can be navigated to.  This method will be called automatically on Execute if not called before
    /// </summary>
    public void FetchDestinationObjects()
    {
        // If we have a lazy func to call when only on command execution, nows the time
        if (_getObjectsFunc != null && _objectsToPickFrom == null)
        {
            var pick = _getObjectsFunc()?.ToArray() ?? Array.Empty<IMapsDirectlyToDatabaseTable>();

            if (!pick.Any())
            {
                // base.Execute() will throw since the late load of objects returned nothing
                SetImpossible("No objects found");
            }
            else if (pick.Length == 1)
            {
                _objectToShow = pick[0];
            }
            else
            {
                _objectsToPickFrom = pick;
                _objectType = _objectsToPickFrom.First().GetType();
            }
        }
    }

    public override string GetCommandHelp() => "Opens the containing toolbox collection and shows the object";

<<<<<<< HEAD
    public override Image<Rgba32> GetImage(IIconProvider iconProvider)
    {
        if (OverrideIcon != null)
            return base.GetImage(iconProvider);

        return UseIconAndTypeName &&
               // if there is something to show
               (_objectType != null || _objectToShow != null)
            ?
            // return its icon
            iconProvider.GetImage((object)_objectToShow ?? _objectType)
            : null;
    }
=======
    public override Image<Rgba32> GetImage(IIconProvider iconProvider) =>
        OverrideIcon != null
            ? base.GetImage(iconProvider)
            : UseIconAndTypeName &&
              // if there is something to show
              (_objectType != null || _objectToShow != null)
                ?
                // return its icon
                iconProvider.GetImage((object)_objectToShow ?? _objectType)
                : null;
>>>>>>> 9e847e4d

    /// <summary>
    /// Resolves any lamdas and returns what object(s) would be shown (if any)
    /// by running this command.  This method may be expensive to run
    /// </summary>
    /// <returns></returns>
    public IEnumerable<IMapsDirectlyToDatabaseTable> GetObjects()
    {
        FetchDestinationObjects();
<<<<<<< HEAD
        return new[] { _objectToShow } ?? _objectsToPickFrom ?? Enumerable.Empty<IMapsDirectlyToDatabaseTable>();
=======
        return new[] { _objectToShow };
>>>>>>> 9e847e4d
    }
}<|MERGE_RESOLUTION|>--- conflicted
+++ resolved
@@ -58,22 +58,7 @@
 
         var obs = objectsToPickFrom.ToArray();
 
-<<<<<<< HEAD
-        //no objects!
-        if (obs.Length == 0)
-        {
-            SetImpossible("No objects found");
-        }
-        else if (obs.Length == 1)
-        {
-            //one object only
-            _objectToShow = objectsToPickFrom.Single();
-            _objectType = _objectToShow.GetType();
-        }
-        else
-=======
         switch (obs.Length)
->>>>>>> 9e847e4d
         {
             //no objects!
             case 0:
@@ -180,21 +165,6 @@
 
     public override string GetCommandHelp() => "Opens the containing toolbox collection and shows the object";
 
-<<<<<<< HEAD
-    public override Image<Rgba32> GetImage(IIconProvider iconProvider)
-    {
-        if (OverrideIcon != null)
-            return base.GetImage(iconProvider);
-
-        return UseIconAndTypeName &&
-               // if there is something to show
-               (_objectType != null || _objectToShow != null)
-            ?
-            // return its icon
-            iconProvider.GetImage((object)_objectToShow ?? _objectType)
-            : null;
-    }
-=======
     public override Image<Rgba32> GetImage(IIconProvider iconProvider) =>
         OverrideIcon != null
             ? base.GetImage(iconProvider)
@@ -205,7 +175,6 @@
                 // return its icon
                 iconProvider.GetImage((object)_objectToShow ?? _objectType)
                 : null;
->>>>>>> 9e847e4d
 
     /// <summary>
     /// Resolves any lamdas and returns what object(s) would be shown (if any)
@@ -215,10 +184,6 @@
     public IEnumerable<IMapsDirectlyToDatabaseTable> GetObjects()
     {
         FetchDestinationObjects();
-<<<<<<< HEAD
-        return new[] { _objectToShow } ?? _objectsToPickFrom ?? Enumerable.Empty<IMapsDirectlyToDatabaseTable>();
-=======
         return new[] { _objectToShow };
->>>>>>> 9e847e4d
     }
 }