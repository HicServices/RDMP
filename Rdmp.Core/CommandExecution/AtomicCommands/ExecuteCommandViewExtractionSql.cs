// Copyright (c) The University of Dundee 2018-2019
// This file is part of the Research Data Management Platform (RDMP).
// RDMP is free software: you can redistribute it and/or modify it under the terms of the GNU General Public License as published by the Free Software Foundation, either version 3 of the License, or (at your option) any later version.
// RDMP is distributed in the hope that it will be useful, but WITHOUT ANY WARRANTY; without even the implied warranty of MERCHANTABILITY or FITNESS FOR A PARTICULAR PURPOSE. See the GNU General Public License for more details.
// You should have received a copy of the GNU General Public License along with RDMP. If not, see <https://www.gnu.org/licenses/>.

using SixLabors.ImageSharp;
using System.IO;
using System.Linq;
using Rdmp.Core.Curation.Data;
using Rdmp.Core.DataExport.Data;
using Rdmp.Core.DataViewing;
using Rdmp.Core.Icons.IconProvision;
using Rdmp.Core.Repositories.Construction;
using Rdmp.Core.ReusableLibraryCode.Icons.IconProvision;
using SixLabors.ImageSharp.PixelFormats;

namespace Rdmp.Core.CommandExecution.AtomicCommands;

/// <summary>
/// View/run the extraction SQL for a given <see cref="Catalogue"/> in a given <see cref="ExtractionConfiguration"/>
/// </summary>
public class ExecuteCommandViewExtractionSql : ExecuteCommandViewDataBase, IAtomicCommandWithTarget
{
    private IExtractionConfiguration _extractionConfiguration;
    private ISelectedDataSets _selectedDataSet;

    [UseWithObjectConstructor]
    public ExecuteCommandViewExtractionSql(IBasicActivateItems activator,
        [DemandsInitialization("The extraction configuration you want to know about")]
        ExtractionConfiguration ec,
        [DemandsInitialization("The dataset for whom you want to see the extraction SQL")]
        Catalogue c,
        [DemandsInitialization(ToFileDescription)]
        FileInfo toFile = null) : base(activator, toFile)
    {
        _extractionConfiguration = ec;

        _selectedDataSet = ec.SelectedDataSets.FirstOrDefault(sds => sds.GetCatalogue().Equals(c));

        if (_selectedDataSet == null) SetImpossible($"Catalogue '{c}' is not listed as a selected dataset in '{ec}'");
    }

    public ExecuteCommandViewExtractionSql(IBasicActivateItems activator,
        ExtractionConfiguration extractionConfiguration)
        : base(activator, null)
    {
        _extractionConfiguration = extractionConfiguration;
    }

    public ExecuteCommandViewExtractionSql(IBasicActivateItems activator,
        SelectedDataSets sds)
        : base(activator, null)
    {
        _extractionConfiguration = sds.ExtractionConfiguration;
        _selectedDataSet = sds;
    }

    public ExecuteCommandViewExtractionSql(IBasicActivateItems activator) : base(activator, null)
    {
    }

    public override string GetCommandHelp() =>
        "Shows the SQL that will be executed for the given dataset when it is extracted including the linkage with the cohort table";

    public override Image<Rgba32> GetImage(IIconProvider iconProvider) =>
        iconProvider.GetImage(RDMPConcept.SQL, OverlayKind.Execute);

    public IAtomicCommandWithTarget SetTarget(DatabaseEntity target)
    {
        if (target is SelectedDataSets sets)
        {
            _selectedDataSet = sets;

            if (_selectedDataSet != null)
                //must have datasets and have a cohort configured
                if (_selectedDataSet.ExtractionConfiguration.Cohort_ID == null)
                    SetImpossible("No cohort has been selected for ExtractionConfiguration");
        }

        if (target is ExtractionConfiguration configuration)
            _extractionConfiguration = configuration;

        return this;
    }

    protected override IViewSQLAndResultsCollection GetCollection()
    {
        var sds = _selectedDataSet;

        if (sds == null && _extractionConfiguration != null)
            sds = SelectOne(
                BasicActivator.RepositoryLocator.DataExportRepository.GetAllObjectsWithParent<SelectedDataSets>(
                    _extractionConfiguration));
<<<<<<< HEAD

        if (_selectedDataSet == null)
            return null;
=======
>>>>>>> 9e847e4d

        return _selectedDataSet == null
            ? null
            : (IViewSQLAndResultsCollection)new ViewSelectedDatasetExtractionUICollection(sds);
    }
}<|MERGE_RESOLUTION|>--- conflicted
+++ resolved
@@ -92,12 +92,6 @@
             sds = SelectOne(
                 BasicActivator.RepositoryLocator.DataExportRepository.GetAllObjectsWithParent<SelectedDataSets>(
                     _extractionConfiguration));
-<<<<<<< HEAD
-
-        if (_selectedDataSet == null)
-            return null;
-=======
->>>>>>> 9e847e4d
 
         return _selectedDataSet == null
             ? null
