--- conflicted
+++ resolved
@@ -42,12 +42,6 @@
     public override Image<Rgba32> GetImage(IIconProvider iconProvider) =>
         OverrideIcon ?? Image.Load<Rgba32>(CatalogueIcons.CatalogueFolder);
 
-<<<<<<< HEAD
-        return Image.Load<Rgba32>(CatalogueIcons.CatalogueFolder);
-    }
-
-=======
->>>>>>> 9e847e4d
     public override void Execute()
     {
         base.Execute();
