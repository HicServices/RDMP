// Copyright (c) The University of Dundee 2018-2019
// This file is part of the Research Data Management Platform (RDMP).
// RDMP is free software: you can redistribute it and/or modify it under the terms of the GNU General Public License as published by the Free Software Foundation, either version 3 of the License, or (at your option) any later version.
// RDMP is distributed in the hope that it will be useful, but WITHOUT ANY WARRANTY; without even the implied warranty of MERCHANTABILITY or FITNESS FOR A PARTICULAR PURPOSE. See the GNU General Public License for more details.
// You should have received a copy of the GNU General Public License along with RDMP. If not, see <https://www.gnu.org/licenses/>.

using System.Linq;
using Rdmp.Core.Curation.Data;
using Rdmp.Core.Curation.Data.Cohort;
using Rdmp.Core.DataExport.Data;
using Rdmp.Core.Icons.IconProvision;
using Rdmp.Core.Repositories.Construction;
using Rdmp.Core.ReusableLibraryCode.Icons.IconProvision;
using Rdmp.Core.ReusableLibraryCode.Settings;
using SixLabors.ImageSharp;
using SixLabors.ImageSharp.PixelFormats;

namespace Rdmp.Core.CommandExecution.AtomicCommands;

/// <summary>
/// Creates a new persistent database query configuration for identifying cohort sets of patients.
/// </summary>
public class ExecuteCommandCreateNewCohortIdentificationConfiguration : BasicCommandExecution, IAtomicCommandWithTarget
{
    private Project _associateWithProject;
    private readonly string _name;

    /// <summary>
    /// True to prompt the user to pick a Project if no explicit Project is configured
    /// yet on this command.
    /// </summary>
<<<<<<< HEAD
    public bool PromptToPickAProject { get; init; } = false;
=======
    public bool PromptToPickAProject { get; set; } = false;
>>>>>>> c8836872

    /// <summary>
    /// The folder to put the new <see cref="CohortIdentificationConfiguration"/> in.  Defaults to <see cref="FolderHelper.Root"/>
    /// </summary>
    public string Folder { get; init; } = FolderHelper.Root;

    /// <summary>
    /// Name to give the root component of new cics created by this command (usually an EXCEPT but not always - see Cohort Configuration Wizard)
    /// </summary>
<<<<<<< HEAD
    public const string RootContainerName = "Root Container";
=======
    public static string RootContainerName = "Root Container";
>>>>>>> c8836872

    /// <summary>
    /// Name to give the inclusion component of new cics created by this command
    /// </summary>
    public const string InclusionCriteriaName = "Inclusion Criteria";

    /// <summary>
    /// Name to give the exclusion component of new cics created by this command
    /// </summary>
    public const string ExclusionCriteriaName = "Exclusion Criteria";

    public ExecuteCommandCreateNewCohortIdentificationConfiguration(IBasicActivateItems activator) : base(activator)
    {
        if (!activator.CoreChildProvider.AllCatalogues.Any())
            SetImpossible("There are no datasets loaded yet into RDMP");

        UseTripleDotSuffix = true;
    }

    [UseWithObjectConstructor]
    public ExecuteCommandCreateNewCohortIdentificationConfiguration(IBasicActivateItems activator, string name) :
        this(activator)
    {
        _name = name;
    }

    public override Image<Rgba32> GetImage(IIconProvider iconProvider) =>
        iconProvider.GetImage(RDMPConcept.CohortIdentificationConfiguration, OverlayKind.Add);

    public IAtomicCommandWithTarget SetTarget(DatabaseEntity target)
    {
        _associateWithProject = target as Project;
        return this;
    }

    public override void Execute()
    {
        base.Execute();

        var proj = _associateWithProject;

        if (proj == null && BasicActivator.IsInteractive && PromptToPickAProject)
        {
            var projects = BasicActivator.RepositoryLocator.DataExportRepository.GetAllObjects<Project>();

            if (projects.Any())
                proj = (Project)BasicActivator.SelectOne(new DialogArgs
                {
                    WindowTitle = "Associate with Project",
                    TaskDescription =
                        "Do you want to associate this new query with a Project? if not select Null or Cancel.",
                    AllowSelectingNull = true
                }, projects);
        }

        CohortIdentificationConfiguration cic;

        //if user wants to see the wizard and isn't using the CLI constructor
        if (UserSettings.ShowCohortWizard && string.IsNullOrWhiteSpace(_name))
        {
            //try showing wizard if we can't
            if (!BasicActivator.ShowCohortWizard(out cic))
                // No wizards are available, just generate a basic one
                cic = GenerateBasicCohortIdentificationConfiguration();
        }
        else
        {
            // user doesn't want to see the wizard
            cic = GenerateBasicCohortIdentificationConfiguration();
        }

        if (cic == null)
            return;

        cic.Folder = Folder;
        cic.SaveToDatabase();

        if (proj != null)
        {
            var assoc = proj.AssociateWithCohortIdentification(cic);
            Publish(assoc);
            Emphasise(assoc, int.MaxValue);
        }
        else
        {
            Publish(cic);
            Emphasise(cic, int.MaxValue);
        }

        Activate(cic);
    }

    private CohortIdentificationConfiguration GenerateBasicCohortIdentificationConfiguration()
    {
        var name = _name;

        if (name == null)
            if (!BasicActivator.TypeText(new DialogArgs
<<<<<<< HEAD
            {
                WindowTitle = "New Cohort Builder Query",
                TaskDescription = "Enter a name for the Cohort Builder Query.",
                EntryLabel = "Name"
            }, 255, null, out name, false))
=======
                {
                    WindowTitle = "New Cohort Builder Query",
                    TaskDescription = "Enter a name for the Cohort Builder Query.",
                    EntryLabel = "Name"
                }, 255, null, out name, false))
>>>>>>> c8836872
                return null;

        var cic = new CohortIdentificationConfiguration(BasicActivator.RepositoryLocator.CatalogueRepository, name);
        cic.CreateRootContainerIfNotExists();
        var root = cic.RootCohortAggregateContainer;
        root.Name = RootContainerName;
        root.Operation = SetOperation.EXCEPT;
        root.SaveToDatabase();

        var inclusion =
            new CohortAggregateContainer(BasicActivator.RepositoryLocator.CatalogueRepository, SetOperation.UNION)
            {
                Name = InclusionCriteriaName,
                Order = 0
            };
        inclusion.SaveToDatabase();

        var exclusion =
            new CohortAggregateContainer(BasicActivator.RepositoryLocator.CatalogueRepository, SetOperation.UNION)
            {
                Name = ExclusionCriteriaName,
                Order = 1
            };
        exclusion.SaveToDatabase();

        root.AddChild(inclusion);
        root.AddChild(exclusion);

        return cic;
    }

    public override string GetCommandHelp() =>
        "Creating a cohort identification configuration which includes/excludes patients based on the data in your database tables ";
}<|MERGE_RESOLUTION|>--- conflicted
+++ resolved
@@ -29,11 +29,7 @@
     /// True to prompt the user to pick a Project if no explicit Project is configured
     /// yet on this command.
     /// </summary>
-<<<<<<< HEAD
-    public bool PromptToPickAProject { get; init; } = false;
-=======
     public bool PromptToPickAProject { get; set; } = false;
->>>>>>> c8836872
 
     /// <summary>
     /// The folder to put the new <see cref="CohortIdentificationConfiguration"/> in.  Defaults to <see cref="FolderHelper.Root"/>
@@ -43,11 +39,7 @@
     /// <summary>
     /// Name to give the root component of new cics created by this command (usually an EXCEPT but not always - see Cohort Configuration Wizard)
     /// </summary>
-<<<<<<< HEAD
     public const string RootContainerName = "Root Container";
-=======
-    public static string RootContainerName = "Root Container";
->>>>>>> c8836872
 
     /// <summary>
     /// Name to give the inclusion component of new cics created by this command
@@ -146,19 +138,11 @@
 
         if (name == null)
             if (!BasicActivator.TypeText(new DialogArgs
-<<<<<<< HEAD
             {
                 WindowTitle = "New Cohort Builder Query",
                 TaskDescription = "Enter a name for the Cohort Builder Query.",
                 EntryLabel = "Name"
             }, 255, null, out name, false))
-=======
-                {
-                    WindowTitle = "New Cohort Builder Query",
-                    TaskDescription = "Enter a name for the Cohort Builder Query.",
-                    EntryLabel = "Name"
-                }, 255, null, out name, false))
->>>>>>> c8836872
                 return null;
 
         var cic = new CohortIdentificationConfiguration(BasicActivator.RepositoryLocator.CatalogueRepository, name);
