--- conflicted
+++ resolved
@@ -29,11 +29,7 @@
     /// True to prompt the user to pick a Project if no explicit Project is configured
     /// yet on this command.
     /// </summary>
-<<<<<<< HEAD
-    public bool PromptToPickAProject { get; set; } = false;
-=======
     public bool PromptToPickAProject { get; init; } = false;
->>>>>>> 9e847e4d
 
     /// <summary>
     /// The folder to put the new <see cref="CohortIdentificationConfiguration"/> in.  Defaults to <see cref="FolderHelper.Root"/>
@@ -43,11 +39,7 @@
     /// <summary>
     /// Name to give the root component of new cics created by this command (usually an EXCEPT but not always - see Cohort Configuration Wizard)
     /// </summary>
-<<<<<<< HEAD
-    public static string RootContainerName = "Root Container";
-=======
     public const string RootContainerName = "Root Container";
->>>>>>> 9e847e4d
 
     /// <summary>
     /// Name to give the inclusion component of new cics created by this command
