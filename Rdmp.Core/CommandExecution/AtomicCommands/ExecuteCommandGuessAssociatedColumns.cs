﻿// Copyright (c) The University of Dundee 2018-2019
// This file is part of the Research Data Management Platform (RDMP).
// RDMP is free software: you can redistribute it and/or modify it under the terms of the GNU General Public License as published by the Free Software Foundation, either version 3 of the License, or (at your option) any later version.
// RDMP is distributed in the hope that it will be useful, but WITHOUT ANY WARRANTY; without even the implied warranty of MERCHANTABILITY or FITNESS FOR A PARTICULAR PURPOSE. See the GNU General Public License for more details.
// You should have received a copy of the GNU General Public License along with RDMP. If not, see <https://www.gnu.org/licenses/>.

using Rdmp.Core.Curation.Data;
using System;
using System.Linq;

namespace Rdmp.Core.CommandExecution.AtomicCommands;

/// <summary>
/// Automatically associates <see cref="CatalogueItem"/> in a <see cref="Catalogue"/> with underlying columns in a given <see cref="TableInfo"/> based on name
/// </summary>
public class ExecuteCommandGuessAssociatedColumns : BasicCommandExecution
{
    private readonly ICatalogue _catalogue;
    private readonly ITableInfo _tableInfo;

    public bool _allowPartial;
    public bool PromptForPartialMatching { get; set; } = false;

    public ExecuteCommandGuessAssociatedColumns(IBasicActivateItems activator, ICatalogue catalogue,
        ITableInfo tableInfo, bool allowPartial = true) : base(activator)
    {
        _catalogue = catalogue;
        _tableInfo = tableInfo;
        _allowPartial = allowPartial;
    }

    public override void Execute()
    {
        base.Execute();

        var itemsSeen = 0;
        var itemsQualifying = 0;
        var successCount = 0;
        var failCount = 0;

        var selectedTableInfo = _tableInfo ?? (ITableInfo)BasicActivator.SelectOne("Map to table",
            BasicActivator.RepositoryLocator.CatalogueRepository.GetAllObjects<TableInfo>());

        if (selectedTableInfo == null)
            return;

        //get all columns for the selected parent
        var guessPool = selectedTableInfo.ColumnInfos.ToArray();

        // copy to local variable to keep Command immutable
        var partial = _allowPartial;

        if (BasicActivator.IsInteractive && PromptForPartialMatching)
            partial = BasicActivator.YesNo(new DialogArgs
            {
                WindowTitle = "Allow Partial Matches",
                TaskDescription =
                    "Do you want to allow partial matches (contains).  This may result in incorrect mappings."
            });

        foreach (var catalogueItem in _catalogue.CatalogueItems)
        {
            itemsSeen++;
            //catalogue item already has one an associated column so skip it
            if (catalogueItem.ColumnInfo_ID != null)
                continue;

            //guess the associated columns
            var guesses = catalogueItem.GuessAssociatedColumn(guessPool, partial).ToArray();

            itemsQualifying++;

            //if there is exactly 1 column that matches the guess
            if (guesses.Length == 1)
            {
                catalogueItem.SetColumnInfo(guesses[0]);
                successCount++;
            }
            else
            {
                //note that this else branch also deals with case where guesses is empty

                var acceptedOne = false;

                for (var i = 0; i < guesses.Length; i++)
<<<<<<< HEAD
                    //ask confirmation 
=======
                    //ask confirmation
>>>>>>> 9e847e4d
                    if (!BasicActivator.IsInteractive || BasicActivator.YesNo(
                            $"Found multiple matches, approve match?:{Environment.NewLine}{catalogueItem.Name}{Environment.NewLine}{guesses[i]}",
                            "Multiple matched guesses"))
                    {
                        catalogueItem.SetColumnInfo(guesses[i]);
                        successCount++;
                        acceptedOne = true;
                        break;
                    }

                if (!acceptedOne)
                    failCount++;
            }
        }

        BasicActivator.Show(
            $"Examined:{itemsSeen} CatalogueItems{Environment.NewLine}Orphans Seen:{itemsQualifying}{Environment.NewLine}Guess Success:{successCount}{Environment.NewLine}Guess Failed:{failCount}{Environment.NewLine}"
        );

        Publish(_catalogue);
    }
}<|MERGE_RESOLUTION|>--- conflicted
+++ resolved
@@ -83,11 +83,7 @@
                 var acceptedOne = false;
 
                 for (var i = 0; i < guesses.Length; i++)
-<<<<<<< HEAD
-                    //ask confirmation 
-=======
                     //ask confirmation
->>>>>>> 9e847e4d
                     if (!BasicActivator.IsInteractive || BasicActivator.YesNo(
                             $"Found multiple matches, approve match?:{Environment.NewLine}{catalogueItem.Name}{Environment.NewLine}{guesses[i]}",
                             "Multiple matched guesses"))
