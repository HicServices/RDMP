--- conflicted
+++ resolved
@@ -48,24 +48,12 @@
         }
 
         if (GetCacheCount() == 0) SetImpossible($"There are no cache entries for {cic}");
-<<<<<<< HEAD
-    }
-
-    public override Image<Rgba32> GetImage(IIconProvider iconProvider)
-    {
-        var overlayProvider = new IconOverlayProvider();
-        return overlayProvider.GetOverlayNoCache(Image.Load<Rgba32>(CatalogueIcons.ExternalDatabaseServer_Cache),
-            OverlayKind.Delete);
-    }
-
-=======
     }
 
     public override Image<Rgba32> GetImage(IIconProvider iconProvider) =>
         IconOverlayProvider.GetOverlayNoCache(Image.Load<Rgba32>(CatalogueIcons.ExternalDatabaseServer_Cache),
             OverlayKind.Delete);
 
->>>>>>> 9e847e4d
     public override void Execute()
     {
         base.Execute();
@@ -75,11 +63,7 @@
 
         foreach (var ag in _cic.RootCohortAggregateContainer.GetAllAggregateConfigurationsRecursively())
         {
-<<<<<<< HEAD
-            // just incase they changed the role or something wierd we should nuke all its roles
-=======
             // just in case they changed the role or something weird we should nuke all its roles
->>>>>>> 9e847e4d
             deleted += cacheManager.DeleteCacheEntryIfAny(ag, AggregateOperation.IndexedExtractionIdentifierList)
                 ? 1
                 : 0;
@@ -88,11 +72,7 @@
 
         foreach (var joinable in _cic.GetAllJoinables())
         {
-<<<<<<< HEAD
-            // just incase they changed the role or something wierd we should nuke all its roles
-=======
             // just in case they changed the role or something weird we should nuke all its roles
->>>>>>> 9e847e4d
             deleted += cacheManager.DeleteCacheEntryIfAny(joinable.AggregateConfiguration,
                 AggregateOperation.IndexedExtractionIdentifierList)
                 ? 1
