﻿// Copyright (c) The University of Dundee 2018-2019
// This file is part of the Research Data Management Platform (RDMP).
// RDMP is free software: you can redistribute it and/or modify it under the terms of the GNU General Public License as published by the Free Software Foundation, either version 3 of the License, or (at your option) any later version.
// RDMP is distributed in the hope that it will be useful, but WITHOUT ANY WARRANTY; without even the implied warranty of MERCHANTABILITY or FITNESS FOR A PARTICULAR PURPOSE. See the GNU General Public License for more details.
// You should have received a copy of the GNU General Public License along with RDMP. If not, see <https://www.gnu.org/licenses/>.

using System;
using NLog;
using Rdmp.Core.Repositories.Construction;
using System.Collections.Generic;
using System.IO.Compression;
using System.Linq;
using System.Reflection;
using System.Runtime.Loader;
using System.Text.RegularExpressions;
using Rdmp.Core.Curation.Data;
using Rdmp.Core.ReusableLibraryCode;

namespace Rdmp.Core.CommandExecution.AtomicCommands;

/// <summary>
/// Deletes duplicate dlls within the given plugin.  RDMP will not load 2 copies of the same
/// dll at runtime and so these dlls will just bloat your plugin.  Use this command to prune out
/// those files.
/// </summary>
public partial class ExecuteCommandPrunePlugin : BasicCommandExecution
{
    private string _file;


    [UseWithObjectConstructor]
    public ExecuteCommandPrunePlugin(string file)
    {
        _file = file;
    }

    /// <summary>
    /// Interactive constructor
    /// </summary>
    /// <param name="activator"></param>
    public ExecuteCommandPrunePlugin(IBasicActivateItems activator) : base(activator)
    {
    }


    public override void Execute()
    {
        base.Execute();

        // make runtime decision about the file to run on
<<<<<<< HEAD
        if (file == null && BasicActivator != null)
            file = BasicActivator.SelectFile("Select plugin to prune")?.FullName;

        if (file == null) return;
=======
        _file ??= BasicActivator?.SelectFile("Select plugin to prune")?.FullName;

        if (_file == null)
            return;
>>>>>>> 9e847e4d

        var logger = LogManager.GetCurrentClassLogger();

        var main = MainRegex();
        var windows = WinRegex();
        var keep = KeepRegex();
        AssemblyLoadContext context = new(nameof(ExecuteCommandPrunePlugin), true);
        using (var zf = ZipFile.Open(_file, ZipArchiveMode.Update))
        {
            var rdmpCoreFiles = UsefulStuff.GetExecutableDirectory().GetFiles("*.dll");
            var inMain = new HashSet<string>();
            var inWindows = new List<ZipArchiveEntry>();

            foreach (var e in zf.Entries.ToArray())
            {
                // Purge anything but directories, DLLs and plugin metadata
                if (!keep.IsMatch(e.Name))
                {
                    logger.Info($"Deleting '{e.FullName}' (non-DLL)");
                    e.Delete();
                    continue;
                }

                // Now we filter the DLLs to keep only .NET assemblies, and de-duplicate those too
                if (!e.Name.EndsWith(".dll", StringComparison.Ordinal))
                    continue;

                Assembly assembly;
                if (SafeDirectoryCatalog.Ignore.Contains(e.Name.ToLowerInvariant()) ||
                    rdmpCoreFiles.Any(f => f.Name.Equals(e.Name)))
                {
                    logger.Info($"Deleting '{e.FullName}' (static)");
                    e.Delete();
                    continue;
                }

                try
                {
                    using var stream = e.Open();
                    assembly = context.LoadFromStream(stream);
                }
                catch (Exception exception)
                {
                    logger.Info(exception,
                        $"Deleting corrupt or non-.Net file {e.FullName} due to {exception.Message}");
                    e.Delete();
                    continue;
                }

                if (AssemblyLoadContext.Default.Assemblies.Any(a => a.FullName?.Equals(assembly.FullName) == true))
                {
                    logger.Info($"Deleting '{e.FullName}' (dynamic)");
                    e.Delete();
                    continue;
                }

                if (main.IsMatch(e.FullName))
<<<<<<< HEAD
                    inMain.Add(e);
                else if (windows.IsMatch(e.FullName)) inWindows.Add(e);
=======
                    inMain.Add(e.Name);
                else if (windows.IsMatch(e.FullName))
                    inWindows.Add(e);
                else
                    logger.Warn($"Unclassified plugin component {e.FullName}");
>>>>>>> 9e847e4d
            }

            foreach (var dup in inWindows.Where(e => inMain.Contains(e.Name)))
            {
                logger.Info($"Deleting '{dup.FullName}' because it is already in 'main' subdir");
                dup.Delete();
            }

            context.Unload();
        }

        BasicActivator?.Show("Prune Completed");
    }

    [GeneratedRegex("/main/.*\\.dll$", RegexOptions.Compiled | RegexOptions.CultureInvariant)]
    private static partial Regex MainRegex();

    [GeneratedRegex("/windows/.*\\.dll$", RegexOptions.Compiled | RegexOptions.CultureInvariant)]
    private static partial Regex WinRegex();

    [GeneratedRegex("(.nuspec|.dll|.rdmp|/)$", RegexOptions.CultureInvariant)]
    private static partial Regex KeepRegex();
}<|MERGE_RESOLUTION|>--- conflicted
+++ resolved
@@ -48,17 +48,10 @@
         base.Execute();
 
         // make runtime decision about the file to run on
-<<<<<<< HEAD
-        if (file == null && BasicActivator != null)
-            file = BasicActivator.SelectFile("Select plugin to prune")?.FullName;
-
-        if (file == null) return;
-=======
         _file ??= BasicActivator?.SelectFile("Select plugin to prune")?.FullName;
 
         if (_file == null)
             return;
->>>>>>> 9e847e4d
 
         var logger = LogManager.GetCurrentClassLogger();
 
@@ -116,16 +109,11 @@
                 }
 
                 if (main.IsMatch(e.FullName))
-<<<<<<< HEAD
-                    inMain.Add(e);
-                else if (windows.IsMatch(e.FullName)) inWindows.Add(e);
-=======
                     inMain.Add(e.Name);
                 else if (windows.IsMatch(e.FullName))
                     inWindows.Add(e);
                 else
                     logger.Warn($"Unclassified plugin component {e.FullName}");
->>>>>>> 9e847e4d
             }
 
             foreach (var dup in inWindows.Where(e => inMain.Contains(e.Name)))
