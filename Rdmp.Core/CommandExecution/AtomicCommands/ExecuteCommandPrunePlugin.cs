﻿// Copyright (c) The University of Dundee 2018-2019
// This file is part of the Research Data Management Platform (RDMP).
// RDMP is free software: you can redistribute it and/or modify it under the terms of the GNU General Public License as published by the Free Software Foundation, either version 3 of the License, or (at your option) any later version.
// RDMP is distributed in the hope that it will be useful, but WITHOUT ANY WARRANTY; without even the implied warranty of MERCHANTABILITY or FITNESS FOR A PARTICULAR PURPOSE. See the GNU General Public License for more details.
// You should have received a copy of the GNU General Public License along with RDMP. If not, see <https://www.gnu.org/licenses/>.

using System;
using NLog;
using Rdmp.Core.Repositories.Construction;
using Rdmp.Core.Startup;
using System.Collections.Generic;
using System.IO.Compression;
using System.Linq;
using System.Reflection;
using System.Runtime.Loader;
using System.Text.RegularExpressions;
using Rdmp.Core.Curation.Data;
using Rdmp.Core.ReusableLibraryCode;

namespace Rdmp.Core.CommandExecution.AtomicCommands;

/// <summary>
/// Deletes duplicate dlls within the given plugin.  RDMP will not load 2 copies of the same
/// dll at runtime and so these dlls will just bloat your plugin.  Use this command to prune out
/// those files.
/// </summary>
public class ExecuteCommandPrunePlugin : BasicCommandExecution
{
    private string file;


    [UseWithObjectConstructor]
    public ExecuteCommandPrunePlugin(string file) : base()
    {
        this.file = file;
    }

    /// <summary>
    /// Interactive constructor
    /// </summary>
    /// <param name="activator"></param>
    public ExecuteCommandPrunePlugin(IBasicActivateItems activator) : base(activator)
    {

    }



    public override void Execute()
    {
        base.Execute();

        // make runtime decision about the file to run on
        if(file == null && BasicActivator != null)
        {
            file = BasicActivator.SelectFile("Select plugin to prune")?.FullName;
        }

        if(file == null)
        {
            return;
        }

        var logger = LogManager.GetCurrentClassLogger();

        Regex main = new ($@"^/?lib/{EnvironmentInfo.MainSubDir}/.*\.dll$",RegexOptions.Compiled|RegexOptions.CultureInvariant);
        Regex windows = new($@"^/?lib/{EnvironmentInfo.WindowsSubDir}/.*\.dll$", RegexOptions.Compiled | RegexOptions.CultureInvariant);
        AssemblyLoadContext context = new(nameof(ExecuteCommandPrunePlugin),true);
        using (var zf = ZipFile.Open(file, ZipArchiveMode.Update))
        {
            var current = UsefulStuff.GetExecutableDirectory();

            logger.Info($"Reading RDMP core dlls in directory '{current}'");

            var rdmpCoreFiles = current.GetFiles("*.dll");

            var inMain = new List<ZipArchiveEntry>();
            var inWindows = new List<ZipArchiveEntry>();

            foreach (var e in zf.Entries.ToArray())
            {
                if (!e.Name.EndsWith(".dll", StringComparison.InvariantCultureIgnoreCase))
                    continue;
                Assembly assembly;
                if (SafeDirectoryCatalog.Ignore.Contains(e.Name.ToLowerInvariant()) || rdmpCoreFiles.Any(f => f.Name.Equals(e.Name)))
<<<<<<< HEAD
                {
                    logger.Info($"Deleting '{e.FullName}' (static)");
                    e.Delete();
                    continue;
                }

                try
                {
                    using var stream = e.Open();
                    assembly = context.LoadFromStream(stream);
                }
                catch (Exception exception)
                {
                    logger.Warn($"Deleting corrupt or non-.Net file {e.FullName} due to {exception.Message}");
                    e.Delete();
                    continue;
                }

                if (AssemblyLoadContext.Default.Assemblies.Any(a => a.FullName?.Equals(assembly.FullName) == true))
                {
                    logger.Info($"Deleting '{e.FullName}' (dynamic)");
=======
                {
                    logger.Info($"Deleting '{e.FullName}' (static)");
>>>>>>> 16f253a2
                    e.Delete();
                    continue;
                }

<<<<<<< HEAD
=======
                try
                {
                    using var stream = e.Open();
                    assembly = context.LoadFromStream(stream);
                }
                catch (Exception exception)
                {
                    logger.Warn($"Ignoring corrupt or non-.Net file {e.FullName} due to {exception.Message}");
                    //e.Delete();
                    continue;
                }

                if (AssemblyLoadContext.Default.Assemblies.Any(a => a.FullName?.Equals(assembly.FullName) == true))
                {
                    logger.Info($"Deleting '{e.FullName}' (dynamic)");
                    e.Delete();
                    continue;
                }

>>>>>>> 16f253a2
                if (main.IsMatch(e.FullName))
                {
                    inMain.Add(e);
                }
                else if (windows.IsMatch(e.FullName))
                {
                    inWindows.Add(e);
                }
            }

            foreach (var dup in inWindows.Where(e => inMain.Any(o => o.Name.Equals(e.Name))).ToArray())
            {
                logger.Info($"Deleting '{dup.FullName}' because it is already in 'main' subdir");
                dup.Delete();
            }
        }

        BasicActivator?.Show("Prune Completed");
    }
}<|MERGE_RESOLUTION|>--- conflicted
+++ resolved
@@ -83,7 +83,6 @@
                     continue;
                 Assembly assembly;
                 if (SafeDirectoryCatalog.Ignore.Contains(e.Name.ToLowerInvariant()) || rdmpCoreFiles.Any(f => f.Name.Equals(e.Name)))
-<<<<<<< HEAD
                 {
                     logger.Info($"Deleting '{e.FullName}' (static)");
                     e.Delete();
@@ -97,33 +96,7 @@
                 }
                 catch (Exception exception)
                 {
-                    logger.Warn($"Deleting corrupt or non-.Net file {e.FullName} due to {exception.Message}");
-                    e.Delete();
-                    continue;
-                }
-
-                if (AssemblyLoadContext.Default.Assemblies.Any(a => a.FullName?.Equals(assembly.FullName) == true))
-                {
-                    logger.Info($"Deleting '{e.FullName}' (dynamic)");
-=======
-                {
-                    logger.Info($"Deleting '{e.FullName}' (static)");
->>>>>>> 16f253a2
-                    e.Delete();
-                    continue;
-                }
-
-<<<<<<< HEAD
-=======
-                try
-                {
-                    using var stream = e.Open();
-                    assembly = context.LoadFromStream(stream);
-                }
-                catch (Exception exception)
-                {
                     logger.Warn($"Ignoring corrupt or non-.Net file {e.FullName} due to {exception.Message}");
-                    //e.Delete();
                     continue;
                 }
 
@@ -134,7 +107,6 @@
                     continue;
                 }
 
->>>>>>> 16f253a2
                 if (main.IsMatch(e.FullName))
                 {
                     inMain.Add(e);
