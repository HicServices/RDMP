--- conflicted
+++ resolved
@@ -25,12 +25,7 @@
     {
         _cic = cic;
         _caches = BasicActivator.RepositoryLocator.CatalogueRepository.GetAllObjects<ExternalDatabaseServer>()
-<<<<<<< HEAD
-            .Where(s => s.WasCreatedBy(new QueryCachingPatcher())).ToArray();
-
-=======
             .Where(static s => s.WasCreatedBy(new QueryCachingPatcher())).ToArray();
->>>>>>> 9e847e4d
         if (!_caches.Any())
             SetImpossible("There are no Query Caching databases set up");
     }
@@ -38,24 +33,6 @@
     public override void Execute()
     {
         base.Execute();
-<<<<<<< HEAD
-
-        if (SelectOne(_caches.ToList(), out var selected))
-        {
-            if (selected == null)
-                _cic.QueryCachingServer_ID = null;
-            else
-                _cic.QueryCachingServer_ID = selected.ID;
-
-            _cic.SaveToDatabase();
-            Publish(_cic);
-        }
-    }
-
-    public override string GetCommandName() =>
-        _cic.QueryCachingServer_ID == null ? "Set Query Cache" : "Change Query Cache";
-
-=======
 
         if (!SelectOne(_caches.ToList(), out var selected)) return;
 
@@ -67,7 +44,6 @@
     public override string GetCommandName() =>
         _cic.QueryCachingServer_ID == null ? "Set Query Cache" : "Change Query Cache";
 
->>>>>>> 9e847e4d
     public override Image<Rgba32> GetImage(IIconProvider iconProvider) =>
         iconProvider.GetImage(RDMPConcept.ExternalDatabaseServer, OverlayKind.Link);
 }