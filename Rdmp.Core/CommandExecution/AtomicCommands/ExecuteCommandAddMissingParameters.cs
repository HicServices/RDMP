﻿// Copyright (c) The University of Dundee 2018-2019
// This file is part of the Research Data Management Platform (RDMP).
// RDMP is free software: you can redistribute it and/or modify it under the terms of the GNU General Public License as published by the Free Software Foundation, either version 3 of the License, or (at your option) any later version.
// RDMP is distributed in the hope that it will be useful, but WITHOUT ANY WARRANTY; without even the implied warranty of MERCHANTABILITY or FITNESS FOR A PARTICULAR PURPOSE. See the GNU General Public License for more details.
// You should have received a copy of the GNU General Public License along with RDMP. If not, see <https://www.gnu.org/licenses/>.

using Rdmp.Core.Curation.Data;
using Rdmp.Core.Repositories.Construction;
using System.Linq;

namespace Rdmp.Core.CommandExecution.AtomicCommands;

/// <summary>
/// Creates new parameters for <see cref="ExtractionFilterParameterSet"/> when they are
/// in the parent filter but missing in the value set.
/// </summary>
public class ExecuteCommandAddMissingParameters : BasicCommandExecution
{
    private readonly ExtractionFilterParameterSet[] _sets;

    public ExecuteCommandAddMissingParameters(IBasicActivateItems activator, ExtractionFilterParameterSet set) : this(
        activator, new[] { set })
    {
    }

    [UseWithObjectConstructor]
    public ExecuteCommandAddMissingParameters(IBasicActivateItems activator, ExtractionFilterParameterSet[] sets) :
        base(activator)
    {
        _sets = sets;

        // if nobody is missing any entries
<<<<<<< HEAD
        if (!_sets.Any(s => s.GetMissingEntries().Any())) SetImpossible("There are no missing parameters");
=======
        if (!_sets.Any(static s => s.GetMissingEntries().Any())) SetImpossible("There are no missing parameters");
>>>>>>> 9e847e4d
    }

    public override void Execute()
    {
        base.Execute();

        if (_sets.Length == 0) return;

        foreach (var set in _sets) set.CreateNewValueEntries();

        Publish(_sets.First());
    }
}<|MERGE_RESOLUTION|>--- conflicted
+++ resolved
@@ -30,11 +30,7 @@
         _sets = sets;
 
         // if nobody is missing any entries
-<<<<<<< HEAD
-        if (!_sets.Any(s => s.GetMissingEntries().Any())) SetImpossible("There are no missing parameters");
-=======
         if (!_sets.Any(static s => s.GetMissingEntries().Any())) SetImpossible("There are no missing parameters");
->>>>>>> 9e847e4d
     }
 
     public override void Execute()
