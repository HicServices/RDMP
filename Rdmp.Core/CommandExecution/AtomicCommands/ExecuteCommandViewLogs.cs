--- conflicted
+++ resolved
@@ -43,26 +43,6 @@
         {
             var obj = picker[0].GetValueForParameterOfType(typeof(DatabaseEntity));
 
-<<<<<<< HEAD
-            if (obj is ILoggedActivityRootObject root)
-                RootObject = root;
-            else if (obj is ExternalDatabaseServer eds)
-                _loggingServers = new ExternalDatabaseServer[] { eds };
-            else
-                throw new Exception(
-                    $"'{obj}' is of type '{obj.GetType().Name}' which is not '{nameof(ILoggedActivityRootObject)}' so cannot be used with this command.");
-        }
-
-        var table = LoggingTables.None;
-
-        if (picker.Length >= 1)
-            if (Enum.TryParse(picker[0].RawValue, out table))
-                _filter = new LogViewerFilter(table);
-
-        if (picker.Length >= 2)
-            if (int.TryParse(picker[0].RawValue, out var id))
-                _filter = new LogViewerFilter(table, id);
-=======
             switch (obj)
             {
                 case ILoggedActivityRootObject root:
@@ -85,7 +65,6 @@
         // Optional third argument: foreign key ID to filter on
         if (picker.Length >= 2 && int.TryParse(picker[2].RawValue, out var id))
             _filter = new LogViewerFilter(table, id);
->>>>>>> 9e847e4d
     }
 
     [UseWithObjectConstructor]
@@ -135,19 +114,10 @@
         }
     }
 
-<<<<<<< HEAD
-    public override string GetCommandName()
-    {
-        if (!string.IsNullOrWhiteSpace(OverrideCommandName)) return OverrideCommandName;
-
-        return
-            _filter != null
-=======
     public override string GetCommandName() =>
         !string.IsNullOrWhiteSpace(OverrideCommandName)
             ? OverrideCommandName
             : _filter != null
->>>>>>> 9e847e4d
                 ? UsefulStuff.PascalCaseStringToHumanReadable(_filter.LoggingTable.ToString())
                 : base.GetCommandName();
 
