// Copyright (c) The University of Dundee 2018-2019
// This file is part of the Research Data Management Platform (RDMP).
// RDMP is free software: you can redistribute it and/or modify it under the terms of the GNU General Public License as published by the Free Software Foundation, either version 3 of the License, or (at your option) any later version.
// RDMP is distributed in the hope that it will be useful, but WITHOUT ANY WARRANTY; without even the implied warranty of MERCHANTABILITY or FITNESS FOR A PARTICULAR PURPOSE. See the GNU General Public License for more details.
// You should have received a copy of the GNU General Public License along with RDMP. If not, see <https://www.gnu.org/licenses/>.

using System;
using SixLabors.ImageSharp;
using System.Linq;
using Rdmp.Core.CommandExecution.Combining;
using Rdmp.Core.Curation.Data;
using Rdmp.Core.Curation.Data.Aggregation;
using Rdmp.Core.Curation.Data.Cohort;
using Rdmp.Core.Icons.IconProvision;
using Rdmp.Core.Repositories.Construction;
using Rdmp.Core.ReusableLibraryCode.Icons.IconProvision;
using SixLabors.ImageSharp.PixelFormats;

namespace Rdmp.Core.CommandExecution.AtomicCommands;

public class ExecuteCommandAddAggregateConfigurationToCohortIdentificationSetContainer : BasicCommandExecution
{
    private readonly AggregateConfigurationCombineable _aggregateConfigurationCombineable;
    private readonly CohortAggregateContainer _targetCohortAggregateContainer;
    private readonly bool _offerCohortAggregates;
    private readonly AggregateConfiguration[] _available;

    public AggregateConfiguration AggregateCreatedIfAny { get; private set; }

    /// <summary>
    /// True if the <see cref="AggregateConfigurationCombineable"/> passed to the constructor was a newly created one and does
    /// not need cloning.
    /// </summary>
    public bool DoNotClone { get; set; }

    private void SetCommandWeight()
    {
        Weight = _offerCohortAggregates ? 0.14f : 0.13f;
    }


    private ExecuteCommandAddAggregateConfigurationToCohortIdentificationSetContainer(IBasicActivateItems activator,
        CohortAggregateContainer targetCohortAggregateContainer) : base(activator)
    {
        _targetCohortAggregateContainer = targetCohortAggregateContainer;

        if (targetCohortAggregateContainer.ShouldBeReadOnly(out var reason))
            SetImpossible(reason);

        UseTripleDotSuffix = true;
        SetCommandWeight();
    }

    public ExecuteCommandAddAggregateConfigurationToCohortIdentificationSetContainer(IBasicActivateItems activator,
        AggregateConfigurationCombineable aggregateConfigurationCommand,
        CohortAggregateContainer targetCohortAggregateContainer) : this(activator, targetCohortAggregateContainer)
    {
        _aggregateConfigurationCombineable = aggregateConfigurationCommand;

        SetCommandWeight();
    }

    [UseWithObjectConstructor]
    public ExecuteCommandAddAggregateConfigurationToCohortIdentificationSetContainer(IBasicActivateItems activator,
        AggregateConfiguration aggregateConfiguration, CohortAggregateContainer targetCohortAggregateContainer)
        : this(activator, new AggregateConfigurationCombineable(aggregateConfiguration), targetCohortAggregateContainer)
    {
    }

    /// <summary>
    /// Constructor for selecting one or more aggregates at execute time
    /// </summary>
    /// <param name="basicActivator"></param>
    /// <param name="targetCohortAggregateContainer"></param>
    /// <param name="offerCohortAggregates"></param>
    public ExecuteCommandAddAggregateConfigurationToCohortIdentificationSetContainer(IBasicActivateItems basicActivator,
        CohortAggregateContainer targetCohortAggregateContainer, bool offerCohortAggregates) : this(basicActivator,
        targetCohortAggregateContainer)
    {
        if (offerCohortAggregates)
        {
            _available = BasicActivator.CoreChildProvider.AllAggregateConfigurations
                .Where(c => c.IsCohortIdentificationAggregate && !c.IsJoinablePatientIndexTable()).ToArray();

            if (_available.Length == 0) SetImpossible("You do not currently have any cohort sets");
        }
        else
        {
            _available = BasicActivator.RepositoryLocator.CatalogueRepository.GetAllObjects<AggregateConfiguration>()
                .Where(c => !c.IsCohortIdentificationAggregate).ToArray();

            if (_available.Length == 0)
                SetImpossible("You do not currently have any non-cohort AggregateConfigurations");
        }

        _offerCohortAggregates = offerCohortAggregates;

        SetCommandWeight();
    }

    public override Image<Rgba32> GetImage(IIconProvider iconProvider) => _offerCohortAggregates
        ? iconProvider.GetImage(RDMPConcept.CohortAggregate, OverlayKind.Add)
        : iconProvider.GetImage(RDMPConcept.AggregateGraph, OverlayKind.Add);

    public override string GetCommandName()
    {
        // If we're explicity overriding the command name, then use that
        if (!string.IsNullOrWhiteSpace(OverrideCommandName))
            return base.GetCommandName();

        // if an execute time decision is expected then command name should reflect the kind of available objects the user can add
<<<<<<< HEAD
        if (_available?.Any() ?? false)
            return _offerCohortAggregates
                ? "Import (Copy of) Cohort Set into container"
                : "Add Aggregate(s) into container";

        return base.GetCommandName();
=======
        return _available?.Any() ?? false
            ? _offerCohortAggregates ? "Import (Copy of) Cohort Set into container" : "Add Aggregate(s) into container"
            : base.GetCommandName();
>>>>>>> 9e847e4d
    }

    public override void Execute()
    {
        base.Execute();

        var available = _available;

        if (_aggregateConfigurationCombineable == null)
        {
            // runtime decision is required

            if (available == null || !available.Any()) throw new Exception("There are no available objects to add");

            // Are there templates that we can use instead of showing all?
            var cataRepo = BasicActivator.RepositoryLocator.CatalogueRepository;
            var templates = cataRepo.GetExtendedProperties(ExtendedProperty.IsTemplate)
                .Select(p => p.GetReferencedObject(BasicActivator.RepositoryLocator))
                .OfType<AggregateConfiguration>()
                .ToArray();

            // yes
            if (templates.Any())
            {
                // ask user if they want to use a template
                if (BasicActivator.YesNo(new DialogArgs
                    {
                        WindowTitle = "Use Template?",
                        TaskDescription =
                            $"You have {templates.Length} AggregateConfiguration templates, do you want to use one of these?"
                    }, out var useTemplate))
                    available = useTemplate ? templates : available.Except(templates).ToArray();
                else
                    // cancel clicked?
                    return;
            }

            if (!BasicActivator.SelectObjects(new DialogArgs
                {
                    WindowTitle = "Add Aggregate Configuration(s) to Container",
                    TaskDescription =
                        $"Choose which AggregateConfiguration(s) to add to the cohort container '{_targetCohortAggregateContainer.Name}'."
                }, available, out var selected))
                // user cancelled
                return;

            foreach (var aggregateConfiguration in selected)
            {
                var combineable = new AggregateConfigurationCombineable(aggregateConfiguration);
                Execute(combineable, aggregateConfiguration == selected.Last());
            }
        }
        else
        {
            Execute(_aggregateConfigurationCombineable, true);
        }

        if (AggregateCreatedIfAny != null)
            Emphasise(AggregateCreatedIfAny);
    }

    private void Execute(AggregateConfigurationCombineable toAdd, bool publish)
    {
        var cic = _targetCohortAggregateContainer.GetCohortIdentificationConfiguration();

        var child = DoNotClone
            ? toAdd.Aggregate
            : cic.ImportAggregateConfigurationAsIdentifierList(toAdd.Aggregate,
                (a, b) => CohortCombineToCreateCommandHelper.PickOneExtractionIdentifier(BasicActivator, a, b));

        //current contents
        var contents = _targetCohortAggregateContainer.GetOrderedContents().ToArray();

        //insert it at the begining of the contents
        var minimumOrder = 0;
        if (contents.Any())
            minimumOrder = contents.Min(o => o.Order);

        //bump everyone down to make room
        _targetCohortAggregateContainer.CreateInsertionPointAtOrder(child, minimumOrder, true);
        _targetCohortAggregateContainer.AddChild(child, minimumOrder);

        if (publish)
            Publish(_targetCohortAggregateContainer);

        AggregateCreatedIfAny = child;
    }
}<|MERGE_RESOLUTION|>--- conflicted
+++ resolved
@@ -109,18 +109,9 @@
             return base.GetCommandName();
 
         // if an execute time decision is expected then command name should reflect the kind of available objects the user can add
-<<<<<<< HEAD
-        if (_available?.Any() ?? false)
-            return _offerCohortAggregates
-                ? "Import (Copy of) Cohort Set into container"
-                : "Add Aggregate(s) into container";
-
-        return base.GetCommandName();
-=======
         return _available?.Any() ?? false
             ? _offerCohortAggregates ? "Import (Copy of) Cohort Set into container" : "Add Aggregate(s) into container"
             : base.GetCommandName();
->>>>>>> 9e847e4d
     }
 
     public override void Execute()
