--- conflicted
+++ resolved
@@ -15,11 +15,7 @@
 
 namespace Rdmp.Core.CommandExecution.AtomicCommands;
 
-<<<<<<< HEAD
-public class ExecuteCommandAssociateCohortIdentificationConfigurationWithProject : BasicCommandExecution,
-=======
 public sealed class ExecuteCommandAssociateCohortIdentificationConfigurationWithProject : BasicCommandExecution,
->>>>>>> 9e847e4d
     IAtomicCommandWithTarget
 {
     private Project _project;
@@ -85,13 +81,8 @@
         base.Execute();
 
         //create new relationship in database between the cic and project
-<<<<<<< HEAD
-        new ProjectCohortIdentificationConfigurationAssociation(BasicActivator.RepositoryLocator.DataExportRepository,
-            _project, _cic);
-=======
         _ = new ProjectCohortIdentificationConfigurationAssociation(
             BasicActivator.RepositoryLocator.DataExportRepository, _project, _cic);
->>>>>>> 9e847e4d
 
         Publish(_project);
         Publish(_cic);
@@ -100,20 +91,11 @@
 
     public override Image<Rgba32> GetImage(IIconProvider iconProvider) =>
         //if we know the cic the context is 'pick a project'
-<<<<<<< HEAD
-        if (_cic != null)
-            return iconProvider.GetImage(RDMPConcept.Project, OverlayKind.Add);
-
-        //if we know the _project the context is 'pick a cic'  (or if we don't know either then just use this icon too)
-        return iconProvider.GetImage(RDMPConcept.CohortIdentificationConfiguration, OverlayKind.Link);
-    }
-=======
         _cic != null
             ? iconProvider.GetImage(RDMPConcept.Project, OverlayKind.Add)
             :
             //if we know the _project the context is 'pick a cic'  (or if we don't know either then just use this icon too)
             iconProvider.GetImage(RDMPConcept.CohortIdentificationConfiguration, OverlayKind.Link);
->>>>>>> 9e847e4d
 
     public IAtomicCommandWithTarget SetTarget(DatabaseEntity target)
     {
@@ -128,15 +110,9 @@
                 break;
         }
 
-<<<<<<< HEAD
-        if (_project != null && _cic != null)
-            if (_project.GetAssociatedCohortIdentificationConfigurations().Contains(_cic))
-                SetImpossible("Cohort Identification Configuration is already associated with this Project");
-=======
         if (_project != null && _cic != null &&
             _project.GetAssociatedCohortIdentificationConfigurations().Contains(_cic))
             SetImpossible("Cohort Identification Configuration is already associated with this Project");
->>>>>>> 9e847e4d
 
         return this;
     }
