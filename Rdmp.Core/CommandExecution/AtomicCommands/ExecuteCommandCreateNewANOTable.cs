// Copyright (c) The University of Dundee 2018-2019
// This file is part of the Research Data Management Platform (RDMP).
// RDMP is free software: you can redistribute it and/or modify it under the terms of the GNU General Public License as published by the Free Software Foundation, either version 3 of the License, or (at your option) any later version.
// RDMP is distributed in the hope that it will be useful, but WITHOUT ANY WARRANTY; without even the implied warranty of MERCHANTABILITY or FITNESS FOR A PARTICULAR PURPOSE. See the GNU General Public License for more details.
// You should have received a copy of the GNU General Public License along with RDMP. If not, see <https://www.gnu.org/licenses/>.

using System;
using SixLabors.ImageSharp;
using Rdmp.Core.Curation.Data;
using Rdmp.Core.Curation.Data.DataLoad;
using Rdmp.Core.Curation.Data.Defaults;
using Rdmp.Core.Icons.IconProvision;
using Rdmp.Core.ReusableLibraryCode.Icons.IconProvision;
using SixLabors.ImageSharp.PixelFormats;

namespace Rdmp.Core.CommandExecution.AtomicCommands;

<<<<<<< HEAD
public class ExecuteCommandCreateNewANOTable : BasicCommandExecution, IAtomicCommand
=======
internal sealed class ExecuteCommandCreateNewANOTable : BasicCommandExecution, IAtomicCommand
>>>>>>> 9e847e4d
{
    private readonly IExternalDatabaseServer _anoStoreServer;

    internal ExecuteCommandCreateNewANOTable(IBasicActivateItems activator) : base(activator)
    {
        _anoStoreServer = BasicActivator.ServerDefaults.GetDefaultFor(PermissableDefaults.ANOStore);

        if (_anoStoreServer == null)
            SetImpossible("No default ANOStore has been set");
    }

    public override string GetCommandHelp() =>
        "Create a table for storing anonymous identifier mappings for a given type of code e.g. 'PatientId' / 'GP Codes' etc";

    public override Image<Rgba32> GetImage(IIconProvider iconProvider) =>
        iconProvider.GetImage(RDMPConcept.ANOTable, OverlayKind.Add);

    public override void Execute()
    {
        base.Execute();

<<<<<<< HEAD
        if (TypeText("ANO Concept Name", "Name", 500, null, out var name))
            if (TypeText("Type Concept Suffix", "Suffix", 5, null, out var suffix))
            {
                if (!name.StartsWith("ANO"))
                    name = $"ANO{name}";
=======
        if (!TypeText("ANO Concept Name", "Name", 500, null, out var name)) return;
        if (!TypeText("Type Concept Suffix", "Suffix", 5, null, out var suffix)) return;
>>>>>>> 9e847e4d

        if (!name.StartsWith("ANO", StringComparison.Ordinal))
            name = $"ANO{name}";
        suffix = suffix.Trim('_');

<<<<<<< HEAD
                var anoTable = new ANOTable(BasicActivator.RepositoryLocator.CatalogueRepository,
                    (ExternalDatabaseServer)_anoStoreServer, name, s);
                Publish(anoTable);
                Activate(anoTable);
            }
=======
        var anoTable = new ANOTable(BasicActivator.RepositoryLocator.CatalogueRepository,
            (ExternalDatabaseServer)_anoStoreServer, name, suffix);
        Publish(anoTable);
        Activate(anoTable);
>>>>>>> 9e847e4d
    }
}<|MERGE_RESOLUTION|>--- conflicted
+++ resolved
@@ -15,11 +15,7 @@
 
 namespace Rdmp.Core.CommandExecution.AtomicCommands;
 
-<<<<<<< HEAD
-public class ExecuteCommandCreateNewANOTable : BasicCommandExecution, IAtomicCommand
-=======
 internal sealed class ExecuteCommandCreateNewANOTable : BasicCommandExecution, IAtomicCommand
->>>>>>> 9e847e4d
 {
     private readonly IExternalDatabaseServer _anoStoreServer;
 
@@ -41,32 +37,16 @@
     {
         base.Execute();
 
-<<<<<<< HEAD
-        if (TypeText("ANO Concept Name", "Name", 500, null, out var name))
-            if (TypeText("Type Concept Suffix", "Suffix", 5, null, out var suffix))
-            {
-                if (!name.StartsWith("ANO"))
-                    name = $"ANO{name}";
-=======
         if (!TypeText("ANO Concept Name", "Name", 500, null, out var name)) return;
         if (!TypeText("Type Concept Suffix", "Suffix", 5, null, out var suffix)) return;
->>>>>>> 9e847e4d
 
         if (!name.StartsWith("ANO", StringComparison.Ordinal))
             name = $"ANO{name}";
         suffix = suffix.Trim('_');
 
-<<<<<<< HEAD
-                var anoTable = new ANOTable(BasicActivator.RepositoryLocator.CatalogueRepository,
-                    (ExternalDatabaseServer)_anoStoreServer, name, s);
-                Publish(anoTable);
-                Activate(anoTable);
-            }
-=======
         var anoTable = new ANOTable(BasicActivator.RepositoryLocator.CatalogueRepository,
             (ExternalDatabaseServer)_anoStoreServer, name, suffix);
         Publish(anoTable);
         Activate(anoTable);
->>>>>>> 9e847e4d
     }
 }