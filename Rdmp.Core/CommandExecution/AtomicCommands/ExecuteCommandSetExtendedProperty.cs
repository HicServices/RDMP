﻿// Copyright (c) The University of Dundee 2018-2019
// This file is part of the Research Data Management Platform (RDMP).
// RDMP is free software: you can redistribute it and/or modify it under the terms of the GNU General Public License as published by the Free Software Foundation, either version 3 of the License, or (at your option) any later version.
// RDMP is distributed in the hope that it will be useful, but WITHOUT ANY WARRANTY; without even the implied warranty of MERCHANTABILITY or FITNESS FOR A PARTICULAR PURPOSE. See the GNU General Public License for more details.
// You should have received a copy of the GNU General Public License along with RDMP. If not, see <https://www.gnu.org/licenses/>.

using System;
using System.Linq;
using Rdmp.Core.Curation.Data;
using Rdmp.Core.MapsDirectlyToDatabaseTable;
using Rdmp.Core.Repositories.Construction;

namespace Rdmp.Core.CommandExecution.AtomicCommands;

/// <summary>
/// Creates or Updates an <see cref="ExtendedProperty"/> declaration on any RDMP object.
/// </summary>
public sealed class ExecuteCommandSetExtendedProperty : BasicCommandExecution, IAtomicCommand
{
<<<<<<< HEAD
    public IMapsDirectlyToDatabaseTable[] SetOn { get; }
    public string PropertyName { get; }
    public string Value { get; }
    public bool Strict { get; }
=======
    private readonly IMapsDirectlyToDatabaseTable[] _setOn;
    private readonly string _propertyName;
    private readonly string _value;
>>>>>>> 9e847e4d

    /// <summary>
    /// Set to true to prompt user for the <see cref="_value"/> at execution time (e.g. for interactive UIs)
    /// </summary>
    internal bool PromptForValue { get; init; }

    /// <summary>
    /// If <see cref="PromptForValue"/> is set to true then this is the description to show to the user
    /// that explains what they should be entering as a <see cref="_value"/>
    /// </summary>
    internal string PromptForValueTaskDescription { get; init; }

    [UseWithObjectConstructor]
    public ExecuteCommandSetExtendedProperty(IBasicActivateItems activator,
        [DemandsInitialization("The object(s) that you want to set the property on")]
        IMapsDirectlyToDatabaseTable[] setOn,
        [DemandsInitialization("The property you want to set")]
        string propertyName,
        [DemandsInitialization("The value to store")]
        string value,
        [DemandsInitialization(
            "True to validate propertyName against known properties.  False to allow custom named properties.  Defaults to true.",
            DefaultValue = true)]
        bool strict = true
    )
        : base(activator)
    {
        if (strict && !ExtendedProperty.KnownProperties.Contains(propertyName))
            SetImpossible(
                $"{propertyName} is not a known property.  Known properties are: {Environment.NewLine}{string.Join(Environment.NewLine, ExtendedProperty.KnownProperties)}");
<<<<<<< HEAD
        SetOn = setOn;
        PropertyName = propertyName;
        Value = value;
        Strict = strict;
=======
        _setOn = setOn;
        _propertyName = propertyName;
        _value = value;
>>>>>>> 9e847e4d
    }

    public override string GetCommandName() => !string.IsNullOrWhiteSpace(OverrideCommandName)
        ? OverrideCommandName
        : $"Set {_propertyName}";

    public override void Execute()
    {
        base.Execute();

<<<<<<< HEAD
        var cataRepo = BasicActivator.RepositoryLocator.CatalogueRepository;
        var newValue = Value;

        foreach (var o in SetOn)
=======
        var catRepo = BasicActivator.RepositoryLocator.CatalogueRepository;
        var newValue = _value;

        foreach (var o in _setOn)
>>>>>>> 9e847e4d
        {
            var props = catRepo.GetExtendedProperties(_propertyName, o).ToArray();
            var oldValue = props.FirstOrDefault()?.Value;

<<<<<<< HEAD
            if (PromptForValue)
                if (!BasicActivator.TypeText(new DialogArgs
                    {
                        WindowTitle = PropertyName,
                        TaskDescription = PromptForValueTaskDescription
                    }, int.MaxValue, oldValue, out newValue, false))
                    // user cancelled entering some text
                    return;
=======
            if (PromptForValue && !BasicActivator.TypeText(new DialogArgs
                {
                    WindowTitle = _propertyName,
                    TaskDescription = PromptForValueTaskDescription
                }, int.MaxValue, oldValue, out newValue, false))
                // user cancelled entering some text
                return;
>>>>>>> 9e847e4d

            // delete any old versions
            foreach (var d in props) d.DeleteInDatabase();

            // Creates the new property into the db
            // If the Value passed was null just leave it deleted
<<<<<<< HEAD
            if (!string.IsNullOrWhiteSpace(newValue)) new ExtendedProperty(cataRepo, o, PropertyName, newValue);
        }

        if (SetOn.Any())
            Publish(SetOn.First());
=======
            if (!string.IsNullOrWhiteSpace(newValue)) _ = new ExtendedProperty(catRepo, o, _propertyName, newValue);
        }

        if (_setOn.Any())
            Publish(_setOn.First());
>>>>>>> 9e847e4d
    }
}<|MERGE_RESOLUTION|>--- conflicted
+++ resolved
@@ -17,16 +17,9 @@
 /// </summary>
 public sealed class ExecuteCommandSetExtendedProperty : BasicCommandExecution, IAtomicCommand
 {
-<<<<<<< HEAD
-    public IMapsDirectlyToDatabaseTable[] SetOn { get; }
-    public string PropertyName { get; }
-    public string Value { get; }
-    public bool Strict { get; }
-=======
     private readonly IMapsDirectlyToDatabaseTable[] _setOn;
     private readonly string _propertyName;
     private readonly string _value;
->>>>>>> 9e847e4d
 
     /// <summary>
     /// Set to true to prompt user for the <see cref="_value"/> at execution time (e.g. for interactive UIs)
@@ -57,16 +50,9 @@
         if (strict && !ExtendedProperty.KnownProperties.Contains(propertyName))
             SetImpossible(
                 $"{propertyName} is not a known property.  Known properties are: {Environment.NewLine}{string.Join(Environment.NewLine, ExtendedProperty.KnownProperties)}");
-<<<<<<< HEAD
-        SetOn = setOn;
-        PropertyName = propertyName;
-        Value = value;
-        Strict = strict;
-=======
         _setOn = setOn;
         _propertyName = propertyName;
         _value = value;
->>>>>>> 9e847e4d
     }
 
     public override string GetCommandName() => !string.IsNullOrWhiteSpace(OverrideCommandName)
@@ -77,31 +63,14 @@
     {
         base.Execute();
 
-<<<<<<< HEAD
-        var cataRepo = BasicActivator.RepositoryLocator.CatalogueRepository;
-        var newValue = Value;
-
-        foreach (var o in SetOn)
-=======
         var catRepo = BasicActivator.RepositoryLocator.CatalogueRepository;
         var newValue = _value;
 
         foreach (var o in _setOn)
->>>>>>> 9e847e4d
         {
             var props = catRepo.GetExtendedProperties(_propertyName, o).ToArray();
             var oldValue = props.FirstOrDefault()?.Value;
 
-<<<<<<< HEAD
-            if (PromptForValue)
-                if (!BasicActivator.TypeText(new DialogArgs
-                    {
-                        WindowTitle = PropertyName,
-                        TaskDescription = PromptForValueTaskDescription
-                    }, int.MaxValue, oldValue, out newValue, false))
-                    // user cancelled entering some text
-                    return;
-=======
             if (PromptForValue && !BasicActivator.TypeText(new DialogArgs
                 {
                     WindowTitle = _propertyName,
@@ -109,25 +78,16 @@
                 }, int.MaxValue, oldValue, out newValue, false))
                 // user cancelled entering some text
                 return;
->>>>>>> 9e847e4d
 
             // delete any old versions
             foreach (var d in props) d.DeleteInDatabase();
 
             // Creates the new property into the db
             // If the Value passed was null just leave it deleted
-<<<<<<< HEAD
-            if (!string.IsNullOrWhiteSpace(newValue)) new ExtendedProperty(cataRepo, o, PropertyName, newValue);
-        }
-
-        if (SetOn.Any())
-            Publish(SetOn.First());
-=======
             if (!string.IsNullOrWhiteSpace(newValue)) _ = new ExtendedProperty(catRepo, o, _propertyName, newValue);
         }
 
         if (_setOn.Any())
             Publish(_setOn.First());
->>>>>>> 9e847e4d
     }
 }