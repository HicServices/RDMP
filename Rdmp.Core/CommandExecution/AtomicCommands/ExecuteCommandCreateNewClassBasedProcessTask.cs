// Copyright (c) The University of Dundee 2018-2019
// This file is part of the Research Data Management Platform (RDMP).
// RDMP is free software: you can redistribute it and/or modify it under the terms of the GNU General Public License as published by the Free Software Foundation, either version 3 of the License, or (at your option) any later version.
// RDMP is distributed in the hope that it will be useful, but WITHOUT ANY WARRANTY; without even the implied warranty of MERCHANTABILITY or FITNESS FOR A PARTICULAR PURPOSE. See the GNU General Public License for more details.
// You should have received a copy of the GNU General Public License along with RDMP. If not, see <https://www.gnu.org/licenses/>.

using System;
using System.Linq;
using Rdmp.Core.Curation.Data;
using Rdmp.Core.Curation.Data.DataLoad;
using Rdmp.Core.DataLoad.Engine;
using Rdmp.Core.DataLoad.Engine.Attachers;
using Rdmp.Core.DataLoad.Engine.DataProvider;
using Rdmp.Core.DataLoad.Engine.Mutilators;

namespace Rdmp.Core.CommandExecution.AtomicCommands;

public class ExecuteCommandCreateNewClassBasedProcessTask : BasicCommandExecution
{
    private readonly LoadMetadata _loadMetadata;
    private readonly LoadStage _loadStage;
    private Type _type;
    private ProcessTaskType _processTaskType;

    public ExecuteCommandCreateNewClassBasedProcessTask(IBasicActivateItems activator, LoadMetadata loadMetadata,
        LoadStage loadStage,
        [DemandsInitialization("Class to execute, must be an attacher, mutilater etc",
            TypeOf = typeof(IDisposeAfterDataLoad))]
        Type type) : base(activator)
    {
        _loadMetadata = loadMetadata;
        _loadStage = loadStage;

        if (type != null)
            SetType(type);
    }

    private void SetType(Type type)
    {
        _type = type;

        if (typeof(IAttacher).IsAssignableFrom(_type))
            _processTaskType = ProcessTaskType.Attacher;
        else if (typeof(IDataProvider).IsAssignableFrom(_type))
            _processTaskType = ProcessTaskType.DataProvider;
        else if (typeof(IMutilateDataTables).IsAssignableFrom(_type))
            _processTaskType = ProcessTaskType.MutilateDataTable;
        else
            SetImpossible(
                $"Type '{_type}' was not a compatible one e.g. IAttacher, IDataProvider or IMutilateDataTables");
    }

<<<<<<< HEAD
    private Type[] GetProcessTaskTypes()
    {
        return BasicActivator.RepositoryLocator.CatalogueRepository.MEF.GetAllTypes().Where(t =>
=======
    private static Type[] GetProcessTaskTypes()
    {
        return Repositories.MEF.GetAllTypes().Where(static t =>
>>>>>>> 9e847e4d
            // must not be interface or abstract
            !(t.IsInterface || t.IsAbstract) &&
            (
                // must implement one of these interfaces
                typeof(IAttacher).IsAssignableFrom(t) ||
                typeof(IDataProvider).IsAssignableFrom(t) ||
                typeof(IMutilateDataTables).IsAssignableFrom(t)
            )).ToArray();
    }

    public override void Execute()
    {
        if (_type == null)
        {
            if (BasicActivator.SelectType("Process Type", GetProcessTaskTypes(), out var chosen))
                SetType(chosen);
            else
                return;
        }

        var newTask = new ProcessTask(BasicActivator.RepositoryLocator.CatalogueRepository, _loadMetadata, _loadStage)
        {
            Path = _type.FullName,
            ProcessTaskType = _processTaskType,
            Name = _type.Name
        };
        newTask.SaveToDatabase();

        newTask.CreateArgumentsForClassIfNotExists(_type);

        Publish(_loadMetadata);
        Activate(newTask);
    }
}<|MERGE_RESOLUTION|>--- conflicted
+++ resolved
@@ -50,15 +50,9 @@
                 $"Type '{_type}' was not a compatible one e.g. IAttacher, IDataProvider or IMutilateDataTables");
     }
 
-<<<<<<< HEAD
-    private Type[] GetProcessTaskTypes()
-    {
-        return BasicActivator.RepositoryLocator.CatalogueRepository.MEF.GetAllTypes().Where(t =>
-=======
     private static Type[] GetProcessTaskTypes()
     {
         return Repositories.MEF.GetAllTypes().Where(static t =>
->>>>>>> 9e847e4d
             // must not be interface or abstract
             !(t.IsInterface || t.IsAbstract) &&
             (
