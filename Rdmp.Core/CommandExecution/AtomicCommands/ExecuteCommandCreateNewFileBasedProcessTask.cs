// Copyright (c) The University of Dundee 2018-2019
// This file is part of the Research Data Management Platform (RDMP).
// RDMP is free software: you can redistribute it and/or modify it under the terms of the GNU General Public License as published by the Free Software Foundation, either version 3 of the License, or (at your option) any later version.
// RDMP is distributed in the hope that it will be useful, but WITHOUT ANY WARRANTY; without even the implied warranty of MERCHANTABILITY or FITNESS FOR A PARTICULAR PURPOSE. See the GNU General Public License for more details.
// You should have received a copy of the GNU General Public License along with RDMP. If not, see <https://www.gnu.org/licenses/>.

using System;
using SixLabors.ImageSharp;
using System.IO;
using Rdmp.Core.Curation;
using Rdmp.Core.Curation.Data.DataLoad;
using Rdmp.Core.Icons.IconOverlays;
using Rdmp.Core.Icons.IconProvision;
using Rdmp.Core.Repositories;
using Rdmp.Core.ReusableLibraryCode.Icons.IconProvision;
using SixLabors.ImageSharp.PixelFormats;

namespace Rdmp.Core.CommandExecution.AtomicCommands;

public class ExecuteCommandCreateNewFileBasedProcessTask : BasicCommandExecution
{
    private readonly ProcessTaskType _taskType;
    private readonly LoadMetadata _loadMetadata;
    private readonly LoadStage _loadStage;
    private readonly LoadDirectory _loadDirectory;
    private FileInfo _file;

    public ExecuteCommandCreateNewFileBasedProcessTask(IBasicActivateItems activator, ProcessTaskType taskType,
        LoadMetadata loadMetadata, LoadStage loadStage, FileInfo file = null) : base(activator)
    {
        _taskType = taskType;
        _loadMetadata = loadMetadata;
        _loadStage = loadStage;

        try
        {
            _loadDirectory = new LoadDirectory(_loadMetadata.LocationOfFlatFiles);
        }
        catch (Exception)
        {
            SetImpossible("Could not construct LoadDirectory");
        }

<<<<<<< HEAD
        if (!(taskType == ProcessTaskType.SQLFile || taskType == ProcessTaskType.Executable))
=======
        if (taskType is not (ProcessTaskType.SQLFile or ProcessTaskType.Executable))
>>>>>>> 9e847e4d
            SetImpossible("Only SQLFile and Executable task types are supported by this command");

        if (!ProcessTask.IsCompatibleStage(taskType, loadStage))
            SetImpossible($"You cannot run {taskType} in {loadStage}");

        _file = file;
    }

    public override void Execute()
    {
        base.Execute();

        if (_file == null)
        {
            if (_taskType == ProcessTaskType.SQLFile)
            {
                if (BasicActivator.TypeText("Enter a name for the SQL file", "File name", 100, "myscript.sql",
                        out var selected, false))
                {
                    var target = Path.Combine(_loadDirectory.ExecutablesPath.FullName, selected);

                    if (!target.EndsWith(".sql"))
                        target += ".sql";

                    //create it if it doesn't exist
                    if (!File.Exists(target))
                        File.WriteAllText(target, "/*todo Type some SQL*/");

                    _file = new FileInfo(target);
                }
                else
                {
                    return; //user cancelled
                }
            }
            else if (_taskType == ProcessTaskType.Executable)
            {
                _file = BasicActivator.SelectFile("Enter executable's path", "Executables", "*.exe");

                // they didn't pick one
                if (_file == null)
                    return;

                if (!_file.Exists)
                    throw new FileNotFoundException("File did not exist");
            }
            else
            {
                throw new ArgumentOutOfRangeException($"Unexpected _taskType:{_taskType}");
            }
        }

        var task = new ProcessTask((ICatalogueRepository)_loadMetadata.Repository, _loadMetadata, _loadStage)
        {
            ProcessTaskType = _taskType,
            Path = _file.FullName
        };
        SaveAndShow(task);
    }

    private void SaveAndShow(ProcessTask task)
    {
        task.Name = $"Run '{Path.GetFileName(task.Path)}'";
        task.SaveToDatabase();

        Publish(_loadMetadata);
        Activate(task);
    }

    public override string GetCommandName()
    {
        return _taskType switch
        {
            ProcessTaskType.Executable => "Add Run .exe File Task",
            ProcessTaskType.SQLFile => "Add Run SQL Script Task",
            _ => throw new ArgumentOutOfRangeException()
        };
    }

    public override Image<Rgba32> GetImage(IIconProvider iconProvider)
    {
<<<<<<< HEAD
        if (_taskType == ProcessTaskType.SQLFile)
            return iconProvider.GetImage(RDMPConcept.SQL, OverlayKind.Add);

        if (_taskType == ProcessTaskType.Executable)
            return new IconOverlayProvider().GetOverlayNoCache(Image.Load<Rgba32>(CatalogueIcons.Exe), OverlayKind.Add);

        return null;
=======
        return _taskType switch
        {
            ProcessTaskType.SQLFile => iconProvider.GetImage(RDMPConcept.SQL, OverlayKind.Add),
            ProcessTaskType.Executable => IconOverlayProvider.GetOverlayNoCache(
                Image.Load<Rgba32>(CatalogueIcons.Exe), OverlayKind.Add),
            _ => null
        };
>>>>>>> 9e847e4d
    }
}<|MERGE_RESOLUTION|>--- conflicted
+++ resolved
@@ -41,11 +41,7 @@
             SetImpossible("Could not construct LoadDirectory");
         }
 
-<<<<<<< HEAD
-        if (!(taskType == ProcessTaskType.SQLFile || taskType == ProcessTaskType.Executable))
-=======
         if (taskType is not (ProcessTaskType.SQLFile or ProcessTaskType.Executable))
->>>>>>> 9e847e4d
             SetImpossible("Only SQLFile and Executable task types are supported by this command");
 
         if (!ProcessTask.IsCompatibleStage(taskType, loadStage))
@@ -127,15 +123,6 @@
 
     public override Image<Rgba32> GetImage(IIconProvider iconProvider)
     {
-<<<<<<< HEAD
-        if (_taskType == ProcessTaskType.SQLFile)
-            return iconProvider.GetImage(RDMPConcept.SQL, OverlayKind.Add);
-
-        if (_taskType == ProcessTaskType.Executable)
-            return new IconOverlayProvider().GetOverlayNoCache(Image.Load<Rgba32>(CatalogueIcons.Exe), OverlayKind.Add);
-
-        return null;
-=======
         return _taskType switch
         {
             ProcessTaskType.SQLFile => iconProvider.GetImage(RDMPConcept.SQL, OverlayKind.Add),
@@ -143,6 +130,5 @@
                 Image.Load<Rgba32>(CatalogueIcons.Exe), OverlayKind.Add),
             _ => null
         };
->>>>>>> 9e847e4d
     }
 }