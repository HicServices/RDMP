﻿// Copyright (c) The University of Dundee 2018-2019
// This file is part of the Research Data Management Platform (RDMP).
// RDMP is free software: you can redistribute it and/or modify it under the terms of the GNU General Public License as published by the Free Software Foundation, either version 3 of the License, or (at your option) any later version.
// RDMP is distributed in the hope that it will be useful, but WITHOUT ANY WARRANTY; without even the implied warranty of MERCHANTABILITY or FITNESS FOR A PARTICULAR PURPOSE. See the GNU General Public License for more details.
// You should have received a copy of the GNU General Public License along with RDMP. If not, see <https://www.gnu.org/licenses/>.

using SixLabors.ImageSharp;
using Rdmp.Core.Curation.Data;
using Rdmp.Core.DataExport.Data;
using Rdmp.Core.Icons.IconProvision;
using Rdmp.Core.ReusableLibraryCode.Icons.IconProvision;
using SixLabors.ImageSharp.PixelFormats;

namespace Rdmp.Core.CommandExecution.AtomicCommands;

/// <summary>
/// Change which column is used to perform linkage against a cohort.  This command supports both changing the global setting on a <see cref="Catalogue"/>
/// or changing it only for a specific <see cref="ExtractionConfiguration"/>
/// </summary>
public sealed class ExecuteCommandSetExtractionIdentifier : ExecuteCommandSetColumnSettingBase, IAtomicCommand
{
    /// <summary>
    /// Change which column is the linkage identifier in a <see cref="Catalogue"/> either at a global level or for a specific <paramref name="inConfiguration"/>
    /// </summary>
    /// <param name="activator"></param>
    /// <param name="catalogue"></param>
    /// <param name="inConfiguration"></param>
    /// <param name="column"></param>
    public ExecuteCommandSetExtractionIdentifier(IBasicActivateItems activator,
            [DemandsInitialization("The dataset you want to change the extraction identifier for")]
            ICatalogue catalogue,
            [DemandsInitialization(
                "Optional - The specific extraction you want the change made in or Null for the Catalogue itself (will affect all future extractions)")]
            IExtractionConfiguration inConfiguration,
            [DemandsInitialization(
<<<<<<< HEAD
                "Optional - The Column name(s) you want to select as the new linkage identifier(s).  Comma seperate multiple entries if needed")]
=======
                "Optional - The Column name(s) you want to select as the new linkage identifier(s).  Comma separate multiple entries if needed")]
>>>>>>> 9e847e4d
            string column)
        // base class args
        : base(activator, catalogue, inConfiguration, column,
            "Set Extraction Identifier",
            "Extraction Identifier")
    {
    }

    public override Image<Rgba32> GetImage(IIconProvider iconProvider) =>
        iconProvider.GetImage(RDMPConcept.ExtractableCohort, OverlayKind.Key);

    public override string GetCommandHelp() =>
        "Change which column(s) contain the patient id / linkage column e.g. CHI";

<<<<<<< HEAD
    protected override bool IsValidSelection(ConcreteColumn[] selected)
    {
        if (selected == null)
            return true;

        // if multiple selected warn user
        if (selected.Length > 1)
            return YesNo(
                "Are you sure you want multiple linkable extraction identifier columns (most datasets only have 1 person ID column in them)?",
                "Multiple IsExtractionIdentifier columns?");
=======
    protected override bool IsValidSelection(ConcreteColumn[] selected) =>
        selected is not { Length: > 1 } // if multiple selected warn user
        ||
        YesNo(
            "Are you sure you want multiple linkable extraction identifier columns (most datasets only have 1 person ID column in them)?",
            "Multiple IsExtractionIdentifier columns?");
>>>>>>> 9e847e4d

    protected override bool Getter(ConcreteColumn c) => c.IsExtractionIdentifier;

<<<<<<< HEAD
    protected override bool Getter(ConcreteColumn c) => c.IsExtractionIdentifier;

=======
>>>>>>> 9e847e4d
    protected override void Setter(ConcreteColumn c, bool newValue)
    {
        c.IsExtractionIdentifier = newValue;
    }
}<|MERGE_RESOLUTION|>--- conflicted
+++ resolved
@@ -33,11 +33,7 @@
                 "Optional - The specific extraction you want the change made in or Null for the Catalogue itself (will affect all future extractions)")]
             IExtractionConfiguration inConfiguration,
             [DemandsInitialization(
-<<<<<<< HEAD
-                "Optional - The Column name(s) you want to select as the new linkage identifier(s).  Comma seperate multiple entries if needed")]
-=======
                 "Optional - The Column name(s) you want to select as the new linkage identifier(s).  Comma separate multiple entries if needed")]
->>>>>>> 9e847e4d
             string column)
         // base class args
         : base(activator, catalogue, inConfiguration, column,
@@ -52,33 +48,15 @@
     public override string GetCommandHelp() =>
         "Change which column(s) contain the patient id / linkage column e.g. CHI";
 
-<<<<<<< HEAD
-    protected override bool IsValidSelection(ConcreteColumn[] selected)
-    {
-        if (selected == null)
-            return true;
-
-        // if multiple selected warn user
-        if (selected.Length > 1)
-            return YesNo(
-                "Are you sure you want multiple linkable extraction identifier columns (most datasets only have 1 person ID column in them)?",
-                "Multiple IsExtractionIdentifier columns?");
-=======
     protected override bool IsValidSelection(ConcreteColumn[] selected) =>
         selected is not { Length: > 1 } // if multiple selected warn user
         ||
         YesNo(
             "Are you sure you want multiple linkable extraction identifier columns (most datasets only have 1 person ID column in them)?",
             "Multiple IsExtractionIdentifier columns?");
->>>>>>> 9e847e4d
 
     protected override bool Getter(ConcreteColumn c) => c.IsExtractionIdentifier;
 
-<<<<<<< HEAD
-    protected override bool Getter(ConcreteColumn c) => c.IsExtractionIdentifier;
-
-=======
->>>>>>> 9e847e4d
     protected override void Setter(ConcreteColumn c, bool newValue)
     {
         c.IsExtractionIdentifier = newValue;
