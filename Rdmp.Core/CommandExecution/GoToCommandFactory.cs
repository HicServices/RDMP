--- conflicted
+++ resolved
@@ -72,19 +72,10 @@
         if (Is(forObject, out CohortIdentificationConfiguration cic))
             yield return new ExecuteCommandShow(_activator, () =>
             {
-<<<<<<< HEAD
-                if (_activator.CoreChildProvider is DataExportChildProvider dx)
-                    if (dx.AllProjectAssociatedCics != null)
-                        return dx.AllProjectAssociatedCics.Where(a => a.CohortIdentificationConfiguration_ID == cic.ID)
-                            .Select(a => a.Project).Distinct();
-
-                return Array.Empty<CohortIdentificationConfiguration>();
-=======
                 return _activator.CoreChildProvider is DataExportChildProvider { AllProjectAssociatedCics: not null } dx
                     ? dx.AllProjectAssociatedCics.Where(a => a.CohortIdentificationConfiguration_ID == cic.ID)
                         .Select(a => a.Project).Distinct()
                     : Array.Empty<CohortIdentificationConfiguration>();
->>>>>>> 9e847e4d
             })
             {
                 OverrideCommandName = "Project(s)",
@@ -168,18 +159,10 @@
 
             yield return new ExecuteCommandShow(_activator, () =>
             {
-<<<<<<< HEAD
-                if (_activator.CoreChildProvider is DataExportChildProvider dx)
-                    return dx.SelectedDataSets.Where(s => s.ExtractableDataSet_ID == eds.ID)
-                        .Select(s => s.ExtractionConfiguration);
-
-                return Array.Empty<SelectedDataSets>();
-=======
                 return _activator.CoreChildProvider is DataExportChildProvider dx
                     ? dx.SelectedDataSets.Where(s => s.ExtractableDataSet_ID == eds.ID)
                         .Select(s => s.ExtractionConfiguration)
                     : Array.Empty<SelectedDataSets>();
->>>>>>> 9e847e4d
             })
             {
                 OverrideCommandName = "Extraction Configuration(s)",
@@ -374,18 +357,7 @@
                     { OverrideIcon = _activator.CoreIconProvider.GetImage(m) };
     }
 
-<<<<<<< HEAD
-    private static bool SupportsReplacement(object o)
-    {
-        return o switch
-        {
-            DashboardLayout _ => false,
-            _ => true
-        };
-    }
-=======
     private static bool SupportsReplacement(object o) => o is not DashboardLayout;
->>>>>>> 9e847e4d
 
     private IEnumerable<IMapsDirectlyToDatabaseTable> GetReplacementIfAny(IMapsDirectlyToDatabaseTable mt)
     {
@@ -393,16 +365,9 @@
             .GetAllObjectsWhere<ExtendedProperty>("Name", ExtendedProperty.ReplacedBy)
             .FirstOrDefault(r => r.IsReferenceTo(mt));
 
-<<<<<<< HEAD
-        if (replacement == null)
-            return Enumerable.Empty<IMapsDirectlyToDatabaseTable>();
-
-        return new[] { mt.Repository.GetObjectByID(mt.GetType(), int.Parse(replacement.Value)) };
-=======
         return replacement == null
             ? Enumerable.Empty<IMapsDirectlyToDatabaseTable>()
             : new[] { mt.Repository.GetObjectByID(mt.GetType(), int.Parse(replacement.Value)) };
->>>>>>> 9e847e4d
     }
 
     private Image<Rgba32> GetImage(RDMPConcept concept) => _activator.CoreIconProvider.GetImage(concept);
