--- conflicted
+++ resolved
@@ -178,13 +178,7 @@
     {
         PluginUserInterfaces = new List<IPluginUserInterface>();
 
-<<<<<<< HEAD
-        var constructor = new ObjectConstructor();
-
-        foreach (var pluginType in RepositoryLocator.CatalogueRepository.MEF.GetTypes<IPluginUserInterface>())
-=======
         foreach (var pluginType in MEF.GetTypes<IPluginUserInterface>())
->>>>>>> 9e847e4d
             try
             {
                 PluginUserInterfaces.Add((IPluginUserInterface)ObjectConstructor.Construct(pluginType, this, false));
@@ -382,22 +376,11 @@
     {
         var databaseObject = deleteable as DatabaseEntity;
 
-<<<<<<< HEAD
-        //If there is some special way of describing the effects of deleting this object e.g. Selected Datasets
-
-        if (databaseObject is Catalogue c)
-            if (c.GetExtractabilityStatus(RepositoryLocator.DataExportRepository).IsExtractable)
-            {
-                if (YesNo(
-                        "Catalogue must first be made non extractable before it can be deleted, mark non extractable?",
-                        "Make Non Extractable"))
-=======
         switch (databaseObject)
         {
             case Catalogue c:
             {
                 if (c.GetExtractabilityStatus(RepositoryLocator.DataExportRepository).IsExtractable)
->>>>>>> 9e847e4d
                 {
                     if (YesNo(
                             "Catalogue must first be made non extractable before it can be deleted, mark non extractable?",
@@ -411,18 +394,6 @@
                         return false;
                     }
                 }
-<<<<<<< HEAD
-                else
-                {
-                    return false;
-                }
-            }
-
-        if (databaseObject is ExtractionFilter f)
-        {
-            var children = f.ExtractionFilterParameterSets;
-=======
->>>>>>> 9e847e4d
 
                 break;
             }
@@ -430,34 +401,17 @@
             {
                 var children = f.ExtractionFilterParameterSets;
 
-<<<<<<< HEAD
-                foreach (var child in children) child.DeleteInDatabase();
-=======
                 if (children.Any())
                 {
                     if (!YesNo(
                             $"Filter has {children.Length} value sets defined.  Deleting filter will also delete these.  Confirm?",
                             "Delete"))
                         return false;
->>>>>>> 9e847e4d
 
                     foreach (var child in children) child.DeleteInDatabase();
 
                     f.ClearAllInjections();
 
-<<<<<<< HEAD
-        if (databaseObject is AggregateConfiguration ac && ac.IsJoinablePatientIndexTable())
-        {
-            var users = ac.JoinableCohortAggregateConfiguration?.Users?.Select(u => u.AggregateConfiguration);
-            if (users != null)
-            {
-                users = users.ToArray();
-                if (users.Any())
-                {
-                    Show(
-                        $"Cannot Delete '{ac.Name}' because it is linked to by the following AggregateConfigurations:{Environment.NewLine}{string.Join(Environment.NewLine, users)}");
-                    return false;
-=======
                     f.DeleteInDatabase();
                     return true;
                 }
@@ -476,7 +430,6 @@
                             $"Cannot Delete '{ac.Name}' because it is linked to by the following AggregateConfigurations:{Environment.NewLine}{string.Join(Environment.NewLine, users)}");
                         return false;
                     }
->>>>>>> 9e847e4d
                 }
 
                 break;
@@ -505,12 +458,6 @@
                     return false;
         }
 
-<<<<<<< HEAD
-        if (
-            YesNo(
-                overrideConfirmationText ??
-                $"{"Are you sure you want to delete '" + deleteable + "'?"}{Environment.NewLine}({deleteable.GetType().Name}{idText})",
-=======
         var overrideConfirmationText =
             //If there is some special way of describing the effects of deleting this object e.g. Selected Datasets
             deleteable is IDeletableWithCustomMessage customMessageDeletable
@@ -519,7 +466,6 @@
         if (
             YesNo(
                 overrideConfirmationText,
->>>>>>> 9e847e4d
                 $"Delete {deleteable.GetType().Name}"))
         {
             deleteable.DeleteInDatabase();
@@ -697,11 +643,7 @@
         var projectNumber = project?.ProjectNumber;
 
         if (!TypeText("Name", "Enter name for cohort", 255, null, out var name, false))
-<<<<<<< HEAD
-            throw new Exception("User chose not to enter a name for the cohortand none was provided");
-=======
             throw new Exception("User chose not to enter a name for the cohort and none was provided");
->>>>>>> 9e847e4d
 
 
         if (projectNumber == null)
