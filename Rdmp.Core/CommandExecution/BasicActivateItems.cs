--- conflicted
+++ resolved
@@ -511,12 +511,7 @@
             : $"Are you sure you want to delete '{deleteable}'?{Environment.NewLine}({deleteable.GetType().Name}{idText})";
         if (
             YesNo(
-<<<<<<< HEAD
-                overrideConfirmationText??
-                $"{$"Are you sure you want to delete '{deleteable}'?"}{Environment.NewLine}({deleteable.GetType().Name}{idText})",
-=======
                 overrideConfirmationText,
->>>>>>> 834da78c
                 $"Delete {deleteable.GetType().Name}"))
         {
             deleteable.DeleteInDatabase();
