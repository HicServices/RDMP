--- conflicted
+++ resolved
@@ -88,11 +88,7 @@
     {
         if (m?.ShouldBeReadOnly(out var reason)==true)
         {
-<<<<<<< HEAD
-            SetImpossible($"{(m is IContainer ? "Container" : $"'{m}'")} is readonly because:{reason}");
-=======
             SetImpossible($"{(m is IContainer ? "Container" : '\'' + m.ToString() + '\'')} is readonly beacause:{reason}");
->>>>>>> 5c0a3943
         }
     }
     public BasicCommandExecution()
@@ -439,17 +435,9 @@
     protected object Construct(Type toConstruct, Func<ConstructorInfo> constructorSelector,
         IEnumerable<CommandLineObjectPickerArgumentValue> pickerArgsIfAny = null)
     {
-<<<<<<< HEAD
         var invoker = new CommandInvoker(BasicActivator);
             
         var constructor = constructorSelector();
-=======
-        var objectConstructor = new ObjectConstructor();
-
-        var invoker = new CommandInvoker(BasicActivator);
-
-        var constructor = constructorSelector(objectConstructor);
->>>>>>> 5c0a3943
 
         var constructorValues = new List<object>();
 
@@ -501,11 +489,7 @@
     {
         try
         {
-<<<<<<< HEAD
             checkable.Check(ThrowImmediatelyCheckNotifier.Quiet);
-=======
-            checkable.Check(new ThrowImmediatelyCheckNotifier { WriteToConsole = false });
->>>>>>> 5c0a3943
         }
         catch (Exception e)
         {
@@ -531,19 +515,11 @@
     /// </summary>
     public static bool HasCommandNameOrAlias(Type commandType, string name)
     {
-<<<<<<< HEAD
         return
             commandType.Name.Equals(ExecuteCommandPrefix + name,StringComparison.InvariantCultureIgnoreCase)
             ||
             commandType.Name.Equals(name,StringComparison.InvariantCultureIgnoreCase)
             ||
-=======
-        return 
-            commandType.Name.Equals(ExecuteCommandPrefix + name,StringComparison.InvariantCultureIgnoreCase) 
-            || 
-            commandType.Name.Equals(name,StringComparison.InvariantCultureIgnoreCase) 
-            || 
->>>>>>> 5c0a3943
             commandType.GetCustomAttributes<AliasAttribute>(false)
                 .Any(a=>a.Name.Equals(name,StringComparison.InvariantCultureIgnoreCase));
     }
