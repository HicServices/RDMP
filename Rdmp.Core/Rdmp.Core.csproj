<Project Sdk="Microsoft.NET.Sdk">
  <PropertyGroup>
    <PackageId>HIC.RDMP.Plugin</PackageId>
    <version>$(version)</version>
    <title>HIC.RDMP.Plugin</title>
    <authors>Health Informatics Centre, University of Dundee</authors>
    <owners>Health Informatics Centre, University of Dundee</owners>
    <licenseUrl>https://raw.githubusercontent.com/HicServices/RDMP/master/LICENSE</licenseUrl>
    <projectUrl>https://github.com/HicServices/RDMP</projectUrl>
    <iconUrl>https://raw.githubusercontent.com/HicServices/RDMP/master/Application/ResearchDataManagementPlatform/Icon/main.png</iconUrl>
    <requireLicenseAcceptance>false</requireLicenseAcceptance>
    <PackageLicenseExpression>GPL-3.0-or-later</PackageLicenseExpression>
    <description>Core package for plugin development</description>
    <copyright>Copyright 2018-2019</copyright>

    <TargetFramework>net7.0</TargetFramework>
    <GenerateAssemblyInfo>false</GenerateAssemblyInfo>
    <GenerateDocumentationFile>true</GenerateDocumentationFile>
    
    <GenerateResourceUsePreserializedResources>true</GenerateResourceUsePreserializedResources>
	<NoWarn>1701;1702;CS1591;SCS0018</NoWarn>
    <DebugType>embedded</DebugType>
    <DebugSymbols>true</DebugSymbols>
    <NoWarn>$(NoWarn);NU5104</NoWarn>
  </PropertyGroup>
  <PropertyGroup>
    <TreatWarningsAsErrors>true</TreatWarningsAsErrors>
  </PropertyGroup>
  <ItemGroup>
    <Compile Remove="Databases\CatalogueDatabase\up\views\**" />
    <Compile Remove="Startup\PluginManagement\**" />
    <EmbeddedResource Remove="Databases\CatalogueDatabase\up\views\**" />
    <EmbeddedResource Remove="Startup\PluginManagement\**" />
    <None Remove="Databases\CatalogueDatabase\up\views\**" />
    <None Remove="Startup\PluginManagement\**" />
  </ItemGroup>
  <ItemGroup>
    <None Remove="Curation\KeywordHelp.txt" />
    <None Remove="Databases\ANOStoreDatabase\runAfterCreateDatabase\CreateTables.sql" />
    <None Remove="Databases\CatalogueDatabase\runAfterCreateDatabase\CreateCatalogue.sql" />
    <None Remove="Databases\CatalogueDatabase\up\001_AddCacheLagPeriodToLoadSchedule.sql" />
    <None Remove="Databases\CatalogueDatabase\up\002_AddAlternativeCacheLocationToLoadSchedule.sql" />
    <None Remove="Databases\CatalogueDatabase\up\003_AddPipelineEntities.sql" />
    <None Remove="Databases\CatalogueDatabase\up\004_AllowCustomCredentialsToOverrideTrustedSecurityInTableInfos.sql" />
    <None Remove="Databases\CatalogueDatabase\up\005_IncreaseWidthOfExternalDatabaseServerPasswordFieldToSupportEncryption.sql" />
    <None Remove="Databases\CatalogueDatabase\up\006_FixNamingOfServerAndDatabaseInTableInfo.sql" />
    <None Remove="Databases\CatalogueDatabase\up\007_RemoveRawDataSourceFromLoadMetadata.sql" />
    <None Remove="Databases\CatalogueDatabase\up\008_AddColdStorageToCatalogue.sql" />
    <None Remove="Databases\CatalogueDatabase\up\009_AddDestinationIDIntoPipelines.sql" />
    <None Remove="Databases\CatalogueDatabase\up\010_AddSourceIDIntoPipelines.sql" />
    <None Remove="Databases\CatalogueDatabase\up\011_AddPermissionWindowTable.sql" />
    <None Remove="Databases\CatalogueDatabase\up\012_AddCacheProgressTable.sql" />
    <None Remove="Databases\CatalogueDatabase\up\013_AddIsDisabledColumnToLoadSchedule.sql" />
    <None Remove="Databases\CatalogueDatabase\up\014_ChangeSupportingSQLToUseExternalDatabaseServer.sql" />
    <None Remove="Databases\CatalogueDatabase\up\015_AddIsGlobalToSupportingDocuments.sql" />
    <None Remove="Databases\CatalogueDatabase\up\016_AddPipelineContextFieldToCacheProgressAndFixConstraints.sql" />
    <None Remove="Databases\CatalogueDatabase\up\017_FixPermissionWindowTable.sql" />
    <None Remove="Databases\CatalogueDatabase\up\018_AddPermissionWindowForeignKeyToCacheProgress.sql" />
    <None Remove="Databases\CatalogueDatabase\up\019_AddDescriptionFiledToPipelines.sql" />
    <None Remove="Databases\CatalogueDatabase\up\020_AddNameAndDescriptionToPermissionWindow.sql" />
    <None Remove="Databases\CatalogueDatabase\up\021_TicketingSystemAbstraction.sql" />
    <None Remove="Databases\CatalogueDatabase\up\022_NewSystemDiagram_1.sql" />
    <None Remove="Databases\CatalogueDatabase\up\023_RefactoringANOTable.sql" />
    <None Remove="Databases\CatalogueDatabase\up\024_AddCacheFetchFailureTable.sql" />
    <None Remove="Databases\CatalogueDatabase\up\025_RequireThatANOTableSuffixBeUnique.sql" />
    <None Remove="Databases\CatalogueDatabase\up\026_PdbFilesIntoDlls.sql" />
    <None Remove="Databases\CatalogueDatabase\up\027_CohortManagerSupport.sql" />
    <None Remove="Databases\CatalogueDatabase\up\028_VariousImprovements.sql" />
    <None Remove="Databases\CatalogueDatabase\up\029_GlobalParamsInCohortManager.sql" />
    <None Remove="Databases\CatalogueDatabase\up\030_CleanUpCacheProgressTable.sql" />
    <None Remove="Databases\CatalogueDatabase\up\031_CleanUpAndRenameLoadScheduleTable.sql" />
    <None Remove="Databases\CatalogueDatabase\up\032_MakePermissionWindowsLockable.sql" />
    <None Remove="Databases\CatalogueDatabase\up\033_MakeTableInfoProperlyAwareOfItselfDatabaseType.sql" />
    <None Remove="Databases\CatalogueDatabase\up\034_GovernancePeriodsWithAttachments.sql" />
    <None Remove="Databases\CatalogueDatabase\up\035_AggregateConfigurationsCanReferenceParentForFilters.sql" />
    <None Remove="Databases\CatalogueDatabase\up\036_AddPivotCategoryExtractionInformation.sql" />
    <None Remove="Databases\CatalogueDatabase\up\037_StandardisedValidationRegexes.sql" />
    <None Remove="Databases\CatalogueDatabase\up\038_TableValuedFunctionParameters.sql" />
    <None Remove="Databases\CatalogueDatabase\up\039_QueryCachingSupportInCohortIdentification.sql" />
    <None Remove="Databases\CatalogueDatabase\up\040_DroppingOldColumnsInMetadataNotNeededAnymore.sql" />
    <None Remove="Databases\CatalogueDatabase\up\041_AllowPasswordEncryptionKeyOnLogicalDrive.sql" />
    <None Remove="Databases\CatalogueDatabase\up\042_AllowHAVINGStatementsInAggregates.sql" />
    <None Remove="Databases\CatalogueDatabase\up\043_PluginsNowHandledAsDistinctEntities.sql" />
    <None Remove="Databases\CatalogueDatabase\up\044_AutomationServerSupport.sql" />
    <None Remove="Databases\CatalogueDatabase\up\045_FixMaxParameterLengths.sql" />
    <None Remove="Databases\CatalogueDatabase\up\046_ServerTypesAndCohortJoinTables.sql" />
    <None Remove="Databases\CatalogueDatabase\up\047_GlobalTimeoutsAndDropRedundantColumns.sql" />
    <None Remove="Databases\CatalogueDatabase\up\048_FixingLengthOnPasswordColumnsAndCascadeColumnInfoDelets.sql" />
    <None Remove="Databases\CatalogueDatabase\up\049_AddCacheLoadDelay.sql" />
    <None Remove="Databases\CatalogueDatabase\up\050_FreezingCohortIdentificationConfigurations.sql" />
    <None Remove="Databases\CatalogueDatabase\up\051_PreventMultipleCatalogueItemRelationships.sql" />
    <None Remove="Databases\CatalogueDatabase\up\052_StandardiseLockableNamesOfPermissionWindow.sql" />
    <None Remove="Databases\CatalogueDatabase\up\053_SimplifyCaching.sql" />
    <None Remove="Databases\CatalogueDatabase\up\054_PreventMultipleExtractionInformationPerCatalogueItem.sql" />
    <None Remove="Databases\CatalogueDatabase\up\055_FavouritesAndNamedContainersAndTopX.sql" />
    <None Remove="Databases\CatalogueDatabase\up\056_DashboardLayoutSupport.sql" />
    <None Remove="Databases\CatalogueDatabase\up\057_MakeLoadProgressINamed.sql" />
    <None Remove="Databases\CatalogueDatabase\up\058_RemoteRDMP.sql" />
    <None Remove="Databases\CatalogueDatabase\up\059_ObjectSharing.sql" />
    <None Remove="Databases\CatalogueDatabase\up\060_MappedDataPathForExternalDbServer.sql" />
    <None Remove="Databases\CatalogueDatabase\up\061_CacheProgess INamed.sql" />
    <None Remove="Databases\CatalogueDatabase\up\061_NoMoreAutomationServer.sql" />
    <None Remove="Databases\CatalogueDatabase\up\062_ObjectReferenceSupportCatalogue.sql" />
    <None Remove="Databases\CatalogueDatabase\up\063_PluginNameAndVersionMustBeUnique.sql" />
    <None Remove="Databases\CatalogueDatabase\up\064_FAnsiSupport.sql" />
    <None Remove="Databases\CatalogueDatabase\up\065_IsDisabledSupport.sql" />
    <None Remove="Databases\CatalogueDatabase\up\066_NamesMustNotBeNull.sql" />
    <None Remove="Databases\CatalogueDatabase\up\067_AddJoinInfoID.sql" />
    <None Remove="Databases\CatalogueDatabase\up\068_FixNamespaces.sql" />
    <None Remove="Databases\CatalogueDatabase\up\069_IsViewProperty.sql" />
    <None Remove="Databases\CatalogueDatabase\up\070_UnicodeSupport.sql" />
    <None Remove="Databases\CatalogueDatabase\up\071_RowVer.sql" />
    <None Remove="Databases\CatalogueDatabase\up\072_ExtendedProperties.sql" />
    <None Remove="Databases\CatalogueDatabase\up\073_WiderCatalogueColumns.sql" />
    <None Remove="Databases\CatalogueDatabase\up\074_ColumnForbidderRename.sql" />
    <None Remove="Databases\CatalogueDatabase\up\075_Memento.sql" />
    <None Remove="Databases\CatalogueDatabase\up\076_AddFolders.sql" />
    <None Remove="Databases\DataExportDatabase\runAfterCreateDatabase\CreateDataExportManager.sql" />
    <None Remove="Databases\DataExportDatabase\up\001_AddUsernamePasswordFieldsToExternalCohortTable.sql" />
    <None Remove="Databases\DataExportDatabase\up\002_FixServerAndDatabaseNameOnExternalCohort.sql" />
    <None Remove="Databases\DataExportDatabase\up\003_PreventDoubleAddingCatalogueIdx.sql" />
    <None Remove="Databases\DataExportDatabase\up\004_TicketingSystemAbstraction.sql" />
    <None Remove="Databases\DataExportDatabase\up\005_ParentFilterIDRecording.sql" />
    <None Remove="Databases\DataExportDatabase\up\006_AllowLongerValuedConfigurationProperties.sql" />
    <None Remove="Databases\DataExportDatabase\up\007_PreventAccidentalCohortDeletion.sql" />
    <None Remove="Databases\DataExportDatabase\up\008_AllowDeletingProjectsWithConfiguredDataUsers.sql" />
    <None Remove="Databases\DataExportDatabase\up\009_FixMaxLengthOnSqlParameters.sql" />
    <None Remove="Databases\DataExportDatabase\up\010_FixPasswordColumnWidth.sql" />
    <None Remove="Databases\DataExportDatabase\up\011_AddDescriptionFieldToCohort.sql" />
    <None Remove="Databases\DataExportDatabase\up\012_AddNameToExtractionConfiguration.sql" />
    <None Remove="Databases\DataExportDatabase\up\013_AddExtractionPipelineIDToExtractionConfiguration.sql" />
    <None Remove="Databases\DataExportDatabase\up\014_AssociateCicsWithProjects.sql" />
    <None Remove="Databases\DataExportDatabase\up\015_AddedPropertiesToCumulativeExtractionResult.sql" />
    <None Remove="Databases\DataExportDatabase\up\016_CustomDataRefactoring.sql" />
    <None Remove="Databases\DataExportDatabase\up\017_NewSupplementalExtractionresults.sql" />
    <None Remove="Databases\DataExportDatabase\up\018_ObjectReferenceSupportDataExport.sql" />
    <None Remove="Databases\DataExportDatabase\up\019_FAnsiSupport.sql" />
    <None Remove="Databases\DataExportDatabase\up\019_NamesMustNotBeNull.sql" />
    <None Remove="Databases\DataExportDatabase\up\020_AddReleaseLogIDColumn.sql" />
    <None Remove="Databases\DataExportDatabase\up\021_UnicodeSupport.sql" />
    <None Remove="Databases\DataExportDatabase\up\022_RowVer.sql" />
    <None Remove="Databases\DataExportDatabase\up\023_ExtractableColumnMaxSize.sql" />
    <None Remove="Databases\DataExportDatabase\up\024_AddExtractionProgressTable.sql" />
    <None Remove="Databases\DataExportDatabase\up\025_AddExtractionProgressRetry.sql" />
    <None Remove="Databases\DataExportDatabase\up\025_AddFolders.sql" />
    <None Remove="Databases\DataQualityEngineDatabase\runAfterCreateDatabase\CreateTables.sql" />
    <None Remove="Databases\DataQualityEngineDatabase\up\001_AnnotationsAndDiagram.sql" />
    <None Remove="Databases\DataQualityEngineDatabase\up\002_AddPivotCategoryLogic.sql" />
    <None Remove="Databases\DataQualityEngineDatabase\up\003_FixCascadeOnPeriodicityStateTable.sql" />
    <None Remove="Databases\DataQualityEngineDatabase\up\004_UnicodeSupport.sql" />
    <None Remove="Databases\IdentifierDumpDatabase\runAfterCreateDatabase\CreateTables.sql" />
    <None Remove="Databases\LoggingDatabase\runAfterCreateDatabase\CreateLogging.sql" />
    <None Remove="Databases\LoggingDatabase\up\001_IncreaseLengthOfDataSetIDColumn.sql" />
    <None Remove="Databases\LoggingDatabase\up\002_AddPerformanceIndexes.sql" />
    <None Remove="Databases\LoggingDatabase\up\003_UnicodeSupport.sql" />
    <None Remove="Databases\QueryCachingDatabase\runAfterCreateDatabase\CreateTables.sql" />
    <None Remove="Databases\QueryCachingDatabase\up\001_UnicodeSupport.sql" />
    <None Remove="Validation\readme.txt" />
  </ItemGroup>
  <ItemGroup>
    <Compile Include="..\SharedAssemblyInfo.cs" Link="SharedAssemblyInfo.cs" />
  </ItemGroup>
  <ItemGroup>
    <Content Include="Validation\readme.txt" />
  </ItemGroup>
  <ItemGroup>
    <EmbeddedResource Include="Databases\ANOStoreDatabase\runAfterCreateDatabase\CreateTables.sql" />
    <EmbeddedResource Include="Databases\CatalogueDatabase\runAfterCreateDatabase\CreateCatalogue.sql">
      <CopyToOutputDirectory>Never</CopyToOutputDirectory>
    </EmbeddedResource>
    <EmbeddedResource Include="Databases\CatalogueDatabase\up\001_AddCacheLagPeriodToLoadSchedule.sql" />
    <EmbeddedResource Include="Databases\CatalogueDatabase\up\002_AddAlternativeCacheLocationToLoadSchedule.sql" />
    <EmbeddedResource Include="Databases\CatalogueDatabase\up\003_AddPipelineEntities.sql" />
    <EmbeddedResource Include="Databases\CatalogueDatabase\up\004_AllowCustomCredentialsToOverrideTrustedSecurityInTableInfos.sql" />
    <EmbeddedResource Include="Databases\CatalogueDatabase\up\005_IncreaseWidthOfExternalDatabaseServerPasswordFieldToSupportEncryption.sql" />
    <EmbeddedResource Include="Databases\CatalogueDatabase\up\006_FixNamingOfServerAndDatabaseInTableInfo.sql" />
    <EmbeddedResource Include="Databases\CatalogueDatabase\up\007_RemoveRawDataSourceFromLoadMetadata.sql" />
    <EmbeddedResource Include="Databases\CatalogueDatabase\up\008_AddColdStorageToCatalogue.sql" />
    <EmbeddedResource Include="Databases\CatalogueDatabase\up\009_AddDestinationIDIntoPipelines.sql" />
    <EmbeddedResource Include="Databases\CatalogueDatabase\up\010_AddSourceIDIntoPipelines.sql" />
    <EmbeddedResource Include="Databases\CatalogueDatabase\up\011_AddPermissionWindowTable.sql" />
    <EmbeddedResource Include="Databases\CatalogueDatabase\up\012_AddCacheProgressTable.sql" />
    <EmbeddedResource Include="Databases\CatalogueDatabase\up\013_AddIsDisabledColumnToLoadSchedule.sql" />
    <EmbeddedResource Include="Databases\CatalogueDatabase\up\014_ChangeSupportingSQLToUseExternalDatabaseServer.sql" />
    <EmbeddedResource Include="Databases\CatalogueDatabase\up\015_AddIsGlobalToSupportingDocuments.sql" />
    <EmbeddedResource Include="Databases\CatalogueDatabase\up\016_AddPipelineContextFieldToCacheProgressAndFixConstraints.sql" />
    <EmbeddedResource Include="Databases\CatalogueDatabase\up\017_FixPermissionWindowTable.sql" />
    <EmbeddedResource Include="Databases\CatalogueDatabase\up\018_AddPermissionWindowForeignKeyToCacheProgress.sql" />
    <EmbeddedResource Include="Databases\CatalogueDatabase\up\019_AddDescriptionFiledToPipelines.sql" />
    <EmbeddedResource Include="Databases\CatalogueDatabase\up\020_AddNameAndDescriptionToPermissionWindow.sql" />
    <EmbeddedResource Include="Databases\CatalogueDatabase\up\021_TicketingSystemAbstraction.sql" />
    <EmbeddedResource Include="Databases\CatalogueDatabase\up\022_NewSystemDiagram_1.sql" />
    <EmbeddedResource Include="Databases\CatalogueDatabase\up\023_RefactoringANOTable.sql" />
    <EmbeddedResource Include="Databases\CatalogueDatabase\up\024_AddCacheFetchFailureTable.sql" />
    <EmbeddedResource Include="Databases\CatalogueDatabase\up\025_RequireThatANOTableSuffixBeUnique.sql" />
    <EmbeddedResource Include="Databases\CatalogueDatabase\up\026_PdbFilesIntoDlls.sql" />
    <EmbeddedResource Include="Databases\CatalogueDatabase\up\027_CohortManagerSupport.sql" />
    <EmbeddedResource Include="Databases\CatalogueDatabase\up\028_VariousImprovements.sql" />
    <EmbeddedResource Include="Databases\CatalogueDatabase\up\029_GlobalParamsInCohortManager.sql" />
    <EmbeddedResource Include="Databases\CatalogueDatabase\up\030_CleanUpCacheProgressTable.sql" />
    <EmbeddedResource Include="Databases\CatalogueDatabase\up\031_CleanUpAndRenameLoadScheduleTable.sql" />
    <EmbeddedResource Include="Databases\CatalogueDatabase\up\032_MakePermissionWindowsLockable.sql" />
    <EmbeddedResource Include="Databases\CatalogueDatabase\up\033_MakeTableInfoProperlyAwareOfItselfDatabaseType.sql" />
    <EmbeddedResource Include="Databases\CatalogueDatabase\up\034_GovernancePeriodsWithAttachments.sql" />
    <EmbeddedResource Include="Databases\CatalogueDatabase\up\035_AggregateConfigurationsCanReferenceParentForFilters.sql" />
    <EmbeddedResource Include="Databases\CatalogueDatabase\up\036_AddPivotCategoryExtractionInformation.sql" />
    <EmbeddedResource Include="Databases\CatalogueDatabase\up\037_StandardisedValidationRegexes.sql" />
    <EmbeddedResource Include="Databases\CatalogueDatabase\up\038_TableValuedFunctionParameters.sql" />
    <EmbeddedResource Include="Databases\CatalogueDatabase\up\039_QueryCachingSupportInCohortIdentification.sql" />
    <EmbeddedResource Include="Databases\CatalogueDatabase\up\040_DroppingOldColumnsInMetadataNotNeededAnymore.sql" />
    <EmbeddedResource Include="Databases\CatalogueDatabase\up\041_AllowPasswordEncryptionKeyOnLogicalDrive.sql" />
    <EmbeddedResource Include="Databases\CatalogueDatabase\up\042_AllowHAVINGStatementsInAggregates.sql" />
    <EmbeddedResource Include="Databases\CatalogueDatabase\up\043_PluginsNowHandledAsDistinctEntities.sql" />
    <EmbeddedResource Include="Databases\CatalogueDatabase\up\044_AutomationServerSupport.sql" />
    <EmbeddedResource Include="Databases\CatalogueDatabase\up\045_FixMaxParameterLengths.sql" />
    <EmbeddedResource Include="Databases\CatalogueDatabase\up\046_ServerTypesAndCohortJoinTables.sql" />
    <EmbeddedResource Include="Databases\CatalogueDatabase\up\047_GlobalTimeoutsAndDropRedundantColumns.sql" />
    <EmbeddedResource Include="Databases\CatalogueDatabase\up\048_FixingLengthOnPasswordColumnsAndCascadeColumnInfoDelets.sql" />
    <EmbeddedResource Include="Databases\CatalogueDatabase\up\049_AddCacheLoadDelay.sql" />
    <EmbeddedResource Include="Databases\CatalogueDatabase\up\050_FreezingCohortIdentificationConfigurations.sql" />
    <EmbeddedResource Include="Databases\CatalogueDatabase\up\051_PreventMultipleCatalogueItemRelationships.sql" />
    <EmbeddedResource Include="Databases\CatalogueDatabase\up\052_StandardiseLockableNamesOfPermissionWindow.sql" />
    <EmbeddedResource Include="Databases\CatalogueDatabase\up\053_SimplifyCaching.sql" />
    <EmbeddedResource Include="Databases\CatalogueDatabase\up\054_PreventMultipleExtractionInformationPerCatalogueItem.sql" />
    <EmbeddedResource Include="Databases\CatalogueDatabase\up\055_FavouritesAndNamedContainersAndTopX.sql" />
    <EmbeddedResource Include="Databases\CatalogueDatabase\up\056_DashboardLayoutSupport.sql" />
    <EmbeddedResource Include="Databases\CatalogueDatabase\up\057_MakeLoadProgressINamed.sql" />
    <EmbeddedResource Include="Databases\CatalogueDatabase\up\058_RemoteRDMP.sql" />
    <EmbeddedResource Include="Databases\CatalogueDatabase\up\059_ObjectSharing.sql" />
    <EmbeddedResource Include="Databases\CatalogueDatabase\up\060_MappedDataPathForExternalDbServer.sql" />
    <EmbeddedResource Include="Databases\CatalogueDatabase\up\061_CacheProgess INamed.sql" />
    <EmbeddedResource Include="Databases\CatalogueDatabase\up\061_NoMoreAutomationServer.sql" />
    <EmbeddedResource Include="Databases\CatalogueDatabase\up\062_ObjectReferenceSupportCatalogue.sql" />
    <EmbeddedResource Include="Databases\CatalogueDatabase\up\063_PluginNameAndVersionMustBeUnique.sql" />
    <EmbeddedResource Include="Databases\CatalogueDatabase\up\064_FAnsiSupport.sql" />
    <EmbeddedResource Include="Databases\CatalogueDatabase\up\065_IsDisabledSupport.sql" />
    <EmbeddedResource Include="Databases\CatalogueDatabase\up\066_NamesMustNotBeNull.sql" />
    <EmbeddedResource Include="Databases\CatalogueDatabase\up\076_AddFolders.sql" />
    <EmbeddedResource Include="Databases\CatalogueDatabase\up\075_Memento.sql" />
    <EmbeddedResource Include="Databases\CatalogueDatabase\up\074_ColumnForbidderRename.sql" />
    <EmbeddedResource Include="Databases\CatalogueDatabase\up\073_WiderCatalogueColumns.sql" />
    <EmbeddedResource Include="Databases\CatalogueDatabase\up\072_ExtendedProperties.sql" />
    <EmbeddedResource Include="Databases\CatalogueDatabase\up\071_RowVer.sql" />
    <EmbeddedResource Include="Databases\CatalogueDatabase\up\070_UnicodeSupport.sql" />
    <EmbeddedResource Include="Databases\CatalogueDatabase\up\069_IsViewProperty.sql" />
    <EmbeddedResource Include="Databases\CatalogueDatabase\up\068_FixNamespaces.sql" />
    <EmbeddedResource Include="Databases\CatalogueDatabase\up\067_AddJoinInfoID.sql" />
    <EmbeddedResource Include="Databases\DataExportDatabase\runAfterCreateDatabase\CreateDataExportManager.sql" />
    <EmbeddedResource Include="Databases\DataExportDatabase\up\001_AddUsernamePasswordFieldsToExternalCohortTable.sql" />
    <EmbeddedResource Include="Databases\DataExportDatabase\up\002_FixServerAndDatabaseNameOnExternalCohort.sql" />
    <EmbeddedResource Include="Databases\DataExportDatabase\up\003_PreventDoubleAddingCatalogueIdx.sql" />
    <EmbeddedResource Include="Databases\DataExportDatabase\up\004_TicketingSystemAbstraction.sql" />
    <EmbeddedResource Include="Databases\DataExportDatabase\up\005_ParentFilterIDRecording.sql" />
    <EmbeddedResource Include="Databases\DataExportDatabase\up\006_AllowLongerValuedConfigurationProperties.sql" />
    <EmbeddedResource Include="Databases\DataExportDatabase\up\007_PreventAccidentalCohortDeletion.sql" />
    <EmbeddedResource Include="Databases\DataExportDatabase\up\008_AllowDeletingProjectsWithConfiguredDataUsers.sql" />
    <EmbeddedResource Include="Databases\DataExportDatabase\up\009_FixMaxLengthOnSqlParameters.sql" />
    <EmbeddedResource Include="Databases\DataExportDatabase\up\010_FixPasswordColumnWidth.sql" />
    <EmbeddedResource Include="Databases\DataExportDatabase\up\011_AddDescriptionFieldToCohort.sql" />
    <EmbeddedResource Include="Databases\DataExportDatabase\up\012_AddNameToExtractionConfiguration.sql" />
    <EmbeddedResource Include="Databases\DataExportDatabase\up\013_AddExtractionPipelineIDToExtractionConfiguration.sql" />
    <EmbeddedResource Include="Databases\DataExportDatabase\up\014_AssociateCicsWithProjects.sql" />
    <EmbeddedResource Include="Databases\DataExportDatabase\up\015_AddedPropertiesToCumulativeExtractionResult.sql" />
    <EmbeddedResource Include="Databases\DataExportDatabase\up\016_CustomDataRefactoring.sql" />
    <EmbeddedResource Include="Databases\DataExportDatabase\up\017_NewSupplementalExtractionresults.sql" />
    <EmbeddedResource Include="Databases\DataExportDatabase\up\018_ObjectReferenceSupportDataExport.sql" />
    <EmbeddedResource Include="Databases\DataExportDatabase\up\019_FAnsiSupport.sql" />
    <EmbeddedResource Include="Databases\DataExportDatabase\up\019_NamesMustNotBeNull.sql" />
    <EmbeddedResource Include="Databases\DataExportDatabase\up\021_UnicodeSupport.sql" />
    <EmbeddedResource Include="Databases\DataExportDatabase\up\025_AddExtractionProgressRetry.sql" />
    <EmbeddedResource Include="Databases\DataExportDatabase\up\024_AddExtractionProgressTable.sql" />
    <EmbeddedResource Include="Databases\DataExportDatabase\up\023_ExtractableColumnMaxSize.sql" />
    <EmbeddedResource Include="Databases\DataExportDatabase\up\020_AddReleaseLogIDColumn.sql" />
    <EmbeddedResource Include="Databases\DataExportDatabase\up\022_RowVer.sql" />
    <EmbeddedResource Include="Databases\DataExportDatabase\up\025_AddFolders.sql" />
    <EmbeddedResource Include="Databases\DataQualityEngineDatabase\runAfterCreateDatabase\CreateTables.sql" />
    <EmbeddedResource Include="Databases\DataQualityEngineDatabase\up\001_AnnotationsAndDiagram.sql" />
    <EmbeddedResource Include="Databases\DataQualityEngineDatabase\up\002_AddPivotCategoryLogic.sql" />
    <EmbeddedResource Include="Databases\DataQualityEngineDatabase\up\004_UnicodeSupport.sql" />
    <EmbeddedResource Include="Databases\DataQualityEngineDatabase\up\003_FixCascadeOnPeriodicityStateTable.sql" />
    <EmbeddedResource Include="Databases\IdentifierDumpDatabase\runAfterCreateDatabase\CreateTables.sql" />
    <EmbeddedResource Include="Databases\LoggingDatabase\runAfterCreateDatabase\CreateLogging.sql" />
    <EmbeddedResource Include="Databases\LoggingDatabase\up\001_IncreaseLengthOfDataSetIDColumn.sql" />
    <EmbeddedResource Include="Databases\LoggingDatabase\up\003_UnicodeSupport.sql" />
    <EmbeddedResource Include="Databases\LoggingDatabase\up\002_AddPerformanceIndexes.sql" />
    <EmbeddedResource Include="Databases\QueryCachingDatabase\runAfterCreateDatabase\CreateTables.sql" />
    <EmbeddedResource Include="Databases\QueryCachingDatabase\up\001_UnicodeSupport.sql" />
  </ItemGroup>
  <ItemGroup>
    <PackageReference Include="CommandLineParser" Version="2.9.1" />
    <PackageReference Include="CsvHelper" Version="30.0.1" />
    <PackageReference Include="ExcelNumberFormat" Version="1.1.0" />
    <PackageReference Include="HIC.BadMedicine" Version="1.1.2" />
    <PackageReference Include="HIC.FAnsiSql" Version="3.1.0" />
    <PackageReference Include="LibArchive.Net" Version="0.1.4" />
    <PackageReference Include="Microsoft.SourceLink.GitHub" Version="1.1.1">
      <PrivateAssets>all</PrivateAssets>
      <IncludeAssets>runtime; build; native; contentfiles; analyzers; buildtransitive</IncludeAssets>
    </PackageReference>
    <PackageReference Include="MongoDB.Driver" Version="2.20.0" />
    <PackageReference Include="Newtonsoft.Json" Version="13.0.3" />
<<<<<<< HEAD
    <PackageReference Include="NLog" Version="5.2.0" />
    <PackageReference Include="NPOI" Version="2.6.0" />
=======
    <PackageReference Include="NLog" Version="5.2.1" />
    <PackageReference Include="NPOI" Version="2.5.5" />
>>>>>>> a1d69bb2
    <PackageReference Include="SixLabors.ImageSharp" Version="3.0.1" />
    <PackageReference Include="SixLabors.ImageSharp.Drawing" Version="1.0.0-beta15" />
    <PackageReference Include="Spectre.Console" Version="0.47.0" />
    <PackageReference Include="System.Diagnostics.Debug" Version="4.3.0" />
    <PackageReference Include="System.IO.FileSystem.Primitives" Version="4.3.0" />
    <PackageReference Include="System.IO.FileSystem" Version="4.3.0" />
    <PackageReference Include="System.Resources.Extensions" Version="7.0.0" />
    <PackageReference Include="System.Runtime.Extensions" Version="4.3.1" />
    <PackageReference Include="System.Threading" Version="4.3.0" />
    <PackageReference Include="System.Globalization" Version="4.3.0" />
    <PackageReference Include="System.Net.NameResolution" Version="4.3.0" />
    <PackageReference Include="System.Net.Primitives" Version="4.3.1" />
    <PackageReference Include="SecurityCodeScan.VS2019" Version="5.6.7">
      <PrivateAssets>all</PrivateAssets>
      <IncludeAssets>runtime; build; native; contentfiles; analyzers</IncludeAssets>
    </PackageReference>
    <PackageReference Include="System.Runtime.Loader" Version="4.3.0" />
    <PackageReference Include="SSH.NET" Version="2020.0.2" />
    <PackageReference Include="System.Threading.ThreadPool" Version="4.3.0" />
    <PackageReference Include="Xam.Plugins.Settings" Version="3.1.1" />
    <PackageReference Include="YamlDotNet" Version="13.1.1" />
  </ItemGroup>
  <ItemGroup>
    <Content Include="Curation\KeywordHelp.txt">
      <CopyToOutputDirectory>PreserveNewest</CopyToOutputDirectory>
    </Content>
  </ItemGroup>
  <ItemGroup>
    <Folder Include="ReusableLibraryCode\" />
  </ItemGroup>
  <ItemGroup>
    <Compile Update="GlobalStrings.Designer.cs">
      <DesignTime>True</DesignTime>
      <AutoGen>True</AutoGen>
      <DependentUpon>GlobalStrings.resx</DependentUpon>
    </Compile>
    <Compile Update="Icons\IconProvision\ChecksAndProgressIcons.Designer.cs">
      <DesignTime>True</DesignTime>
      <AutoGen>True</AutoGen>
      <DependentUpon>ChecksAndProgressIcons.resx</DependentUpon>
    </Compile>
    <Compile Update="Icons\IconProvision\Images.Designer.cs">
      <DesignTime>True</DesignTime>
      <AutoGen>True</AutoGen>
      <DependentUpon>Images.resx</DependentUpon>
    </Compile>
    <Compile Update="ReusableLibraryCode\Icons\DatabaseProviderIcons.Designer.cs">
      <DependentUpon>DatabaseProviderIcons.resx</DependentUpon>
      <DesignTime>True</DesignTime>
      <AutoGen>True</AutoGen>
    </Compile>
  </ItemGroup>
  <ItemGroup>
    <EmbeddedResource Update="GlobalStrings.resx">
      <Generator>PublicResXFileCodeGenerator</Generator>
      <LastGenOutput>GlobalStrings.Designer.cs</LastGenOutput>
    </EmbeddedResource>
    <EmbeddedResource Update="GlobalStrings.zh-Hans.resx">
      <Generator>PublicResXFileCodeGenerator</Generator>
    </EmbeddedResource>
    <EmbeddedResource Update="Icons\IconProvision\CatalogueIcons.resx">
      <Generator></Generator>
    </EmbeddedResource>
    <EmbeddedResource Update="Icons\IconProvision\ChecksAndProgressIcons.resx">
      <Generator>PublicResXFileCodeGenerator</Generator>
      <LastGenOutput>ChecksAndProgressIcons.Designer.cs</LastGenOutput>
    </EmbeddedResource>
    <EmbeddedResource Update="Icons\IconProvision\Images.resx">
      <SubType>Designer</SubType>
      <Generator>PublicResXFileCodeGenerator</Generator>
      <LastGenOutput>Images.Designer.cs</LastGenOutput>
    </EmbeddedResource>
    <EmbeddedResource Update="ReusableLibraryCode\Icons\DatabaseProviderIcons.resx">
      <SubType>Designer</SubType>
      <LastGenOutput>DatabaseProviderIcons.Designer.cs</LastGenOutput>
      <Generator>PublicResXFileCodeGenerator</Generator>
    </EmbeddedResource>
  </ItemGroup>
</Project><|MERGE_RESOLUTION|>--- conflicted
+++ resolved
@@ -299,13 +299,8 @@
     </PackageReference>
     <PackageReference Include="MongoDB.Driver" Version="2.20.0" />
     <PackageReference Include="Newtonsoft.Json" Version="13.0.3" />
-<<<<<<< HEAD
-    <PackageReference Include="NLog" Version="5.2.0" />
     <PackageReference Include="NPOI" Version="2.6.0" />
-=======
     <PackageReference Include="NLog" Version="5.2.1" />
-    <PackageReference Include="NPOI" Version="2.5.5" />
->>>>>>> a1d69bb2
     <PackageReference Include="SixLabors.ImageSharp" Version="3.0.1" />
     <PackageReference Include="SixLabors.ImageSharp.Drawing" Version="1.0.0-beta15" />
     <PackageReference Include="Spectre.Console" Version="0.47.0" />
