// Copyright (c) The University of Dundee 2018-2019
// This file is part of the Research Data Management Platform (RDMP).
// RDMP is free software: you can redistribute it and/or modify it under the terms of the GNU General Public License as published by the Free Software Foundation, either version 3 of the License, or (at your option) any later version.
// RDMP is distributed in the hope that it will be useful, but WITHOUT ANY WARRANTY; without even the implied warranty of MERCHANTABILITY or FITNESS FOR A PARTICULAR PURPOSE. See the GNU General Public License for more details.
// You should have received a copy of the GNU General Public License along with RDMP. If not, see <https://www.gnu.org/licenses/>.

using System;
using System.Collections.Generic;
using System.Linq;
using Rdmp.Core.Curation.Data;
using Rdmp.Core.Curation.Data.ImportExport;
using Rdmp.Core.Curation.Data.Serialization;
using Rdmp.Core.MapsDirectlyToDatabaseTable;
using Rdmp.Core.MapsDirectlyToDatabaseTable.Attributes;
using Rdmp.Core.ReusableLibraryCode;

namespace Rdmp.Core.Sharing.Dependency.Gathering;

/// <summary>
/// The described Object is only tenously related to the original object and you shouldn't worry too much if during refactoring you don't find any references.
/// An example of this would be all Filters in a Catalogue where a single ColumnInfo is being renamed.  Any filter in the catalogue could contain a reference to
/// the ColumnInfo but most won't.
///
/// <para>Describes an RDMP object that is related to another e.g. a ColumnInfo can have 0+ CatalogueItems associated with it.  This differs from IHasDependencies by the fact that
/// it is a more constrained set rather than just spider webbing out everywhere.</para>
/// </summary>
public class GatheredObject : IHasDependencies, IMasqueradeAs
{
<<<<<<< HEAD
    public IMapsDirectlyToDatabaseTable Object { get; }
    public List<GatheredObject> Children { get; }
=======
    public IMapsDirectlyToDatabaseTable Object { get; set; }
    public List<GatheredObject> Children { get; private set; }
>>>>>>> 5c0a3943

    public GatheredObject(IMapsDirectlyToDatabaseTable o)
    {
        Object = o;
        Children = new List<GatheredObject>();
    }

    /// <summary>
    /// True if the gathered object is a data export object (e.g. it is an ExtractableColumn or DeployedExtractionFilter) and it is part of a frozen (released)
    /// ExtractionConfiguration
    /// </summary>
    public bool IsReleased { get; set; }

    /// <summary>
    /// Creates a sharing export (<see cref="ObjectExport"/>) for the current <see cref="GatheredObject.Object"/> and then serializes it as a <see cref="ShareDefinition"/>.
    /// This includes mapping any [<see cref="RelationshipAttribute"/>] properties on the <see cref="GatheredObject.Object"/> to the relevant Share Guid (which must
    /// exist in branchParents).
    /// 
    /// <para>ToShareDefinitionWithChildren if you want a full list of shares for the whole tree</para>
    /// </summary>
    /// <param name="shareManager"></param>
    /// <param name="branchParents"></param>
    /// <returns></returns>
    public ShareDefinition ToShareDefinition(ShareManager shareManager,List<ShareDefinition> branchParents)
    {
        var export = shareManager.GetNewOrExistingExportFor(Object);

        var properties = new Dictionary<string, object>();
        var relationshipProperties = new Dictionary<RelationshipAttribute, Guid>();

        var relationshipFinder = new AttributePropertyFinder<RelationshipAttribute>(Object);
        var noMappingFinder = new AttributePropertyFinder<NoMappingToDatabase>(Object);

            
        //for each property in the Object class
        foreach (var property in Object.GetType().GetProperties())
        {
            //if it's the ID column skip it
            if(property.Name == "ID")
                continue;

            //skip [NoMapping] columns
            if(noMappingFinder.GetAttribute(property) != null)
                continue;

            //skip IRepositories (these tell you where the object came from)
            if (typeof(IRepository).IsAssignableFrom(property.PropertyType))
                continue;

            var attribute = relationshipFinder.GetAttribute(property);

            //if it's a relationship to a shared object
            if (attribute != null && (attribute.Type == RelationshipType.SharedObject || attribute.Type == RelationshipType.OptionalSharedObject))
            {
                var idOfParent = property.GetValue(Object);
                var typeOfParent = attribute.Cref;

                var parent = branchParents.SingleOrDefault(d => d.Type == typeOfParent && d.ID.Equals(idOfParent));

                //if the parent is not being shared along with us
                if(parent == null)
                {
                    //if a reference is required (i.e. not optional)
                    if(attribute.Type != RelationshipType.OptionalSharedObject)
                        throw new SharingException(
                            $"Property {property} on Type {Object.GetType()} is marked [Relationship] but we found no ShareDefinition amongst the current objects parents to satisfy this property");
                }
                else
                    relationshipProperties.Add(attribute, parent.SharingGuid);
            }
            else
                properties.Add(property.Name, property.GetValue(Object));
        }

        return new ShareDefinition(export.SharingUIDAsGuid,Object.ID,Object.GetType(),properties,relationshipProperties);
    }

    /// <summary>
    /// Creates sharing exports (<see cref="ObjectExport"/>) for the current <see cref="GatheredObject.Object"/> and all <see cref="GatheredObject.Children"/> and
    /// then serializes them as <see cref="ShareDefinition"/>
    /// </summary>
    /// <param name="shareManager"></param>
    /// <returns></returns>
    public List<ShareDefinition> ToShareDefinitionWithChildren(ShareManager shareManager)
    {
        return ToShareDefinitionWithChildren(shareManager, new List<ShareDefinition>());
    }

    private List<ShareDefinition> ToShareDefinitionWithChildren(ShareManager shareManager, List<ShareDefinition> branchParents)
    {
        var me = ToShareDefinition(shareManager, branchParents);

        var toReturn = new List<ShareDefinition>();
<<<<<<< HEAD
        var parents = new List<ShareDefinition>(branchParents) { me };
=======
        var parents = new List<ShareDefinition>(branchParents)
        {
            me
        };
>>>>>>> 5c0a3943
        toReturn.Add(me);

        foreach (var child in Children)
            toReturn.AddRange(child.ToShareDefinitionWithChildren(shareManager, parents));

        return toReturn;
    }

    #region Equality
    protected bool Equals(GatheredObject other)
    {
        return Equals(Object, other.Object);
    }

    public override bool Equals(object obj)
    {
        if (obj is null) return false;
        if (ReferenceEquals(this, obj)) return true;
<<<<<<< HEAD
        return obj.GetType() == GetType() && Equals((GatheredObject) obj);
=======
        if (obj.GetType() != GetType()) return false;
        return Equals((GatheredObject) obj);
>>>>>>> 5c0a3943
    }

    public override int GetHashCode()
    {
<<<<<<< HEAD
        return HashCode.Combine(Object);
=======
        return Object != null ? Object.GetHashCode() : 0;
>>>>>>> 5c0a3943
    }

    public object MasqueradingAs()
    {
        return Object;
    }

    public static bool operator ==(GatheredObject left, GatheredObject right)
    {
        return Equals(left, right);
    }

    public static bool operator !=(GatheredObject left, GatheredObject right)
    {
        return !Equals(left, right);
    }
    #endregion

    public IHasDependencies[] GetObjectsThisDependsOn()
    {
        return Array.Empty<IHasDependencies>();
    }

    public IHasDependencies[] GetObjectsDependingOnThis()
    {
        return Children.ToArray();
    }
}<|MERGE_RESOLUTION|>--- conflicted
+++ resolved
@@ -26,13 +26,8 @@
 /// </summary>
 public class GatheredObject : IHasDependencies, IMasqueradeAs
 {
-<<<<<<< HEAD
     public IMapsDirectlyToDatabaseTable Object { get; }
     public List<GatheredObject> Children { get; }
-=======
-    public IMapsDirectlyToDatabaseTable Object { get; set; }
-    public List<GatheredObject> Children { get; private set; }
->>>>>>> 5c0a3943
 
     public GatheredObject(IMapsDirectlyToDatabaseTable o)
     {
@@ -126,14 +121,10 @@
         var me = ToShareDefinition(shareManager, branchParents);
 
         var toReturn = new List<ShareDefinition>();
-<<<<<<< HEAD
-        var parents = new List<ShareDefinition>(branchParents) { me };
-=======
         var parents = new List<ShareDefinition>(branchParents)
         {
             me
         };
->>>>>>> 5c0a3943
         toReturn.Add(me);
 
         foreach (var child in Children)
@@ -152,21 +143,13 @@
     {
         if (obj is null) return false;
         if (ReferenceEquals(this, obj)) return true;
-<<<<<<< HEAD
-        return obj.GetType() == GetType() && Equals((GatheredObject) obj);
-=======
         if (obj.GetType() != GetType()) return false;
         return Equals((GatheredObject) obj);
->>>>>>> 5c0a3943
     }
 
     public override int GetHashCode()
     {
-<<<<<<< HEAD
         return HashCode.Combine(Object);
-=======
-        return Object != null ? Object.GetHashCode() : 0;
->>>>>>> 5c0a3943
     }
 
     public object MasqueradingAs()
