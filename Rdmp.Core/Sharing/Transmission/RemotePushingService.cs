// Copyright (c) The University of Dundee 2018-2019
// This file is part of the Research Data Management Platform (RDMP).
// RDMP is free software: you can redistribute it and/or modify it under the terms of the GNU General Public License as published by the Free Software Foundation, either version 3 of the License, or (at your option) any later version.
// RDMP is distributed in the hope that it will be useful, but WITHOUT ANY WARRANTY; without even the implied warranty of MERCHANTABILITY or FITNESS FOR A PARTICULAR PURPOSE. See the GNU General Public License for more details.
// You should have received a copy of the GNU General Public License along with RDMP. If not, see <https://www.gnu.org/licenses/>.

using System;
using System.Collections.Generic;
using System.Net;
using System.Net.Http;
using System.Text;
using System.Threading.Tasks;
using Rdmp.Core.Curation.Data.ImportExport;
using Rdmp.Core.Curation.Data.Remoting;
using Rdmp.Core.Curation.Data.Serialization;
using Rdmp.Core.MapsDirectlyToDatabaseTable;
using Rdmp.Core.Repositories;
using Rdmp.Core.ReusableLibraryCode.Progress;
using Rdmp.Core.Sharing.Dependency.Gathering;

namespace Rdmp.Core.Sharing.Transmission;

/// <summary>
/// Serializes collections of RDMP objects into BINARY Json and streams to a RemoteRDMP endpoint.
/// </summary>
public class RemotePushingService
{
    private readonly IRDMPPlatformRepositoryServiceLocator _repositoryLocator;
    private readonly IDataLoadEventListener listener;
    private readonly IEnumerable<RemoteRDMP> remotes;
    private Gatherer _gatherer;
    private ShareManager _shareManager;

    public RemotePushingService(IRDMPPlatformRepositoryServiceLocator repositoryLocator,
        IDataLoadEventListener listener)
    {
        _repositoryLocator = repositoryLocator;
        this.listener = listener;
        remotes = _repositoryLocator.CatalogueRepository.GetAllObjects<RemoteRDMP>();
        _gatherer = new Gatherer(_repositoryLocator);
        _shareManager = new ShareManager(_repositoryLocator);
    }

    public async void SendToAllRemotes<T>(T[] toSendAll, Action callback = null) where T : IMapsDirectlyToDatabaseTable
    {
        listener.OnNotify(this, new NotifyEventArgs(ProgressEventType.Information,
            $"Ready to send {toSendAll.Length} {typeof(T).Name} items to all remotes."));
        var done = new Dictionary<string, int>();

        foreach (var remoteRDMP in remotes)
            listener.OnProgress(this,
                new ProgressEventArgs(remoteRDMP.Name,
                    new ProgressMeasurement(0, ProgressType.Records, toSendAll.Length), new TimeSpan()));

        var tasks = new List<Task>();

        foreach (var remote in remotes)
        {
            done.Add(remote.Name, 0);

            foreach (var toSend in toSendAll)
            {
                if (!_gatherer.CanGatherDependencies(toSend))
                    throw new Exception(
                        $"Type {typeof(T)} is not supported yet by Gatherer and therefore cannot be shared");

                var share = _gatherer.GatherDependencies(toSend).ToShareDefinitionWithChildren(_shareManager);
                var json = JsonConvertExtensions.SerializeObject(share, _repositoryLocator);

                var handler = new HttpClientHandler
                {
                    Credentials = new NetworkCredential(remote.Username, remote.GetDecryptedPassword())
                };

                HttpResponseMessage result;

                var apiUrl = remote.GetUrlFor<T>();

                var remote1 = remote;
                var toSend1 = toSend;

                var sender = new Task(() =>
                {
                    using var client = new HttpClient(handler);
                    try
                    {
<<<<<<< HEAD
                        try
                        {
                            result = client.PostAsync(new Uri(apiUrl),
                                new StringContent(json, Encoding.UTF8, "text/plain")).Result;
                            if (result.IsSuccessStatusCode)
                                listener.OnNotify(this, new NotifyEventArgs(ProgressEventType.Information,
                                    $"Sending {toSend1} to {remote1.Name} completed."));
                            else
                                listener.OnNotify(this, new NotifyEventArgs(ProgressEventType.Error,
                                    $"Error sending {toSend1} to {remote1.Name}: {result.ReasonPhrase} - {result.Content.ReadAsStringAsync().Result}"));
                            lock (done)
                            {
                                listener.OnProgress(this,
                                    new ProgressEventArgs(remote1.Name,
                                        new ProgressMeasurement(++done[remote1.Name], ProgressType.Records,
                                            toSendAll.Length), new TimeSpan()));
                            }
                        }
                        catch (Exception ex)
                        {
                            listener.OnNotify(this, new NotifyEventArgs(ProgressEventType.Error,
                                $"Error sending {toSend1} to {remote1.Name}", ex));
                            listener.OnProgress(this,
                                new ProgressEventArgs(remote1.Name, new ProgressMeasurement(1, ProgressType.Records, 1),
                                    new TimeSpan()));
=======
                        result = client.PostAsync(new Uri(apiUrl), new StringContent(json, Encoding.UTF8, "text/plain"))
                            .Result;
                        if (result.IsSuccessStatusCode)
                            listener.OnNotify(this, new NotifyEventArgs(ProgressEventType.Information,
                                $"Sending {toSend1} to {remote1.Name} completed."));
                        else
                            listener.OnNotify(this, new NotifyEventArgs(ProgressEventType.Error,
                                $"Error sending {toSend1} to {remote1.Name}: {result.ReasonPhrase} - {result.Content.ReadAsStringAsync().Result}"));
                        lock (done)
                        {
                            listener.OnProgress(this,
                                new ProgressEventArgs(remote1.Name,
                                    new ProgressMeasurement(++done[remote1.Name], ProgressType.Records,
                                        toSendAll.Length), new TimeSpan()));
>>>>>>> 9e847e4d
                        }
                    }
                    catch (Exception ex)
                    {
                        listener.OnNotify(this, new NotifyEventArgs(ProgressEventType.Error,
                            $"Error sending {toSend1} to {remote1.Name}", ex));
                        listener.OnProgress(this,
                            new ProgressEventArgs(remote1.Name, new ProgressMeasurement(1, ProgressType.Records, 1),
                                new TimeSpan()));
                    }
                });
                sender.Start();
                tasks.Add(sender);
            }
        }

        await Task.WhenAll(tasks);

        callback?.Invoke();
    }
}<|MERGE_RESOLUTION|>--- conflicted
+++ resolved
@@ -84,33 +84,6 @@
                     using var client = new HttpClient(handler);
                     try
                     {
-<<<<<<< HEAD
-                        try
-                        {
-                            result = client.PostAsync(new Uri(apiUrl),
-                                new StringContent(json, Encoding.UTF8, "text/plain")).Result;
-                            if (result.IsSuccessStatusCode)
-                                listener.OnNotify(this, new NotifyEventArgs(ProgressEventType.Information,
-                                    $"Sending {toSend1} to {remote1.Name} completed."));
-                            else
-                                listener.OnNotify(this, new NotifyEventArgs(ProgressEventType.Error,
-                                    $"Error sending {toSend1} to {remote1.Name}: {result.ReasonPhrase} - {result.Content.ReadAsStringAsync().Result}"));
-                            lock (done)
-                            {
-                                listener.OnProgress(this,
-                                    new ProgressEventArgs(remote1.Name,
-                                        new ProgressMeasurement(++done[remote1.Name], ProgressType.Records,
-                                            toSendAll.Length), new TimeSpan()));
-                            }
-                        }
-                        catch (Exception ex)
-                        {
-                            listener.OnNotify(this, new NotifyEventArgs(ProgressEventType.Error,
-                                $"Error sending {toSend1} to {remote1.Name}", ex));
-                            listener.OnProgress(this,
-                                new ProgressEventArgs(remote1.Name, new ProgressMeasurement(1, ProgressType.Records, 1),
-                                    new TimeSpan()));
-=======
                         result = client.PostAsync(new Uri(apiUrl), new StringContent(json, Encoding.UTF8, "text/plain"))
                             .Result;
                         if (result.IsSuccessStatusCode)
@@ -125,7 +98,6 @@
                                 new ProgressEventArgs(remote1.Name,
                                     new ProgressMeasurement(++done[remote1.Name], ProgressType.Records,
                                         toSendAll.Length), new TimeSpan()));
->>>>>>> 9e847e4d
                         }
                     }
                     catch (Exception ex)
