--- conflicted
+++ resolved
@@ -71,13 +71,8 @@
 
     protected static void Save(object o)
     {
-<<<<<<< HEAD
         if (o is ISaveable s)
             s.SaveToDatabase();
-=======
-        var s = o as ISaveable;
-        s?.SaveToDatabase();
->>>>>>> 5c0a3943
     }
 
     /// <summary>
@@ -173,15 +168,7 @@
         var db = table.GetDatabaseRuntimeName(Curation.Data.DataLoad.LoadStage.PostLoad);
 
         if(!table.Name.StartsWith(syntaxHelper.EnsureWrapped(db)))
-<<<<<<< HEAD
             return $"Table with Name '{table.Name}' has incorrect database property '{table.Database}'";
-=======
-            return $"Table with Name '{table.Name}' has incorrect database propery '{table.Database}'";
-
-        if(table.Name != table.GetFullyQualifiedName())
-            return
-                $"Table name '{table.Name}' did not match the expected fully qualified name '{table.GetFullyQualifiedName()}'";
->>>>>>> 5c0a3943
 
         return table.Name != table.GetFullyQualifiedName()
             ? $"Table name '{table.Name}' did not match the expected fully qualified name '{table.GetFullyQualifiedName()}'"
