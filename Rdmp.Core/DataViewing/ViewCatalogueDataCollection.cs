--- conflicted
+++ resolved
@@ -67,18 +67,8 @@
 
         builder.AddColumnRange(cols);
 
-<<<<<<< HEAD
-        var filters = new List<ExtractionFilter>();
-
-        foreach (ExtractionFilter f in Filters)
-            filters.Add(f);
-
-        builder.RootFilterContainer = new SpontaneouslyInventedFilterContainer(new MemoryCatalogueRepository(), null,
-            filters.ToArray(), FilterContainerOperation.AND);
-=======
         builder.RootFilterContainer = new SpontaneouslyInventedFilterContainer(new MemoryCatalogueRepository(), null,
             Filters, FilterContainerOperation.AND);
->>>>>>> 9e847e4d
         builder.RegenerateSQL();
     }
 
