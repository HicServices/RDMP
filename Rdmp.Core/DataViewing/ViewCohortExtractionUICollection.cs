--- conflicted
+++ resolved
@@ -22,11 +22,7 @@
 {
     public int Top
     {
-<<<<<<< HEAD
-        get => _arguments.TryGetValue(TopKey, out var t) ? int.Parse(t) : 100;
-=======
         get => _arguments.TryGetValue(TopKey, out var value) ? int.Parse(value) : 100;
->>>>>>> c8836872
         set => _arguments[TopKey] = value.ToString();
     }
 
@@ -40,11 +36,7 @@
     /// </summary>
     public bool IncludeCohortID
     {
-<<<<<<< HEAD
-        get => !_arguments.ContainsKey(IncludeCohortIDKey) || bool.Parse(_arguments[IncludeCohortIDKey]);
-=======
         get => !_arguments.TryGetValue(IncludeCohortIDKey, out var value) || bool.Parse(value);
->>>>>>> c8836872
         set => _arguments[IncludeCohortIDKey] = value.ToString();
     }
 
