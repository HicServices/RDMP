--- conflicted
+++ resolved
@@ -22,11 +22,7 @@
 {
     public int Top
     {
-<<<<<<< HEAD
-        get => _arguments.TryGetValue(TopKey, out var value) ? int.Parse(value) : 100;
-=======
         get => _arguments.TryGetValue(TopKey, out var t) ? int.Parse(t) : 100;
->>>>>>> 9e847e4d
         set => _arguments[TopKey] = value.ToString();
     }
 
@@ -40,11 +36,7 @@
     /// </summary>
     public bool IncludeCohortID
     {
-<<<<<<< HEAD
-        get => !_arguments.TryGetValue(IncludeCohortIDKey, out var value) || bool.Parse(value);
-=======
         get => !_arguments.ContainsKey(IncludeCohortIDKey) || bool.Parse(_arguments[IncludeCohortIDKey]);
->>>>>>> 9e847e4d
         set => _arguments[IncludeCohortIDKey] = value.ToString();
     }
 
