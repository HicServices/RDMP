--- conflicted
+++ resolved
@@ -40,33 +40,18 @@
         }
     }
 
-<<<<<<< HEAD
-    private ExternalDatabaseServer GetCacheServer()
-    {
-        if (CohortIdentificationConfiguration != null &&
-            CohortIdentificationConfiguration.QueryCachingServer_ID != null)
-            return CohortIdentificationConfiguration.QueryCachingServer;
-
-        return null;
-    }
-=======
     private ExternalDatabaseServer GetCacheServer() =>
         CohortIdentificationConfiguration is { QueryCachingServer_ID: not null }
             ? CohortIdentificationConfiguration.QueryCachingServer
             : null;
->>>>>>> 9e847e4d
 
 
     public IDataAccessPoint GetDataAccessPoint()
     {
         var cache = GetCacheServer();
 
-<<<<<<< HEAD
-        if (UseQueryCache && cache != null) return cache;
-=======
         if (UseQueryCache && cache != null)
             return cache;
->>>>>>> 9e847e4d
 
         var builder = new CohortQueryBuilder(CohortIdentificationConfiguration, null);
         builder.RegenerateSQL();
