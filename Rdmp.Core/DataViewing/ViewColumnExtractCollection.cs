// Copyright (c) The University of Dundee 2018-2019
// This file is part of the Research Data Management Platform (RDMP).
// RDMP is free software: you can redistribute it and/or modify it under the terms of the GNU General Public License as published by the Free Software Foundation, either version 3 of the License, or (at your option) any later version.
// RDMP is distributed in the hope that it will be useful, but WITHOUT ANY WARRANTY; without even the implied warranty of MERCHANTABILITY or FITNESS FOR A PARTICULAR PURPOSE. See the GNU General Public License for more details.
// You should have received a copy of the GNU General Public License along with RDMP. If not, see <https://www.gnu.org/licenses/>.

using System;
using System.Collections.Generic;
using System.Linq;
using FAnsi;
using FAnsi.Discovery.QuerySyntax;
using Rdmp.Core.Curation.Data;
using Rdmp.Core.Curation.Data.Dashboarding;
using Rdmp.Core.Curation.Data.Spontaneous;
using Rdmp.Core.MapsDirectlyToDatabaseTable;
using Rdmp.Core.QueryBuilding;
using Rdmp.Core.Repositories;
using Rdmp.Core.ReusableLibraryCode.DataAccess;

namespace Rdmp.Core.DataViewing;

/// <summary>
/// Builds a query to fetch data in a <see cref="ColumnInfo"/> (Based on the <see cref="ViewType"/>)
/// </summary>
public class ViewColumnExtractCollection : PersistableObjectCollection, IViewSQLAndResultsCollection
{
    public ViewType ViewType { get; private set; }

    /// <summary>
    /// The SELECT column (can be null if this instance was constructed using a <see cref="ColumnInfo"/>)
    /// </summary>
    public ExtractionInformation ExtractionInformation =>
        DatabaseObjects.OfType<ExtractionInformation>().SingleOrDefault();

    /// <summary>
    /// The SELECT column (can be null if this instance was constructed using a <see cref="ExtractionInformation"/>)
    /// </summary>
    public ColumnInfo ColumnInfo => DatabaseObjects.OfType<ColumnInfo>().SingleOrDefault();


    #region Constructors

    /// <summary>
    /// for persistence, do not use
    /// </summary>
    public ViewColumnExtractCollection()
    {
    }

    public ViewColumnExtractCollection(ColumnInfo c, ViewType viewType, IFilter filter = null) : this()
    {
        DatabaseObjects.Add(c);
        if (filter != null)
            DatabaseObjects.Add(filter);
        ViewType = viewType;
    }

    public ViewColumnExtractCollection(ColumnInfo c, ViewType viewType, IContainer container) : this()
    {
        DatabaseObjects.Add(c);
        if (container != null)
            DatabaseObjects.Add(container);
        ViewType = viewType;
    }

    public ViewColumnExtractCollection(ExtractionInformation ei, ViewType viewType, IFilter filter = null) : this()
    {
        DatabaseObjects.Add(ei);
        if (filter != null)
            DatabaseObjects.Add(filter);
        ViewType = viewType;
    }

    public ViewColumnExtractCollection(ExtractionInformation ei, ViewType viewType, IContainer container) : this()
    {
        DatabaseObjects.Add(ei);
        if (container != null)
            DatabaseObjects.Add(container);
        ViewType = viewType;
    }

    #endregion

    public override string SaveExtraText() => PersistStringHelper.SaveDictionaryToString(new Dictionary<string, string>
        { { "ViewType", ViewType.ToString() } });

    public override void LoadExtraText(string s)
    {
        var value = PersistStringHelper.GetValueIfExistsFromPersistString("ViewType", s);
        ViewType = (ViewType)Enum.Parse(typeof(ViewType), value);
    }

    public IEnumerable<DatabaseEntity> GetToolStripObjects()
    {
        if (GetFilterIfAny() is ConcreteFilter f)
            yield return f;

        if (GetContainerIfAny() is ConcreteContainer c)
            yield return c;

        yield return GetTableInfo() as TableInfo;
    }

    public IDataAccessPoint GetDataAccessPoint() => GetTableInfo();

<<<<<<< HEAD
    private ITableInfo GetTableInfo()
    {
        if (ExtractionInformation != null) return ExtractionInformation.ColumnInfo?.TableInfo;

        return ColumnInfo?.TableInfo;
    }
=======
    private ITableInfo GetTableInfo() => ExtractionInformation != null
        ? ExtractionInformation.ColumnInfo?.TableInfo
        : (ITableInfo)ColumnInfo?.TableInfo;
>>>>>>> 9e847e4d

    public string GetSql()
    {
        var qb = new QueryBuilder(null, null, new[] { GetTableInfo() });

        if (ViewType == ViewType.TOP_100)
            qb.TopX = 100;

        if (ViewType == ViewType.Distribution)
            AddDistributionColumns(qb);
        else
            qb.AddColumn(GetIColumn());

        var filter = GetFilterIfAny();
        var container = GetContainerIfAny();

        if (filter != null && container != null)
            throw new Exception("Cannot generate SQL with both filter and container");

        if (filter != null && !string.IsNullOrWhiteSpace(filter.WhereSQL))
            qb.RootFilterContainer = new SpontaneouslyInventedFilterContainer(new MemoryCatalogueRepository(), null,
                new[] { filter }, FilterContainerOperation.AND);
        else if (container != null) qb.RootFilterContainer = container;

        if (ViewType == ViewType.Aggregate)
            qb.AddCustomLine("count(*) as Count,", QueryComponent.QueryTimeColumn);

        var sql = qb.SQL;

        if (ViewType == ViewType.Aggregate)
            sql += $"{Environment.NewLine} GROUP BY {GetColumnSelectSql()}";

        if (ViewType == ViewType.Aggregate)
            sql += $"{Environment.NewLine} ORDER BY count(*) DESC";

        return sql;
    }

    private IColumn GetIColumn()
    {
        if (ExtractionInformation != null) return ExtractionInformation;
<<<<<<< HEAD
        if (ColumnInfo != null) return new ColumnInfoToIColumn(new MemoryRepository(), ColumnInfo);

        return null;
=======
        return ColumnInfo != null ? new ColumnInfoToIColumn(new MemoryRepository(), ColumnInfo) : (IColumn)null;
>>>>>>> 9e847e4d
    }

    private void AddDistributionColumns(QueryBuilder qb)
    {
        var repo = new MemoryRepository();
        qb.AddColumn(new SpontaneouslyInventedColumn(repo, "CountTotal", "count(1)"));
        qb.AddColumn(new SpontaneouslyInventedColumn(repo, "CountNull",
            $"SUM(CASE WHEN {GetColumnSelectSql()} IS NULL THEN 1 ELSE 0  END)"));
        qb.AddColumn(new SpontaneouslyInventedColumn(repo, "CountZero",
            $"SUM(CASE WHEN {GetColumnSelectSql()} = 0 THEN 1  ELSE 0 END)"));

        qb.AddColumn(new SpontaneouslyInventedColumn(repo, "Max", $"max({GetColumnSelectSql()})"));
        qb.AddColumn(new SpontaneouslyInventedColumn(repo, "Min", $"min({GetColumnSelectSql()})"));

        switch (ColumnInfo.GetQuerySyntaxHelper().DatabaseType)
        {
            case DatabaseType.MicrosoftSQLServer:
                qb.AddColumn(new SpontaneouslyInventedColumn(repo, "stdev ", $"stdev({GetColumnSelectSql()})"));
                break;
            case DatabaseType.MySql:
            case DatabaseType.Oracle:
                qb.AddColumn(new SpontaneouslyInventedColumn(repo, "stddev ", $"stddev({GetColumnSelectSql()})"));
                break;
            default:
                throw new ArgumentOutOfRangeException();
        }

        qb.AddColumn(new SpontaneouslyInventedColumn(repo, "avg", $"avg({GetColumnSelectSql()})"));
    }

    /// <summary>
    /// Returns the column Select SQL (without alias) for use in query building
    /// </summary>
    /// <returns></returns>
    private string GetColumnSelectSql() => GetIColumn().SelectSQL;

    public string GetTabName() => $"{GetIColumn()}({ViewType})";

    public void AdjustAutocomplete(IAutoCompleteProvider autoComplete)
    {
        if (ColumnInfo != null) autoComplete.Add(ColumnInfo);
    }

    private IFilter GetFilterIfAny()
    {
        return (IFilter)DatabaseObjects.SingleOrDefault(o => o is IFilter);
    }

    private IContainer GetContainerIfAny()
    {
        return (IContainer)DatabaseObjects.SingleOrDefault(o => o is IContainer);
    }


    public IQuerySyntaxHelper GetQuerySyntaxHelper()
    {
        var c = ColumnInfo;
        return c?.GetQuerySyntaxHelper();
    }
}<|MERGE_RESOLUTION|>--- conflicted
+++ resolved
@@ -103,18 +103,9 @@
 
     public IDataAccessPoint GetDataAccessPoint() => GetTableInfo();
 
-<<<<<<< HEAD
-    private ITableInfo GetTableInfo()
-    {
-        if (ExtractionInformation != null) return ExtractionInformation.ColumnInfo?.TableInfo;
-
-        return ColumnInfo?.TableInfo;
-    }
-=======
     private ITableInfo GetTableInfo() => ExtractionInformation != null
         ? ExtractionInformation.ColumnInfo?.TableInfo
         : (ITableInfo)ColumnInfo?.TableInfo;
->>>>>>> 9e847e4d
 
     public string GetSql()
     {
@@ -156,13 +147,7 @@
     private IColumn GetIColumn()
     {
         if (ExtractionInformation != null) return ExtractionInformation;
-<<<<<<< HEAD
-        if (ColumnInfo != null) return new ColumnInfoToIColumn(new MemoryRepository(), ColumnInfo);
-
-        return null;
-=======
         return ColumnInfo != null ? new ColumnInfoToIColumn(new MemoryRepository(), ColumnInfo) : (IColumn)null;
->>>>>>> 9e847e4d
     }
 
     private void AddDistributionColumns(QueryBuilder qb)
