// Copyright (c) The University of Dundee 2018-2019
// This file is part of the Research Data Management Platform (RDMP).
// RDMP is free software: you can redistribute it and/or modify it under the terms of the GNU General Public License as published by the Free Software Foundation, either version 3 of the License, or (at your option) any later version.
// RDMP is distributed in the hope that it will be useful, but WITHOUT ANY WARRANTY; without even the implied warranty of MERCHANTABILITY or FITNESS FOR A PARTICULAR PURPOSE. See the GNU General Public License for more details.
// You should have received a copy of the GNU General Public License along with RDMP. If not, see <https://www.gnu.org/licenses/>.

using System;
using System.Collections.Generic;
using System.Data;
using System.Data.Common;
using System.IO;
using System.Linq;
using System.Text;
using System.Xml;
using System.Xml.Serialization;
using Rdmp.Core.Repositories;
using Rdmp.Core.Validation.Constraints;
using Rdmp.Core.Validation.Constraints.Primary;
using Rdmp.Core.Validation.Constraints.Secondary;
using Rdmp.Core.Validation.Constraints.Secondary.Predictor;

namespace Rdmp.Core.Validation;

/// <summary>
/// The Validator is the main entry point into this API. A client would typically create a Validator instance and then
/// add a number of ItemValidators to it.  Alternatively you can use the static method LoadFromXml.  Ensure you set
/// LocatorForXMLDeserialization.
/// 
/// <para>Generally, there are two phases of interaction with a Validator:</para>
/// 
/// <para>1. Design Time
/// During this phase, the client will instantiate and set up a Validator. The Check() method can be called to check for
/// any type incompatibilities prior to running the actual Validate() method.</para>
/// 
/// <para>2. Run Time
/// The Validation(o) method is called, applying the previously set up validation rules to the supplied domain object (o).</para>
/// 
/// <para>Note: As of this writing the Dictionary-based method is under active development, whereas the Object-based method
/// is not adequately developed or tested . PLEASE USE THE DICTIONARY method FOR NOW!</para>
/// </summary>
[XmlRoot("Validator")]
public class Validator
{
    private object _domainObject;
    private Dictionary<string, object> _domainObjectDictionary;

    /// <summary>
    /// Validation rules can reference objects e.g. StandardRegex.  This static property indicates where to get the available instances available
    /// for selection (the Catalogue database).
    /// </summary>
    public static ICatalogueRepositoryServiceLocator LocatorForXMLDeserialization;

    public List<ItemValidator> ItemValidators { get; set; }


    public Validator()
    {
        ItemValidators = new List<ItemValidator>();
    }

    /// <summary>
    /// Adds an ItemValidator to the Validator, specifying the target property (in the object to be validated) and
    /// the type that we expect this property to have. The type is used later in the Check() method. See below..
    /// </summary>
    /// <param name="itemValidator"></param>
    /// <param name="targetProperty"></param>
    /// <param name="expectedType"></param>
    public void AddItemValidator(ItemValidator itemValidator, string targetProperty, Type expectedType)
    {
        if (ItemValidators.Any(iv => iv.TargetProperty.Equals(targetProperty)))
            throw new ArgumentException(
                "TargetProperty is already targeted by another ItemValidator in the collection");

        itemValidator.TargetProperty = targetProperty;
        itemValidator.ExpectedType = expectedType;

        ItemValidators.Add(itemValidator);
    }

    /// <summary>
    /// Returns the ItemValidator associated with the given key.
    /// </summary>
    /// <param name="key"></param>
    /// <returns>An Itemvalidator reference, or null if no match found for the supplied key</returns>
    public ItemValidator GetItemValidator(string key)
    {
        try
        {
            return ItemValidators.SingleOrDefault(iv => iv.TargetProperty.Equals(key));
        }
        catch (InvalidOperationException)
        {
            return null;
        }
    }

    /// <summary>
    /// Removes a given (key) ItemValidator from the collection.
    /// </summary>
    /// <param name="key"></param>
    /// <returns>true if the removal succeeded, false otherwise</returns>
    public bool RemoveItemValidator(string key)
    {
        ItemValidator toRemove;

        try
        {
            toRemove = ItemValidators.First(iv => iv.TargetProperty.Equals(key));
        }
        catch (InvalidOperationException)
        {
            return false;
        }


        return ItemValidators.Remove(toRemove);
    }

    /// <summary>
    /// Validate against the supplied domain object, which takes the form of a generic object.
    /// </summary>
    /// <param name="domainObject"></param>
    public ValidationFailure Validate(object domainObject)
    {
        _domainObject = domainObject;

        return ValidateAgainstDomainObject();
    }

    /// <summary>
    /// Validate against the supplied domain object, which takes the form of a generic object with Properties matching TargetProperty or an SqlDataReader or a DataTable
    /// </summary>
    /// <param name="domainObject"></param>
    /// /// <param name="currentResults">It is expected that Validate is called multiple times (once per row) therefore you can store the Result of the last one and pass it back into the method the next time you call it in order to maintain a running total</param>
    /// <param name="worstConsequence"></param>
    public VerboseValidationResults ValidateVerboseAdditive(object domainObject,
        VerboseValidationResults currentResults, out Consequence? worstConsequence)
    {
        worstConsequence = null;

        _domainObject = domainObject;

        //first time initialize the results by calling its constructor (with all the ivs)
        currentResults ??= new VerboseValidationResults(ItemValidators.ToArray());

        var result = ValidateAgainstDomainObject();

        if (result != null)
            worstConsequence = currentResults.ProcessException(result);

        return currentResults;
    }


    /// <summary>
    /// Validate against the supplied domain object, which takes the form of a Dictionary.
    /// </summary>
    /// <param name="d"></param>
    public ValidationFailure Validate(Dictionary<string, object> d)
    {
        _domainObjectDictionary = d;

        return ValidateAgainstDictionary();
    }

    //This is static because creating new ones with the Type[] causes memory leaks in unmanaged memory   https://blogs.msdn.microsoft.com/tess/2006/02/15/net-memory-leak-xmlserializing-your-way-to-a-memory-leak/
    private static XmlSerializer _serializer;

    /// <summary>
    /// Instantiate a Validator from a (previously saved) XML string.
    /// </summary>
    /// <param name="xml"></param>
    /// <returns>a Validator</returns>
    public static Validator LoadFromXml(string xml)
    {
        if (string.IsNullOrWhiteSpace(xml))
            return null;

        InitializeSerializer();

        var rdr = XmlReader.Create(new StringReader(xml));
        return (Validator)_serializer.Deserialize(rdr);
    }

    private static void InitializeSerializer()
    {
<<<<<<< HEAD
        _serializer ??= new XmlSerializer(typeof(Validator), GetExtraTypes().ToArray());
=======
        _serializer ??= new XmlSerializer(typeof(Validator), GetExtraTypes());
>>>>>>> c8836872
    }

    /// <summary>
    /// Persist the current Validator instance to a string containing XML.
    /// </summary>
    /// <returns>a String</returns>
    public string SaveToXml(bool indent = true)
    {
        var sb = new StringBuilder();

        InitializeSerializer();

        using (var sw = XmlWriter.Create(sb, new XmlWriterSettings { Indent = indent }))
        {
            _serializer.Serialize(sw, this);
        }

        return sb.ToString();
    }

    private static readonly object _oLockExtraTypes = new();
    private static List<Type> _extraTypes;

    private static List<Type> RefreshExtraTypes()
    {
        lock (_oLockExtraTypes)
        {
<<<<<<< HEAD
            return AppDomain.CurrentDomain.GetAssemblies().SelectMany(a => a.GetTypes()).Where(
                //type is
                type =>
                    type != null &&
                    //of the correct Type
                    (typeof(IConstraint).IsAssignableFrom(type) ||
                     typeof(PredictionRule).IsAssignableFrom(type)) //Constraint or prediction
                    &&
                    !type.IsAbstract
                    &&
                    !type.IsInterface
                    &&
                    type.IsClass
            ).ToList();
=======
            _extraTypes = null;

            var extraTypes = new List<Type>();

            //Get all the Types in the assembly that are compatible with Constraint (primary or secondary)
            extraTypes.AddRange(mef.GetAllTypes().Where(
                    //type is
                    type =>
                        type != null &&
                        //of the correct Type
                        (typeof(IConstraint).IsAssignableFrom(type) ||
                         typeof(PredictionRule).IsAssignableFrom(type)) //Constraint or prediction
                        &&
                        !type.IsAbstract
                        &&
                        !type.IsInterface
                        &&
                        type.IsClass
                )
            );

            _extraTypes = extraTypes.ToArray();
>>>>>>> c8836872
        }
    }

    public static List<Type> GetExtraTypes()
    {
        lock (_oLockExtraTypes)
        {
<<<<<<< HEAD
            return _extraTypes ??= RefreshExtraTypes();
=======
            return _extraTypes ?? Type.EmptyTypes;
>>>>>>> c8836872
        }
    }


    /// <summary>
    /// This Factory method returns a new RegularExpression instance.
    /// </summary>
    /// <param name="pattern"></param>
    /// <returns></returns>
    public static ISecondaryConstraint CreateRegularExpression(string pattern) => new RegularExpression(pattern);

    /// <summary>
    /// Returns an array of available PrimaryConstraint names.
    /// Provides support for client applications who may need to display a list for selection.
    /// </summary>
    /// <returns></returns>
    public static string[] GetPrimaryConstraintNames()
    {
        var primaryConstraintTypes = FindSubClassesOf<PrimaryConstraint>();

        return primaryConstraintTypes.Select(t => t.Name.ToLower()).ToArray();
    }

    public static string[] GetSecondaryConstraintNames()
    {
        var secondaryConstraintTypes = FindSubClassesOf<SecondaryConstraint>().Where(t => t.IsAbstract == false);

        return secondaryConstraintTypes.Select(t => t.Name.ToLower()).ToArray();
    }

    /// <summary>
    /// This Factory method returns a Constraint corresponding to the supplied constraint name.
    /// The name must match the corresponding class name. Matching is case-insensitive.
    /// An ArgumentException is thrown if a matching constraint cannot be found.
    /// </summary>
    /// <param name="name"></param>
    /// <param name="consequence"></param>
    /// <returns>A Constraint</returns>
    public static IConstraint CreateConstraint(string name, Consequence consequence)
    {
        var type = GetExtraTypes().Single(t => t.Name.Equals(name, StringComparison.CurrentCultureIgnoreCase));
        var toReturn = (IConstraint)Activator.CreateInstance(type);
        toReturn.Consequence = consequence;
        return toReturn;
    }

    #region Fluent API experiment

    public ItemValidator ConstrainField(string fieldToValidate, Type type)
    {
        var i = new ItemValidator();
        AddItemValidator(i, fieldToValidate, type);

        return i;
    }

    public ItemValidator EnsureThatDate(string fieldToValidate)
    {
        var i = new ItemValidator();
        AddItemValidator(i, fieldToValidate, typeof(DateTime));

        return i;
    }

    public ItemValidator EnsureThatValue(string fieldToValidate)
    {
        var i = new ItemValidator();
        AddItemValidator(i, fieldToValidate, typeof(double));

        return i;
    }

    #endregion

    #region private methods

    private static IEnumerable<Type> FindSubClassesOf<TBaseType>()
    {
        return GetExtraTypes().Where(t => t.IsSubclassOf(typeof(TBaseType)));
    }

    private ValidationFailure ValidateAgainstDictionary()
    {
        var keys = new string[_domainObjectDictionary.Keys.Count];
        var vals = new object[_domainObjectDictionary.Values.Count];

        _domainObjectDictionary.Keys.CopyTo(keys, 0);
        _domainObjectDictionary.Values.CopyTo(vals, 0);


        var eList = new List<ValidationFailure>();

        //for all the columns we need to validate
        foreach (var itemValidator in ItemValidators)
            if (_domainObjectDictionary.TryGetValue(itemValidator.TargetProperty, out var o))
            {
                //get the first validation failure for the given column (or null if it is valid)
                var result = itemValidator.ValidateAll(o, vals, keys);

                //if it wasn't valid then add it to the eList
                if (result is { SourceItemValidator: null })
                {
                    result.SourceItemValidator = itemValidator;
                    eList.Add(result);
                }
            }
            else
            {
                throw new InvalidOperationException(
                    $"Validation failed: Target field [{itemValidator.TargetProperty}] not found in dictionary.");
            }

<<<<<<< HEAD
        return eList.Count > 0 ? new ValidationFailure("There are validation errors.", eList) : null;
=======
        if (eList.Count > 0) return new ValidationFailure("There are validation errors.", eList);

        return null;
>>>>>>> c8836872
    }

    private ValidationFailure ValidateAgainstDomainObject()
    {
        var eList = new List<ValidationFailure>();

        #region work out other column values

        string[] names = null;
        object[] values = null;

        var o = _domainObject;

        switch (o)
        {
            case DbDataReader reader:
                {
                    names = new string[reader.FieldCount];
                    values = new object[reader.FieldCount];

                    for (var i = 0; i < reader.FieldCount; i++)
                    {
                        names[i] = reader.GetName(i);
                        values[i] = reader[i] == DBNull.Value ? null : reader[i].ToString();
                    }

                    break;
                }
            case DataRow row:
                {
                    names = new string[row.Table.Columns.Count];
                    values = new object[row.Table.Columns.Count];

                    for (var i = 0; i < row.Table.Columns.Count; i++)
                    {
                        names[i] = row.Table.Columns[i].ColumnName;
                        values[i] = row[i] == DBNull.Value ? null : row[i].ToString();
                    }

                    break;
                }
        }

        #endregion


        foreach (var itemValidator in ItemValidators)
        {
            if (itemValidator.TargetProperty == null)
                throw new NullReferenceException("Target property cannot be null");

            try
            {
                ValidationFailure result;

                //see if it has property with this name
                object value;
                switch (o)
                {
                    case DbDataReader reader:
                        {
                            value = reader[itemValidator.TargetProperty];
                            if (value == DBNull.Value)
                                value = null;

                            result = itemValidator.ValidateAll(value, values, names);
                            break;
                        }
                    case DataRow row:
                        result = itemValidator.ValidateAll(row[itemValidator.TargetProperty], values, names);
                        break;
                    default:
                        {
                            var propertiesDictionary = DomainObjectPropertiesToDictionary(o);

                            if (!propertiesDictionary.TryGetValue(itemValidator.TargetProperty, out value))
                                throw new MissingFieldException(
                                    $"Validation failed: Target field [{itemValidator.TargetProperty}] not found in domain object.");

                            result = itemValidator.ValidateAll(value, propertiesDictionary.Values.ToArray(),
                                propertiesDictionary.Keys.ToArray());
                            break;
                        }
                }
<<<<<<< HEAD
=======
                else if (o is DataRow dataRow)
                {
                    result = itemValidator.ValidateAll(dataRow[itemValidator.TargetProperty], values, names);
                }
                else
                {
                    var propertiesDictionary = DomainObjectPropertiesToDictionary(o);

                    if (propertiesDictionary.TryGetValue(itemValidator.TargetProperty, out var value1))
                    {
                        value = value1;

                        result = itemValidator.ValidateAll(value, propertiesDictionary.Values.ToArray(),
                            propertiesDictionary.Keys.ToArray());
                    }
                    else
                    {
                        throw new MissingFieldException(
                            $"Validation failed: Target field [{itemValidator.TargetProperty}] not found in domain object.");
                    }
                }
>>>>>>> c8836872

                if (result != null)
                {
                    result.SourceItemValidator ??= itemValidator;
                    eList.Add(result);
                }
            }
            catch (IndexOutOfRangeException)
            {
                throw new IndexOutOfRangeException(
                    $"Validation failed: Target field [{itemValidator.TargetProperty}] not found in domain object.");
            }
        }

<<<<<<< HEAD
        return eList.Count > 0 ? new ValidationFailure("There are validation errors.", eList) : null;
=======
        if (eList.Count > 0) return new ValidationFailure("There are validation errors.", eList);

        return null;
>>>>>>> c8836872
    }

    private static Dictionary<string, object> DomainObjectPropertiesToDictionary(object o)
    {
        var toReturn = new Dictionary<string, object>();

        foreach (var prop in o.GetType().GetProperties())
            toReturn.Add(prop.Name, prop.GetValue(o));


        return toReturn;
    }

    #endregion

    public void RenameColumns(Dictionary<string, string> renameDictionary)
    {
        foreach (var kvp in renameDictionary)
            RenameColumn(kvp.Key, kvp.Value);
    }

    public void RenameColumn(string oldName, string newName)
    {
        foreach (var itemValidator in ItemValidators)
        {
            if (itemValidator.TargetProperty == oldName)
                itemValidator.TargetProperty = newName;

            itemValidator.PrimaryConstraint?.RenameColumn(oldName, newName);

            foreach (ISecondaryConstraint constraint in itemValidator.SecondaryConstraints)
                constraint.RenameColumn(oldName, newName);
        }
    }

    public static Type[] GetPredictionExtraTypes()
    {
<<<<<<< HEAD
        return GetExtraTypes().Where(static t => typeof(PredictionRule).IsAssignableFrom(t)).ToArray();
=======
        return GetExtraTypes().Where(t => typeof(PredictionRule).IsAssignableFrom(t)).ToArray();
>>>>>>> c8836872
    }
}<|MERGE_RESOLUTION|>--- conflicted
+++ resolved
@@ -184,11 +184,7 @@
 
     private static void InitializeSerializer()
     {
-<<<<<<< HEAD
         _serializer ??= new XmlSerializer(typeof(Validator), GetExtraTypes().ToArray());
-=======
-        _serializer ??= new XmlSerializer(typeof(Validator), GetExtraTypes());
->>>>>>> c8836872
     }
 
     /// <summary>
@@ -216,7 +212,6 @@
     {
         lock (_oLockExtraTypes)
         {
-<<<<<<< HEAD
             return AppDomain.CurrentDomain.GetAssemblies().SelectMany(a => a.GetTypes()).Where(
                 //type is
                 type =>
@@ -231,30 +226,6 @@
                     &&
                     type.IsClass
             ).ToList();
-=======
-            _extraTypes = null;
-
-            var extraTypes = new List<Type>();
-
-            //Get all the Types in the assembly that are compatible with Constraint (primary or secondary)
-            extraTypes.AddRange(mef.GetAllTypes().Where(
-                    //type is
-                    type =>
-                        type != null &&
-                        //of the correct Type
-                        (typeof(IConstraint).IsAssignableFrom(type) ||
-                         typeof(PredictionRule).IsAssignableFrom(type)) //Constraint or prediction
-                        &&
-                        !type.IsAbstract
-                        &&
-                        !type.IsInterface
-                        &&
-                        type.IsClass
-                )
-            );
-
-            _extraTypes = extraTypes.ToArray();
->>>>>>> c8836872
         }
     }
 
@@ -262,11 +233,7 @@
     {
         lock (_oLockExtraTypes)
         {
-<<<<<<< HEAD
             return _extraTypes ??= RefreshExtraTypes();
-=======
-            return _extraTypes ?? Type.EmptyTypes;
->>>>>>> c8836872
         }
     }
 
@@ -379,13 +346,7 @@
                     $"Validation failed: Target field [{itemValidator.TargetProperty}] not found in dictionary.");
             }
 
-<<<<<<< HEAD
         return eList.Count > 0 ? new ValidationFailure("There are validation errors.", eList) : null;
-=======
-        if (eList.Count > 0) return new ValidationFailure("There are validation errors.", eList);
-
-        return null;
->>>>>>> c8836872
     }
 
     private ValidationFailure ValidateAgainstDomainObject()
@@ -470,31 +431,6 @@
                             break;
                         }
                 }
-<<<<<<< HEAD
-=======
-                else if (o is DataRow dataRow)
-                {
-                    result = itemValidator.ValidateAll(dataRow[itemValidator.TargetProperty], values, names);
-                }
-                else
-                {
-                    var propertiesDictionary = DomainObjectPropertiesToDictionary(o);
-
-                    if (propertiesDictionary.TryGetValue(itemValidator.TargetProperty, out var value1))
-                    {
-                        value = value1;
-
-                        result = itemValidator.ValidateAll(value, propertiesDictionary.Values.ToArray(),
-                            propertiesDictionary.Keys.ToArray());
-                    }
-                    else
-                    {
-                        throw new MissingFieldException(
-                            $"Validation failed: Target field [{itemValidator.TargetProperty}] not found in domain object.");
-                    }
-                }
->>>>>>> c8836872
-
                 if (result != null)
                 {
                     result.SourceItemValidator ??= itemValidator;
@@ -508,13 +444,7 @@
             }
         }
 
-<<<<<<< HEAD
         return eList.Count > 0 ? new ValidationFailure("There are validation errors.", eList) : null;
-=======
-        if (eList.Count > 0) return new ValidationFailure("There are validation errors.", eList);
-
-        return null;
->>>>>>> c8836872
     }
 
     private static Dictionary<string, object> DomainObjectPropertiesToDictionary(object o)
@@ -552,10 +482,6 @@
 
     public static Type[] GetPredictionExtraTypes()
     {
-<<<<<<< HEAD
         return GetExtraTypes().Where(static t => typeof(PredictionRule).IsAssignableFrom(t)).ToArray();
-=======
-        return GetExtraTypes().Where(t => typeof(PredictionRule).IsAssignableFrom(t)).ToArray();
->>>>>>> c8836872
     }
 }