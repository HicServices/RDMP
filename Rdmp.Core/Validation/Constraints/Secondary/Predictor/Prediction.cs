--- conflicted
+++ resolved
@@ -31,14 +31,7 @@
 
     public Prediction(PredictionRule rule, string targetColumn)
     {
-<<<<<<< HEAD
-        if (rule == null)
-            throw new ArgumentException("You must specify a PredictionRule to follow", nameof(rule));
-
-        Rule = rule;
-=======
         Rule = rule ?? throw new ArgumentException("You must specify a PredictionRule to follow", nameof(rule));
->>>>>>> 9e847e4d
         TargetColumn = targetColumn;
     }
 
@@ -59,18 +52,10 @@
 
         var i = Array.IndexOf(otherColumnNames, TargetColumn);
 
-<<<<<<< HEAD
-        if (i == -1)
-            throw new MissingFieldException(
-                $"Could not find TargetColumn '{TargetColumn}' for Prediction validation constraint.  Supplied column name collection was:({string.Join(",", otherColumnNames)})");
-
-        return Rule.Predict(this, value, otherColumns[i]);
-=======
         return i == -1
             ? throw new MissingFieldException(
                 $"Could not find TargetColumn '{TargetColumn}' for Prediction validation constraint.  Supplied column name collection was:({string.Join(",", otherColumnNames)})")
             : Rule.Predict(this, value, otherColumns[i]);
->>>>>>> 9e847e4d
     }
 
 
