// Copyright (c) The University of Dundee 2018-2019
// This file is part of the Research Data Management Platform (RDMP).
// RDMP is free software: you can redistribute it and/or modify it under the terms of the GNU General Public License as published by the Free Software Foundation, either version 3 of the License, or (at your option) any later version.
// RDMP is distributed in the hope that it will be useful, but WITHOUT ANY WARRANTY; without even the implied warranty of MERCHANTABILITY or FITNESS FOR A PARTICULAR PURPOSE. See the GNU General Public License for more details.
// You should have received a copy of the GNU General Public License along with RDMP. If not, see <https://www.gnu.org/licenses/>.

using System;
using System.Collections.Generic;
using System.ComponentModel;
using System.Data.Common;
using System.Xml.Serialization;
using Rdmp.Core.Curation.Data;
using Rdmp.Core.MapsDirectlyToDatabaseTable;
using Rdmp.Core.ReusableLibraryCode;
using Rdmp.Core.ReusableLibraryCode.Checks;
using Rdmp.Core.ReusableLibraryCode.DataAccess;
using Rdmp.Core.Validation.UIAttributes;

namespace Rdmp.Core.Validation.Constraints.Secondary;

/// <summary>
/// Specifies that values in the column must (or must not - see InvertLogic) appear in another column.  This lets you have a database table which contains a
/// always allowed (or forbidden) of expected values.  This is particularly useful if you want to create a Lookup table but you don't want to create a constraint
/// at database level because you expect dirty data and don't want to crash the data load.
/// </summary>
public class ReferentialIntegrityConstraint : SecondaryConstraint, ICheckable
{
    private readonly IRepository _repository;

    [Description("When ticked, the current value MUST NOT appear in the OtherColumnInfo")]
    public bool InvertLogic { get; set; }

    private int _otherColumnInfoID;

    //this is the only value that actually needs to be serialized!
    [HideOnValidationUI]
    public int OtherColumnInfoID
    {
        get => _otherColumnInfoID;
        set
        {
            _otherColumnInfoID = value;

            if (value > 0)
                OtherColumnInfo = _repository.GetObjectByID<ColumnInfo>(value);
        }
    }

    [Description(
        "The current value MUST appear in the SET OF ALL VALUES stored in the this column.  The ColumnInfo you choose does not have to be stored on the same server/database as your dataset")]
    [XmlIgnore]
    public ColumnInfo OtherColumnInfo
    {
        get => _otherColumnInfo;
        set
        {
            _otherColumnInfo = value;

            if (OtherColumnInfoID != value.ID)
                OtherColumnInfoID = value.ID;
        }
    }

    /// <summary>
    /// Only for XmlSerializer, do not use otherwise
    /// </summary>
    public ReferentialIntegrityConstraint()
    {
        if (Validator.LocatorForXMLDeserialization == null)
            throw new Exception(
                "Cannot deserialize/construct this class because the static LocatorForXMLDeserialization field has not been set");

        _repository = Validator.LocatorForXMLDeserialization.CatalogueRepository;
    }

    public ReferentialIntegrityConstraint(IRepository repository)
    {
        _repository = repository;
    }

    private HashSet<string> _uniqueValues;
    private ColumnInfo _otherColumnInfo;


    public override void RenameColumn(string originalName, string newName)
    {
    }

    public override string GetHumanReadableDescriptionOfValidation()
    {
        if (OtherColumnInfo == null)
            return
                "Fetches all the values held in OtherColumnInfo and confirms that the values in this field are also in that collection (use cases for this constraint include cross database/server referential integrity or any time when you don't want to explicitly declare a foreign key in your database due to data quality issues)";

        var tableInfo = OtherColumnInfo.TableInfo;

        return InvertLogic
            ? $"Fetches all the values held in {OtherColumnInfo} on server {tableInfo.Server} and confirms that the values in this field ARE NOT in that collection"
            : $"Fetches all the values held in {OtherColumnInfo} on server {tableInfo.Server} and confirms that the values in this field are also in that collection";
    }

    /// <summary>
    /// The first call to this will load all values from the validation column, which may take an appreciable amount of time for large datasets (such as when validating against CHI).
    /// </summary>
    /// <param name="value"></param>
    /// <param name="otherColumns"></param>
    /// <param name="otherColumnNames"></param>
    /// <returns></returns>
    public override ValidationFailure Validate(object value, object[] otherColumns, string[] otherColumnNames)
    {
        if (_uniqueValues == null)
        {
            _uniqueValues = new HashSet<string>();
            GetUniqueValues();
        }

        if (value == null || value == DBNull.Value)
            return null;

        var contained = _uniqueValues.Contains(value.ToString());

        //it is in the hashset
        if (contained)
            if (!InvertLogic) //the logic is not inverted (expected behaviour)
                return null;
            else
                //the logic is inverted!
                return new ValidationFailure(
                    $"Value '{value}' was found in row and also in the column {OtherColumnInfo} (InvertLogic was set to true meaning that OtherColumnInfo is an exclusion list)",
                    this);

        //it was not contained in the hashset

        //if invert logic then hash set is an exclusion list so this is expected behaviour
        if (InvertLogic)
            return null;

        //it is not contained and we have not inverted the logic so this is a validation failure, the value was not found in the referential integrity column OtherColumnInfo
        return
            new ValidationFailure(
                $"Value '{value}' was found in row but not in corresponding referential integrity column {OtherColumnInfo}",
                this);
    }


    public void Check(ICheckNotifier checker)
    {
        if (OtherColumnInfo == null)
        {
            checker.OnCheckPerformed(
                new CheckEventArgs("No ColumnInfo has been selected yet! unable to populate constraint HashSet",
                    CheckResult.Fail));

            return;
        }

        // Attempt to get a single value from the table and then validate it
        var tableInfo = OtherColumnInfo.TableInfo;
        object itemToValidate;
        using (var con = GetConnectionToOtherTable(tableInfo))
        {
            con.Open();
            try
            {
<<<<<<< HEAD
                using (var cmd = DatabaseCommandHelper.GetCommand(
                           $"SELECT TOP 1 {OtherColumnInfo} FROM {tableInfo} WHERE {OtherColumnInfo} IS NOT NULL", con))
                {
                    cmd.CommandTimeout = 5;
                    itemToValidate = cmd.ExecuteScalar();
                }
=======
                using var cmd = DatabaseCommandHelper.GetCommand(
                    $"SELECT TOP 1 {OtherColumnInfo} FROM {tableInfo} WHERE {OtherColumnInfo} IS NOT NULL", con);
                cmd.CommandTimeout = 5;
                itemToValidate = cmd.ExecuteScalar();
>>>>>>> 9e847e4d
            }
            catch (Exception e)
            {
                checker.OnCheckPerformed(
                    e.HResult == -2 // timeout
                        ? new CheckEventArgs($"Timeout when trying to access lookup table: {tableInfo}",
                            CheckResult.Warning, e)
                        : new CheckEventArgs($"Failed to query validation lookup table: {tableInfo}", CheckResult.Fail,
                            e));

                return;
            }
        }

        if (itemToValidate == null)
        {
            checker.OnCheckPerformed(new CheckEventArgs($"No validation items were found in {OtherColumnInfo}",
                CheckResult.Fail));
            return;
        }

        // Now attempt to validate the item just retrieved from the lookup table. By definition it should be valid.
        var failure =
            // If it is an exclusion list then pass a guid which shouldn't match any of the items in the lookup column
            // Call to Validate may cause performance issues as it loads the entire column contents which for, e.g. CHI, can take a long time
            Validate(InvertLogic ? Guid.NewGuid().ToString() : itemToValidate, null, null);

        checker.OnCheckPerformed(failure == null
            ? new CheckEventArgs("Test Read Code validation successful", CheckResult.Success)
            : new CheckEventArgs(failure.Message, CheckResult.Fail));
    }

    /// <summary>
    /// Loads the entire (distinct) contents of the validation column into a hashset. This operation will take some time for very large datasets, e.g. validating against CHI, so be careful when calling.
    /// </summary>
    private void GetUniqueValues()
    {
        if (OtherColumnInfo == null)
            throw new NotSupportedException(
                "No ColumnInfo has been selected yet! unable to populate constraint HashSet");


        //Get the values off the server
        var tableInfo = OtherColumnInfo.TableInfo;
        var sqlToFetchValues = $"Select distinct {OtherColumnInfo} from {tableInfo}";

        //open connection
        using var con = GetConnectionToOtherTable(tableInfo);
        con.Open();
        try
        {
            //send the select
            using var cmd = DatabaseCommandHelper.GetCommand(sqlToFetchValues, con);
            using var reader = cmd.ExecuteReader();
            var runtimeName = OtherColumnInfo.GetRuntimeName();

            //store the values in the HashSet
            while (reader.Read())
            {
<<<<<<< HEAD
                //send the select
                using (var cmd = DatabaseCommandHelper.GetCommand(sqlToFetchValues, con))
                using (var reader = cmd.ExecuteReader())
                {
                    var runtimeName = OtherColumnInfo.GetRuntimeName();

                    //store the values in the HashSet
                    while (reader.Read())
                    {
                        var obj = reader[runtimeName];
                        if (obj != null && obj != DBNull.Value)
                        {
                            var strValue = obj.ToString();
                            if (!string.IsNullOrWhiteSpace(strValue))
                                _uniqueValues.Add(strValue);
                        }
                    }
                }
            }
            catch (Exception e)
            {
                throw new Exception(
                    $"Failed to execute SQL '{sqlToFetchValues}' under context {DataAccessContext.InternalDataProcessing}",
                    e);
            }
        }
=======
                var obj = reader[runtimeName];
                if (obj != null && obj != DBNull.Value)
                {
                    var strValue = obj.ToString();
                    if (!string.IsNullOrWhiteSpace(strValue))
                        _uniqueValues.Add(strValue);
                }
            }
        }
        catch (Exception e)
        {
            throw new Exception(
                $"Failed to execute SQL '{sqlToFetchValues}' under context {DataAccessContext.InternalDataProcessing}",
                e);
        }
>>>>>>> 9e847e4d
    }

    private static DbConnection GetConnectionToOtherTable(IDataAccessPoint tableInfo) =>
        DataAccessPortal
            .ExpectServer(tableInfo, DataAccessContext.InternalDataProcessing)
            .GetConnection();
}<|MERGE_RESOLUTION|>--- conflicted
+++ resolved
@@ -162,19 +162,10 @@
             con.Open();
             try
             {
-<<<<<<< HEAD
-                using (var cmd = DatabaseCommandHelper.GetCommand(
-                           $"SELECT TOP 1 {OtherColumnInfo} FROM {tableInfo} WHERE {OtherColumnInfo} IS NOT NULL", con))
-                {
-                    cmd.CommandTimeout = 5;
-                    itemToValidate = cmd.ExecuteScalar();
-                }
-=======
                 using var cmd = DatabaseCommandHelper.GetCommand(
                     $"SELECT TOP 1 {OtherColumnInfo} FROM {tableInfo} WHERE {OtherColumnInfo} IS NOT NULL", con);
                 cmd.CommandTimeout = 5;
                 itemToValidate = cmd.ExecuteScalar();
->>>>>>> 9e847e4d
             }
             catch (Exception e)
             {
@@ -234,34 +225,6 @@
             //store the values in the HashSet
             while (reader.Read())
             {
-<<<<<<< HEAD
-                //send the select
-                using (var cmd = DatabaseCommandHelper.GetCommand(sqlToFetchValues, con))
-                using (var reader = cmd.ExecuteReader())
-                {
-                    var runtimeName = OtherColumnInfo.GetRuntimeName();
-
-                    //store the values in the HashSet
-                    while (reader.Read())
-                    {
-                        var obj = reader[runtimeName];
-                        if (obj != null && obj != DBNull.Value)
-                        {
-                            var strValue = obj.ToString();
-                            if (!string.IsNullOrWhiteSpace(strValue))
-                                _uniqueValues.Add(strValue);
-                        }
-                    }
-                }
-            }
-            catch (Exception e)
-            {
-                throw new Exception(
-                    $"Failed to execute SQL '{sqlToFetchValues}' under context {DataAccessContext.InternalDataProcessing}",
-                    e);
-            }
-        }
-=======
                 var obj = reader[runtimeName];
                 if (obj != null && obj != DBNull.Value)
                 {
@@ -277,7 +240,6 @@
                 $"Failed to execute SQL '{sqlToFetchValues}' under context {DataAccessContext.InternalDataProcessing}",
                 e);
         }
->>>>>>> 9e847e4d
     }
 
     private static DbConnection GetConnectionToOtherTable(IDataAccessPoint tableInfo) =>
