// Copyright (c) The University of Dundee 2018-2019
// This file is part of the Research Data Management Platform (RDMP).
// RDMP is free software: you can redistribute it and/or modify it under the terms of the GNU General Public License as published by the Free Software Foundation, either version 3 of the License, or (at your option) any later version.
// RDMP is distributed in the hope that it will be useful, but WITHOUT ANY WARRANTY; without even the implied warranty of MERCHANTABILITY or FITNESS FOR A PARTICULAR PURPOSE. See the GNU General Public License for more details.
// You should have received a copy of the GNU General Public License along with RDMP. If not, see <https://www.gnu.org/licenses/>.

using System;
using System.ComponentModel;
using System.Text.RegularExpressions;
using Rdmp.Core.Validation.UIAttributes;

namespace Rdmp.Core.Validation.Constraints.Secondary;

/// <summary>
/// Values being validated are expected to pass the Regex pattern
/// </summary>
public class RegularExpression : SecondaryConstraint
{
    private string _pattern;

    public RegularExpression()
    {
        // Required for serialisation.
    }

    public RegularExpression(string pattern)
    {
        _pattern = pattern;
    }

    [Description(
        "The Regular Expression pattern that MUST match the value being validated.  If you find yourself copy pasting the same Pattern all over the place you should instead consider a StandardRegexConstraint")]
    [ExpectsLotsOfText]
    public string Pattern
    {
        get => _pattern;
        set
        {
            //throws if you pass an invalid pattern
            new Regex(value);


            _pattern = value;
        }
    }

    public override ValidationFailure Validate(object value, object[] otherColumns, string[] otherColumnNames)
    {
        if (value == null)
            return null;

        //if it is a basic type e.g. user wants to validate using regex [0-9]? (single digit!) then let them
        if (value is string == false)
            value = Convert.ToString(value);

        var text = (string)value;
        var match = Regex.Match(text, _pattern);

<<<<<<< HEAD
        if (!match.Success)
            return new ValidationFailure($"Failed to match text [{value}] to regular expression /{_pattern}/", this);

        return null;
=======
        return !match.Success
            ? new ValidationFailure($"Failed to match text [{value}] to regular expression /{_pattern}/", this)
            : null;
>>>>>>> 9e847e4d
    }

    public override void RenameColumn(string originalName, string newName)
    {
    }

    public override string GetHumanReadableDescriptionOfValidation() => $"Matches regex {Pattern}";
}<|MERGE_RESOLUTION|>--- conflicted
+++ resolved
@@ -56,16 +56,9 @@
         var text = (string)value;
         var match = Regex.Match(text, _pattern);
 
-<<<<<<< HEAD
-        if (!match.Success)
-            return new ValidationFailure($"Failed to match text [{value}] to regular expression /{_pattern}/", this);
-
-        return null;
-=======
         return !match.Success
             ? new ValidationFailure($"Failed to match text [{value}] to regular expression /{_pattern}/", this)
             : null;
->>>>>>> 9e847e4d
     }
 
     public override void RenameColumn(string originalName, string newName)
