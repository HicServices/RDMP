// Copyright (c) The University of Dundee 2018-2019
// This file is part of the Research Data Management Platform (RDMP).
// RDMP is free software: you can redistribute it and/or modify it under the terms of the GNU General Public License as published by the Free Software Foundation, either version 3 of the License, or (at your option) any later version.
// RDMP is distributed in the hope that it will be useful, but WITHOUT ANY WARRANTY; without even the implied warranty of MERCHANTABILITY or FITNESS FOR A PARTICULAR PURPOSE. See the GNU General Public License for more details.
// You should have received a copy of the GNU General Public License along with RDMP. If not, see <https://www.gnu.org/licenses/>.

using System;
using System.ComponentModel;
using System.Text.RegularExpressions;
using System.Xml.Serialization;
using Rdmp.Core.Curation.Data;
using Rdmp.Core.MapsDirectlyToDatabaseTable;
using Rdmp.Core.Validation.UIAttributes;

namespace Rdmp.Core.Validation.Constraints.Secondary;

/// <summary>
/// Values being validated are expected to pass the Regex pattern.  The pattern itself is a reference to a StandardRegex which is a central curated definition
/// pattern in the Catalogue database.  This allows you to have multiple columns/validation rules in multiple datasets share the same regex without having to
/// create copies (and allows you to update the definition in one place).
/// </summary>
public class StandardRegexConstraint : SecondaryConstraint
{
    private readonly IRepository _repository;
    private Regex _regex;
    private StandardRegex _standardRegex;
    private int _standardRegexID;

    /// <summary>
    /// Only for XmlSerializer, do not use otherwise
    /// </summary>
    public StandardRegexConstraint()
    {
        _repository = Validator.LocatorForXMLDeserialization.CatalogueRepository;
    }

    public StandardRegexConstraint(IRepository repository)
    {
        _repository = repository;
    }

    //this is the only value that actually needs to be serialized!
    [HideOnValidationUI]
    public int StandardRegexID
    {
        get => _standardRegexID;
        set
        {
            _standardRegexID = value;

            CatalogueStandardRegex = value == 0 ? null : _repository.GetObjectByID<StandardRegex>(value);
        }
    }

    [Description("The Regular Expression pattern that MUST match the value being validated.  This is a centralised definition of a Concept stored in the Catalogue (Click the RegEx button to edit these)")]
    [XmlIgnore]
    public StandardRegex CatalogueStandardRegex
    {
        get => _standardRegex;
        set
        {
            _standardRegex = value;

            if (value == null)
            {
                _regex = null;
                return;
            }

            _regex = new Regex(value.Regex);

            //check is not redundant because assigning the field has repercusions and would result in circular reference! (Blame XMLSerialization for this cluster F*)
            if(StandardRegexID != value.ID)
                StandardRegexID = value.ID;
        }
    }

    public override void RenameColumn(string originalName, string newName)
    {

    }

    public override string GetHumanReadableDescriptionOfValidation()
    {
        return CatalogueStandardRegex != null
            ? $"Checks that the value conforms to the agency specific StandardRegex concept '{CatalogueStandardRegex.ConceptName}' defined in the Catalogue"
            : "Checks that values match the supplied agency specific StandardRegex defined in the Catalogue for core concepts (e.g. Gender)";
    }

    public override ValidationFailure Validate(object value, object[] otherColumns, string[] otherColumnNames)
    {
        if (value == null || value == DBNull.Value)
            return null;

        if(string.IsNullOrWhiteSpace(value.ToString()))
            return null;

        return _regex.IsMatch(value.ToString())
            ? null
            : new ValidationFailure(
            $"Value {value} did not match pattern for StandardRegex concept '{CatalogueStandardRegex.ConceptName}'", this);
<<<<<<< HEAD
=======

>>>>>>> 5c0a3943
    }

}<|MERGE_RESOLUTION|>--- conflicted
+++ resolved
@@ -99,10 +99,6 @@
             ? null
             : new ValidationFailure(
             $"Value {value} did not match pattern for StandardRegex concept '{CatalogueStandardRegex.ConceptName}'", this);
-<<<<<<< HEAD
-=======
-
->>>>>>> 5c0a3943
     }
 
 }