--- conflicted
+++ resolved
@@ -30,10 +30,6 @@
         "When ticked allows values that are EXACTLY THE SAME AS either the Upper or Lower boundary (including field boundaries) to pass validation")]
     public bool Inclusive { get; set; }
 
-<<<<<<< HEAD
-
-=======
->>>>>>> a18976dc
 
     protected static object LookupFieldNamed(string name, object[] otherColumns, object[] otherColumnNames)
     {
