--- conflicted
+++ resolved
@@ -29,14 +29,7 @@
 
     public override ValidationFailure Validate(object value, object[] otherColumns, string[] otherColumnNames)
     {
-<<<<<<< HEAD
-        if (value == null)
-            return null;
-
-        if (value is string s)
-=======
         switch (value)
->>>>>>> 9e847e4d
         {
             case null:
                 return null;
@@ -54,12 +47,6 @@
 
         if (value != null && !IsWithinRange(d))
             return new ValidationFailure(CreateViolationReportUsingDates(d), this);
-<<<<<<< HEAD
-
-        if (value != null && !IsWithinRange(d, otherColumns, otherColumnNames))
-            return new ValidationFailure(CreateViolationReportUsingFieldNames(d), this);
-=======
->>>>>>> 9e847e4d
 
         return value != null && !IsWithinRange(d, otherColumns, otherColumnNames)
             ? new ValidationFailure(CreateViolationReportUsingFieldNames(d), this)
@@ -156,16 +143,9 @@
         if (Lower != null)
             return GreaterThanMessage(d, Lower.ToString());
 
-<<<<<<< HEAD
-        if (Upper != null)
-            return LessThanMessage(d, Upper.ToString());
-
-        throw new InvalidOperationException("Illegal state.");
-=======
         return Upper != null
             ? LessThanMessage(d, Upper.ToString())
             : throw new InvalidOperationException("Illegal state.");
->>>>>>> 9e847e4d
     }
 
     private string CreateViolationReportUsingFieldNames(DateTime d)
