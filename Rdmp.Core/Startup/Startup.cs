// Copyright (c) The University of Dundee 2018-2019
// This file is part of the Research Data Management Platform (RDMP).
// RDMP is free software: you can redistribute it and/or modify it under the terms of the GNU General Public License as published by the Free Software Foundation, either version 3 of the License, or (at your option) any later version.
// RDMP is distributed in the hope that it will be useful, but WITHOUT ANY WARRANTY; without even the implied warranty of MERCHANTABILITY or FITNESS FOR A PARTICULAR PURPOSE. See the GNU General Public License for more details.
// You should have received a copy of the GNU General Public License along with RDMP. If not, see <https://www.gnu.org/licenses/>.

using System;
using System.Diagnostics;
using System.Linq;
using System.Runtime.Loader;
using FAnsi.Discovery;
using FAnsi.Discovery.ConnectionStringDefaults;
using FAnsi.Implementation;
using FAnsi.Implementations.MicrosoftSQL;
using FAnsi.Implementations.MySql;
using FAnsi.Implementations.Oracle;
using FAnsi.Implementations.PostgreSql;
using Rdmp.Core.Curation.Data;
using Rdmp.Core.Databases;
using Rdmp.Core.MapsDirectlyToDatabaseTable;
using Rdmp.Core.MapsDirectlyToDatabaseTable.Versioning;
using Rdmp.Core.Repositories;
using Rdmp.Core.ReusableLibraryCode;
using Rdmp.Core.ReusableLibraryCode.Checks;
using Rdmp.Core.ReusableLibraryCode.DataAccess;
using Rdmp.Core.ReusableLibraryCode.Settings;
using Rdmp.Core.Startup.Events;

namespace Rdmp.Core.Startup;

/// <summary>
/// Locates main databases (Catalogue / Data Export - called Tier1 databases) and satellite databases (DQE, Logging etc - called Tier2
/// databases) and plugin databases (Called Tier3).
/// 
/// <para>Identifies which databases need to be patched.</para>
/// 
/// <para>Loads MEF assemblies and identifies assembly incompatibilities / Type Load errors.</para>
/// </summary>
public class Startup
{
    public IRDMPPlatformRepositoryServiceLocator RepositoryLocator;
    public event FoundPlatformDatabaseHandler DatabaseFound = static delegate { };
    //public event MEFDownloadProgressHandler MEFFileDownloaded = delegate { };

    /// <summary>
    /// Set to true to ignore unpatched platform databases
    /// </summary>
    public bool SkipPatching { get; init; }

<<<<<<< HEAD
    public PluginPatcherFoundHandler PluginPatcherFound = static delegate { };

    private readonly PatcherManager _patcherManager = new();
=======
    public PluginPatcherFoundHandler PluginPatcherFound = delegate { };
    private PatcherManager _patcherManager = new();
>>>>>>> 5c0a3943

    #region Constructors
    public Startup(IRDMPPlatformRepositoryServiceLocator repositoryLocator):this()
    {
        RepositoryLocator = repositoryLocator;
    }

    public Startup()
    {
        TypeGuesser.GuessSettingsFactory.Defaults.CharCanBeBoolean = false;
    }
    #endregion

    #region Database Discovery
    public void DoStartup(ICheckNotifier notifier)
    {
        var foundCatalogue = false;

        notifier.OnCheckPerformed(new CheckEventArgs("Loading core assemblies",CheckResult.Success));

        DiscoveredServerHelper.CreateDatabaseTimeoutInSeconds = UserSettings.CreateDatabaseTimeout;

        var cataloguePatcher = new CataloguePatcher();

        try
        {
            foundCatalogue = Find(RepositoryLocator.CatalogueRepository,cataloguePatcher,notifier);
        }
        catch (Exception e)
        {
            DatabaseFound(this, new PlatformDatabaseFoundEventArgs(null,cataloguePatcher, RDMPPlatformDatabaseStatus.Broken,e));
        }

        if (foundCatalogue)
            try
            {
                //setup connection string keywords
                foreach (var keyword in RepositoryLocator.CatalogueRepository.GetAllObjects<ConnectionStringKeyword>())
                {
                    var tomem = new ToMemoryCheckNotifier(notifier);
                    keyword.Check(tomem);

                    //don't add broken keywords!
                    if (tomem.GetWorst() >= CheckResult.Fail)
                        continue;

                    //pass it into the system wide static keyword collection for use with all databases of this type all the time (that includes Microsoft Sql Server btw which means those options will happen for DataExport too!)
                    DiscoveredServerHelper.AddConnectionStringKeyword(keyword.DatabaseType, keyword.Name, keyword.Value, ConnectionStringKeywordPriority.SystemDefaultMedium);
                }

            }
            catch (Exception ex)
            {
                notifier.OnCheckPerformed(new CheckEventArgs("Could not apply ConnectionStringKeywords",CheckResult.Fail, ex));
            }


        //only load data export manager if catalogue worked
        if (!foundCatalogue) return;
        LoadMEF(RepositoryLocator.CatalogueRepository, notifier);

        //find tier 2 databases
        foreach (var patcher in _patcherManager.Tier2Patchers)
            FindWithPatcher(patcher, notifier);

        try
        {
            var dataExportRepository = RepositoryLocator.DataExportRepository;

            //not configured
            if (dataExportRepository == null)
                return;

            Find(dataExportRepository, new DataExportPatcher(), notifier);
        }
        catch (Exception e)
        {
            DatabaseFound(this,
                new PlatformDatabaseFoundEventArgs(null, new DataExportPatcher(), RDMPPlatformDatabaseStatus.Broken,
                    e));
        }

        FindTier3Databases(RepositoryLocator.CatalogueRepository, notifier);
    }

    private void FindTier3Databases(ICatalogueRepository catalogueRepository,ICheckNotifier notifier)
    {
        foreach (var patcher in _patcherManager.GetTier3Patchers(PluginPatcherFound))
            FindWithPatcher(patcher,notifier);
    }

    private bool Find(IRepository repository, IPatcher patcher,ICheckNotifier notifier)
    {
        //if it's not configured
        if (repository == null)
        {
            DatabaseFound(this, new PlatformDatabaseFoundEventArgs(null, patcher, RDMPPlatformDatabaseStatus.Unreachable));
            return false;
        }

        // it's not a database we are getting this data from then assume it's good to go
        if (repository is not ITableRepository tableRepository)
            return true;

        //check we can reach it
        var db = tableRepository.DiscoveredServer.GetCurrentDatabase();
        notifier.OnCheckPerformed(new CheckEventArgs($"Connecting to {db.GetRuntimeName()} on {db.Server.Name}",CheckResult.Success));

        //is it reachable
        try
        {
            tableRepository.TestConnection();
        }
        catch (Exception ex)
        {
            //no
            DatabaseFound(this, new PlatformDatabaseFoundEventArgs(tableRepository, patcher, RDMPPlatformDatabaseStatus.Unreachable, ex));
            return false;
        }


        try
        {
            //is it up-to-date on patches?
            var patchingRequired = Patch.IsPatchingRequired(tableRepository.DiscoveredServer.GetCurrentDatabase(),
                patcher, out _, out _, out _);
            DatabaseFound(this,
                new PlatformDatabaseFoundEventArgs(tableRepository, patcher, patchingRequired switch
                {
                    Patch.PatchingState.NotRequired => RDMPPlatformDatabaseStatus.Healthy,
                    Patch.PatchingState.Required => SkipPatching ? RDMPPlatformDatabaseStatus.Healthy : RDMPPlatformDatabaseStatus.RequiresPatching,
                    Patch.PatchingState.SoftwareBehindDatabase => RDMPPlatformDatabaseStatus.SoftwareOutOfDate,
                    _ => throw new ArgumentOutOfRangeException(nameof(patchingRequired))
                }));
        }
        catch (Exception e)
        {
            //database is broken (maybe the version of the db is ahead of the host assembly?)
            DatabaseFound(this, new PlatformDatabaseFoundEventArgs(tableRepository, patcher, RDMPPlatformDatabaseStatus.Broken, e));
            return false;
        }

        return true;
    }

    private void FindWithPatcher(IPatcher patcher,ICheckNotifier notifier)
    {
        var dbs = RepositoryLocator.CatalogueRepository.GetAllObjects<ExternalDatabaseServer>().Where(eds => eds.WasCreatedBy(patcher));

        foreach (IExternalDatabaseServer server in dbs)
        {
            try
            {
                var builder = DataAccessPortal
                    .ExpectServer(server, DataAccessContext.InternalDataProcessing)
                    .Builder;

                Find(new CatalogueRepository(builder), patcher,notifier);
            }
            catch (Exception e)
            {
                notifier.OnCheckPerformed(new CheckEventArgs($"Could not resolve ExternalDatabaseServer '{server}'",CheckResult.Warning,e));
            }
        }
    }
    #endregion


    #region MEF
    /// <summary>
    /// Load the plugins from the platform DB
    /// </summary>
    /// <param name="catalogueRepository"></param>
    /// <param name="notifier"></param>
    private static void LoadMEF(ICatalogueRepository catalogueRepository, ICheckNotifier notifier)
    {
<<<<<<< HEAD
        foreach (var (name, body) in catalogueRepository.PluginManager.GetCompatiblePlugins()
                     .SelectMany(static p => p.LoadModuleAssemblies).SelectMany(static a => a.GetContents()))
=======
        catalogueRepository.MEF ??= new MEF();

        var downloadDirectory = catalogueRepository.MEF.DownloadDirectory;
             
        //make sure the MEF directory exists
        if(!downloadDirectory.Exists)
            downloadDirectory.Create();

        var compatiblePlugins = catalogueRepository.PluginManager.GetCompatiblePlugins();

        var dirs = new List<DirectoryInfo>();
        var toLoad = new List<DirectoryInfo> {
            //always load the current application directory
            //new DirectoryInfo(AppDomain.CurrentDomain.BaseDirectory)
        };

        for (var i = 0; i < compatiblePlugins.Length; i++)
        {
            var subDirName = compatiblePlugins[i].GetPluginDirectoryName(downloadDirectory);
            var subdir = Directory.CreateDirectory(subDirName);

            dirs.Add(subdir);

            var existingFiles = subdir.GetFiles($"*{PackPluginRunner.PluginPackageSuffix}").ToList();

            //if we have not downloaded this yet
            if(!existingFiles.Any(f=>f.Name.Equals(compatiblePlugins[i].Name)))
                compatiblePlugins[i].LoadModuleAssemblies.SingleOrDefault()?.DownloadAssembly(subdir); 
            else
                notifier.OnCheckPerformed(new CheckEventArgs(
                    $"Found existing file '{compatiblePlugins[i].Name}' so didn't bother downloading it.",CheckResult.Success));
                                
            foreach(var archive in  subdir.GetFiles($"*{PackPluginRunner.PluginPackageSuffix}").ToList())
            {
                //get rid of any old out dirs
                var outDir = subdir.EnumerateDirectories("out").SingleOrDefault();

                var mustUnzip = true;

                //if there's already an unpacked version
                if(outDir is { Exists: true })
                {
                    //if the directory has no files we have to unzip - otherwise it has an unzipped version already yay
                    mustUnzip = !outDir.GetFiles("*.dll",SearchOption.AllDirectories).Any();

                    if(mustUnzip)
                        outDir.Delete(true);
                }
                else
                    outDir = subdir.CreateSubdirectory("out");

                if(mustUnzip)
                    using(var zf = ZipFile.OpenRead(archive.FullName))
                        try
                        {
                            zf.ExtractToDirectory(outDir.FullName);
                        }
                        catch(Exception ex)
                        {
                            notifier.OnCheckPerformed(new CheckEventArgs(
                                $"Could not extract Plugin to '{outDir.FullName}'",CheckResult.Warning,ex));
                        }
                else
                    notifier.OnCheckPerformed(new CheckEventArgs(
                        $"Found existing directory '{outDir.FullName}' so didn't bother unzipping.",CheckResult.Success));

                toLoad.AddRange(_environmentInfo.GetPluginSubDirectories(outDir.CreateSubdirectory("lib"), notifier));

                //tell them we downloaded it
                MEFFileDownloaded(this,
                    new MEFFileDownloadProgressEventArgs(subdir, compatiblePlugins.Length, i + 1,
                        archive.Name, false, MEFFileDownloadEventStatus.Success));
            }
        }

        //The only Directories in MEF folder should be Plugin subdirectories, any that don't correspond with a plugin should be deleted 
        foreach (var unexpectedDirectory in downloadDirectory.GetDirectories().Where(expected=>!dirs.Any(d=>d.FullName.Equals(expected.FullName))))
>>>>>>> 5c0a3943
        {
            try
            {
                AssemblyLoadContext.Default.LoadFromStream(body);
            }
            catch (Exception e)
            {
                var msg = $"Could not load plugin component {name} due to {e.Message}";
                Console.Error.WriteLine(msg);
                notifier.OnCheckPerformed(new CheckEventArgs(msg,CheckResult.Warning,e));
            }
            finally
            {
                body.Dispose();
            }
        }

        if (CatalogueRepository.SuppressHelpLoading) return;

        notifier.OnCheckPerformed(new CheckEventArgs("Loading Help...", CheckResult.Success));
        var sw = Stopwatch.StartNew();
        catalogueRepository.CommentStore.ReadComments( "SourceCodeForSelfAwareness.zip");
        sw.Stop();
        notifier.OnCheckPerformed(new CheckEventArgs($"Help loading took:{sw.Elapsed}", CheckResult.Success));

    }
    #endregion

    /// <summary>
    /// <para>
    /// Call before running <see cref="Startup"/>.  Sets up basic assembly redirects to the execution directory
    /// (see <see cref="AssemblyResolver"/>) and FAnsiSql DBMS implementations.
    /// </para>
    /// <para>Note that this method can be used even if you do not then go on to use <see cref="Startup"/> e.g. if you
    /// are performing a low level operation like patching</para>
    /// </summary>
    public static void PreStartup()
    {
        ImplementationManager.Load<MicrosoftSQLImplementation>();
        ImplementationManager.Load<MySqlImplementation>();
        ImplementationManager.Load<OracleImplementation>();
        ImplementationManager.Load<PostgreSqlImplementation>();
    }
}<|MERGE_RESOLUTION|>--- conflicted
+++ resolved
@@ -47,14 +47,9 @@
     /// </summary>
     public bool SkipPatching { get; init; }
 
-<<<<<<< HEAD
     public PluginPatcherFoundHandler PluginPatcherFound = static delegate { };
 
     private readonly PatcherManager _patcherManager = new();
-=======
-    public PluginPatcherFoundHandler PluginPatcherFound = delegate { };
-    private PatcherManager _patcherManager = new();
->>>>>>> 5c0a3943
 
     #region Constructors
     public Startup(IRDMPPlatformRepositoryServiceLocator repositoryLocator):this()
@@ -231,88 +226,8 @@
     /// <param name="notifier"></param>
     private static void LoadMEF(ICatalogueRepository catalogueRepository, ICheckNotifier notifier)
     {
-<<<<<<< HEAD
         foreach (var (name, body) in catalogueRepository.PluginManager.GetCompatiblePlugins()
                      .SelectMany(static p => p.LoadModuleAssemblies).SelectMany(static a => a.GetContents()))
-=======
-        catalogueRepository.MEF ??= new MEF();
-
-        var downloadDirectory = catalogueRepository.MEF.DownloadDirectory;
-             
-        //make sure the MEF directory exists
-        if(!downloadDirectory.Exists)
-            downloadDirectory.Create();
-
-        var compatiblePlugins = catalogueRepository.PluginManager.GetCompatiblePlugins();
-
-        var dirs = new List<DirectoryInfo>();
-        var toLoad = new List<DirectoryInfo> {
-            //always load the current application directory
-            //new DirectoryInfo(AppDomain.CurrentDomain.BaseDirectory)
-        };
-
-        for (var i = 0; i < compatiblePlugins.Length; i++)
-        {
-            var subDirName = compatiblePlugins[i].GetPluginDirectoryName(downloadDirectory);
-            var subdir = Directory.CreateDirectory(subDirName);
-
-            dirs.Add(subdir);
-
-            var existingFiles = subdir.GetFiles($"*{PackPluginRunner.PluginPackageSuffix}").ToList();
-
-            //if we have not downloaded this yet
-            if(!existingFiles.Any(f=>f.Name.Equals(compatiblePlugins[i].Name)))
-                compatiblePlugins[i].LoadModuleAssemblies.SingleOrDefault()?.DownloadAssembly(subdir); 
-            else
-                notifier.OnCheckPerformed(new CheckEventArgs(
-                    $"Found existing file '{compatiblePlugins[i].Name}' so didn't bother downloading it.",CheckResult.Success));
-                                
-            foreach(var archive in  subdir.GetFiles($"*{PackPluginRunner.PluginPackageSuffix}").ToList())
-            {
-                //get rid of any old out dirs
-                var outDir = subdir.EnumerateDirectories("out").SingleOrDefault();
-
-                var mustUnzip = true;
-
-                //if there's already an unpacked version
-                if(outDir is { Exists: true })
-                {
-                    //if the directory has no files we have to unzip - otherwise it has an unzipped version already yay
-                    mustUnzip = !outDir.GetFiles("*.dll",SearchOption.AllDirectories).Any();
-
-                    if(mustUnzip)
-                        outDir.Delete(true);
-                }
-                else
-                    outDir = subdir.CreateSubdirectory("out");
-
-                if(mustUnzip)
-                    using(var zf = ZipFile.OpenRead(archive.FullName))
-                        try
-                        {
-                            zf.ExtractToDirectory(outDir.FullName);
-                        }
-                        catch(Exception ex)
-                        {
-                            notifier.OnCheckPerformed(new CheckEventArgs(
-                                $"Could not extract Plugin to '{outDir.FullName}'",CheckResult.Warning,ex));
-                        }
-                else
-                    notifier.OnCheckPerformed(new CheckEventArgs(
-                        $"Found existing directory '{outDir.FullName}' so didn't bother unzipping.",CheckResult.Success));
-
-                toLoad.AddRange(_environmentInfo.GetPluginSubDirectories(outDir.CreateSubdirectory("lib"), notifier));
-
-                //tell them we downloaded it
-                MEFFileDownloaded(this,
-                    new MEFFileDownloadProgressEventArgs(subdir, compatiblePlugins.Length, i + 1,
-                        archive.Name, false, MEFFileDownloadEventStatus.Success));
-            }
-        }
-
-        //The only Directories in MEF folder should be Plugin subdirectories, any that don't correspond with a plugin should be deleted 
-        foreach (var unexpectedDirectory in downloadDirectory.GetDirectories().Where(expected=>!dirs.Any(d=>d.FullName.Equals(expected.FullName))))
->>>>>>> 5c0a3943
         {
             try
             {
