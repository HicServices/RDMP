// Copyright (c) The University of Dundee 2018-2019
// This file is part of the Research Data Management Platform (RDMP).
// RDMP is free software: you can redistribute it and/or modify it under the terms of the GNU General Public License as published by the Free Software Foundation, either version 3 of the License, or (at your option) any later version.
// RDMP is distributed in the hope that it will be useful, but WITHOUT ANY WARRANTY; without even the implied warranty of MERCHANTABILITY or FITNESS FOR A PARTICULAR PURPOSE. See the GNU General Public License for more details.
// You should have received a copy of the GNU General Public License along with RDMP. If not, see <https://www.gnu.org/licenses/>.

using System;
using System.Collections.Generic;
using System.Data;
using System.Data.Common;
using System.Diagnostics;
using System.Linq;
using FAnsi.Discovery;
using FAnsi.Discovery.QuerySyntax;
using Rdmp.Core.Curation.Data;
using Rdmp.Core.MapsDirectlyToDatabaseTable;
using Rdmp.Core.MapsDirectlyToDatabaseTable.Attributes;
using Rdmp.Core.MapsDirectlyToDatabaseTable.Injection;
using Rdmp.Core.Repositories;
using Rdmp.Core.ReusableLibraryCode;
using Rdmp.Core.ReusableLibraryCode.Checks;
using Rdmp.Core.ReusableLibraryCode.Progress;

namespace Rdmp.Core.DataExport.Data;

/// <inheritdoc cref="IExtractableCohort"/>
public class ExtractableCohort : DatabaseEntity, IExtractableCohort, IInjectKnown<IExternalCohortDefinitionData>, IInjectKnown<ExternalCohortTable>,  ICustomSearchString
{
    /// <summary>
    /// Logging entry in the RDMP central relational log under which to record all activities that relate to creating cohorts
    /// </summary>
    public const string CohortLoggingTask = "CohortManagement";

    #region Database Properties
    private int _externalCohortTable_ID;
    private string _overrideReleaseIdentifierSQL;
    private string _auditLog;
    private bool _isDeprecated;

    /// <inheritdoc/>
    public int ExternalCohortTable_ID
    {
        get => _externalCohortTable_ID;
        set => SetField(ref _externalCohortTable_ID, value);
    }

    /// <inheritdoc/>
    public string OverrideReleaseIdentifierSQL
    {
        get => _overrideReleaseIdentifierSQL;
        set => SetField(ref _overrideReleaseIdentifierSQL, value);
    }

    /// <inheritdoc/>
    public string AuditLog
    {
        get => _auditLog;
        set => SetField(ref _auditLog, value);
    }

    /// <inheritdoc/>
    public int OriginID
    {
        get => _originID;
        set => SetField(ref _originID, value);
    }

    /// <summary>
    /// True if the cohort has been replaced by another cohort or otherwise should not be used
    /// </summary>
    public bool IsDeprecated
    {
        get => _isDeprecated;
        set => SetField(ref _isDeprecated, value);
    }

    #endregion



    private int _count = -1;


    /// <inheritdoc/>
    [NoMappingToDatabase]
    public int Count
    {
        get
        {
            if (_count != -1)
                return _count;
            _count = CountCohortInDatabase();
            return _count;
        }
    }

    private int _countDistinct = -1;
    /// <inheritdoc/>
    [NoMappingToDatabase]
    public int CountDistinct
    {
        get
        {
            if (_countDistinct != -1)
                return _countDistinct;
            _countDistinct = GetCountDistinctFromDatabase();
            return _countDistinct;
        }
    }

    private Dictionary<string, string> _releaseToPrivateKeyDictionary;

    #region Relationships
    /// <inheritdoc cref="ExternalCohortTable_ID"/>
    [NoMappingToDatabase]
    public IExternalCohortTable ExternalCohortTable => _knownExternalCohortTable.Value;

    #endregion

    /// <summary>
    /// Alias field, returns <see cref="INamed.Name"/>
    /// </summary>
    [NoMappingToDatabase]
    [UsefulProperty(DisplayName = "Source")]
    public string Source => ExternalCohortTable.Name;

    /// <summary>
    /// Fetches and returns the project number listed in the remote cohort database for this cohort (results are cached)
    /// </summary>
    [NoMappingToDatabase]
    [UsefulProperty(DisplayName = "P")]
    public int ExternalProjectNumber
    {
        get { return (int?)GetFromCacheData(x => x.ExternalProjectNumber) ?? -1; }
    }

    /// <summary>
    /// Fetches and returns the version number listed in the remote cohort database for this cohort (results are cached)
    /// </summary>
    [NoMappingToDatabase]
    [UsefulProperty(DisplayName = "V")]
    public int ExternalVersion
    {
        get { return (int?)GetFromCacheData(x => x.ExternalVersion) ?? -1; }
    }

    private object GetFromCacheData(Func<IExternalCohortDefinitionData, object> func)
    {
        if (_broken)
            return null;

        try
        {
            var v = _cacheData.Value;
            return func(v);
        }
        catch (Exception)
        {
            _broken = true;
            _cacheData = new Lazy<IExternalCohortDefinitionData>((IExternalCohortDefinitionData)null);
        }
                
        return null;
    }

    public ExtractableCohort()
    {
        ClearAllInjections();
    }

    internal ExtractableCohort(IDataExportRepository repository, DbDataReader r)
        : base(repository, r)
    {
        OverrideReleaseIdentifierSQL = r["OverrideReleaseIdentifierSQL"] as string;
        OriginID = Convert.ToInt32(r["OriginID"]);
        ExternalCohortTable_ID = Convert.ToInt32(r["ExternalCohortTable_ID"]);
        AuditLog = r["AuditLog"] as string;
        IsDeprecated = (bool)r["IsDeprecated"];

        ClearAllInjections();
    }

    /// <inheritdoc/>
    public IExternalCohortDefinitionData GetExternalData(int timeoutInSeconds = -1)
    {
        var db = ExternalCohortTable.Discover();

        var syntax = db.Server.GetQuerySyntaxHelper();

        var sql =
            $@"Select 
{syntax.EnsureWrapped("projectNumber")},
{syntax.EnsureWrapped("description")},
{syntax.EnsureWrapped("version")},
{syntax.EnsureWrapped("dtCreated")}
from {ExternalCohortTable.DefinitionTableName} 
where 
    {syntax.EnsureWrapped("id")} = {OriginID}";

        if(timeoutInSeconds != -1)
        {
            db.Server.TestConnection(timeoutInSeconds * 1000);
        }

        using var con = db.Server.GetConnection();
        con.Open();
        using var getDescription = db.Server.GetCommand(sql, con);
        if(timeoutInSeconds != -1)
            getDescription.CommandTimeout = timeoutInSeconds;

        using var r = getDescription.ExecuteReader();
        return r.Read() ? new ExternalCohortDefinitionData(r, ExternalCohortTable.Name) : ExternalCohortDefinitionData.Orphan;
    }


    private Lazy<IExternalCohortDefinitionData> _cacheData;
    private Lazy<IExternalCohortTable> _knownExternalCohortTable;
    private int _originID;

    /// <summary>
    /// Creates a new cohort reference in the data export database.  This must resolve (via <paramref name="originalId"/>) to
    /// a row in the external cohort database (<paramref name="externalSource"/>).
    /// </summary>
    /// <param name="repository"></param>
    /// <param name="externalSource"></param>
    /// <param name="originalId"></param>
    public ExtractableCohort(IDataExportRepository repository, ExternalCohortTable externalSource, int originalId)
    {
        Repository = repository;

        if (!externalSource.IDExistsInCohortTable(originalId))
            throw new Exception($"ID {originalId} does not exist in Cohort Definitions (Referential Integrity Problem)");

        Repository.InsertAndHydrate(this, new Dictionary<string, object>
        {
            {"OriginID", originalId},
            {"ExternalCohortTable_ID", externalSource.ID}
        });

        ClearAllInjections();
    }

    /// <summary>
    /// Returns the external description of the cohort (held in the remote cohort database <see cref="ExternalCohortTable"/>) or
    /// "Broken Cohort" if that database is unreachable
    /// </summary>
    /// <returns></returns>
    public override string ToString()
    {
        return GetFromCacheData(x => x.ExternalDescription) as string ?? "Broken Cohort";
    }

    /// <inheritdoc/>
    public string GetSearchString()
    {
        return $"{ToString()} {ExternalProjectNumber} {ExternalVersion}";
    }

    private IQuerySyntaxHelper _cachedQuerySyntaxHelper;

    /// <inheritdoc/>
    public IQuerySyntaxHelper GetQuerySyntaxHelper()
    {
<<<<<<< HEAD
        return _cachedQuerySyntaxHelper ??= ExternalCohortTable.GetQuerySyntaxHelper();
=======
        _cachedQuerySyntaxHelper ??= ExternalCohortTable.GetQuerySyntaxHelper();

        return _cachedQuerySyntaxHelper;
>>>>>>> 5c0a3943
    }

    #region Stuff for executing the actual queries described by this class (generating cohorts etc)

    /// <inheritdoc/>
    public DataTable FetchEntireCohort()
    {
        var ect = ExternalCohortTable;

        var cohortTable = ect.DiscoverCohortTable();

<<<<<<< HEAD
        using var con = cohortTable.Database.Server.GetConnection();
        con.Open();
        var sql = $"SELECT DISTINCT * FROM {cohortTable.GetFullyQualifiedName()} WHERE {WhereSQL()}";
=======
        using (var con = cohortTable.Database.Server.GetConnection())
        {
            con.Open();
            var sql = $"SELECT DISTINCT * FROM {cohortTable.GetFullyQualifiedName()} WHERE {WhereSQL()}";
>>>>>>> 5c0a3943

        var da = cohortTable.Database.Server.GetDataAdapter(sql, con);
        var dtReturn = new DataTable();
        dtReturn.BeginLoadData();
        da.Fill(dtReturn);
        dtReturn.EndLoadData();

        dtReturn.TableName = cohortTable.GetRuntimeName();
                
        return dtReturn;
    }

    /// <inheritdoc/>
    public string WhereSQL()
    {
        var ect = ExternalCohortTable;
        var syntax = ect.GetQuerySyntaxHelper();
            
        return
            $"{syntax.EnsureFullyQualified(syntax.GetRuntimeName(ect.Database ?? string.Empty), /* no schema*/ null, syntax.GetRuntimeName(ect.TableName ?? string.Empty), syntax.GetRuntimeName(ect.DefinitionTableForeignKeyField ?? string.Empty))}={OriginID}";
    }

    private int CountCohortInDatabase()
    {
        var ect = ExternalCohortTable;

        var db = ect.Discover();
        using var con = db.Server.GetConnection();
        con.Open();

        using var cmd = db.Server.GetCommand($"SELECT count(*) FROM {ect.TableName} WHERE {WhereSQL()}", con);
        return Convert.ToInt32(cmd.ExecuteScalar());
    }

    /// <inheritdoc/>
    public int GetCountDistinctFromDatabase(int timeout = -1)
    {
        var syntax = GetQuerySyntaxHelper();
            
        return Convert.ToInt32(ExecuteScalar(
            $"SELECT count(DISTINCT {syntax.EnsureWrapped(GetReleaseIdentifier(true))}) FROM {ExternalCohortTable.TableName} WHERE {WhereSQL()}",timeout));
    }

    private object ExecuteScalar(string sql, int timeout = -1)
    {
        var ect = ExternalCohortTable;

        var db = ect.Discover();
        using var con = db.Server.GetConnection();
        con.Open();

        using var cmd = db.Server.GetCommand(sql, con);
        if(timeout != -1)
            cmd.CommandTimeout = timeout;

        return cmd.ExecuteScalar();
    }

    #endregion

    /// <summary>
    /// Returns details of all cohorts held in <paramref name="externalSource"/> (that have at least one identifier mapping).
    /// </summary>
    /// <param name="externalSource"></param>
    /// <returns></returns>
    public static IEnumerable<CohortDefinition> GetImportableCohortDefinitions(ExternalCohortTable externalSource)
    {
        using var dt = GetImportableCohortDefinitionsTable(externalSource,
            out var displayMemberName,
            out var valueMemberName,
            out var versionMemberName,
            out var projectNumberMemberName);
        foreach (DataRow r in dt.Rows)
        {
            yield return
                new CohortDefinition(
                    Convert.ToInt32(r[valueMemberName]),
                    r[displayMemberName].ToString(),
                    Convert.ToInt32(r[versionMemberName]),
                    Convert.ToInt32(r[projectNumberMemberName])
                    ,externalSource);
        }
    }

    /// <summary>
    /// Returns the remote DataTable row held in <paramref name="externalSource"/> that describes all cohorts held in it (that have at least one identifier mapping).
    /// </summary>
    /// <param name="externalSource"></param>
    /// <param name="displayMemberName"></param>
    /// <param name="valueMemberName"></param>
    /// <param name="versionMemberName"></param>
    /// <param name="projectNumberMemberName"></param>
    /// <returns></returns>
    public static DataTable GetImportableCohortDefinitionsTable(ExternalCohortTable externalSource, out string displayMemberName, out string valueMemberName, out string versionMemberName, out string projectNumberMemberName)
    {
        var server = externalSource.Discover().Server;
        var syntax = server.GetQuerySyntaxHelper();

        using var con = server.GetConnection();
        con.Open();
        var sql =
            $@"Select 
{syntax.EnsureWrapped("description")},
{syntax.EnsureWrapped("id")},
{syntax.EnsureWrapped("version")},
{syntax.EnsureWrapped("projectNumber")}
from {externalSource.DefinitionTableName} 
where 
    exists (Select 1 from {externalSource.TableName} WHERE {externalSource.DefinitionTableForeignKeyField}=id)";

        using var da = server.GetDataAdapter(sql, con);
        displayMemberName = "description";
        valueMemberName = "id";
        versionMemberName = "version";
        projectNumberMemberName = "projectNumber";

        var toReturn = new DataTable();
        toReturn.BeginLoadData();
        da.Fill(toReturn);
        toReturn.EndLoadData();
        return toReturn;
    }

    /// <inheritdoc/>
    public string GetReleaseIdentifier(bool runtimeName = false)
    {
        //respect override
        var toReturn = string.IsNullOrWhiteSpace(OverrideReleaseIdentifierSQL)
            ? ExternalCohortTable.ReleaseIdentifierField
            : OverrideReleaseIdentifierSQL;

        if (toReturn.Equals(ExternalCohortTable.PrivateIdentifierField))
            ThrowImmediatelyCheckNotifier.Quiet
                .OnCheckPerformed(new CheckEventArgs(ErrorCodes.ExtractionIsIdentifiable));

        var syntaxHelper = GetQuerySyntaxHelper();

        if (syntaxHelper.GetRuntimeName(toReturn).Equals(syntaxHelper.GetRuntimeName(ExternalCohortTable.PrivateIdentifierField)))
            ThrowImmediatelyCheckNotifier.Quiet
                .OnCheckPerformed(new CheckEventArgs(ErrorCodes.ExtractionIsIdentifiable));

        return runtimeName ? GetQuerySyntaxHelper().GetRuntimeName(toReturn) : toReturn;
    }

    /// <inheritdoc/>
    public string GetPrivateIdentifier(bool runtimeName = false)
    {
        return runtimeName ? GetQuerySyntaxHelper().GetRuntimeName(ExternalCohortTable.PrivateIdentifierField) : ExternalCohortTable.PrivateIdentifierField;
    }

    /// <inheritdoc/>
    public string GetPrivateIdentifierDataType()
    {
        return ExternalCohortTable.DiscoverPrivateIdentifier().DataType.SQLType;
            
    }

    /// <inheritdoc/>
    public string GetReleaseIdentifierDataType()
    {
        return ExternalCohortTable.DiscoverReleaseIdentifier().DataType.SQLType;
    }


    /// <inheritdoc/>
    public DiscoveredDatabase GetDatabaseServer()
    {
        return ExternalCohortTable.Discover();
    }

    //these need to be private since ReverseAnonymiseDataTable will likely be called in batch
    private int _reverseAnonymiseProgressFetchingMap;
    private int _reverseAnonymiseProgressReversing;

    /// <summary>
    /// Indicates whether the database described in ExternalCohortTable is unreachable or if the cohort has since been deleted etc.
    /// </summary>
    private bool _broken;

    /// <inheritdoc/>
    public void ReverseAnonymiseDataTable(DataTable toProcess, IDataLoadEventListener listener,bool allowCaching)
    {
        var haveWarnedAboutTop1AlreadyCount = 10;

        var syntax = ExternalCohortTable.GetQuerySyntaxHelper();

        var privateIdentifier = syntax.GetRuntimeName(GetPrivateIdentifier());
        var releaseIdentifier = syntax.GetRuntimeName(GetReleaseIdentifier());

        //if we don't want to support caching or there is no cached value yet
        if (!allowCaching || _releaseToPrivateKeyDictionary == null)
        {

            var map = FetchEntireCohort();


            var sw = new Stopwatch();
            sw.Start();
            //dictionary of released values (for the cohort) back to private values
            _releaseToPrivateKeyDictionary = new Dictionary<string, string>();
            foreach (DataRow r in map.Rows)
            {
                if (_releaseToPrivateKeyDictionary.Keys.Contains(r[releaseIdentifier]))
                {
                    if (haveWarnedAboutTop1AlreadyCount >0)
                    {
                        haveWarnedAboutTop1AlreadyCount--;
                        listener.OnNotify(this, new NotifyEventArgs(ProgressEventType.Warning,
                            $"Top 1-ing will occur for release identifier {r[releaseIdentifier]} because it maps to multiple private identifiers"));

                    }
                    else
                    {
                        if (haveWarnedAboutTop1AlreadyCount == 0)
                        {
                            haveWarnedAboutTop1AlreadyCount = -1;
                            listener.OnNotify(this, new NotifyEventArgs(ProgressEventType.Warning, "Top 1-ing error message disabled due to flood of messages"));
                        }
                    }
                }
                else
                    _releaseToPrivateKeyDictionary.Add(r[releaseIdentifier].ToString().Trim(), r[privateIdentifier].ToString().Trim());

                _reverseAnonymiseProgressFetchingMap++;

                if(_reverseAnonymiseProgressFetchingMap%500 == 0)
                    listener.OnProgress(this, new ProgressEventArgs("Assembling Release Map Dictionary", new ProgressMeasurement(_reverseAnonymiseProgressFetchingMap, ProgressType.Records), sw.Elapsed));
            }

            listener.OnProgress(this, new ProgressEventArgs("Assembling Release Map Dictionary", new ProgressMeasurement(_reverseAnonymiseProgressFetchingMap, ProgressType.Records), sw.Elapsed));
        }
        var nullsFound = 0;
        var substitutions = 0;

        var sw2 = new Stopwatch();
        sw2.Start();

        //fix values
        foreach (DataRow row in toProcess.Rows)
        {
            try
            {
                var value = row[releaseIdentifier];

                if(value == null || value == DBNull.Value)
                {
                    nullsFound++;
                    continue;
                }

                row[releaseIdentifier] = _releaseToPrivateKeyDictionary[value.ToString().Trim()].Trim();//swap release value for private value (reversing the anonymisation)
                substitutions++;

                _reverseAnonymiseProgressReversing++;

                if (_reverseAnonymiseProgressReversing % 500 == 0)
                    listener.OnProgress(this, new ProgressEventArgs("Substituting Release Identifiers For Private Identifiers", new ProgressMeasurement(_reverseAnonymiseProgressReversing, ProgressType.Records), sw2.Elapsed));
            }
            catch (KeyNotFoundException e)
            {
                throw new Exception(
                    $"Could not find private identifier ({privateIdentifier}) for the release identifier ({releaseIdentifier}) with value '{row[releaseIdentifier]}' in cohort with cohortDefinitionID {OriginID}",e);
            }
        }
            
        //final value
        listener.OnProgress(this, new ProgressEventArgs("Substituting Release Identifiers For Private Identifiers", new ProgressMeasurement(_reverseAnonymiseProgressReversing, ProgressType.Records), sw2.Elapsed));
            
        if(nullsFound > 0)
            listener.OnNotify(this, new NotifyEventArgs(ProgressEventType.Warning,
                $"Found {nullsFound} null release identifiers amongst the {toProcess.Rows.Count} rows of the input data table (on which we were attempting to reverse anonymise)"));

        listener.OnNotify(this, new NotifyEventArgs(substitutions >0?ProgressEventType.Information : ProgressEventType.Error,
            $"Substituted {substitutions} release identifiers for private identifiers in input data table (input data table contained {toProcess.Rows.Count} rows)"));

        toProcess.Columns[releaseIdentifier].ColumnName = privateIdentifier;
        
    }

    /// <summary>
    /// Appends the <paramref name="s"/> to the <see cref="AuditLog"/> prefixed by the DateTime and Username of the caller and then saves to database
    /// </summary>
    /// <param name="s"></param>
    public void AppendToAuditLog(string s)
    {
        AuditLog ??= "";

        AuditLog += $"{Environment.NewLine}{DateTime.Now} {Environment.UserName} {s}";
        SaveToDatabase();
    }

    /// <inheritdoc/>
    public void InjectKnown(IExternalCohortDefinitionData instance)
    {
        _broken = instance == null;

        _cacheData = new Lazy<IExternalCohortDefinitionData>(instance);
    }

    /// <inheritdoc/>
    public void InjectKnown(ExternalCohortTable instance)
    {
        _knownExternalCohortTable = new Lazy<IExternalCohortTable>(instance);
    }
    /// <inheritdoc/>
    public void ClearAllInjections()
    {
        _cacheData = new Lazy<IExternalCohortDefinitionData>(()=>GetExternalData());
        _knownExternalCohortTable = new Lazy<IExternalCohortTable>(()=>Repository.GetObjectByID<ExternalCohortTable>(ExternalCohortTable_ID));
        _broken = false;
    }

    /// <inheritdoc/>
    public IHasDependencies[] GetObjectsThisDependsOn()
    {
        return new[] { ExternalCohortTable };
    }

    /// <inheritdoc/>
    public IHasDependencies[] GetObjectsDependingOnThis()
    {
        return Repository.GetAllObjectsWhere<ExtractionConfiguration>("Cohort_ID " , ID);
    }
}<|MERGE_RESOLUTION|>--- conflicted
+++ resolved
@@ -261,13 +261,7 @@
     /// <inheritdoc/>
     public IQuerySyntaxHelper GetQuerySyntaxHelper()
     {
-<<<<<<< HEAD
         return _cachedQuerySyntaxHelper ??= ExternalCohortTable.GetQuerySyntaxHelper();
-=======
-        _cachedQuerySyntaxHelper ??= ExternalCohortTable.GetQuerySyntaxHelper();
-
-        return _cachedQuerySyntaxHelper;
->>>>>>> 5c0a3943
     }
 
     #region Stuff for executing the actual queries described by this class (generating cohorts etc)
@@ -279,16 +273,9 @@
 
         var cohortTable = ect.DiscoverCohortTable();
 
-<<<<<<< HEAD
         using var con = cohortTable.Database.Server.GetConnection();
         con.Open();
         var sql = $"SELECT DISTINCT * FROM {cohortTable.GetFullyQualifiedName()} WHERE {WhereSQL()}";
-=======
-        using (var con = cohortTable.Database.Server.GetConnection())
-        {
-            con.Open();
-            var sql = $"SELECT DISTINCT * FROM {cohortTable.GetFullyQualifiedName()} WHERE {WhereSQL()}";
->>>>>>> 5c0a3943
 
         var da = cohortTable.Database.Server.GetDataAdapter(sql, con);
         var dtReturn = new DataTable();
