// Copyright (c) The University of Dundee 2018-2019
// This file is part of the Research Data Management Platform (RDMP).
// RDMP is free software: you can redistribute it and/or modify it under the terms of the GNU General Public License as published by the Free Software Foundation, either version 3 of the License, or (at your option) any later version.
// RDMP is distributed in the hope that it will be useful, but WITHOUT ANY WARRANTY; without even the implied warranty of MERCHANTABILITY or FITNESS FOR A PARTICULAR PURPOSE. See the GNU General Public License for more details.
// You should have received a copy of the GNU General Public License along with RDMP. If not, see <https://www.gnu.org/licenses/>.

using System;
using System.Collections.Generic;
using System.Data;
using System.Data.Common;
using System.Diagnostics;
using System.Linq;
using FAnsi.Discovery;
using FAnsi.Discovery.QuerySyntax;
using Rdmp.Core.Curation.Data;
using Rdmp.Core.MapsDirectlyToDatabaseTable;
using Rdmp.Core.MapsDirectlyToDatabaseTable.Attributes;
using Rdmp.Core.MapsDirectlyToDatabaseTable.Injection;
using Rdmp.Core.Repositories;
using Rdmp.Core.ReusableLibraryCode;
using Rdmp.Core.ReusableLibraryCode.Checks;
using Rdmp.Core.ReusableLibraryCode.Progress;

namespace Rdmp.Core.DataExport.Data;

/// <inheritdoc cref="IExtractableCohort"/>
public class ExtractableCohort : DatabaseEntity, IExtractableCohort, IInjectKnown<IExternalCohortDefinitionData>,
    IInjectKnown<ExternalCohortTable>, ICustomSearchString
{
    /// <summary>
    /// Logging entry in the RDMP central relational log under which to record all activities that relate to creating cohorts
    /// </summary>
    public const string CohortLoggingTask = "CohortManagement";

    #region Database Properties

    private int _externalCohortTable_ID;
    private string _overrideReleaseIdentifierSQL;
    private string _auditLog;
    private bool _isDeprecated;

    /// <inheritdoc/>
    public int ExternalCohortTable_ID
    {
        get => _externalCohortTable_ID;
        set => SetField(ref _externalCohortTable_ID, value);
    }

    /// <inheritdoc/>
    public string OverrideReleaseIdentifierSQL
    {
        get => _overrideReleaseIdentifierSQL;
        set => SetField(ref _overrideReleaseIdentifierSQL, value);
    }

    /// <inheritdoc/>
    public string AuditLog
    {
        get => _auditLog;
        set => SetField(ref _auditLog, value);
    }

    /// <inheritdoc/>
    public int OriginID
    {
        get => _originID;
        set => SetField(ref _originID, value);
    }

    /// <summary>
    /// True if the cohort has been replaced by another cohort or otherwise should not be used
    /// </summary>
    public bool IsDeprecated
    {
        get => _isDeprecated;
        set => SetField(ref _isDeprecated, value);
    }

    #endregion


    private int _count = -1;


    /// <inheritdoc/>
    [NoMappingToDatabase]
    public int Count
    {
        get
        {
            if (_count != -1)
                return _count;
            _count = CountCohortInDatabase();
            return _count;
        }
    }

    private int _countDistinct = -1;

    /// <inheritdoc/>
    [NoMappingToDatabase]
    public int CountDistinct
    {
        get
        {
            if (_countDistinct != -1)
                return _countDistinct;
            _countDistinct = GetCountDistinctFromDatabase();
            return _countDistinct;
        }
    }

    private Dictionary<string, string> _releaseToPrivateKeyDictionary;

    #region Relationships

    /// <inheritdoc cref="ExternalCohortTable_ID"/>
    [NoMappingToDatabase]
    public IExternalCohortTable ExternalCohortTable => _knownExternalCohortTable.Value;

    #endregion

    /// <summary>
    /// Alias field, returns <see cref="INamed.Name"/>
    /// </summary>
    [NoMappingToDatabase]
    [UsefulProperty(DisplayName = "Source")]
    public string Source => ExternalCohortTable.Name;

    /// <summary>
    /// Fetches and returns the project number listed in the remote cohort database for this cohort (results are cached)
    /// </summary>
    [NoMappingToDatabase]
    [UsefulProperty(DisplayName = "P")]
    public int ExternalProjectNumber
    {
        get { return (int?)GetFromCacheData(x => x.ExternalProjectNumber) ?? -1; }
    }

    /// <summary>
    /// Fetches and returns the version number listed in the remote cohort database for this cohort (results are cached)
    /// </summary>
    [NoMappingToDatabase]
    [UsefulProperty(DisplayName = "V")]
    public int ExternalVersion
    {
        get { return (int?)GetFromCacheData(x => x.ExternalVersion) ?? -1; }
    }

    private object GetFromCacheData(Func<IExternalCohortDefinitionData, object> func)
    {
        if (_broken)
            return null;

        try
        {
            var v = _cacheData.Value;
            return func(v);
        }
        catch (Exception)
        {
            _broken = true;
            _cacheData = new Lazy<IExternalCohortDefinitionData>((IExternalCohortDefinitionData)null);
        }

        return null;
    }

    public ExtractableCohort()
    {
        ClearAllInjections();
    }

    internal ExtractableCohort(IDataExportRepository repository, DbDataReader r)
        : base(repository, r)
    {
        OverrideReleaseIdentifierSQL = r["OverrideReleaseIdentifierSQL"] as string;
        OriginID = Convert.ToInt32(r["OriginID"]);
        ExternalCohortTable_ID = Convert.ToInt32(r["ExternalCohortTable_ID"]);
        AuditLog = r["AuditLog"] as string;
        IsDeprecated = (bool)r["IsDeprecated"];

        ClearAllInjections();
    }

    /// <inheritdoc/>
    public IExternalCohortDefinitionData GetExternalData(int timeoutInSeconds = -1)
    {
        var db = ExternalCohortTable.Discover();

        var syntax = db.Server.GetQuerySyntaxHelper();

        var sql =
            $@"Select 
{syntax.EnsureWrapped("projectNumber")},
{syntax.EnsureWrapped("description")},
{syntax.EnsureWrapped("version")},
{syntax.EnsureWrapped("dtCreated")}
from {ExternalCohortTable.DefinitionTableName} 
where 
    {syntax.EnsureWrapped("id")} = {OriginID}";

        if (timeoutInSeconds != -1) db.Server.TestConnection(timeoutInSeconds * 1000);

<<<<<<< HEAD
        using (var con = db.Server.GetConnection())
        {
            con.Open();
            using (var getDescription = db.Server.GetCommand(sql, con))
            {
                if (timeoutInSeconds != -1)
                    getDescription.CommandTimeout = timeoutInSeconds;
=======
        using var con = db.Server.GetConnection();
        con.Open();
        using var getDescription = db.Server.GetCommand(sql, con);
        if (timeoutInSeconds != -1)
            getDescription.CommandTimeout = timeoutInSeconds;
>>>>>>> 9e847e4d

        using var r = getDescription.ExecuteReader();
        return r.Read()
            ? new ExternalCohortDefinitionData(r, ExternalCohortTable.Name)
            : ExternalCohortDefinitionData.Orphan;
    }


    private Lazy<IExternalCohortDefinitionData> _cacheData;
    private Lazy<IExternalCohortTable> _knownExternalCohortTable;
    private int _originID;

    /// <summary>
    /// Creates a new cohort reference in the data export database.  This must resolve (via <paramref name="originalId"/>) to
    /// a row in the external cohort database (<paramref name="externalSource"/>).
    /// </summary>
    /// <param name="repository"></param>
    /// <param name="externalSource"></param>
    /// <param name="originalId"></param>
    public ExtractableCohort(IDataExportRepository repository, ExternalCohortTable externalSource, int originalId)
    {
        Repository = repository;

        if (!externalSource.IDExistsInCohortTable(originalId))
            throw new Exception(
                $"ID {originalId} does not exist in Cohort Definitions (Referential Integrity Problem)");

        Repository.InsertAndHydrate(this, new Dictionary<string, object>
        {
            { "OriginID", originalId },
            { "ExternalCohortTable_ID", externalSource.ID }
        });

        ClearAllInjections();
    }

    /// <summary>
    /// Returns the external description of the cohort (held in the remote cohort database <see cref="ExternalCohortTable"/>) or
    /// "Broken Cohort" if that database is unreachable
    /// </summary>
    /// <returns></returns>
    public override string ToString()
    {
        return GetFromCacheData(x => x.ExternalDescription) as string ?? "Broken Cohort";
    }

    /// <inheritdoc/>
    public string GetSearchString() => $"{ToString()} {ExternalProjectNumber} {ExternalVersion}";

    private IQuerySyntaxHelper _cachedQuerySyntaxHelper;

    /// <inheritdoc/>
    public IQuerySyntaxHelper GetQuerySyntaxHelper()
    {
        return _cachedQuerySyntaxHelper ??= ExternalCohortTable.GetQuerySyntaxHelper();
    }

    #region Stuff for executing the actual queries described by this class (generating cohorts etc)

    /// <inheritdoc/>
    public DataTable FetchEntireCohort()
    {
        var ect = ExternalCohortTable;

        var cohortTable = ect.DiscoverCohortTable();

        using var con = cohortTable.Database.Server.GetConnection();
        con.Open();
        var sql = $"SELECT DISTINCT * FROM {cohortTable.GetFullyQualifiedName()} WHERE {WhereSQL()}";

        var da = cohortTable.Database.Server.GetDataAdapter(sql, con);
        var dtReturn = new DataTable();
        dtReturn.BeginLoadData();
        da.Fill(dtReturn);
        dtReturn.EndLoadData();

<<<<<<< HEAD
            dtReturn.TableName = cohortTable.GetRuntimeName();

            return dtReturn;
        }
=======
        dtReturn.TableName = cohortTable.GetRuntimeName();

        return dtReturn;
>>>>>>> 9e847e4d
    }

    /// <inheritdoc/>
    public string WhereSQL()
    {
        var ect = ExternalCohortTable;
        var syntax = ect.GetQuerySyntaxHelper();

        return
            $"{syntax.EnsureFullyQualified(syntax.GetRuntimeName(ect.Database ?? string.Empty), /* no schema*/ null, syntax.GetRuntimeName(ect.TableName ?? string.Empty), syntax.GetRuntimeName(ect.DefinitionTableForeignKeyField ?? string.Empty))}={OriginID}";
    }

    private int CountCohortInDatabase()
    {
        var ect = ExternalCohortTable;

        var db = ect.Discover();
        using var con = db.Server.GetConnection();
        con.Open();

<<<<<<< HEAD
            using (var cmd = db.Server.GetCommand($"SELECT count(*) FROM {ect.TableName} WHERE {WhereSQL()}", con))
            {
                return Convert.ToInt32(cmd.ExecuteScalar());
            }
        }
=======
        using var cmd = db.Server.GetCommand($"SELECT count(*) FROM {ect.TableName} WHERE {WhereSQL()}", con);
        return Convert.ToInt32(cmd.ExecuteScalar());
>>>>>>> 9e847e4d
    }

    /// <inheritdoc/>
    public int GetCountDistinctFromDatabase(int timeout = -1)
    {
        var syntax = GetQuerySyntaxHelper();

        return Convert.ToInt32(ExecuteScalar(
            $"SELECT count(DISTINCT {syntax.EnsureWrapped(GetReleaseIdentifier(true))}) FROM {ExternalCohortTable.TableName} WHERE {WhereSQL()}",
            timeout));
    }

    private object ExecuteScalar(string sql, int timeout = -1)
    {
        var ect = ExternalCohortTable;

        var db = ect.Discover();
        using var con = db.Server.GetConnection();
        con.Open();

<<<<<<< HEAD
            using (var cmd = db.Server.GetCommand(sql, con))
            {
                if (timeout != -1)
                    cmd.CommandTimeout = timeout;

                return cmd.ExecuteScalar();
            }
        }
=======
        using var cmd = db.Server.GetCommand(sql, con);
        if (timeout != -1)
            cmd.CommandTimeout = timeout;

        return cmd.ExecuteScalar();
>>>>>>> 9e847e4d
    }

    #endregion

    /// <summary>
    /// Returns details of all cohorts held in <paramref name="externalSource"/> (that have at least one identifier mapping).
    /// </summary>
    /// <param name="externalSource"></param>
    /// <returns></returns>
    public static IEnumerable<CohortDefinition> GetImportableCohortDefinitions(ExternalCohortTable externalSource)
    {
<<<<<<< HEAD
        using (var dt = GetImportableCohortDefinitionsTable(externalSource,
                   out var displayMemberName,
                   out var valueMemberName,
                   out var versionMemberName,
                   out var projectNumberMemberName))
        {
            foreach (DataRow r in dt.Rows)
                yield return
                    new CohortDefinition(
                        Convert.ToInt32(r[valueMemberName]),
                        r[displayMemberName].ToString(),
                        Convert.ToInt32(r[versionMemberName]),
                        Convert.ToInt32(r[projectNumberMemberName])
                        , externalSource);
        }
=======
        using var dt = GetImportableCohortDefinitionsTable(externalSource,
            out var displayMemberName,
            out var valueMemberName,
            out var versionMemberName,
            out var projectNumberMemberName);
        foreach (DataRow r in dt.Rows)
            yield return
                new CohortDefinition(
                    Convert.ToInt32(r[valueMemberName]),
                    r[displayMemberName].ToString(),
                    Convert.ToInt32(r[versionMemberName]),
                    Convert.ToInt32(r[projectNumberMemberName])
                    , externalSource);
>>>>>>> 9e847e4d
    }

    /// <summary>
    /// Returns the remote DataTable row held in <paramref name="externalSource"/> that describes all cohorts held in it (that have at least one identifier mapping).
    /// </summary>
    /// <param name="externalSource"></param>
    /// <param name="displayMemberName"></param>
    /// <param name="valueMemberName"></param>
    /// <param name="versionMemberName"></param>
    /// <param name="projectNumberMemberName"></param>
    /// <returns></returns>
    public static DataTable GetImportableCohortDefinitionsTable(ExternalCohortTable externalSource,
        out string displayMemberName, out string valueMemberName, out string versionMemberName,
        out string projectNumberMemberName)
    {
        var server = externalSource.Discover().Server;
        var syntax = server.GetQuerySyntaxHelper();

        using var con = server.GetConnection();
        con.Open();
        var sql =
            $@"Select 
{syntax.EnsureWrapped("description")},
{syntax.EnsureWrapped("id")},
{syntax.EnsureWrapped("version")},
{syntax.EnsureWrapped("projectNumber")}
from {externalSource.DefinitionTableName} 
where 
    exists (Select 1 from {externalSource.TableName} WHERE {externalSource.DefinitionTableForeignKeyField}=id)";

        using var da = server.GetDataAdapter(sql, con);
        displayMemberName = "description";
        valueMemberName = "id";
        versionMemberName = "version";
        projectNumberMemberName = "projectNumber";

        var toReturn = new DataTable();
        toReturn.BeginLoadData();
        da.Fill(toReturn);
        toReturn.EndLoadData();
        return toReturn;
    }

    /// <inheritdoc/>
    public string GetReleaseIdentifier(bool runtimeName = false)
    {
        //respect override
        var toReturn = string.IsNullOrWhiteSpace(OverrideReleaseIdentifierSQL)
            ? ExternalCohortTable.ReleaseIdentifierField
            : OverrideReleaseIdentifierSQL;

        if (toReturn.Equals(ExternalCohortTable.PrivateIdentifierField))
            ThrowImmediatelyCheckNotifier.Quiet
                .OnCheckPerformed(new CheckEventArgs(ErrorCodes.ExtractionIsIdentifiable));

        var syntaxHelper = GetQuerySyntaxHelper();

        if (syntaxHelper.GetRuntimeName(toReturn)
            .Equals(syntaxHelper.GetRuntimeName(ExternalCohortTable.PrivateIdentifierField)))
<<<<<<< HEAD
            new ThrowImmediatelyCheckNotifier()
=======
            ThrowImmediatelyCheckNotifier.Quiet
>>>>>>> 9e847e4d
                .OnCheckPerformed(new CheckEventArgs(ErrorCodes.ExtractionIsIdentifiable));

        return runtimeName ? GetQuerySyntaxHelper().GetRuntimeName(toReturn) : toReturn;
    }

    /// <inheritdoc/>
    public string GetPrivateIdentifier(bool runtimeName = false) => runtimeName
        ? GetQuerySyntaxHelper().GetRuntimeName(ExternalCohortTable.PrivateIdentifierField)
        : ExternalCohortTable.PrivateIdentifierField;

    /// <inheritdoc/>
    public string GetPrivateIdentifierDataType() => ExternalCohortTable.DiscoverPrivateIdentifier().DataType.SQLType;

    /// <inheritdoc/>
    public string GetReleaseIdentifierDataType() => ExternalCohortTable.DiscoverReleaseIdentifier().DataType.SQLType;


    /// <inheritdoc/>
    public DiscoveredDatabase GetDatabaseServer() => ExternalCohortTable.Discover();

    //these need to be private since ReverseAnonymiseDataTable will likely be called in batch
<<<<<<< HEAD
    private int _reverseAnonymiseProgressFetchingMap = 0;
    private int _reverseAnonymiseProgressReversing = 0;
=======
    private int _reverseAnonymiseProgressFetchingMap;
    private int _reverseAnonymiseProgressReversing;
>>>>>>> 9e847e4d

    /// <summary>
    /// Indicates whether the database described in ExternalCohortTable is unreachable or if the cohort has since been deleted etc.
    /// </summary>
    private bool _broken;

    /// <inheritdoc/>
    public void ReverseAnonymiseDataTable(DataTable toProcess, IDataLoadEventListener listener, bool allowCaching)
    {
        var haveWarnedAboutTop1AlreadyCount = 10;

        var syntax = ExternalCohortTable.GetQuerySyntaxHelper();

        var privateIdentifier = syntax.GetRuntimeName(GetPrivateIdentifier());
        var releaseIdentifier = syntax.GetRuntimeName(GetReleaseIdentifier());

        //if we don't want to support caching or there is no cached value yet
        if (!allowCaching || _releaseToPrivateKeyDictionary == null)
        {
            var map = FetchEntireCohort();


            var sw = new Stopwatch();
            sw.Start();
            //dictionary of released values (for the cohort) back to private values
            _releaseToPrivateKeyDictionary = new Dictionary<string, string>();
            foreach (DataRow r in map.Rows)
            {
                if (_releaseToPrivateKeyDictionary.Keys.Contains(r[releaseIdentifier]))
                {
                    if (haveWarnedAboutTop1AlreadyCount > 0)
                    {
                        haveWarnedAboutTop1AlreadyCount--;
                        listener.OnNotify(this, new NotifyEventArgs(ProgressEventType.Warning,
                            $"Top 1-ing will occur for release identifier {r[releaseIdentifier]} because it maps to multiple private identifiers"));
                    }
                    else
                    {
                        if (haveWarnedAboutTop1AlreadyCount == 0)
                        {
                            haveWarnedAboutTop1AlreadyCount = -1;
                            listener.OnNotify(this,
                                new NotifyEventArgs(ProgressEventType.Warning,
                                    "Top 1-ing error message disabled due to flood of messages"));
                        }
                    }
                }
                else
                {
                    _releaseToPrivateKeyDictionary.Add(r[releaseIdentifier].ToString().Trim(),
                        r[privateIdentifier].ToString().Trim());
                }

                _reverseAnonymiseProgressFetchingMap++;

                if (_reverseAnonymiseProgressFetchingMap % 500 == 0)
                    listener.OnProgress(this,
                        new ProgressEventArgs("Assembling Release Map Dictionary",
                            new ProgressMeasurement(_reverseAnonymiseProgressFetchingMap, ProgressType.Records),
                            sw.Elapsed));
            }

            listener.OnProgress(this,
                new ProgressEventArgs("Assembling Release Map Dictionary",
                    new ProgressMeasurement(_reverseAnonymiseProgressFetchingMap, ProgressType.Records), sw.Elapsed));
        }

        var nullsFound = 0;
        var substitutions = 0;

        var sw2 = new Stopwatch();
        sw2.Start();

        //fix values
        foreach (DataRow row in toProcess.Rows)
            try
            {
                var value = row[releaseIdentifier];

                if (value == null || value == DBNull.Value)
                {
                    nullsFound++;
                    continue;
                }

                row[releaseIdentifier] =
                    _releaseToPrivateKeyDictionary[value.ToString().Trim()]
                        .Trim(); //swap release value for private value (reversing the anonymisation)
                substitutions++;

                _reverseAnonymiseProgressReversing++;

                if (_reverseAnonymiseProgressReversing % 500 == 0)
                    listener.OnProgress(this,
                        new ProgressEventArgs("Substituting Release Identifiers For Private Identifiers",
                            new ProgressMeasurement(_reverseAnonymiseProgressReversing, ProgressType.Records),
                            sw2.Elapsed));
            }
            catch (KeyNotFoundException e)
            {
                throw new Exception(
                    $"Could not find private identifier ({privateIdentifier}) for the release identifier ({releaseIdentifier}) with value '{row[releaseIdentifier]}' in cohort with cohortDefinitionID {OriginID}",
                    e);
            }

        //final value
        listener.OnProgress(this,
            new ProgressEventArgs("Substituting Release Identifiers For Private Identifiers",
                new ProgressMeasurement(_reverseAnonymiseProgressReversing, ProgressType.Records), sw2.Elapsed));

        if (nullsFound > 0)
            listener.OnNotify(this, new NotifyEventArgs(ProgressEventType.Warning,
                $"Found {nullsFound} null release identifiers amongst the {toProcess.Rows.Count} rows of the input data table (on which we were attempting to reverse anonymise)"));

        listener.OnNotify(this, new NotifyEventArgs(
            substitutions > 0 ? ProgressEventType.Information : ProgressEventType.Error,
            $"Substituted {substitutions} release identifiers for private identifiers in input data table (input data table contained {toProcess.Rows.Count} rows)"));

        toProcess.Columns[releaseIdentifier].ColumnName = privateIdentifier;
    }

    /// <summary>
    /// Appends the <paramref name="s"/> to the <see cref="AuditLog"/> prefixed by the DateTime and Username of the caller and then saves to database
    /// </summary>
    /// <param name="s"></param>
    public void AppendToAuditLog(string s)
    {
        AuditLog ??= "";

        AuditLog += $"{Environment.NewLine}{DateTime.Now} {Environment.UserName} {s}";
        SaveToDatabase();
    }

    /// <inheritdoc/>
    public void InjectKnown(IExternalCohortDefinitionData instance)
    {
        _broken = instance == null;

        _cacheData = new Lazy<IExternalCohortDefinitionData>(instance);
    }

    /// <inheritdoc/>
    public void InjectKnown(ExternalCohortTable instance)
    {
        _knownExternalCohortTable = new Lazy<IExternalCohortTable>(instance);
    }

    /// <inheritdoc/>
    public void ClearAllInjections()
    {
        _cacheData = new Lazy<IExternalCohortDefinitionData>(() => GetExternalData());
        _knownExternalCohortTable =
            new Lazy<IExternalCohortTable>(() => Repository.GetObjectByID<ExternalCohortTable>(ExternalCohortTable_ID));
        _broken = false;
    }

    /// <inheritdoc/>
    public IHasDependencies[] GetObjectsThisDependsOn()
    {
        return new[] { ExternalCohortTable };
    }

    /// <inheritdoc/>
    public IHasDependencies[] GetObjectsDependingOnThis() =>
        Repository.GetAllObjectsWhere<ExtractionConfiguration>("Cohort_ID ", ID);
}<|MERGE_RESOLUTION|>--- conflicted
+++ resolved
@@ -202,21 +202,11 @@
 
         if (timeoutInSeconds != -1) db.Server.TestConnection(timeoutInSeconds * 1000);
 
-<<<<<<< HEAD
-        using (var con = db.Server.GetConnection())
-        {
-            con.Open();
-            using (var getDescription = db.Server.GetCommand(sql, con))
-            {
-                if (timeoutInSeconds != -1)
-                    getDescription.CommandTimeout = timeoutInSeconds;
-=======
         using var con = db.Server.GetConnection();
         con.Open();
         using var getDescription = db.Server.GetCommand(sql, con);
         if (timeoutInSeconds != -1)
             getDescription.CommandTimeout = timeoutInSeconds;
->>>>>>> 9e847e4d
 
         using var r = getDescription.ExecuteReader();
         return r.Read()
@@ -293,16 +283,9 @@
         da.Fill(dtReturn);
         dtReturn.EndLoadData();
 
-<<<<<<< HEAD
-            dtReturn.TableName = cohortTable.GetRuntimeName();
-
-            return dtReturn;
-        }
-=======
         dtReturn.TableName = cohortTable.GetRuntimeName();
 
         return dtReturn;
->>>>>>> 9e847e4d
     }
 
     /// <inheritdoc/>
@@ -323,16 +306,8 @@
         using var con = db.Server.GetConnection();
         con.Open();
 
-<<<<<<< HEAD
-            using (var cmd = db.Server.GetCommand($"SELECT count(*) FROM {ect.TableName} WHERE {WhereSQL()}", con))
-            {
-                return Convert.ToInt32(cmd.ExecuteScalar());
-            }
-        }
-=======
         using var cmd = db.Server.GetCommand($"SELECT count(*) FROM {ect.TableName} WHERE {WhereSQL()}", con);
         return Convert.ToInt32(cmd.ExecuteScalar());
->>>>>>> 9e847e4d
     }
 
     /// <inheritdoc/>
@@ -353,22 +328,11 @@
         using var con = db.Server.GetConnection();
         con.Open();
 
-<<<<<<< HEAD
-            using (var cmd = db.Server.GetCommand(sql, con))
-            {
-                if (timeout != -1)
-                    cmd.CommandTimeout = timeout;
-
-                return cmd.ExecuteScalar();
-            }
-        }
-=======
         using var cmd = db.Server.GetCommand(sql, con);
         if (timeout != -1)
             cmd.CommandTimeout = timeout;
 
         return cmd.ExecuteScalar();
->>>>>>> 9e847e4d
     }
 
     #endregion
@@ -380,23 +344,6 @@
     /// <returns></returns>
     public static IEnumerable<CohortDefinition> GetImportableCohortDefinitions(ExternalCohortTable externalSource)
     {
-<<<<<<< HEAD
-        using (var dt = GetImportableCohortDefinitionsTable(externalSource,
-                   out var displayMemberName,
-                   out var valueMemberName,
-                   out var versionMemberName,
-                   out var projectNumberMemberName))
-        {
-            foreach (DataRow r in dt.Rows)
-                yield return
-                    new CohortDefinition(
-                        Convert.ToInt32(r[valueMemberName]),
-                        r[displayMemberName].ToString(),
-                        Convert.ToInt32(r[versionMemberName]),
-                        Convert.ToInt32(r[projectNumberMemberName])
-                        , externalSource);
-        }
-=======
         using var dt = GetImportableCohortDefinitionsTable(externalSource,
             out var displayMemberName,
             out var valueMemberName,
@@ -410,7 +357,6 @@
                     Convert.ToInt32(r[versionMemberName]),
                     Convert.ToInt32(r[projectNumberMemberName])
                     , externalSource);
->>>>>>> 9e847e4d
     }
 
     /// <summary>
@@ -470,11 +416,7 @@
 
         if (syntaxHelper.GetRuntimeName(toReturn)
             .Equals(syntaxHelper.GetRuntimeName(ExternalCohortTable.PrivateIdentifierField)))
-<<<<<<< HEAD
-            new ThrowImmediatelyCheckNotifier()
-=======
             ThrowImmediatelyCheckNotifier.Quiet
->>>>>>> 9e847e4d
                 .OnCheckPerformed(new CheckEventArgs(ErrorCodes.ExtractionIsIdentifiable));
 
         return runtimeName ? GetQuerySyntaxHelper().GetRuntimeName(toReturn) : toReturn;
@@ -496,13 +438,8 @@
     public DiscoveredDatabase GetDatabaseServer() => ExternalCohortTable.Discover();
 
     //these need to be private since ReverseAnonymiseDataTable will likely be called in batch
-<<<<<<< HEAD
-    private int _reverseAnonymiseProgressFetchingMap = 0;
-    private int _reverseAnonymiseProgressReversing = 0;
-=======
     private int _reverseAnonymiseProgressFetchingMap;
     private int _reverseAnonymiseProgressReversing;
->>>>>>> 9e847e4d
 
     /// <summary>
     /// Indicates whether the database described in ExternalCohortTable is unreachable or if the cohort has since been deleted etc.
