--- conflicted
+++ resolved
@@ -202,12 +202,7 @@
     }
 
     /// <inheritdoc/>
-<<<<<<< HEAD
-    public Type GetDestinationType() =>
-        ((IDataExportRepository)Repository).CatalogueRepository.MEF.GetType(_destinationType);
-=======
     public Type GetDestinationType() => MEF.GetType(_destinationType);
->>>>>>> 9e847e4d
 
     /// <inheritdoc/>
     public bool IsReferenceTo(Type t) => t == typeof(ExtractableDataSet);
