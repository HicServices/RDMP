--- conflicted
+++ resolved
@@ -167,12 +167,6 @@
     /// <returns></returns>
     public string GetSearchString() => ProjectNumber == null ? Name : $"{ProjectNumber}_{Name}_{MasterTicket}";
 
-<<<<<<< HEAD
-        return $"{ProjectNumber}_{Name}_{MasterTicket}";
-    }
-
-=======
->>>>>>> 9e847e4d
     /// <summary>
     /// Returns all <see cref="CohortIdentificationConfiguration"/> which are associated with the <see cref="IProject"/> (usually because
     /// they have been used to create <see cref="ExtractableCohort"/> used by the <see cref="IProject"/>).
@@ -210,20 +204,11 @@
     /// <inheritdoc/>
     public ExtractionInformation[] GetAllProjectCatalogueColumns(ICoreChildProvider childProvider, ExtractionCategory c)
     {
-<<<<<<< HEAD
-        if (childProvider is DataExportChildProvider dx)
-            return dx.ExtractableDataSets.Where(eds => eds.Project_ID == ID)
-                .Select(e => dx.AllCataloguesDictionary[e.Catalogue_ID])
-                .SelectMany(cata => cata.GetAllExtractionInformation(c)).ToArray();
-
-        return GetAllProjectCatalogueColumns(c);
-=======
         return childProvider is DataExportChildProvider dx
             ? dx.ExtractableDataSets.Where(eds => eds.Project_ID == ID)
                 .Select(e => dx.AllCataloguesDictionary[e.Catalogue_ID])
                 .SelectMany(cata => cata.GetAllExtractionInformation(c)).ToArray()
             : GetAllProjectCatalogueColumns(c);
->>>>>>> 9e847e4d
     }
 
     /// <inheritdoc/>
