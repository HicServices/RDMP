// Copyright (c) The University of Dundee 2018-2019
// This file is part of the Research Data Management Platform (RDMP).
// RDMP is free software: you can redistribute it and/or modify it under the terms of the GNU General Public License as published by the Free Software Foundation, either version 3 of the License, or (at your option) any later version.
// RDMP is distributed in the hope that it will be useful, but WITHOUT ANY WARRANTY; without even the implied warranty of MERCHANTABILITY or FITNESS FOR A PARTICULAR PURPOSE. See the GNU General Public License for more details.
// You should have received a copy of the GNU General Public License along with RDMP. If not, see <https://www.gnu.org/licenses/>.

using System;
using System.Collections.Generic;
using System.Data.Common;
using System.Linq;
using FAnsi.Discovery;
using Rdmp.Core.Curation.Data;
using Rdmp.Core.Curation.Data.Cohort;
using Rdmp.Core.Curation.Data.Defaults;
using Rdmp.Core.Curation.Data.Pipelines;
using Rdmp.Core.Curation.FilterImporting;
using Rdmp.Core.DataExport.DataExtraction.Pipeline.Sources;
using Rdmp.Core.DataExport.DataRelease.Audit;
using Rdmp.Core.Logging;
using Rdmp.Core.Logging.PastEvents;
using Rdmp.Core.MapsDirectlyToDatabaseTable;
using Rdmp.Core.MapsDirectlyToDatabaseTable.Attributes;
using Rdmp.Core.QueryBuilding;
using Rdmp.Core.Repositories;
using Rdmp.Core.ReusableLibraryCode;
using Rdmp.Core.ReusableLibraryCode.Annotations;
using Rdmp.Core.ReusableLibraryCode.DataAccess;

namespace Rdmp.Core.DataExport.Data;

/// <inheritdoc cref="IExtractionConfiguration"/>
public class ExtractionConfiguration : DatabaseEntity, IExtractionConfiguration, ICollectSqlParameters, INamed,
    ICustomSearchString
{
    #region Database Properties

    private DateTime? _dtCreated;
    private int? _cohort_ID;
    private string _requestTicket;
    private string _releaseTicket;
    private int _project_ID;
    private string _username;
    private string _separator;
    private string _description;
    private bool _isReleased;
    private string _name;
    private int? _clonedFrom_ID;

    private int? _defaultPipeline_ID;
    private int? _cohortIdentificationConfigurationID;
    private int? _cohortRefreshPipelineID;

    /// <inheritdoc/>
    public int? CohortRefreshPipeline_ID
    {
        get => _cohortRefreshPipelineID;
        set => SetField(ref _cohortRefreshPipelineID, value);
    }

    /// <inheritdoc/>
    public int? CohortIdentificationConfiguration_ID
    {
        get => _cohortIdentificationConfigurationID;
        set => SetField(ref _cohortIdentificationConfigurationID, value);
    }

    /// <inheritdoc/>
    public int? DefaultPipeline_ID
    {
        get => _defaultPipeline_ID;
        set => SetField(ref _defaultPipeline_ID, value);
    }

    /// <inheritdoc/>
    public DateTime? dtCreated
    {
        get => _dtCreated;
        set => SetField(ref _dtCreated, value);
    }

    /// <inheritdoc/>
    public int? Cohort_ID
    {
        get => _cohort_ID;
        set => SetField(ref _cohort_ID, value);
    }

    /// <inheritdoc/>
    public bool IsExtractable(out string reason)
    {
        if (IsReleased)
        {
            reason = "ExtractionConfiguration is released so cannot be executed";
            return false;
        }

        if (Cohort_ID == null)
        {
            reason = "No cohort has been configured for ExtractionConfiguration";
            return false;
        }

        if (!GetAllExtractableDataSets().Any())
        {
            reason = "ExtractionConfiguration does not have an selected datasets";
            return false;
        }

        reason = null;
        return true;
    }

    /// <inheritdoc/>
    public string RequestTicket
    {
        get => _requestTicket;
        set => SetField(ref _requestTicket, value);
    }

    /// <inheritdoc/>
    public string ReleaseTicket
    {
        get => _releaseTicket;
        set => SetField(ref _releaseTicket, value);
    }

    /// <inheritdoc/>
    public int Project_ID
    {
        get => _project_ID;
        set => SetField(ref _project_ID, value);
    }

    /// <inheritdoc/>
    public string Username
    {
        get => _username;
        set => SetField(ref _username, value);
    }

    /// <inheritdoc/>
    public string Separator
    {
        get => _separator;
        set => SetField(ref _separator, value);
    }

    /// <inheritdoc/>
    public string Description
    {
        get => _description;
        set => SetField(ref _description, value);
    }

    /// <inheritdoc/>
    public bool IsReleased
    {
        get => _isReleased;
        set => SetField(ref _isReleased, value);
    }

    /// <inheritdoc/>
    [NotNull]
    public string Name
    {
        get => _name;
        set => SetField(ref _name, value);
    }

    /// <inheritdoc/>
    public int? ClonedFrom_ID
    {
        get => _clonedFrom_ID;
        set => SetField(ref _clonedFrom_ID, value);
    }

    #endregion

    #region Relationships

    /// <inheritdoc/>
    [NoMappingToDatabase]
    public IProject Project => Repository.GetObjectByID<Project>(Project_ID);

    /// <inheritdoc/>
    [NoMappingToDatabase]
    public ISqlParameter[] GlobalExtractionFilterParameters =>
        Repository.GetAllObjectsWithParent<GlobalExtractionFilterParameter>(this)
            .Cast<ISqlParameter>().ToArray();

    /// <inheritdoc/>
    [NoMappingToDatabase]
    public IEnumerable<ICumulativeExtractionResults> CumulativeExtractionResults =>
        Repository.GetAllObjectsWithParent<CumulativeExtractionResults>(this);

    /// <inheritdoc/>
    [NoMappingToDatabase]
    public IEnumerable<ISupplementalExtractionResults> SupplementalExtractionResults =>
        Repository.GetAllObjectsWithParent<SupplementalExtractionResults>(this);

    /// <inheritdoc/>
    [NoMappingToDatabase]
    public IExtractableCohort Cohort =>
        Cohort_ID == null ? null : Repository.GetObjectByID<ExtractableCohort>(Cohort_ID.Value);

    /// <inheritdoc/>
    [NoMappingToDatabase]
    public ISelectedDataSets[] SelectedDataSets => Repository.GetAllObjectsWithParent<SelectedDataSets>(this)
        .Cast<ISelectedDataSets>().ToArray();

    /// <inheritdoc/>
    [NoMappingToDatabase]
    public IReleaseLog[] ReleaseLog
    {
        get
        {
            return CumulativeExtractionResults.Select(c => c.GetReleaseLogEntryIfAny()).Where(l => l != null).ToArray();
        }
    }

    /// <inheritdoc cref="DefaultPipeline_ID"/>
    [NoMappingToDatabase]
<<<<<<< HEAD
    public IPipeline DefaultPipeline
    {
        get
        {
            if (DefaultPipeline_ID == null)
                return null;

            return
                ((IDataExportRepository)Repository).CatalogueRepository.GetObjectByID<Pipeline>(
                    DefaultPipeline_ID.Value);
        }
    }
=======
    public IPipeline DefaultPipeline =>
        DefaultPipeline_ID == null
            ? null
            : (IPipeline)((IDataExportRepository)Repository).CatalogueRepository.GetObjectByID<Pipeline>(
                DefaultPipeline_ID.Value);
>>>>>>> 9e847e4d


    /// <inheritdoc cref="CohortIdentificationConfiguration_ID"/>
    [NoMappingToDatabase]
<<<<<<< HEAD
    public CohortIdentificationConfiguration CohortIdentificationConfiguration
    {
        get
        {
            if (CohortIdentificationConfiguration_ID == null)
                return null;

            return
                ((IDataExportRepository)Repository).CatalogueRepository
                .GetObjectByID<CohortIdentificationConfiguration>(CohortIdentificationConfiguration_ID.Value);
        }
    }

    /// <inheritdoc cref="CohortRefreshPipeline_ID"/>
    [NoMappingToDatabase]
    public IPipeline CohortRefreshPipeline
    {
        get
        {
            if (CohortRefreshPipeline_ID == null)
                return null;

            return
                ((IDataExportRepository)Repository).CatalogueRepository.GetObjectByID<Pipeline>(CohortRefreshPipeline_ID
                    .Value);
        }
    }
=======
    public CohortIdentificationConfiguration CohortIdentificationConfiguration =>
        CohortIdentificationConfiguration_ID == null
            ? null
            : ((IDataExportRepository)Repository).CatalogueRepository.GetObjectByID<CohortIdentificationConfiguration>(
                CohortIdentificationConfiguration_ID.Value);

    /// <inheritdoc cref="CohortRefreshPipeline_ID"/>
    [NoMappingToDatabase]
    public IPipeline CohortRefreshPipeline =>
        CohortRefreshPipeline_ID == null
            ? null
            : (IPipeline)((IDataExportRepository)Repository).CatalogueRepository.GetObjectByID<Pipeline>(
                CohortRefreshPipeline_ID.Value);
>>>>>>> 9e847e4d

    /// <summary>
    /// Returns a name suitable for describing the extraction of a dataset(s) from this configuration (in a <see cref="DataLoadInfo"/>)
    /// </summary>
    /// <returns></returns>
    public string GetLoggingRunName() => $"{Project.Name} {GetExtractionLoggingName()}";

    private string GetExtractionLoggingName() => $"(ExtractionConfiguration ID={ID})";

    #endregion

    /// <summary>
    /// Returns <see cref="INamed.Name"/>
    /// </summary>
    [NoMappingToDatabase]
    [UsefulProperty]
    public string ProjectName => Project.Name;

    public ExtractionConfiguration()
    {
        // Default (also default in db)
        Separator = ",";
    }

    /// <summary>
    /// Creates a new extraction configuration in the <paramref name="repository"/> database for the provided <paramref name="project"/>.
    /// </summary>
    /// <param name="repository"></param>
    /// <param name="project"></param>
    /// <param name="name"></param>
    public ExtractionConfiguration(IDataExportRepository repository, IProject project, string name = null)
    {
        Repository = repository;

        Repository.InsertAndHydrate(this, new Dictionary<string, object>
        {
            { "dtCreated", DateTime.Now },
            { "Project_ID", project.ID },
            { "Username", Environment.UserName },
            { "Description", "Initial Configuration" },
            { "Name", string.IsNullOrWhiteSpace(name) ? $"New ExtractionConfiguration{Guid.NewGuid()}" : name },
            { "Separator", "," }
        });
    }

    /// <summary>
    /// Provides a short human readable representation of the <see cref="Project"/> to which this
    /// <see cref="ExtractionConfiguration"/> is associated with
    /// </summary>
    /// <param name="shortString">True for a short representation.  False for a longer representation.</param>
    /// <returns></returns>
    public string GetProjectHint(bool shortString) =>
        shortString ? $"({Project.ProjectNumber})" : $"'{Project.Name}' (PNo. {Project.ProjectNumber})";

    /// <summary>
    /// Reads an existing <see cref="IExtractionConfiguration"/> out of the  <paramref name="repository"/> database.
    /// </summary>
    /// <param name="repository"></param>
    /// <param name="r"></param>
    internal ExtractionConfiguration(IDataExportRepository repository, DbDataReader r)
        : base(repository, r)
    {
        Project_ID = int.Parse(r["Project_ID"].ToString());

        if (!string.IsNullOrWhiteSpace(r["Cohort_ID"].ToString()))
            Cohort_ID = int.Parse(r["Cohort_ID"].ToString());

        RequestTicket = r["RequestTicket"].ToString();
        ReleaseTicket = r["ReleaseTicket"].ToString();

        var dt = r["dtCreated"];

        if (dt == null || dt == DBNull.Value)
            dtCreated = null;
        else
            dtCreated = (DateTime)dt;

        Username = r["Username"] as string;
        Description = r["Description"] as string;
        Separator = r["Separator"] as string;
        IsReleased = (bool)r["IsReleased"];
        Name = r["Name"] as string;

        if (r["ClonedFrom_ID"] == DBNull.Value)
            ClonedFrom_ID = null;
        else
            ClonedFrom_ID = Convert.ToInt32(r["ClonedFrom_ID"]);

        DefaultPipeline_ID = ObjectToNullableInt(r["DefaultPipeline_ID"]);
        CohortIdentificationConfiguration_ID = ObjectToNullableInt(r["CohortIdentificationConfiguration_ID"]);
        CohortRefreshPipeline_ID = ObjectToNullableInt(r["CohortRefreshPipeline_ID"]);
    }

    /// <inheritdoc/>
    public string GetSearchString() => $"{ToString()}_{RequestTicket}_{ReleaseTicket}";

    /// <inheritdoc/>
    public ISqlParameter[] GetAllParameters() => GlobalExtractionFilterParameters;

    /// <summary>
    /// Returns the configuration Name
    /// </summary>
    /// <returns></returns>
    public override string ToString() => Name;

    public bool ShouldBeReadOnly(out string reason)
    {
        if (IsReleased)
        {
            reason = $"{ToString()} has already been released";
            return true;
        }

        reason = null;
        return false;
    }

    /// <summary>
    /// Creates a complete copy of the <see cref="IExtractionConfiguration"/>, all selected datasets, filters etc.  The copy is created directly into
    /// the <see cref="DatabaseEntity.Repository"/> database using a transaction (to prevent a half succesful clone being generated).
    /// </summary>
    /// <returns></returns>
    public ExtractionConfiguration DeepCloneWithNewIDs()
    {
        var repo = (IDataExportRepository)Repository;
        using (repo.BeginNewTransaction())
        {
            try
            {
                //clone the root object (the configuration) - this includes cloning the link to the correct project and cohort
                var clone = ShallowClone();

                //find each of the selected datasets for ourselves and clone those too
                foreach (SelectedDataSets selected in SelectedDataSets)
                {
                    //clone the link meaning that the dataset is now selected for the clone configuration too
                    var newSelectedDataSet = new SelectedDataSets(repo, clone, selected.ExtractableDataSet, null);

                    // now clone each of the columns for each of the datasets that we just created links to (make them the same as the old configuration
                    foreach (IColumn extractableColumn in GetAllExtractableColumnsFor(selected.ExtractableDataSet))
                    {
                        var cloneExtractableColumn = ((ExtractableColumn)extractableColumn).ShallowClone();
                        cloneExtractableColumn.ExtractionConfiguration_ID = clone.ID;
                        cloneExtractableColumn.SaveToDatabase();
                    }

                    //clone should copy accross the forced joins (if any)
                    foreach (var oldForcedJoin in Repository.GetAllObjectsWithParent<SelectedDataSetsForcedJoin>(
                                 selected))
                        new SelectedDataSetsForcedJoin((IDataExportRepository)Repository, newSelectedDataSet,
                            oldForcedJoin.TableInfo);

                    // clone should copy any ExtractionProgresses
                    if (selected.ExtractionProgressIfAny != null)
                    {
                        var old = selected.ExtractionProgressIfAny;
                        var clonedProgress = new ExtractionProgress(repo, newSelectedDataSet, old.StartDate,
                            old.EndDate, old.NumberOfDaysPerBatch, old.Name, old.ExtractionInformation_ID);

                        // Notice that we do not set the ProgressDate because the cloned copy should be extracting from the begining
                        // when it is run.  We don't want the user to have to manually reset it
                        clonedProgress.SaveToDatabase();
                    }

                    try
                    {
                        //clone the root filter container
                        var rootContainer = (FilterContainer)GetFilterContainerFor(selected.ExtractableDataSet);

                        //turns out there wasn't one to clone at all
                        if (rootContainer == null)
                            continue;

                        //there was one to clone so clone it recursively (all subcontainers) including filters then set the root filter to the new clone
                        var cloneRootContainer = rootContainer.DeepCloneEntireTreeRecursivelyIncludingFilters();
                        newSelectedDataSet.RootFilterContainer_ID = cloneRootContainer.ID;
                        newSelectedDataSet.SaveToDatabase();
                    }
                    catch (Exception e)
                    {
                        clone.DeleteInDatabase();
                        throw new Exception(
                            $"Problem occurred during cloning filters, problem was {e.Message} deleted the clone configuration successfully",
                            e);
                    }
                }

                clone.dtCreated = DateTime.Now;
                clone.IsReleased = false;
                clone.Username = Environment.UserName;
                clone.Description = "TO" + "DO:Populate change log here";
                clone.ReleaseTicket = null;

                //wire up some changes
                clone.ClonedFrom_ID = ID;
                clone.SaveToDatabase();

                repo.EndTransaction(true);

                return clone;
            }
            catch (Exception)
            {
                repo.EndTransaction(false);
                throw;
            }
        }
    }

    private ExtractionConfiguration ShallowClone()
    {
        var clone = new ExtractionConfiguration(DataExportRepository, Project);
        CopyShallowValuesTo(clone);

        clone.Name = $"Clone of {Name}";
        clone.SaveToDatabase();
        return clone;
    }

    /// <inheritdoc/>
    public IProject GetProject() => Repository.GetObjectByID<Project>(Project_ID);

    /// <inheritdoc/>
    public ExtractableColumn[] GetAllExtractableColumnsFor(IExtractableDataSet dataset)
    {
        return
            Repository.GetAllObjectsWhere<ExtractableColumn>("ExtractionConfiguration_ID", ID)
                .Where(e => e.ExtractableDataSet_ID == dataset.ID).ToArray();
    }

    /// <inheritdoc/>
    public IContainer GetFilterContainerFor(IExtractableDataSet dataset)
    {
        return Repository.GetAllObjectsWhere<SelectedDataSets>("ExtractionConfiguration_ID", ID)
            .Single(sds => sds.ExtractableDataSet_ID == dataset.ID)
            .RootFilterContainer;
    }

    private ExternalDatabaseServer GetDistinctLoggingServer(bool testLoggingServer)
    {
        var uniqueLoggingServerID = -1;

        var repo = (IDataExportRepository)Repository;

        foreach (int? catalogueID in GetAllExtractableDataSets().Select(ds => ds.Catalogue_ID))
        {
            if (catalogueID == null)
                throw new Exception(
                    "Cannot get logging server because some ExtractableDatasets in the configuration do not have associated Catalogues (possibly the Catalogue was deleted)");

            var catalogue = repo.CatalogueRepository.GetObjectByID<Catalogue>((int)catalogueID);

            var loggingServer = catalogue.LiveLoggingServer_ID ?? throw new Exception(
                $"Catalogue {catalogue.Name} does not have a {(testLoggingServer ? "test" : "")} logging server configured");
            if (uniqueLoggingServerID == -1)
            {
                uniqueLoggingServerID = (int)catalogue.LiveLoggingServer_ID;
            }
            else
            {
                if (uniqueLoggingServerID != catalogue.LiveLoggingServer_ID)
                    throw new Exception("Catalogues in configuration have different logging servers");
            }
        }

        return repo.CatalogueRepository.GetObjectByID<ExternalDatabaseServer>(uniqueLoggingServerID);
    }

    /// <inheritdoc/>
    public IExtractableCohort GetExtractableCohort() => Cohort_ID == null
        ? null
        : (IExtractableCohort)Repository.GetObjectByID<ExtractableCohort>(Cohort_ID.Value);

    /// <inheritdoc/>
    public IExtractableDataSet[] GetAllExtractableDataSets()
    {
        return
            Repository.GetAllObjectsWithParent<SelectedDataSets>(this)
                .Select(sds => sds.ExtractableDataSet)
                .ToArray();
    }

    /// <summary>
    /// Makes the provided <paramref name="extractableDataSet"/> extractable in the current <see cref="IExtractionConfiguration"/>.  This
    /// includes selecting it (<see cref="ISelectedDataSets"/>) and replicating any mandatory filters.
    /// </summary>
    /// <param name="extractableDataSet"></param>
    public void AddDatasetToConfiguration(IExtractableDataSet extractableDataSet)
    {
        AddDatasetToConfiguration(extractableDataSet, out _);
    }

    /// <summary>
    /// Makes the provided <paramref name="extractableDataSet"/> extractable in the current <see cref="IExtractionConfiguration"/>.  This
    /// includes selecting it (<see cref="ISelectedDataSets"/>) and replicating any mandatory filters.
    /// </summary>
    /// <param name="extractableDataSet"></param>
    /// <param name="selectedDataSet">The RDMP object that indicates that the dataset is extracted in this configuration</param>
    public void AddDatasetToConfiguration(IExtractableDataSet extractableDataSet, out ISelectedDataSets selectedDataSet)
    {
        selectedDataSet = null;

        //it is already part of the configuration
        if (SelectedDataSets.Any(s => s.ExtractableDataSet_ID == extractableDataSet.ID))
            return;

        var dataExportRepo = (IDataExportRepository)Repository;

        selectedDataSet = new SelectedDataSets(dataExportRepo, this, extractableDataSet, null);

        var mandatoryExtractionFiltersToApplyToDataset = extractableDataSet.Catalogue.GetAllMandatoryFilters();

        //add mandatory filters
        if (mandatoryExtractionFiltersToApplyToDataset.Any())
        {
            //first we need a root container e.g. an AND container
            //add the AND container and set it as the root container for the dataset configuration
            var rootFilterContainer = new FilterContainer(dataExportRepo)
            {
                Operation = FilterContainerOperation.AND
            };
            rootFilterContainer.SaveToDatabase();

            selectedDataSet.RootFilterContainer_ID = rootFilterContainer.ID;
            selectedDataSet.SaveToDatabase();

            var globals = GlobalExtractionFilterParameters;
            var importer = new FilterImporter(new DeployedExtractionFilterFactory(dataExportRepo), globals);

            var mandatoryFilters =
                importer.ImportAllFilters(rootFilterContainer, mandatoryExtractionFiltersToApplyToDataset, null);

            foreach (var filter in mandatoryFilters.Cast<DeployedExtractionFilter>())
            {
                filter.FilterContainer_ID = rootFilterContainer.ID;
                filter.SaveToDatabase();
            }
        }

        var legacyColumns = GetAllExtractableColumnsFor(extractableDataSet).Cast<ExtractableColumn>().ToArray();

        //add Core or ProjectSpecific columns
        foreach (var all in extractableDataSet.Catalogue.GetAllExtractionInformation(ExtractionCategory.Any))
            if (all.ExtractionCategory == ExtractionCategory.Core ||
                all.ExtractionCategory == ExtractionCategory.ProjectSpecific)
                if (legacyColumns.All(l => l.CatalogueExtractionInformation_ID != all.ID))
                    AddColumnToExtraction(extractableDataSet, all);
    }

    /// <inheritdoc/>
    public void RemoveDatasetFromConfiguration(IExtractableDataSet extractableDataSet)
    {
        var match = SelectedDataSets.SingleOrDefault(s => s.ExtractableDataSet_ID == extractableDataSet.ID);
        match?.DeleteInDatabase();
    }

    /// <summary>
    /// Makes the given <paramref name="column"/> SELECT Sql part of the query for linking and extracting the provided <paramref name="forDataSet"/>
    /// for this <see cref="IExtractionConfiguration"/>.
    /// </summary>
    /// <param name="forDataSet"></param>
    /// <param name="column"></param>
    /// <returns></returns>
    public ExtractableColumn AddColumnToExtraction(IExtractableDataSet forDataSet, IColumn column)
    {
        if (string.IsNullOrWhiteSpace(column.SelectSQL))
            throw new ArgumentException(
                $"IColumn ({column.GetType().Name}) {column} has a blank value for SelectSQL, fix this in the CatalogueManager",
<<<<<<< HEAD
                "item");
=======
                nameof(column));
>>>>>>> 9e847e4d

        var query = column.SelectSQL;

        ExtractableColumn addMe;

        if (column is ExtractionInformation information)
            addMe = new ExtractableColumn((IDataExportRepository)Repository, forDataSet, this, information, -1, query);
        else
            addMe = new ExtractableColumn((IDataExportRepository)Repository, forDataSet, this, null, -1,
                query); // its custom column of some kind, not tied to a catalogue entry

        addMe.UpdateValuesToMatch(column);

        return addMe;
    }

    /// <summary>
    /// Returns the logging server that should be used to audit extraction executions of this <see cref="IExtractionConfiguration"/>.
    /// </summary>
    /// <returns></returns>
    public LogManager GetExplicitLoggingDatabaseServerOrDefault()
    {
<<<<<<< HEAD
        ExternalDatabaseServer loggingServer = null;
=======
        ExternalDatabaseServer loggingServer;
>>>>>>> 9e847e4d
        try
        {
            loggingServer = GetDistinctLoggingServer(false);
        }
        catch (Exception e)
        {
            //failed to get a logging server correctly

            //see if there is a default
            var defaultGetter = Project.DataExportRepository.CatalogueRepository;
            var defaultLoggingServer = defaultGetter.GetDefaultFor(PermissableDefaults.LiveLoggingServer_ID);

            //there is a default?
            if (defaultLoggingServer != null)
                loggingServer = (ExternalDatabaseServer)defaultLoggingServer;
            else
                //no, there is no default or user does not want to use it.
                throw new Exception(
                    "There is no default logging server configured and there was a problem asking Catalogues for a logging server instead.  Configure a default logging server via ManageExternalServersUI",
                    e);
        }

        var server = DataAccessPortal.ExpectServer(loggingServer, DataAccessContext.Logging);

        LogManager lm;

        try
        {
            lm = new LogManager(server);

            if (!lm.ListDataTasks().Contains(ExecuteDatasetExtractionSource.AuditTaskName))
                throw new Exception(
                    $"The logging database {server} does not contain a DataLoadTask called '{ExecuteDatasetExtractionSource.AuditTaskName}' (all data exports are logged under this task regardless of dataset/Catalogue)");
        }
        catch (Exception e)
        {
            throw new Exception($"Problem figuring out what logging server to use:{Environment.NewLine}\t{e.Message}",
                e);
        }

        return lm;
    }

    /// <inheritdoc/>
    public void Unfreeze()
    {
        foreach (var l in ReleaseLog)
            l.DeleteInDatabase();

        foreach (var r in CumulativeExtractionResults)
            r.DeleteInDatabase();

        IsReleased = false;
        SaveToDatabase();
    }

    /// <inheritdoc/>
    public IMapsDirectlyToDatabaseTable[] GetGlobals()
    {
        var sds = SelectedDataSets.FirstOrDefault(s => s.ExtractableDataSet.Catalogue != null);

        if (sds == null)
            return Array.Empty<IMapsDirectlyToDatabaseTable>();

        var cata = sds.ExtractableDataSet.Catalogue;

        return
            cata.GetAllSupportingSQLTablesForCatalogue(FetchOptions.ExtractableGlobals)
                .Cast<IMapsDirectlyToDatabaseTable>()
                .Union(
                    cata.GetAllSupportingDocuments(FetchOptions.ExtractableGlobals))
                .ToArray();
    }

    /// <inheritdoc/>
    public override void DeleteInDatabase()
    {
        foreach (var result in Repository.GetAllObjectsWithParent<SupplementalExtractionResults>(this))
            result.DeleteInDatabase();

        base.DeleteInDatabase();
    }

    /// <inheritdoc/>
    public IHasDependencies[] GetObjectsThisDependsOn()
    {
        return new[] { Project };
    }

    /// <inheritdoc/>
    public IHasDependencies[] GetObjectsDependingOnThis() => Array.Empty<IHasDependencies>();

    public DiscoveredServer GetDistinctLoggingDatabase() =>
        GetDistinctLoggingServer(false).Discover(DataAccessContext.Logging).Server;

    public DiscoveredServer GetDistinctLoggingDatabase(out IExternalDatabaseServer serverChosen)
    {
        serverChosen = GetDistinctLoggingServer(false);
        return serverChosen.Discover(DataAccessContext.Logging).Server;
    }

    public string GetDistinctLoggingTask() => ExecuteDatasetExtractionSource.AuditTaskName;

    /// <summary>
    /// Returns runs from the data extraction task where the run was for this ExtractionConfiguration
    /// </summary>
    /// <param name="runs"></param>
    /// <returns></returns>
    public IEnumerable<ArchivalDataLoadInfo> FilterRuns(IEnumerable<ArchivalDataLoadInfo> runs)
    {
        // allow for the project name changing but not our ID
        return runs.Where(r => r.Description.Contains(GetExtractionLoggingName()));
    }
}<|MERGE_RESOLUTION|>--- conflicted
+++ resolved
@@ -220,59 +220,15 @@
 
     /// <inheritdoc cref="DefaultPipeline_ID"/>
     [NoMappingToDatabase]
-<<<<<<< HEAD
-    public IPipeline DefaultPipeline
-    {
-        get
-        {
-            if (DefaultPipeline_ID == null)
-                return null;
-
-            return
-                ((IDataExportRepository)Repository).CatalogueRepository.GetObjectByID<Pipeline>(
-                    DefaultPipeline_ID.Value);
-        }
-    }
-=======
     public IPipeline DefaultPipeline =>
         DefaultPipeline_ID == null
             ? null
             : (IPipeline)((IDataExportRepository)Repository).CatalogueRepository.GetObjectByID<Pipeline>(
                 DefaultPipeline_ID.Value);
->>>>>>> 9e847e4d
 
 
     /// <inheritdoc cref="CohortIdentificationConfiguration_ID"/>
     [NoMappingToDatabase]
-<<<<<<< HEAD
-    public CohortIdentificationConfiguration CohortIdentificationConfiguration
-    {
-        get
-        {
-            if (CohortIdentificationConfiguration_ID == null)
-                return null;
-
-            return
-                ((IDataExportRepository)Repository).CatalogueRepository
-                .GetObjectByID<CohortIdentificationConfiguration>(CohortIdentificationConfiguration_ID.Value);
-        }
-    }
-
-    /// <inheritdoc cref="CohortRefreshPipeline_ID"/>
-    [NoMappingToDatabase]
-    public IPipeline CohortRefreshPipeline
-    {
-        get
-        {
-            if (CohortRefreshPipeline_ID == null)
-                return null;
-
-            return
-                ((IDataExportRepository)Repository).CatalogueRepository.GetObjectByID<Pipeline>(CohortRefreshPipeline_ID
-                    .Value);
-        }
-    }
-=======
     public CohortIdentificationConfiguration CohortIdentificationConfiguration =>
         CohortIdentificationConfiguration_ID == null
             ? null
@@ -286,7 +242,6 @@
             ? null
             : (IPipeline)((IDataExportRepository)Repository).CatalogueRepository.GetObjectByID<Pipeline>(
                 CohortRefreshPipeline_ID.Value);
->>>>>>> 9e847e4d
 
     /// <summary>
     /// Returns a name suitable for describing the extraction of a dataset(s) from this configuration (in a <see cref="DataLoadInfo"/>)
@@ -655,11 +610,7 @@
         if (string.IsNullOrWhiteSpace(column.SelectSQL))
             throw new ArgumentException(
                 $"IColumn ({column.GetType().Name}) {column} has a blank value for SelectSQL, fix this in the CatalogueManager",
-<<<<<<< HEAD
-                "item");
-=======
                 nameof(column));
->>>>>>> 9e847e4d
 
         var query = column.SelectSQL;
 
@@ -682,11 +633,7 @@
     /// <returns></returns>
     public LogManager GetExplicitLoggingDatabaseServerOrDefault()
     {
-<<<<<<< HEAD
-        ExternalDatabaseServer loggingServer = null;
-=======
         ExternalDatabaseServer loggingServer;
->>>>>>> 9e847e4d
         try
         {
             loggingServer = GetDistinctLoggingServer(false);
