--- conflicted
+++ resolved
@@ -37,24 +37,12 @@
         Task = new Task(() =>
         {
             var server = DataAccessPortal.ExpectDatabase(Source, DataAccessContext.DataExport).Server;
-<<<<<<< HEAD
-            using (var con = server.GetConnection())
-            {
-                con.Open();
-                using (var cmd = server.GetCommand(Source.GetCountsDataTableSql(), con))
-                {
-                    cmd.CommandTimeout = 120; //give it up to 2 minutes
-                    server.GetDataAdapter(cmd).Fill(DataTable);
-                }
-            }
-=======
             using var con = server.GetConnection();
             con.Open();
             using var cmd = server.GetCommand(Source.GetCountsDataTableSql(), con);
             cmd.CommandTimeout = 120; //give it up to 2 minutes
             server.GetDataAdapter(cmd).Fill(DataTable);
             DataTable.EndLoadData();
->>>>>>> 9e847e4d
         });
 
         Task.ContinueWith(s => { Finished?.Invoke(); });
