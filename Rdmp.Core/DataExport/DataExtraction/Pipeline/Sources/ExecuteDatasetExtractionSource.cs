--- conflicted
+++ resolved
@@ -42,12 +42,7 @@
 
     private readonly List<string> _extractionIdentifiersidx = new();
 
-<<<<<<< HEAD
-    private bool _cancel;
-
-=======
     private bool _cancel = false;
->>>>>>> 5c0a3943
     private ICatalogue _catalogue;
 
     protected const string ValidationColumnName = "RowValidationResult";
@@ -526,18 +521,11 @@
 
         var da = server.GetDataAdapter(Request.QueryBuilder.SQL, con);
 
-<<<<<<< HEAD
-        //get up to 1000 records
-        da.Fill(0, 1000, toReturn);
-
-        con.Close();
-=======
             //get up to 1000 records
             da.Fill(0, 1000, toReturn);
 
             con.Close();
         }
->>>>>>> 5c0a3943
 
         return toReturn;
     }
