// Copyright (c) The University of Dundee 2018-2019
// This file is part of the Research Data Management Platform (RDMP).
// RDMP is free software: you can redistribute it and/or modify it under the terms of the GNU General Public License as published by the Free Software Foundation, either version 3 of the License, or (at your option) any later version.
// RDMP is distributed in the hope that it will be useful, but WITHOUT ANY WARRANTY; without even the implied warranty of MERCHANTABILITY or FITNESS FOR A PARTICULAR PURPOSE. See the GNU General Public License for more details.
// You should have received a copy of the GNU General Public License along with RDMP. If not, see <https://www.gnu.org/licenses/>.

using System;
using System.Collections.Generic;
using System.Data;
using System.Diagnostics;
using System.Linq;
using System.Threading.Tasks;
using FAnsi;
using FAnsi.Discovery.QuerySyntax;
using Rdmp.Core.Curation.Data;
using Rdmp.Core.DataExport.Data;
using Rdmp.Core.DataExport.DataExtraction.Commands;
using Rdmp.Core.DataFlowPipeline;
using Rdmp.Core.DataFlowPipeline.Requirements;
using Rdmp.Core.DataLoad.Engine.Pipeline.Components;
using Rdmp.Core.DataLoad.Engine.Pipeline.Sources;
using Rdmp.Core.QueryBuilding;
using Rdmp.Core.ReusableLibraryCode;
using Rdmp.Core.ReusableLibraryCode.Checks;
using Rdmp.Core.ReusableLibraryCode.DataAccess;
using Rdmp.Core.ReusableLibraryCode.Progress;
using IContainer = Rdmp.Core.Curation.Data.IContainer;

namespace Rdmp.Core.DataExport.DataExtraction.Pipeline.Sources;

/// <summary>
/// Executes a single Dataset extraction by linking a cohort with a dataset (either core or custom data - See IExtractCommand).  Also calculates the number
/// of unique identifiers seen, records row validation failures etc.
/// </summary>
public class ExecuteDatasetExtractionSource : IPluginDataFlowSource<DataTable>, IPipelineRequirement<IExtractCommand>
{
    //Request is either for one of these
    public ExtractDatasetCommand Request { get; protected set; }
    public ExtractGlobalsCommand GlobalsRequest { get; protected set; }

    public const string AuditTaskName = "DataExtraction";

    private readonly List<string> _extractionIdentifiersidx = new();

    private bool _cancel = false;
    private ICatalogue _catalogue;

    protected const string ValidationColumnName = "RowValidationResult";

    public ExtractionTimeValidator ExtractionTimeValidator { get; protected set; }
    public Exception ValidationFailureException { get; protected set; }

    public HashSet<object> UniqueReleaseIdentifiersEncountered { get; set; }

    public ExtractionTimeTimeCoverageAggregator ExtractionTimeTimeCoverageAggregator { get; set; }

    [DemandsInitialization(
        "Determines the systems behaviour when an extraction query returns 0 rows.  Default (false) is that an error is reported.  If set to true (ticked) then instead a DataTable with 0 rows but all the correct headers will be generated usually resulting in a headers only 0 line/empty extract file")]
    public bool AllowEmptyExtractions { get; set; }

    [DemandsInitialization(
        "Batch size, number of records to read from source before releasing it into the extraction pipeline",
        DefaultValue = 10000, Mandatory = true)]
    public int BatchSize { get; set; }

    [DemandsInitialization(
        "In seconds. Overrides the global timeout for SQL query execution. Use 0 for infinite timeout.",
        DefaultValue = 50000, Mandatory = true)]
    public int ExecutionTimeout { get; set; }

    [DemandsInitialization(@"Determines how the system achieves DISTINCT on extraction.  These include:
None - Do not DISTINCT the records, can result in duplication in your extract (not recommended)
SqlDistinct - Adds the DISTINCT keyword to the SELECT sql sent to the server
OrderByAndDistinctInMemory - Adds an ORDER BY statement to the query and applies the DISTINCT in memory as records are read from the server (this can help when extracting very large data sets where DISTINCT keyword blocks record streaming until all records are ready to go)"
        , DefaultValue = DistinctStrategy.SqlDistinct)]
    public DistinctStrategy DistinctStrategy { get; set; }


    [DemandsInitialization("When DBMS is SqlServer then HASH JOIN should be used instead of regular JOINs")]
    public bool UseHashJoins { get; set; }

    [DemandsInitialization(
        "When DBMS is SqlServer and the extraction is for any of these datasets then HASH JOIN should be used instead of regular JOINs")]
    public Catalogue[] UseHashJoinsForCatalogues { get; set; }

    [DemandsInitialization(
        "Exclusion list.  A collection of Catalogues which will never be considered for HASH JOIN even when UseHashJoins is enabled.  Being on this list takes precedence for a Catalogue even if it is on UseHashJoinsForCatalogues.")]
    public Catalogue[] DoNotUseHashJoinsForCatalogues { get; set; }


    /// <summary>
    /// This is a dictionary containing all the CatalogueItems used in the query, the underlying datatype in the origin database and the
    /// actual datatype that was output after the transform operation e.g. a varchar(10) could be converted into a bona fide DateTime which
    /// would be an sql Date.  Finally
    /// a recommended SqlDbType is passed back.
    /// </summary>
    public Dictionary<ExtractableColumn, ExtractTimeTransformationObserved> ExtractTimeTransformationsObserved;

    private DbDataCommandDataFlowSource _hostedSource;

    protected virtual void Initialize(ExtractDatasetCommand request)
    {
        Request = request;

        if (request == ExtractDatasetCommand.EmptyCommand)
            return;

        _timeSpentValidating = new Stopwatch();
        _timeSpentCalculatingDISTINCT = new Stopwatch();
        _timeSpentBuckettingDates = new Stopwatch();

        Request.ColumnsToExtract.Sort(); //ensure they are in the right order so we can record the release identifiers

        //if we have a cached builder already
        if (request.QueryBuilder == null)
            request.GenerateQueryBuilder();

        foreach (var substitution in Request.ReleaseIdentifierSubstitutions)
            _extractionIdentifiersidx.Add(substitution.GetRuntimeName());

        UniqueReleaseIdentifiersEncountered = new HashSet<object>();

        _catalogue = request.Catalogue;

        if (!string.IsNullOrWhiteSpace(_catalogue.ValidatorXML))
            ExtractionTimeValidator = new ExtractionTimeValidator(_catalogue, request.ColumnsToExtract);

        //if there is a time periodicity ExtractionInformation (AND! it is among the columns the user selected to be extracted)
        if (_catalogue.TimeCoverage_ExtractionInformation_ID != null && request.ColumnsToExtract
                .Cast<ExtractableColumn>().Any(c =>
                    c.CatalogueExtractionInformation_ID == _catalogue.TimeCoverage_ExtractionInformation_ID))
            ExtractionTimeTimeCoverageAggregator =
                new ExtractionTimeTimeCoverageAggregator(_catalogue, request.ExtractableCohort);
        else
            ExtractionTimeTimeCoverageAggregator = null;
    }

    private void Initialize(ExtractGlobalsCommand request)
    {
        GlobalsRequest = request;
    }

    public bool WasCancelled => _cancel;

    private Stopwatch _timeSpentValidating;
    private int _rowsValidated;

    private Stopwatch _timeSpentCalculatingDISTINCT;
    private Stopwatch _timeSpentBuckettingDates;
    private int _rowsBucketted;

    private bool firstChunk = true;
    private bool firstGlobalChunk = true;
    private int _rowsRead;

    private RowPeeker _peeker = new();

    public virtual DataTable GetChunk(IDataLoadEventListener listener, GracefulCancellationToken cancellationToken)
    {
        // we are in the Global Commands case, let's return an empty DataTable (not null)
        // so we can trigger the destination to extract the globals docs and sql
        if (GlobalsRequest != null)
        {
            GlobalsRequest.ElevateState(ExtractCommandState.WaitingForSQLServer);
            if (firstGlobalChunk)
            {
                //unless we are checking, start auditing
                StartAuditGlobals();

                firstGlobalChunk = false;
                return new DataTable(ExtractionDirectory.GLOBALS_DATA_NAME);
            }

            return null;
        }

        if (Request == null)
            throw new Exception("Component has not been initialized before being asked to GetChunk(s)");

        Request.ElevateState(ExtractCommandState.WaitingForSQLServer);

        if (_cancel)
            throw new Exception("User cancelled data extraction");

        if (_hostedSource == null)
        {
            StartAudit(Request.QueryBuilder.SQL);

            if (Request.DatasetBundle.DataSet.DisableExtraction)
                throw new Exception(
                    $"Cannot extract {Request.DatasetBundle.DataSet} because DisableExtraction is set to true");

            _hostedSource = new DbDataCommandDataFlowSource(GetCommandSQL(listener),
                $"ExecuteDatasetExtraction {Request.DatasetBundle.DataSet}",
                Request.GetDistinctLiveDatabaseServer().Builder,
                ExecutionTimeout)
            {
                // If we are running in batches then always allow empty extractions
                AllowEmptyResultSets = AllowEmptyExtractions || Request.IsBatchResume,
                BatchSize = BatchSize
            };
        }

        DataTable chunk = null;

        try
        {
            chunk = _hostedSource.GetChunk(listener, cancellationToken);

            chunk = _peeker.AddPeekedRowsIfAny(chunk);

            //if we are trying to distinct the records in memory based on release id
            if (DistinctStrategy == DistinctStrategy.OrderByAndDistinctInMemory)
            {
                var releaseIdentifierColumn = Request.ReleaseIdentifierSubstitutions.First().GetRuntimeName();

<<<<<<< HEAD
                if (chunk != null && chunk.Rows.Count > 0)
=======
                if (chunk is { Rows.Count: > 0 })
>>>>>>> 9e847e4d
                {
                    //last release id in the current chunk
                    var lastReleaseId = chunk.Rows[^1][releaseIdentifierColumn];

                    _peeker.AddWhile(_hostedSource, r => Equals(r[releaseIdentifierColumn], lastReleaseId), chunk);
                    chunk = MakeDistinct(chunk, listener, cancellationToken);
                }
            }
        }
        catch (AggregateException a)
        {
            if (a.GetExceptionIfExists<TaskCanceledException>() != null)
                _cancel = true;

            throw;
        }
        catch (Exception e)
        {
            listener.OnNotify(this, new NotifyEventArgs(ProgressEventType.Error, "Read from source failed", e));
        }

        if (cancellationToken.IsCancellationRequested)
            throw new Exception("Data read cancelled because our cancellationToken was set, aborting data reading");

        //if the first chunk is null
        if (firstChunk && chunk == null && !AllowEmptyExtractions)
            throw new Exception(
                $"There is no data to load, query returned no rows, query was:{Environment.NewLine}{_hostedSource.Sql ?? Request.QueryBuilder.SQL}");

        //not the first chunk anymore
        firstChunk = false;

        //data exhausted
        if (chunk == null)
        {
            listener.OnNotify(this, new NotifyEventArgs(ProgressEventType.Information,
                $"Data exhausted after reading {_rowsRead} rows of data ({UniqueReleaseIdentifiersEncountered.Count} unique release identifiers seen)"));
            if (Request != null)
                Request.CumulativeExtractionResults.DistinctReleaseIdentifiersEncountered =
                    Request.IsBatchResume ? -1 : UniqueReleaseIdentifiersEncountered.Count;
            return null;
        }

        _rowsRead += chunk.Rows.Count;
        //chunk will have datatypes for all the things in the buffer so we can populate our dictionary of facts about what columns/catalogue items have spontaneously changed name/type etc
        if (ExtractTimeTransformationsObserved == null)
            GenerateExtractionTransformObservations(chunk);


        //see if the SqlDataReader has a column with the same name as the ReleaseIdentifierSQL (if so then we can use it to count the number of distinct subjects written out to the csv)
        var includesReleaseIdentifier = _extractionIdentifiersidx.Count > 0;


        //first line - let's see what columns we wrote out
        //looks at the buffer and computes any transforms performed on the column


        _timeSpentValidating.Start();
        //build up the validation report (Missing/Wrong/Etc) - this has no mechanical effect on the extracted data just some metadata that goes into a flat file
        if (ExtractionTimeValidator != null && Request.IncludeValidation)
            try
            {
                chunk.Columns.Add(ValidationColumnName);

                ExtractionTimeValidator.Validate(chunk, ValidationColumnName);

                _rowsValidated += chunk.Rows.Count;
                listener.OnProgress(this,
                    new ProgressEventArgs("Validation", new ProgressMeasurement(_rowsValidated, ProgressType.Records),
                        _timeSpentValidating.Elapsed));
            }
            catch (Exception ex)
            {
                listener.OnNotify(this,
                    new NotifyEventArgs(ProgressEventType.Error, "Could not validate data chunk", ex));
                ValidationFailureException = ex;
                ExtractionTimeValidator = null;
            }

        _timeSpentValidating.Stop();

        _timeSpentBuckettingDates.Start();
        if (ExtractionTimeTimeCoverageAggregator != null)
        {
            _rowsBucketted += chunk.Rows.Count;

            foreach (DataRow row in chunk.Rows)
                ExtractionTimeTimeCoverageAggregator.ProcessRow(row);

            listener.OnProgress(this,
                new ProgressEventArgs("Bucketting Dates", new ProgressMeasurement(_rowsBucketted, ProgressType.Records),
                    _timeSpentCalculatingDISTINCT.Elapsed));
        }

        _timeSpentBuckettingDates.Stop();

        _timeSpentCalculatingDISTINCT.Start();
        //record unique release identifiers found
        if (includesReleaseIdentifier)
            foreach (var idx in _extractionIdentifiersidx)
            {
                foreach (DataRow r in chunk.Rows)
                {
                    if (r[idx] == DBNull.Value)
                        if (_extractionIdentifiersidx.Count == 1)
                            throw new Exception(
                                $"Null release identifier found in extract of dataset {Request.DatasetBundle.DataSet}");
                        else
                            continue; //there are multiple extraction identifiers thats fine if one or two are null

                    UniqueReleaseIdentifiersEncountered.Add(r[idx]);
                }

                listener.OnProgress(this,
                    new ProgressEventArgs("Calculating Distinct Release Identifiers",
                        new ProgressMeasurement(UniqueReleaseIdentifiersEncountered.Count, ProgressType.Records),
                        _timeSpentCalculatingDISTINCT.Elapsed));
            }

        _timeSpentCalculatingDISTINCT.Stop();

        return chunk;
    }

    /// <summary>
    /// Makes the current batch ONLY distinct.  This only works if you have a bounded batch (see OrderByAndDistinctInMemory)
    /// </summary>
    /// <param name="chunk"></param>
    /// <param name="listener"></param>
    /// <param name="cancellationToken"></param>
    /// <returns></returns>
    private static DataTable MakeDistinct(DataTable chunk, IDataLoadEventListener listener,
        GracefulCancellationToken cancellationToken)
    {
        var removeDuplicates = new RemoveDuplicates { NoLogging = true };
        return removeDuplicates.ProcessPipelineData(chunk, listener, cancellationToken);
    }

    private void GenerateExtractionTransformObservations(DataTable chunk)
    {
        ExtractTimeTransformationsObserved = new Dictionary<ExtractableColumn, ExtractTimeTransformationObserved>();

        //create the Types dictionary
        foreach (ExtractableColumn column in Request.ColumnsToExtract)
        {
            ExtractTimeTransformationsObserved.Add(column, new ExtractTimeTransformationObserved());

            //record catalogue information about what it is supposed to be.
            if (!column.HasOriginalExtractionInformationVanished())
            {
                var extractionInformation = column.CatalogueExtractionInformation;

                //what the catalogue says it is
                ExtractTimeTransformationsObserved[column].DataTypeInCatalogue =
                    extractionInformation.ColumnInfo.Data_type;
                ExtractTimeTransformationsObserved[column].CatalogueItem = extractionInformation.CatalogueItem;

                //what it actually is
                if (chunk.Columns.Contains(column.GetRuntimeName()))
                {
                    ExtractTimeTransformationsObserved[column].FoundAtExtractTime = true;
                    ExtractTimeTransformationsObserved[column].DataTypeObservedInRuntimeBuffer =
                        chunk.Columns[column.GetRuntimeName()].DataType;
                }
                else
                {
                    ExtractTimeTransformationsObserved[column].FoundAtExtractTime = false;
                }
            }
        }
    }

    private string GetCommandSQL(IDataLoadEventListener listener)
    {
        //if the user wants some custom logic for removing identical duplicates
        switch (DistinctStrategy)
        {
            //user doesn't care about identical duplicates
            case DistinctStrategy.None:
                ((QueryBuilder)Request.QueryBuilder).SetLimitationSQL("");
                break;

            //system default behaviour
            case DistinctStrategy.SqlDistinct:
                break;

            //user wants to run order by the release ID and resolve duplicates in batches as they are read
            case DistinctStrategy.OrderByAndDistinctInMemory:

                //remove the DISTINCT keyword from the query
                ((QueryBuilder)Request.QueryBuilder).SetLimitationSQL("");

                //find the release identifier substitution (e.g. chi for PROCHI)
                var substitution = Request.ReleaseIdentifierSubstitutions.First();

                //add a line at the end of the query to ORDER BY the ReleaseId column (e.g. PROCHI)
                var orderBySql = $"ORDER BY {substitution.SelectSQL}";

                // don't add the line if it is already there (e.g. because of Retry)
                if (!Request.QueryBuilder.CustomLines.Any(l => string.Equals(l.Text, orderBySql)))
                    Request.QueryBuilder.AddCustomLine(orderBySql, QueryComponent.Postfix);

                break;
            default:
                throw new ArgumentOutOfRangeException();
        }

        var sql = Request.QueryBuilder.SQL;

        sql = HackExtractionSQL(sql, listener);

        if (ShouldUseHashedJoins())
        {
            //use hash joins!
            listener.OnNotify(this,
                new NotifyEventArgs(ProgressEventType.Information, "Substituting JOIN for HASH JOIN"));
            sql = sql.Replace(" JOIN ", " HASH JOIN ");
        }

        listener.OnNotify(this, new NotifyEventArgs(ProgressEventType.Information,
            $"/*Decided on extraction SQL:*/{Environment.NewLine}{sql}"));

        return sql;
    }

    private bool ShouldUseHashedJoins()
    {
        var dbms = Request?.QueryBuilder?.QuerySyntaxHelper?.DatabaseType;

        //must be sql server
        if (dbms == null || dbms.Value != DatabaseType.MicrosoftSQLServer)
            return false;

        // this Catalogue is explicilty marked as never hash join? i.e. its on the exclusion list
        if (DoNotUseHashJoinsForCatalogues?.Contains(Request.Catalogue) ?? false)
            return false;

        if (UseHashJoins)
            return true;

        if (UseHashJoinsForCatalogues != null)
            return UseHashJoinsForCatalogues.Contains(Request.Catalogue);

        //user doesn't want to use hash joins
        return false;
    }

    public virtual string HackExtractionSQL(string sql, IDataLoadEventListener listener) => sql;

    private void StartAudit(string sql)
    {
        var dataExportRepo = Request.DataExportRepository;

        var previousAudit = dataExportRepo
            .GetAllCumulativeExtractionResultsFor(Request.Configuration, Request.DatasetBundle.DataSet).ToArray();

        if (Request.IsBatchResume)
        {
            var match =
                previousAudit.FirstOrDefault(a => a.ExtractableDataSet_ID == Request.DatasetBundle.DataSet.ID) ??
                throw new Exception(
                    $"Could not find previous CumulativeExtractionResults for dataset {Request.DatasetBundle.DataSet} despite the Request being marked as a batch resume");
            Request.CumulativeExtractionResults = match;
        }
        else
        {
            //delete old audit records
            foreach (var audit in previousAudit)
                audit.DeleteInDatabase();

            var extractionResults = new CumulativeExtractionResults(dataExportRepo, Request.Configuration,
                Request.DatasetBundle.DataSet, sql);

            var filterDescriptions =
                RecursivelyListAllFilterNames(
                    Request.Configuration.GetFilterContainerFor(Request.DatasetBundle.DataSet));

            extractionResults.FiltersUsed = filterDescriptions.TrimEnd(',');
            extractionResults.SaveToDatabase();

            Request.CumulativeExtractionResults = extractionResults;
        }
    }

    private void StartAuditGlobals()
    {
        var repo = GlobalsRequest.RepositoryLocator.DataExportRepository;

        var previousAudit = repo
            .GetAllObjectsWhere<SupplementalExtractionResults>("ExtractionConfiguration_ID",
                GlobalsRequest.Configuration.ID)
            .Where(c => c.CumulativeExtractionResults_ID == null);

        //delete old audit records
        foreach (var audit in previousAudit)
            audit.DeleteInDatabase();
    }

    private string RecursivelyListAllFilterNames(IContainer filterContainer)
    {
        if (filterContainer == null)
            return "";

        var toReturn = "";

        if (filterContainer.GetSubContainers() != null)
            foreach (var subContainer in filterContainer.GetSubContainers())
                toReturn += RecursivelyListAllFilterNames(subContainer);

        if (filterContainer.GetFilters() != null)
            foreach (var f in filterContainer.GetFilters())
                toReturn += $"{f.Name},";

        return toReturn;
    }

    public virtual void Dispose(IDataLoadEventListener job, Exception pipelineFailureExceptionIfAny)
    {
    }

    public void Abort(IDataLoadEventListener listener)
    {
    }

    public virtual DataTable TryGetPreview()
    {
        if (Request == ExtractDatasetCommand.EmptyCommand)
            return new DataTable();

        var toReturn = new DataTable();
<<<<<<< HEAD
=======
        toReturn.BeginLoadData();
>>>>>>> 9e847e4d
        var server = _catalogue.GetDistinctLiveDatabaseServer(DataAccessContext.DataExport, false);

        using var con = server.GetConnection();
        con.Open();

        var da = server.GetDataAdapter(Request.QueryBuilder.SQL, con);

        //get up to 1000 records
        da.Fill(0, 1000, toReturn);

        con.Close();
        toReturn.EndLoadData();

        return toReturn;
    }

    public void PreInitialize(IExtractCommand value, IDataLoadEventListener listener)
    {
        if (value is ExtractDatasetCommand datasetCommand)
            Initialize(datasetCommand);
        if (value is ExtractGlobalsCommand command)
            Initialize(command);
    }

    public virtual void Check(ICheckNotifier notifier)
    {
        if (Request == ExtractDatasetCommand.EmptyCommand)
        {
            notifier.OnCheckPerformed(new CheckEventArgs(
                "Request is ExtractDatasetCommand.EmptyCommand, checking will not be carried out",
                CheckResult.Warning));
            return;
        }

        if (GlobalsRequest != null)
        {
            notifier.OnCheckPerformed(new CheckEventArgs(
                "Request is for Globals, checking will not be carried out at source", CheckResult.Success));
            return;
        }

        if (Request == null)
        {
            notifier.OnCheckPerformed(new CheckEventArgs("ExtractionRequest has not been set", CheckResult.Fail));
            return;
        }
    }
}<|MERGE_RESOLUTION|>--- conflicted
+++ resolved
@@ -214,11 +214,7 @@
             {
                 var releaseIdentifierColumn = Request.ReleaseIdentifierSubstitutions.First().GetRuntimeName();
 
-<<<<<<< HEAD
-                if (chunk != null && chunk.Rows.Count > 0)
-=======
                 if (chunk is { Rows.Count: > 0 })
->>>>>>> 9e847e4d
                 {
                     //last release id in the current chunk
                     var lastReleaseId = chunk.Rows[^1][releaseIdentifierColumn];
@@ -549,10 +545,7 @@
             return new DataTable();
 
         var toReturn = new DataTable();
-<<<<<<< HEAD
-=======
         toReturn.BeginLoadData();
->>>>>>> 9e847e4d
         var server = _catalogue.GetDistinctLiveDatabaseServer(DataAccessContext.DataExport, false);
 
         using var con = server.GetConnection();
