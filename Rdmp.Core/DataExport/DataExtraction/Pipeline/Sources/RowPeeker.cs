// Copyright (c) The University of Dundee 2018-2019
// This file is part of the Research Data Management Platform (RDMP).
// RDMP is free software: you can redistribute it and/or modify it under the terms of the GNU General Public License as published by the Free Software Foundation, either version 3 of the License, or (at your option) any later version.
// RDMP is distributed in the hope that it will be useful, but WITHOUT ANY WARRANTY; without even the implied warranty of MERCHANTABILITY or FITNESS FOR A PARTICULAR PURPOSE. See the GNU General Public License for more details.
// You should have received a copy of the GNU General Public License along with RDMP. If not, see <https://www.gnu.org/licenses/>.

using System;
using System.Data;
using Rdmp.Core.DataLoad.Engine.Pipeline.Sources;

namespace Rdmp.Core.DataExport.DataExtraction.Pipeline.Sources;

/// <summary>
/// Class for selectively reading from a <see cref="DbDataCommandDataFlowSource"/> until a condition
/// is met (and preserving the unmatching DataRow so it is not missed later).
/// </summary>
internal class RowPeeker
{
    private DataRow _peekedRecord;

    /// <summary>
    /// Returns a DataTable with the peeked record, you should use the return value.  Returns peeked row
    /// even if the <paramref name="chunk"/> is null.
    /// </summary>
    /// <param name="chunk"></param>
    /// <param name="clearPeek">True to clear the peeked records</param>
    /// <returns></returns>
    public DataTable AddPeekedRowsIfAny(DataTable chunk, bool clearPeek = true)
    {
        //if we have a peeked record
        if (_peekedRecord != null)
            try
            {
                //if we are at the end of the batch
                if (chunk == null)
                {
                    //create a 1 row batch
                    var itemArray = _peekedRecord.ItemArray;
                    var tbl = _peekedRecord.Table;
                    tbl.Clear();
                    tbl.Rows.Add(itemArray);
                    return tbl;
                }

                var newRow = chunk.NewRow();
                // We "clone" the row
                newRow.ItemArray = _peekedRecord.ItemArray;
                //add the peeked record
                chunk.Rows.InsertAt(newRow, 0);
            }
            finally
            {
                //clear the peek
                if (clearPeek)
                    _peekedRecord = null;
            }

        return chunk;
    }

    /// <summary>
    /// Reads records one at a time from the <paramref name="source"/> until a record is read where the
    /// <paramref name="equalityFunc"/> returns false.  Rows read (that passed <paramref name="equalityFunc"/>)
    /// are added to <paramref name="chunk"/> while the failing row becomes the new peeked row.
    /// </summary>
    /// <param name="source"></param>
    /// <param name="equalityFunc"></param>
    /// <param name="chunk"></param>
    public void AddWhile(IDbDataCommandDataFlowSource source, Func<DataRow, bool> equalityFunc, DataTable chunk)
    {
        if (_peekedRecord != null)
            throw new Exception(
                "Cannot AddWhile when there is an existing peeked record, call AddPeekedRowsIfAny to drain the Peek");

<<<<<<< HEAD
        DataRow r;

        //while we are still successfully reading rows and those rows have the same release id
        while ((r = source.ReadOneRow()) != null)
=======
        //while we are still successfully reading rows and those rows have the same release id
        while (source.ReadOneRow() is { } r)
>>>>>>> 9e847e4d
            if (equalityFunc(r))
                //add it to the current chunk
            {
                chunk.ImportRow(r);
            }
            else
            {
                //match was failure on this new record (but the data is not exhausted).  So the peek becomes this new record
                _peekedRecord = r;
                break;
            }
    }
}<|MERGE_RESOLUTION|>--- conflicted
+++ resolved
@@ -72,15 +72,8 @@
             throw new Exception(
                 "Cannot AddWhile when there is an existing peeked record, call AddPeekedRowsIfAny to drain the Peek");
 
-<<<<<<< HEAD
-        DataRow r;
-
-        //while we are still successfully reading rows and those rows have the same release id
-        while ((r = source.ReadOneRow()) != null)
-=======
         //while we are still successfully reading rows and those rows have the same release id
         while (source.ReadOneRow() is { } r)
->>>>>>> 9e847e4d
             if (equalityFunc(r))
                 //add it to the current chunk
             {
