--- conflicted
+++ resolved
@@ -153,11 +153,7 @@
             haveWrittenBundleContents = true;
         }
 
-<<<<<<< HEAD
-        if (_request is ExtractGlobalsCommand)
-=======
         if (_request is ExtractGlobalsCommand extractGlobalsCommand)
->>>>>>> 9e847e4d
         {
             ExtractGlobals(extractGlobalsCommand, job, _dataLoadInfo);
             return null;
