--- conflicted
+++ resolved
@@ -63,20 +63,12 @@
     {
         base.Check(notifier);
 
-<<<<<<< HEAD
-        if (PerPatient && Pattern.IndexOf("$p") == -1)
-=======
         if (PerPatient && !Pattern.Contains("$p"))
->>>>>>> 9e847e4d
             notifier.OnCheckPerformed(
                 new CheckEventArgs($"PerPatient is true but Pattern {Pattern} did not contain token $p",
                     CheckResult.Fail));
 
-<<<<<<< HEAD
-        if (!PerPatient && Pattern.IndexOf("$p") != -1)
-=======
         if (!PerPatient && Pattern.IndexOf("$p", StringComparison.Ordinal) != -1)
->>>>>>> 9e847e4d
             notifier.OnCheckPerformed(new CheckEventArgs(
                 $"PerPatient is false but Pattern {Pattern} contains token $p.  This token will never be matched in MoveAll mode",
                 CheckResult.Fail));
