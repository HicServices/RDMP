--- conflicted
+++ resolved
@@ -178,14 +178,7 @@
     {
         var progress = extractDatasetCommand.SelectedDataSets.ExtractionProgressIfAny;
 
-<<<<<<< HEAD
-        if (progress == null)
-            return false;
-
-        return progress.ApplyRetryWaitStrategy(Token, listener, totalFailureCount, consecutiveFailureCount);
-=======
         return progress?.ApplyRetryWaitStrategy(Token, listener, totalFailureCount, consecutiveFailureCount) == true;
->>>>>>> 9e847e4d
     }
 
 
