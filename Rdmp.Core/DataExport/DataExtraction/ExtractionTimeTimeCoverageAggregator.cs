// Copyright (c) The University of Dundee 2018-2019
// This file is part of the Research Data Management Platform (RDMP).
// RDMP is free software: you can redistribute it and/or modify it under the terms of the GNU General Public License as published by the Free Software Foundation, either version 3 of the License, or (at your option) any later version.
// RDMP is distributed in the hope that it will be useful, but WITHOUT ANY WARRANTY; without even the implied warranty of MERCHANTABILITY or FITNESS FOR A PARTICULAR PURPOSE. See the GNU General Public License for more details.
// You should have received a copy of the GNU General Public License along with RDMP. If not, see <https://www.gnu.org/licenses/>.

using System;
using System.Collections.Generic;
using System.Data;
using System.Data.Common;
using System.Linq;
using System.Text.RegularExpressions;
using Rdmp.Core.Curation.Data;
using Rdmp.Core.DataExport.Data;

namespace Rdmp.Core.DataExport.DataExtraction;

/// <summary>
/// Counts the number of unique patients / records encountered while executing an ExtractionConfiguration's dataset (linked to the project cohort).  The input
/// to this is a DataRow rather than an SQL query because the class is used at extraction time as we are writing records out to the ExtractionDirectory.
/// </summary>
public partial class ExtractionTimeTimeCoverageAggregator
{
    public int countOfBrokenDates { get; private set; }
    public int countOfNullsSeen { get; private set; }
    public Dictionary<DateTime, ExtractionTimeTimeCoverageAggregatorBucket> Buckets { get; private set; }

    private readonly ICatalogue _catalogue;
    private string _expectedTimeFieldInOutputBuffer;
    private string _expectedExtractionIdentifierInOutputBuffer;

<<<<<<< HEAD
    private bool haveCheckedTimeFieldExists = false;
=======
    private bool haveCheckedTimeFieldExists;
>>>>>>> 9e847e4d


    private const ExtractionTimeTimeCoverageAggregatorBucket.BucketSize BucketSize =
        ExtractionTimeTimeCoverageAggregatorBucket.BucketSize.Month;

    public ExtractionTimeTimeCoverageAggregator(ICatalogue catalogue, IExtractableCohort cohort)
    {
        _catalogue = catalogue;

        Buckets = new Dictionary<DateTime, ExtractionTimeTimeCoverageAggregatorBucket>();

        if (!catalogue.TimeCoverage_ExtractionInformation_ID.HasValue)
            return;
        try
        {
            _expectedTimeFieldInOutputBuffer = catalogue.TimeCoverage_ExtractionInformation.GetRuntimeName();
        }
        catch (Exception e)
        {
            throw new Exception(
                $"Could not resolve TimeCoverage_ExtractionInformation for Catalogue '{catalogue}',time coverage ExtractionInformationID was:{catalogue.TimeCoverage_ExtractionInformation_ID}",
                e);
        }

        _expectedExtractionIdentifierInOutputBuffer =
            cohort.GetQuerySyntaxHelper().GetRuntimeName(cohort.GetReleaseIdentifier());
    }

    private bool firstRow = true;

    public void ProcessRow(DataRow row)
    {
        //there is no configured time period field for the dataset, we have already thrown so just ignore calls
        if (string.IsNullOrWhiteSpace(_expectedTimeFieldInOutputBuffer))
            return;

        //check that the listed extraction field that has timeliness information in it is actually included in the column collection
        if (!haveCheckedTimeFieldExists)
            if (!row.Table.Columns.Contains(_expectedTimeFieldInOutputBuffer))
                throw new MissingFieldException(
                    $"Catalogue {_catalogue.Name} specifies that the time periodicity field of the dataset is called {_expectedTimeFieldInOutputBuffer} but the pipeline did not contain a field with this name, the fields in the pipeline are ({string.Join(",", row.Table.Columns.Cast<DataColumn>().Select(c => c.ColumnName))})");
            else
                haveCheckedTimeFieldExists = true;

        var value = row[_expectedTimeFieldInOutputBuffer];

        if (value == DBNull.Value)
        {
            countOfNullsSeen++;
            return;
        }

        DateTime key;

        object identifier = null;

        try
        {
            if (_expectedExtractionIdentifierInOutputBuffer != null)
                identifier = row[_expectedExtractionIdentifierInOutputBuffer];
        }
        catch (Exception)
        {
            //could not find the identifier in the output buffer, could be that there are multiple CHI columns e.g. CHI_Baby1, CHI_Baby2 or something
            //only swallow this exception (and abandon counting of distinct release identifiers) if it is the first output row.
            if (firstRow)
                _expectedExtractionIdentifierInOutputBuffer =
                    null; //give up trying to work out the extraction identifier
            else
                throw;
        }

        firstRow = false;

        try
        {
            if (value is string s)
            {
                if (string.IsNullOrWhiteSpace(s))
                {
                    countOfNullsSeen++;
                    return;
                }

                var valueAsString = s;

                //trim off times
<<<<<<< HEAD
                if (Regex.IsMatch(valueAsString, "[0-2][0-9]:[0-5][0-9]:[0-5][0-9]"))
=======
                if (TimeRegex().IsMatch(valueAsString))
>>>>>>> 9e847e4d
                    valueAsString = valueAsString[..^"00:00:00".Length].Trim();

                key = DateTime.ParseExact(valueAsString, "dd/MM/yyyy", null);
            }
            else if (value is DateTime time)
            {
                key = time;
            }
            else
            {
                key = Convert.ToDateTime(value);
            }
        }
        catch (Exception)
        {
            countOfBrokenDates++;
            return;
        }

        //drop the time part
        key = ExtractionTimeTimeCoverageAggregatorBucket.RoundDateTimeDownToNearestBucketFloor(key, BucketSize);

        if (!Buckets.Any())
        {
            //no buckets yet, create a bucket here
            Buckets.Add(key, new ExtractionTimeTimeCoverageAggregatorBucket(key));
            Buckets[key].SawIdentifier(identifier);
        }
        else
        {
            if (!Buckets.ContainsKey(key))
                ExtendBucketsToEncompas(key);

            Buckets[key].SawIdentifier(identifier);
        }
    }

    /// <summary>
    /// we want a consistent line of buckets with difference of BucketSize.  Use this method when you identify a DateTime that is (after
    /// rounding to the BucketSize, not in Buckets.  This method will add additional buckets up until the key has been reached (either
    /// adding new higher buckets if the key is > than the current maximum or adding additional lower buckets if it is lower.
    /// </summary>
    /// <param name="key"></param>
    private void ExtendBucketsToEncompas(DateTime key)
    {
        var addCount = 0;
        var somethingHasGoneWrongIfAddedThisManyBuckets = 100000;

        if (Buckets.Keys.Max() < key)
        {
            //extend upwards
            var toAdd = Buckets.Keys.Max();

            while (toAdd != key && addCount < somethingHasGoneWrongIfAddedThisManyBuckets)
            {
                toAdd = ExtractionTimeTimeCoverageAggregatorBucket.IncreaseDateTimeBy(toAdd, BucketSize);
                Buckets.Add(toAdd, new ExtractionTimeTimeCoverageAggregatorBucket(toAdd));
                addCount++;
            }
        }
        else if (Buckets.Keys.Min() > key)
        {
            //extend downwards
            var toAdd = Buckets.Keys.Min();

            while (toAdd != key && addCount < somethingHasGoneWrongIfAddedThisManyBuckets)
            {
                toAdd = ExtractionTimeTimeCoverageAggregatorBucket.DecreaseDateTimeBy(toAdd, BucketSize);
                Buckets.Add(toAdd, new ExtractionTimeTimeCoverageAggregatorBucket(toAdd));
                addCount++;
            }
        }
        else
        {
            throw new Exception(
                $"Could not work out how to extend aggregation buckets where dictionary of datetimes had a max of {Buckets.Keys.Max()} and a min of{Buckets.Keys.Min()} which could not be extended in either direction to encompass {key}");
        }

        if (addCount == somethingHasGoneWrongIfAddedThisManyBuckets)
            throw new Exception($"Added {addCount} buckets without reaching the key... oops");
    }

    public static bool HasColumn(DbDataReader Reader, string ColumnName)
    {
<<<<<<< HEAD
        foreach (DataRow row in Reader.GetSchemaTable().Rows)
            if (row["ColumnName"].ToString() == ColumnName)
                return true; //Still here? Column not found.

        return false;
=======
        return Reader.GetSchemaTable().Rows.Cast<DataRow>().Any(row => row["ColumnName"].ToString() == ColumnName);
>>>>>>> 9e847e4d
    }

    [GeneratedRegex("[0-2][0-9]:[0-5][0-9]:[0-5][0-9]")]
    private static partial Regex TimeRegex();
}<|MERGE_RESOLUTION|>--- conflicted
+++ resolved
@@ -29,11 +29,7 @@
     private string _expectedTimeFieldInOutputBuffer;
     private string _expectedExtractionIdentifierInOutputBuffer;
 
-<<<<<<< HEAD
-    private bool haveCheckedTimeFieldExists = false;
-=======
     private bool haveCheckedTimeFieldExists;
->>>>>>> 9e847e4d
 
 
     private const ExtractionTimeTimeCoverageAggregatorBucket.BucketSize BucketSize =
@@ -121,11 +117,7 @@
                 var valueAsString = s;
 
                 //trim off times
-<<<<<<< HEAD
-                if (Regex.IsMatch(valueAsString, "[0-2][0-9]:[0-5][0-9]:[0-5][0-9]"))
-=======
                 if (TimeRegex().IsMatch(valueAsString))
->>>>>>> 9e847e4d
                     valueAsString = valueAsString[..^"00:00:00".Length].Trim();
 
                 key = DateTime.ParseExact(valueAsString, "dd/MM/yyyy", null);
@@ -210,15 +202,7 @@
 
     public static bool HasColumn(DbDataReader Reader, string ColumnName)
     {
-<<<<<<< HEAD
-        foreach (DataRow row in Reader.GetSchemaTable().Rows)
-            if (row["ColumnName"].ToString() == ColumnName)
-                return true; //Still here? Column not found.
-
-        return false;
-=======
         return Reader.GetSchemaTable().Rows.Cast<DataRow>().Any(row => row["ColumnName"].ToString() == ColumnName);
->>>>>>> 9e847e4d
     }
 
     [GeneratedRegex("[0-2][0-9]:[0-5][0-9]:[0-5][0-9]")]
