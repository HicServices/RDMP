--- conflicted
+++ resolved
@@ -119,22 +119,13 @@
                 var valueAsString = s;
 
                 //trim off times
-<<<<<<< HEAD
                 if (TimeRegex().IsMatch(valueAsString))
-=======
-                if (Regex.IsMatch(valueAsString,"[0-2][0-9]:[0-5][0-9]:[0-5][0-9]"))
->>>>>>> 5c0a3943
                     valueAsString = valueAsString[..^"00:00:00".Length].Trim();
 
                 key = DateTime.ParseExact(valueAsString, "dd/MM/yyyy", null);
             }
-<<<<<<< HEAD
-            else if (value is DateTime dateTime)
-                key = dateTime;
-=======
             else if (value is DateTime time)
                 key = time;
->>>>>>> 5c0a3943
             else
                 key = Convert.ToDateTime(value);
         }
@@ -211,16 +202,7 @@
 
     public static bool HasColumn(DbDataReader Reader, string ColumnName)
     {
-<<<<<<< HEAD
         return Reader.GetSchemaTable().Rows.Cast<DataRow>().Any(row => row["ColumnName"].ToString() == ColumnName);
-=======
-        foreach (DataRow row in Reader.GetSchemaTable().Rows)
-        {
-            if (row["ColumnName"].ToString() == ColumnName)
-                return true;
-        } //Still here? Column not found.
-        return false;
->>>>>>> 5c0a3943
     }
 
     [GeneratedRegex("[0-2][0-9]:[0-5][0-9]:[0-5][0-9]")]
