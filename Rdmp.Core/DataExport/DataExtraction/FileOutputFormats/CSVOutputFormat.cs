// Copyright (c) The University of Dundee 2018-2019
// This file is part of the Research Data Management Platform (RDMP).
// RDMP is free software: you can redistribute it and/or modify it under the terms of the GNU General Public License as published by the Free Software Foundation, either version 3 of the License, or (at your option) any later version.
// RDMP is distributed in the hope that it will be useful, but WITHOUT ANY WARRANTY; without even the implied warranty of MERCHANTABILITY or FITNESS FOR A PARTICULAR PURPOSE. See the GNU General Public License for more details.
// You should have received a copy of the GNU General Public License along with RDMP. If not, see <https://www.gnu.org/licenses/>.

using System;
using System.Data;
using System.IO;
using System.Linq;
using System.Text;
using System.Text.RegularExpressions;

namespace Rdmp.Core.DataExport.DataExtraction.FileOutputFormats;

/// <summary>
/// Helper class for writing data to CSV files.  This is a simplified version of Rfc4180Writer in that it simply strips out all problem fields rather
/// than applying proper escaping etc.  This is done because some researcher end point tools / scripts do not support the full specification of CSV and
/// it is easier to provide them with a file where problem symbols are not present than explain that they have to join multiple lines together when it is
/// bounded by quotes.
/// </summary>
public class CSVOutputFormat : FileOutputFormat
{
    public string Separator { get; set; }
    public string DateFormat { get; set; }

    public int SeparatorsStrippedOut { get; private set; }
    private static readonly string[] ThingsToStripOut = { "\r", "\n", "\t","\""};
    private StreamWriter _sw;
    private StringBuilder _sbWriteOutLinesBuffer;
    private const string _illegalCharactersReplacement = " ";

    public CSVOutputFormat(string outputFilename,string separator, string dateFormat): base(outputFilename)
    {
        Separator = separator;
        DateFormat = dateFormat;
    }

    public override string GetFileExtension()
    {
        return ".csv";
    }

    public override void Open()
    {
        _sw = new StreamWriter(OutputFilename);
        _sbWriteOutLinesBuffer = new StringBuilder();
    }
    public override void Open(bool append)
    {
        _sw = new StreamWriter(OutputFilename,append);
        _sbWriteOutLinesBuffer = new StringBuilder();
    }

    public override void WriteHeaders(DataTable t)
    {
        //write headers separated by separator
        _sw.Write(string.Join(Separator, t.Columns.Cast<DataColumn>().Select(c => c.ColumnName).ToArray()));
            
        _sw.WriteLine();

    }

    public override void Append(DataRow r)
    {
        //write headers separated by separator
        _sbWriteOutLinesBuffer.Append(string.Join(Separator, r.ItemArray.Select(CleanString)));

        //write the new line
        _sbWriteOutLinesBuffer.Append(Environment.NewLine);
    }

    public override void Flush()
    {
        _sw.Write(_sbWriteOutLinesBuffer.ToString());
        _sbWriteOutLinesBuffer.Clear();
        _sw.Flush();
    }

    public override void Close()
    {
        _sw?.Flush();
        _sw?.Close();
        _sw?.Dispose();
    }

    public string CleanString(object o)
    {
        var toReturn = CleanString(o, Separator, out var numberOfSeparatorsStrippedOutThisPass, DateFormat,RoundFloatsTo);

        SeparatorsStrippedOut += numberOfSeparatorsStrippedOutThisPass;

        return toReturn;
    }


    public static string CleanString(object o, string separator, out int separatorsStrippedOut, string dateFormat, int? roundFloatsTo)
    {
<<<<<<< HEAD
        if (o is DateTime dateTime)
=======
        if (o is DateTime dt)
>>>>>>> 5c0a3943
        {
            separatorsStrippedOut = 0;
            return dateTime.ToString(dateFormat);
        }

        if (roundFloatsTo.HasValue)
        {
            separatorsStrippedOut = 0;
            switch(o)
            {
                case float f : return f.ToString($"N{roundFloatsTo.Value}");
                case decimal dec : return dec.ToString($"N{roundFloatsTo.Value}");
                case double d: return d.ToString($"N{roundFloatsTo.Value}");
            }
        }

        //in order to kep a count
        var regexReplace = new Regex(Regex.Escape(separator));

        separatorsStrippedOut = 0;

        while (o.ToString().Contains(separator))
        {
            o = regexReplace.Replace(o.ToString(), _illegalCharactersReplacement, 1);
            separatorsStrippedOut++;
        }

        return o is string s
            ? ThingsToStripOut.Aggregate(s,
                (current, cToStripOut) => current.Replace(cToStripOut, _illegalCharactersReplacement)).Trim()
            : o.ToString().Trim();
    }

}<|MERGE_RESOLUTION|>--- conflicted
+++ resolved
@@ -96,11 +96,7 @@
 
     public static string CleanString(object o, string separator, out int separatorsStrippedOut, string dateFormat, int? roundFloatsTo)
     {
-<<<<<<< HEAD
         if (o is DateTime dateTime)
-=======
-        if (o is DateTime dt)
->>>>>>> 5c0a3943
         {
             separatorsStrippedOut = 0;
             return dateTime.ToString(dateFormat);
