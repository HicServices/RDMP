--- conflicted
+++ resolved
@@ -36,11 +36,7 @@
         var sqls = catalogue.GetAllSupportingSQLTablesForCatalogue(FetchOptions.ExtractableLocals);
 
         //Now find all the lookups and include them into the bundle
-<<<<<<< HEAD
         catalogue.GetTableInfos(out _, out var lookupsFound);
-=======
-        catalogue.GetTableInfos(out List<ITableInfo> normalTablesFound, out var lookupsFound);
->>>>>>> 5c0a3943
 
         //bundle consists of:
         var bundle = new ExtractableDatasetBundle(
