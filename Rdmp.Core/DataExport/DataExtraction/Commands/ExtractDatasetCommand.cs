// Copyright (c) The University of Dundee 2018-2019
// This file is part of the Research Data Management Platform (RDMP).
// RDMP is free software: you can redistribute it and/or modify it under the terms of the GNU General Public License as published by the Free Software Foundation, either version 3 of the License, or (at your option) any later version.
// RDMP is distributed in the hope that it will be useful, but WITHOUT ANY WARRANTY; without even the implied warranty of MERCHANTABILITY or FITNESS FOR A PARTICULAR PURPOSE. See the GNU General Public License for more details.
// You should have received a copy of the GNU General Public License along with RDMP. If not, see <https://www.gnu.org/licenses/>.

using System;
using System.Collections.Generic;
using System.IO;
using System.Linq;
using FAnsi.Discovery;
using Rdmp.Core.Curation.Data;
using Rdmp.Core.DataExport.Data;
using Rdmp.Core.DataExport.DataExtraction.UserPicks;
using Rdmp.Core.QueryBuilding;
using Rdmp.Core.Repositories;
using Rdmp.Core.ReusableLibraryCode.DataAccess;

namespace Rdmp.Core.DataExport.DataExtraction.Commands;

/// <summary>
/// Command representing a desire to extract a given dataset in an ExtractionConfiguration through an extraction pipeline.  This includes bundled content
/// (Lookup tables, SupportingDocuments etc).  Also includes optional settings (e.g. IncludeValidation) etc.  You can realise the request by running the
/// QueryBuilder SQL.
/// </summary>
public class ExtractDatasetCommand : ExtractCommand, IExtractDatasetCommand
{
    public ISelectedDataSets SelectedDataSets { get; set; }

    private IExtractableDatasetBundle _datasetBundle;
    private List<IColumn> _origColumnsToExtract;

    public IExtractableCohort ExtractableCohort { get; set; }

    public IExtractableDatasetBundle DatasetBundle
    {
        get => _datasetBundle;
        set
        {
            _datasetBundle = value;

            Catalogue = value == null
                ? null
                : DataExportRepository.CatalogueRepository.GetObjectByID<Catalogue>(value.DataSet.Catalogue_ID);
        }
    }

    public IDataExportRepository DataExportRepository { get; set; }

    public List<IColumn> ColumnsToExtract { get; set; }
    public IHICProjectSalt Salt { get; set; }
    public bool IncludeValidation { get; set; }

    public IExtractionDirectory Directory { get; set; }
    public ICatalogue Catalogue { get; private set; }

    public ISqlQueryBuilder QueryBuilder { get; set; }
    public ICumulativeExtractionResults CumulativeExtractionResults { get; set; }
    public List<ReleaseIdentifierSubstitution> ReleaseIdentifierSubstitutions { get; private set; }
    public List<IExtractionResults> ExtractionResults { get; private set; }
    public int TopX { get; set; }

    /// <inheritdoc/>
    public DateTime? BatchStart { get; set; }

    /// <inheritdoc/>
    public DateTime? BatchEnd { get; set; }

    public ExtractDatasetCommand(IExtractionConfiguration configuration, IExtractableCohort extractableCohort,
        IExtractableDatasetBundle datasetBundle, List<IColumn> columnsToExtract, IHICProjectSalt salt,
        IExtractionDirectory directory, bool includeValidation = false, bool includeLookups = false) : this(
        configuration, datasetBundle.DataSet)
    {
        DataExportRepository = configuration.DataExportRepository;
        ExtractableCohort = extractableCohort;
        DatasetBundle = datasetBundle;
        ColumnsToExtract = columnsToExtract;

        // create a copy of the columns so we can support Reset()
        _origColumnsToExtract = ColumnsToExtract.ToList();

        Salt = salt;
        Directory = directory;
        IncludeValidation = includeValidation;
        TopX = -1;
    }


    /// <summary>
    /// This version has less arguments because it goes back to the database and queries the configuration and explores who the cohort is etc, it will result in more database
    /// queries than the more explicit constructor
    /// </summary>
    /// <param name="configuration"></param>
    /// <param name="datasetBundle"></param>
    /// <param name="includeValidation"></param>
    /// <param name="includeLookups"></param>
    public ExtractDatasetCommand(IExtractionConfiguration configuration, IExtractableDatasetBundle datasetBundle,
        bool includeValidation = false, bool includeLookups = false) : this(configuration, datasetBundle.DataSet)
    {
        DataExportRepository = configuration.DataExportRepository;
        //ExtractableCohort = ExtractableCohort.GetExtractableCohortByID((int) configuration.Cohort_ID);
        ExtractableCohort = configuration.GetExtractableCohort();
        DatasetBundle = datasetBundle;
        ColumnsToExtract = new List<IColumn>(Configuration.GetAllExtractableColumnsFor(datasetBundle.DataSet));

        // create a copy of the columns so we can support Reset()
        _origColumnsToExtract = ColumnsToExtract.ToList();

        Salt = new HICProjectSalt(Project);
        Directory = new ExtractionDirectory(Project.ExtractionDirectory, configuration);
        IncludeValidation = includeValidation;
        TopX = -1;
    }

    public static readonly ExtractDatasetCommand EmptyCommand = new();


    private ExtractDatasetCommand(IExtractionConfiguration configuration, IExtractableDataSet dataset) : base(
        configuration)
    {
        var selectedDataSets = configuration.SelectedDataSets.Where(ds => ds.ExtractableDataSet_ID == dataset.ID)
            .ToArray();

        if (selectedDataSets.Length != 1)
            throw new Exception(
                $"Could not find 1 ISelectedDataSets for ExtractionConfiguration '{configuration}' | Dataset '{dataset}'");

        SelectedDataSets = selectedDataSets[0];

        ExtractionResults = new List<IExtractionResults>();
    }

    private ExtractDatasetCommand() : base(null)
    {
    }

    /// <summary>
    /// Resets the state of the command to when it was first constructed
    /// </summary>
    public void Reset()
    {
        ColumnsToExtract = _origColumnsToExtract.ToList();
        QueryBuilder = null;
    }

    public void GenerateQueryBuilder()
    {
        var host = new ExtractionQueryBuilder(DataExportRepository);
        QueryBuilder = host.GetSQLCommandForFullExtractionSet(this, out var substitutions);
        ReleaseIdentifierSubstitutions = substitutions;
    }

    public override string ToString() => this == EmptyCommand ? "EmptyCommand" : DatasetBundle.DataSet.ToString();

    public override DirectoryInfo GetExtractionDirectory() => this == EmptyCommand
        ? new DirectoryInfo(Path.GetTempPath())
        : Directory.GetDirectoryForDataset(DatasetBundle.DataSet);

<<<<<<< HEAD
=======
        return Directory.GetDirectoryForDataset(DatasetBundle.DataSet);
    }

>>>>>>> c8836872
    public override string DescribeExtractionImplementation() => QueryBuilder.SQL;

    /// <inheritdoc/>
    public DiscoveredServer GetDistinctLiveDatabaseServer()
    {
        IDataAccessPoint[] points = QueryBuilder?.TablesUsedInQuery != null
            ? QueryBuilder.TablesUsedInQuery.ToArray()
            : //get it from the request if it has been built
            Catalogue.GetTableInfoList(false); //or from the Catalogue directly if the query hasn't been built

        var singleServer = new DataAccessPointCollection(true, DataAccessContext.DataExport);
        singleServer.AddRange(points);

        return singleServer.GetDistinctServer();
    }
}<|MERGE_RESOLUTION|>--- conflicted
+++ resolved
@@ -156,12 +156,8 @@
         ? new DirectoryInfo(Path.GetTempPath())
         : Directory.GetDirectoryForDataset(DatasetBundle.DataSet);
 
-<<<<<<< HEAD
-=======
-        return Directory.GetDirectoryForDataset(DatasetBundle.DataSet);
-    }
+    public override string DescribeExtractionImplementation() => QueryBuilder.SQL;
 
->>>>>>> c8836872
     public override string DescribeExtractionImplementation() => QueryBuilder.SQL;
 
     /// <inheritdoc/>
