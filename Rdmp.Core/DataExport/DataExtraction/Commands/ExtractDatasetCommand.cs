// Copyright (c) The University of Dundee 2018-2019
// This file is part of the Research Data Management Platform (RDMP).
// RDMP is free software: you can redistribute it and/or modify it under the terms of the GNU General Public License as published by the Free Software Foundation, either version 3 of the License, or (at your option) any later version.
// RDMP is distributed in the hope that it will be useful, but WITHOUT ANY WARRANTY; without even the implied warranty of MERCHANTABILITY or FITNESS FOR A PARTICULAR PURPOSE. See the GNU General Public License for more details.
// You should have received a copy of the GNU General Public License along with RDMP. If not, see <https://www.gnu.org/licenses/>.

using System;
using System.Collections.Generic;
using System.IO;
using System.Linq;
using FAnsi.Discovery;
using Rdmp.Core.Curation.Data;
using Rdmp.Core.DataExport.Data;
using Rdmp.Core.DataExport.DataExtraction.UserPicks;
using Rdmp.Core.QueryBuilding;
using Rdmp.Core.Repositories;
using Rdmp.Core.ReusableLibraryCode.DataAccess;

namespace Rdmp.Core.DataExport.DataExtraction.Commands;

/// <summary>
/// Command representing a desire to extract a given dataset in an ExtractionConfiguration through an extraction pipeline.  This includes bundled content
/// (Lookup tables, SupportingDocuments etc).  Also includes optional settings (e.g. IncludeValidation) etc.  You can realise the request by running the
/// QueryBuilder SQL.
/// </summary>
public class ExtractDatasetCommand : ExtractCommand, IExtractDatasetCommand
{
    public ISelectedDataSets SelectedDataSets { get; set; }

    private IExtractableDatasetBundle _datasetBundle;
    private List<IColumn> _origColumnsToExtract;

    public IExtractableCohort ExtractableCohort { get; set; }

    public IExtractableDatasetBundle DatasetBundle
    {
        get => _datasetBundle;
        set
        {
            _datasetBundle = value;

            Catalogue = value == null
                ? null
                : DataExportRepository.CatalogueRepository.GetObjectByID<Catalogue>(value.DataSet.Catalogue_ID);
        }
    }

    public IDataExportRepository DataExportRepository { get; set; }

    public List<IColumn> ColumnsToExtract { get; set; }
    public IHICProjectSalt Salt { get; set; }
    public bool IncludeValidation { get; set; }

    public IExtractionDirectory Directory { get; set; }
    public ICatalogue Catalogue { get; private set; }

    public ISqlQueryBuilder QueryBuilder { get; set; }
    public ICumulativeExtractionResults CumulativeExtractionResults { get; set; }
    public List<ReleaseIdentifierSubstitution> ReleaseIdentifierSubstitutions { get; private set; }
    public List<IExtractionResults> ExtractionResults { get; private set; }
    public int TopX { get; set; }

    /// <inheritdoc/>
    public DateTime? BatchStart { get; set; }

    /// <inheritdoc/>
    public DateTime? BatchEnd { get; set; }

    public ExtractDatasetCommand(IExtractionConfiguration configuration, IExtractableCohort extractableCohort,
        IExtractableDatasetBundle datasetBundle, List<IColumn> columnsToExtract, IHICProjectSalt salt,
        IExtractionDirectory directory, bool includeValidation = false, bool includeLookups = false) : this(
        configuration, datasetBundle.DataSet)
    {
        DataExportRepository = configuration.DataExportRepository;
        ExtractableCohort = extractableCohort;
        DatasetBundle = datasetBundle;
        ColumnsToExtract = columnsToExtract;

        // create a copy of the columns so we can support Reset()
        _origColumnsToExtract = ColumnsToExtract.ToList();

        Salt = salt;
        Directory = directory;
        IncludeValidation = includeValidation;
        TopX = -1;
    }


    /// <summary>
    /// This version has less arguments because it goes back to the database and queries the configuration and explores who the cohort is etc, it will result in more database
    /// queries than the more explicit constructor
    /// </summary>
    /// <param name="configuration"></param>
    /// <param name="datasetBundle"></param>
    /// <param name="includeValidation"></param>
    /// <param name="includeLookups"></param>
    public ExtractDatasetCommand(IExtractionConfiguration configuration, IExtractableDatasetBundle datasetBundle,
        bool includeValidation = false, bool includeLookups = false) : this(configuration, datasetBundle.DataSet)
    {
        DataExportRepository = configuration.DataExportRepository;
        //ExtractableCohort = ExtractableCohort.GetExtractableCohortByID((int) configuration.Cohort_ID);
        ExtractableCohort = configuration.GetExtractableCohort();
        DatasetBundle = datasetBundle;
        ColumnsToExtract = new List<IColumn>(Configuration.GetAllExtractableColumnsFor(datasetBundle.DataSet));

        // create a copy of the columns so we can support Reset()
        _origColumnsToExtract = ColumnsToExtract.ToList();

        Salt = new HICProjectSalt(Project);
        Directory = new ExtractionDirectory(Project.ExtractionDirectory, configuration);
        IncludeValidation = includeValidation;
        TopX = -1;
    }

    public static readonly ExtractDatasetCommand EmptyCommand = new();


    private ExtractDatasetCommand(IExtractionConfiguration configuration, IExtractableDataSet dataset) : base(
        configuration)
    {
        var selectedDataSets = configuration.SelectedDataSets.Where(ds => ds.ExtractableDataSet_ID == dataset.ID)
            .ToArray();

        if (selectedDataSets.Length != 1)
            throw new Exception(
                $"Could not find 1 ISelectedDataSets for ExtractionConfiguration '{configuration}' | Dataset '{dataset}'");

        SelectedDataSets = selectedDataSets[0];

        ExtractionResults = new List<IExtractionResults>();
    }

    private ExtractDatasetCommand() : base(null)
    {
    }

    /// <summary>
    /// Resets the state of the command to when it was first constructed
    /// </summary>
    public void Reset()
    {
        ColumnsToExtract = _origColumnsToExtract.ToList();
        QueryBuilder = null;
    }

    public void GenerateQueryBuilder()
    {
        var host = new ExtractionQueryBuilder(DataExportRepository);
        QueryBuilder = host.GetSQLCommandForFullExtractionSet(this, out var substitutions);
        ReleaseIdentifierSubstitutions = substitutions;
    }

    public override string ToString() => this == EmptyCommand ? "EmptyCommand" : DatasetBundle.DataSet.ToString();

    public override DirectoryInfo GetExtractionDirectory() => this == EmptyCommand
        ? new DirectoryInfo(Path.GetTempPath())
        : Directory.GetDirectoryForDataset(DatasetBundle.DataSet);

<<<<<<< HEAD
        return Directory.GetDirectoryForDataset(DatasetBundle.DataSet);
    }

=======
>>>>>>> 9e847e4d
    public override string DescribeExtractionImplementation() => QueryBuilder.SQL;

    /// <inheritdoc/>
    public DiscoveredServer GetDistinctLiveDatabaseServer()
    {
        IDataAccessPoint[] points = QueryBuilder?.TablesUsedInQuery != null
            ? QueryBuilder.TablesUsedInQuery.ToArray()
            : //get it from the request if it has been built
            Catalogue.GetTableInfoList(false); //or from the Catalogue directly if the query hasn't been built

        var singleServer = new DataAccessPointCollection(true, DataAccessContext.DataExport);
        singleServer.AddRange(points);

        return singleServer.GetDistinctServer();
    }
}<|MERGE_RESOLUTION|>--- conflicted
+++ resolved
@@ -156,12 +156,6 @@
         ? new DirectoryInfo(Path.GetTempPath())
         : Directory.GetDirectoryForDataset(DatasetBundle.DataSet);
 
-<<<<<<< HEAD
-        return Directory.GetDirectoryForDataset(DatasetBundle.DataSet);
-    }
-
-=======
->>>>>>> 9e847e4d
     public override string DescribeExtractionImplementation() => QueryBuilder.SQL;
 
     /// <inheritdoc/>
