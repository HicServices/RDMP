// Copyright (c) The University of Dundee 2018-2019
// This file is part of the Research Data Management Platform (RDMP).
// RDMP is free software: you can redistribute it and/or modify it under the terms of the GNU General Public License as published by the Free Software Foundation, either version 3 of the License, or (at your option) any later version.
// RDMP is distributed in the hope that it will be useful, but WITHOUT ANY WARRANTY; without even the implied warranty of MERCHANTABILITY or FITNESS FOR A PARTICULAR PURPOSE. See the GNU General Public License for more details.
// You should have received a copy of the GNU General Public License along with RDMP. If not, see <https://www.gnu.org/licenses/>.

using System;
using System.Collections.Generic;
using System.Data;
using System.Linq;
using Rdmp.Core.Curation.Data;
using Rdmp.Core.QueryBuilding;
using Rdmp.Core.Validation;

namespace Rdmp.Core.DataExport.DataExtraction;

/// <summary>
/// Applies Catalogue.ValidationXML to rows extracted during a Data Extraction Pipeline (See ExecuteDatasetExtractionSource).  Because the columns which
/// are extracted can be a subset of the columns in the Catalogue and can include transforms the validation rules have to be adjusted (some are not applied).
///
/// <para>A count of the number of rows failing validation is stored in VerboseValidationResults (divided by column) and is available for writing to the word
/// metadata document that accompanies the extracted records (See WordDataWriter). </para>
///
/// <para>This is similar to CatalogueConstraintReport (DQE) but is applied to a researchers extract instead of the Catalogue as a whole.</para>
/// </summary>
public class ExtractionTimeValidator
{
    private readonly List<IColumn> _columnsToExtract;

    private bool _initialized;

    public Validator Validator { get; set; }
    public VerboseValidationResults Results { get; set; }

    public List<ItemValidator> IgnoredBecauseColumnHashed { get; private set; }

    public ExtractionTimeValidator(ICatalogue catalogue, List<IColumn> columnsToExtract)
    {
        _columnsToExtract = columnsToExtract;
<<<<<<< HEAD
=======

        Validator = Validator.LoadFromXml(_catalogue.ValidatorXML);
>>>>>>> c8836872

        Validator = Validator.LoadFromXml(catalogue.ValidatorXML);

        if (string.IsNullOrWhiteSpace(catalogue.ValidatorXML))
            throw new ArgumentException($"No validations are configured for catalogue {catalogue.Name}");

        IgnoredBecauseColumnHashed = new List<ItemValidator>();
    }

    public void Validate(DataTable dt, string validationColumnToPopulateIfAny)
    {
        if (!_initialized)
            Initialize(dt);
        dt.BeginLoadData();
        foreach (DataRow r in dt.Rows)
        {
            //additive validation results, Results is a class that wraps DictionaryOfFailure which is an array of columns and each element is another array of consequences (with a row count for each consequence)
            //think of it like a 2D array with X columns and Y consquences and a number in each box which is how many values in that column failed validation with that consequence
            Results = Validator.ValidateVerboseAdditive(r, Results, out var consequenceOnLastRowProcessed);


            if (validationColumnToPopulateIfAny != null)
                r[validationColumnToPopulateIfAny] = consequenceOnLastRowProcessed;
        }
<<<<<<< HEAD
=======
        dt.EndLoadData();
>>>>>>> c8836872
    }

    private void Initialize(DataTable dt)
    {
        var toDiscard = new List<ItemValidator>();

        //discard any item validators that don't exist in our colmn collection (from schema) - These are likely just columns that are not used during validation
        foreach (var iv in Validator.ItemValidators)
            if (!dt.Columns.Contains(iv.TargetProperty)) //if target property is not in the column collection
            {
                toDiscard.Add(iv);
            }
            else
            {
                //also discard any that have an underlying column that is Hashed as they will not match validation constraints post hash (hashing is done in SQL so we will never see original value)
                if (_columnsToExtract.Exists(c => c.ToString().Equals(iv.TargetProperty)))
                {
                    var ec = _columnsToExtract.First(c => c.ToString().Equals(iv.TargetProperty));
                    if (ec.HashOnDataRelease)
                    {
                        IgnoredBecauseColumnHashed.Add(iv);
                        toDiscard.Add(iv);
                    }
                }
                else //also discard any CHI validations as the CHI column will be swapped for a PROCHI
                if (iv.TargetProperty.Equals("CHI", StringComparison.InvariantCultureIgnoreCase))
                {
                    IgnoredBecauseColumnHashed.Add(iv);
                    toDiscard.Add(iv);
                }
            }

        foreach (var itemValidator in toDiscard)
            Validator.ItemValidators.Remove(itemValidator);

        _initialized = true;
    }
}<|MERGE_RESOLUTION|>--- conflicted
+++ resolved
@@ -37,11 +37,6 @@
     public ExtractionTimeValidator(ICatalogue catalogue, List<IColumn> columnsToExtract)
     {
         _columnsToExtract = columnsToExtract;
-<<<<<<< HEAD
-=======
-
-        Validator = Validator.LoadFromXml(_catalogue.ValidatorXML);
->>>>>>> c8836872
 
         Validator = Validator.LoadFromXml(catalogue.ValidatorXML);
 
@@ -66,10 +61,6 @@
             if (validationColumnToPopulateIfAny != null)
                 r[validationColumnToPopulateIfAny] = consequenceOnLastRowProcessed;
         }
-<<<<<<< HEAD
-=======
-        dt.EndLoadData();
->>>>>>> c8836872
     }
 
     private void Initialize(DataTable dt)
