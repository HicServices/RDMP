--- conflicted
+++ resolved
@@ -34,14 +34,6 @@
     public bool IsTimeInBucket(DateTime toCheck, BucketSize bucketSize)
     {
         var upperLimit = Time;
-<<<<<<< HEAD
-        if (bucketSize == BucketSize.Day)
-            upperLimit = upperLimit.AddDays(1);
-        else if (bucketSize == BucketSize.Month)
-            upperLimit = upperLimit.AddMonths(1);
-        else if (bucketSize == BucketSize.Year)
-            upperLimit = upperLimit.AddYears(1);
-=======
         upperLimit = bucketSize switch
         {
             BucketSize.Day => upperLimit.AddDays(1),
@@ -49,7 +41,6 @@
             BucketSize.Year => upperLimit.AddYears(1),
             _ => upperLimit
         };
->>>>>>> 9e847e4d
 
         return toCheck >= Time && toCheck < upperLimit;
     }
@@ -64,28 +55,11 @@
         if (identifier == null)
             return;
 
-<<<<<<< HEAD
-        if (!_identifiersSeen.Contains(identifier))
-            _identifiersSeen.Add(identifier);
-=======
         _identifiersSeen.Add(identifier);
->>>>>>> 9e847e4d
     }
 
     public static DateTime RoundDateTimeDownToNearestBucketFloor(DateTime toRound, BucketSize bucketSize)
     {
-<<<<<<< HEAD
-        if (bucketSize == BucketSize.Day)
-            return new DateTime(toRound.Year, toRound.Month, toRound.Day);
-
-        if (bucketSize == BucketSize.Month)
-            return new DateTime(toRound.Year, toRound.Month, 1);
-
-        if (bucketSize == BucketSize.Year)
-            return new DateTime(toRound.Year, 1, 1);
-
-        throw new NotSupportedException($"Unknown bucket size {bucketSize}");
-=======
         return bucketSize switch
         {
             BucketSize.Day => new DateTime(toRound.Year, toRound.Month, toRound.Day),
@@ -93,7 +67,6 @@
             BucketSize.Year => new DateTime(toRound.Year, 1, 1),
             _ => throw new NotSupportedException($"Unknown bucket size {bucketSize}")
         };
->>>>>>> 9e847e4d
     }
 
     public static DateTime IncreaseDateTimeBy(DateTime toAdd, BucketSize bucketSize)
