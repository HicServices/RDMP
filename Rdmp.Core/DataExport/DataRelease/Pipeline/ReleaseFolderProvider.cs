--- conflicted
+++ resolved
@@ -99,12 +99,7 @@
 
         var prefix = DateTime.UtcNow.ToString("yyyy-MM-dd");
         var suffix = string.Empty;
-<<<<<<< HEAD
-        if (_releaseData != null && _releaseData.ConfigurationsForRelease != null &&
-            _releaseData.ConfigurationsForRelease.Keys.Any())
-=======
         if (_releaseData is { ConfigurationsForRelease: not null } && _releaseData.ConfigurationsForRelease.Keys.Any())
->>>>>>> 9e847e4d
         {
             var releaseTicket = _releaseData.ConfigurationsForRelease.Keys.First().ReleaseTicket;
             if (_releaseData.ConfigurationsForRelease.Keys.All(x => x.ReleaseTicket == releaseTicket))
@@ -114,16 +109,12 @@
         }
 
         if (string.IsNullOrWhiteSpace(suffix))
-<<<<<<< HEAD
-            suffix = string.IsNullOrWhiteSpace(p.MasterTicket) ? $"{p.ID}_{p.Name}" : p.MasterTicket;
-=======
         {
             if (string.IsNullOrWhiteSpace(p.MasterTicket))
                 suffix = $"{p.ID}_{p.Name}";
             else
                 suffix = p.MasterTicket;
         }
->>>>>>> 9e847e4d
 
         return new DirectoryInfo(Path.Combine(p.ExtractionDirectory, $"{prefix}_{suffix}"));
     }
