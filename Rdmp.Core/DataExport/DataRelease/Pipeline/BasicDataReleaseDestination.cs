--- conflicted
+++ resolved
@@ -51,21 +51,6 @@
 
             var recordsDeleted = 0;
 
-<<<<<<< HEAD
-            foreach (var configuration in _releaseData.ConfigurationsForRelease.Keys)
-            {
-                var current = configuration;
-                var currentResults = configuration.CumulativeExtractionResults;
-
-                //foreach existing CumulativeExtractionResults if it is not included in the patch then it should be deleted
-                foreach (var redundantResult in currentResults.Where(r =>
-                             _releaseData.ConfigurationsForRelease[current]
-                                 .All(rp => rp.DataSet.ID != r.ExtractableDataSet_ID)))
-                {
-                    redundantResult.DeleteInDatabase();
-                    recordsDeleted++;
-                }
-=======
             foreach (var (configuration, potentials) in _releaseData.ConfigurationsForRelease)
                 //foreach existing CumulativeExtractionResults if it is not included in the patch then it should be deleted
             foreach (var redundantResult in configuration.CumulativeExtractionResults.Where(r =>
@@ -73,7 +58,6 @@
             {
                 redundantResult.DeleteInDatabase();
                 recordsDeleted++;
->>>>>>> 9e847e4d
             }
 
             listener.OnNotify(this, new NotifyEventArgs(ProgressEventType.Information,
