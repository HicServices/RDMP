// Copyright (c) The University of Dundee 2018-2019
// This file is part of the Research Data Management Platform (RDMP).
// RDMP is free software: you can redistribute it and/or modify it under the terms of the GNU General Public License as published by the Free Software Foundation, either version 3 of the License, or (at your option) any later version.
// RDMP is distributed in the hope that it will be useful, but WITHOUT ANY WARRANTY; without even the implied warranty of MERCHANTABILITY or FITNESS FOR A PARTICULAR PURPOSE. See the GNU General Public License for more details.
// You should have received a copy of the GNU General Public License along with RDMP. If not, see <https://www.gnu.org/licenses/>.

using System;
using System.Linq;
using Rdmp.Core.Curation.Data.Pipelines;
using Rdmp.Core.DataExport.Data;
using Rdmp.Core.DataExport.DataExtraction.Pipeline.Destinations;
using Rdmp.Core.DataExport.DataRelease.Potential;
using Rdmp.Core.DataFlowPipeline;
using Rdmp.Core.DataFlowPipeline.Requirements;
using Rdmp.Core.Repositories;
using Rdmp.Core.Repositories.Construction;

namespace Rdmp.Core.DataExport.DataRelease.Pipeline;

/// <summary>
/// Describes the use case in which a <see cref="Pipeline"/> takes artefacts produced as part of one or more <see cref="ExtractionConfiguration"/> for a <see cref="Project"/>.
/// The artefacts may be CSV files, tables in an extraction database etc.  The artefacts should be gathered and sent to the recipient (e.g. zipped up and moved to FTP
/// server / output folder).
/// 
/// <para>The configurations should be marked as released.</para>
/// </summary>
public sealed class ReleaseUseCase : PipelineUseCase
{
    public ReleaseUseCase(IProject project, ReleaseData releaseData, ICatalogueRepository catalogueRepository)
    {
        ExplicitDestination = null;

        var releasePotentials = releaseData.ConfigurationsForRelease.Values.SelectMany(x => x).ToList();
        var releaseTypes = releasePotentials.Select(rp => rp.GetType()).Distinct().ToList();

        if (releaseTypes.Count == 0)
            throw new Exception("How did you manage to have multiple ZERO types in the extraction?");

        if (releaseTypes.Count(t => t != typeof(NoReleasePotential)) > 1)
            throw new Exception(
                $"You cannot release multiple configurations which have been extracted in multiple ways; e.g. one to DB and one to disk.  Your datasets have been extracted in the following ways:{Environment.NewLine}{string.Join($",{Environment.NewLine}", releaseTypes.Select(t => t.Name))}");

        var releasePotentialWithKnownDestination =
            releasePotentials.FirstOrDefault(rp => rp.DatasetExtractionResult != null);

        if (releasePotentialWithKnownDestination == null)
        {
<<<<<<< HEAD
            ExplicitSource = new NullReleaseSource();
        }
        else
        {
            var destinationType = MEF.GetType(
                releasePotentialWithKnownDestination.DatasetExtractionResult.DestinationType,
                typeof(IExecuteDatasetExtractionDestination));
=======
            ExplicitSource = new NullReleaseSource<ReleaseAudit>();
        }
        else
        {
            var destinationType = catalogueRepository.MEF
                .GetType(
                    releasePotentialWithKnownDestination.DatasetExtractionResult.DestinationType,
                    typeof(IExecuteDatasetExtractionDestination));
            var constructor = new ObjectConstructor();
>>>>>>> c8836872
            var destinationUsedAtExtraction =
                (IExecuteDatasetExtractionDestination)ObjectConstructor.Construct(destinationType, catalogueRepository);

            var fixedReleaseSource =
                destinationUsedAtExtraction.GetReleaseSource(catalogueRepository);

            ExplicitSource = fixedReleaseSource;
            // destinationUsedAtExtraction.GetReleaseSource(); // new FixedSource<ReleaseAudit>(notifier => CheckRelease(notifier));
        }

        AddInitializationObject(project);
        AddInitializationObject(releaseData);
        AddInitializationObject(catalogueRepository);

        GenerateContext();
    }

    protected override IDataFlowPipelineContext GenerateContextImpl()
    {
        var contextFactory = new DataFlowPipelineContextFactory<ReleaseAudit>();
        var context = contextFactory.Create(PipelineUsage.FixedSource);

        context.MustHaveDestination = typeof(IDataFlowDestination<ReleaseAudit>);

        return context;
    }

    /// <summary>
    /// Design time constructor
    /// </summary>
    public ReleaseUseCase() : base(new[]
    {
        typeof(Project),
        typeof(ReleaseData),
        typeof(CatalogueRepository)
    })
    {
        ExplicitSource = new NullReleaseSource();
        GenerateContext();
    }

    public static ReleaseUseCase DesignTime() => new();
}<|MERGE_RESOLUTION|>--- conflicted
+++ resolved
@@ -45,25 +45,14 @@
 
         if (releasePotentialWithKnownDestination == null)
         {
-<<<<<<< HEAD
             ExplicitSource = new NullReleaseSource();
+        }
         }
         else
         {
             var destinationType = MEF.GetType(
                 releasePotentialWithKnownDestination.DatasetExtractionResult.DestinationType,
                 typeof(IExecuteDatasetExtractionDestination));
-=======
-            ExplicitSource = new NullReleaseSource<ReleaseAudit>();
-        }
-        else
-        {
-            var destinationType = catalogueRepository.MEF
-                .GetType(
-                    releasePotentialWithKnownDestination.DatasetExtractionResult.DestinationType,
-                    typeof(IExecuteDatasetExtractionDestination));
-            var constructor = new ObjectConstructor();
->>>>>>> c8836872
             var destinationUsedAtExtraction =
                 (IExecuteDatasetExtractionDestination)ObjectConstructor.Construct(destinationType, catalogueRepository);
 
