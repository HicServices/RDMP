--- conflicted
+++ resolved
@@ -45,17 +45,6 @@
 
         if (releasePotentialWithKnownDestination == null)
         {
-<<<<<<< HEAD
-            ExplicitSource = new NullReleaseSource<ReleaseAudit>();
-        }
-        else
-        {
-            var destinationType = catalogueRepository.MEF
-                .GetType(
-                    releasePotentialWithKnownDestination.DatasetExtractionResult.DestinationType,
-                    typeof(IExecuteDatasetExtractionDestination));
-            var constructor = new ObjectConstructor();
-=======
             ExplicitSource = new NullReleaseSource();
         }
         else
@@ -63,7 +52,6 @@
             var destinationType = MEF.GetType(
                 releasePotentialWithKnownDestination.DatasetExtractionResult.DestinationType,
                 typeof(IExecuteDatasetExtractionDestination));
->>>>>>> 9e847e4d
             var destinationUsedAtExtraction =
                 (IExecuteDatasetExtractionDestination)ObjectConstructor.Construct(destinationType, catalogueRepository);
 
