// Copyright (c) The University of Dundee 2018-2019
// This file is part of the Research Data Management Platform (RDMP).
// RDMP is free software: you can redistribute it and/or modify it under the terms of the GNU General Public License as published by the Free Software Foundation, either version 3 of the License, or (at your option) any later version.
// RDMP is distributed in the hope that it will be useful, but WITHOUT ANY WARRANTY; without even the implied warranty of MERCHANTABILITY or FITNESS FOR A PARTICULAR PURPOSE. See the GNU General Public License for more details.
// You should have received a copy of the GNU General Public License along with RDMP. If not, see <https://www.gnu.org/licenses/>.

using System;
using System.Collections.Generic;
using System.Diagnostics;
using System.IO;
using System.Linq;
using FAnsi.Discovery;
using Rdmp.Core.Curation.Data;
using Rdmp.Core.DataExport.DataExtraction;
using Rdmp.Core.DataFlowPipeline;
using Rdmp.Core.Repositories;
using Rdmp.Core.ReusableLibraryCode.Checks;
using Rdmp.Core.ReusableLibraryCode.DataAccess;
using Rdmp.Core.ReusableLibraryCode.Progress;

namespace Rdmp.Core.DataExport.DataRelease.Pipeline;

/// <summary>
/// Prepares the Environment and the Source Database for the ReleaseEngine.
/// </summary>
public class MsSqlReleaseSource : FixedReleaseSource<ReleaseAudit>
{
    private readonly ICatalogueRepository _catalogueRepository;
    private DiscoveredDatabase _database;
    private DirectoryInfo _dataPathMap;

    public MsSqlReleaseSource(ICatalogueRepository catalogueRepository)
    {
        _catalogueRepository = catalogueRepository;
    }

    protected override ReleaseAudit GetChunkImpl(IDataLoadEventListener listener, GracefulCancellationToken cancellationToken)
    {
        var sourceFolder = GetSourceFolder();
        Debug.Assert(sourceFolder != null, "sourceFolder != null");
        var dbOutputFolder = sourceFolder.CreateSubdirectory(ExtractionDirectory.MASTER_DATA_FOLDER_NAME);

        var releaseAudit = new ReleaseAudit
        {
            SourceGlobalFolder = PrepareSourceGlobalFolder()
        };

        if (_database != null)
        {
            _database.Detach();
            var databaseName = _database.GetRuntimeName();

            File.Copy(Path.Combine(_dataPathMap.FullName, $"{databaseName}.mdf"), Path.Combine(dbOutputFolder.FullName,
                $"{databaseName}.mdf"));
            File.Copy(Path.Combine(_dataPathMap.FullName, $"{databaseName}_log.ldf"), Path.Combine(dbOutputFolder.FullName,
                $"{databaseName}_log.ldf"));
            File.Delete(Path.Combine(_dataPathMap.FullName, $"{databaseName}.mdf"));
            File.Delete(Path.Combine(_dataPathMap.FullName, $"{databaseName}_log.ldf"));
        }

        return releaseAudit;
    }

    private DirectoryInfo GetSourceFolder()
    {
        var extractDir = _releaseData.ConfigurationsForRelease.First().Key.GetProject().ExtractionDirectory;

        return new ExtractionDirectory(extractDir, _releaseData.ConfigurationsForRelease.First().Key).ExtractionDirectoryInfo;
    }

    public override void Dispose(IDataLoadEventListener listener, Exception pipelineFailureExceptionIfAny)
    {
        firstTime = true;
    }

    public override void Abort(IDataLoadEventListener listener)
    {
        firstTime = true;
    }

    protected override void RunSpecificChecks(ICheckNotifier notifier, bool isRunTime)
    {
        if (!_releaseData.ReleaseGlobals || _releaseData.ReleaseState == ReleaseState.DoingPatch)
            notifier.OnCheckPerformed(new CheckEventArgs("You cannot untick globals or release a subset of datasets when releasing from a DB", CheckResult.Fail));

        var foundConnection = string.Empty;
        var tables = new List<string>();
        foreach (var cumulativeResult in _releaseData.ConfigurationsForRelease.SelectMany(x => x.Key.CumulativeExtractionResults))
        {
            if (cumulativeResult.DestinationDescription.Split('|').Length != 3)
                throw new Exception("The extraction did not generate a description that can be parsed. " +
                                    "Have you extracted to a mix of CSVs and DB tables?");

            var candidate =
                $"{cumulativeResult.DestinationDescription.Split('|')[0]}|{cumulativeResult.DestinationDescription.Split('|')[1]}";

            tables.Add(cumulativeResult.DestinationDescription.Split('|')[2]);

            if (string.IsNullOrEmpty(foundConnection)) // the first time we use the candidate as our connection...
                foundConnection = candidate;

            if (foundConnection != candidate) // ...then we check that all other candidates point to the same DB
                throw new Exception("You are trying to extract from multiple servers or databases. This is not allowed! " +
                                    "Please re-run the extracts against the same database.");

            foreach (var supplementalResult in cumulativeResult.SupplementalExtractionResults
                         .Where(x => x.IsReferenceTo(typeof(SupportingSQLTable)) ||
                                     x.IsReferenceTo(typeof(TableInfo))))
            {
                if (supplementalResult.DestinationDescription.Split('|').Length != 3)
                    throw new Exception("The extraction did not generate a description that can be parsed. " +
                                        "Have you extracted to a mix of CSVs and DB tables?");

                candidate =
                    $"{supplementalResult.DestinationDescription.Split('|')[0]}|{supplementalResult.DestinationDescription.Split('|')[1]}";

                tables.Add(supplementalResult.DestinationDescription.Split('|')[2]);

                if (foundConnection != candidate) // ...then we check that all other candidates point to the same DB
                    throw new Exception("You are trying to extract from multiple servers or databases. This is not allowed! " +
                                        "Please re-run the extracts against the same database.");
            }
        }

        foreach (var globalResult in _releaseData.ConfigurationsForRelease.SelectMany(x => x.Key.SupplementalExtractionResults)
                     .Where(x => x.IsReferenceTo(typeof(SupportingSQLTable)) ||
                                 x.IsReferenceTo(typeof(TableInfo))))
        {
            if (globalResult.DestinationDescription.Split('|').Length != 3)
                throw new Exception("The extraction did not generate a description that can be parsed. " +
                                    "Have you extracted the Globals to CSVs rather than DB tables?");

            var candidate =
                $"{globalResult.DestinationDescription.Split('|')[0]}|{globalResult.DestinationDescription.Split('|')[1]}";

            tables.Add(globalResult.DestinationDescription.Split('|')[2]);

            if (string.IsNullOrEmpty(foundConnection)) // the first time we use the candidate as our connection...
                foundConnection = candidate;

            if (foundConnection != candidate) // ...then we check that all other candidates point to the same DB
                throw new Exception("You are trying to extract from multiple servers or databases. This is not allowed! " +
                                    "Please re-run the extracts against the same database.");
        }

        var externalServerId = int.Parse(foundConnection.Split('|')[0]);
        var dbName = foundConnection.Split('|')[1];

        var externalServer = _catalogueRepository.GetObjectByID<ExternalDatabaseServer>(externalServerId);
        if (!string.IsNullOrWhiteSpace(externalServer.MappedDataPath))
            _dataPathMap = new DirectoryInfo(externalServer.MappedDataPath);
        else
            throw new Exception(
                $"The selected Server ({externalServer.Name}) must have a Data Path in order to be used as an extraction destination.");

        var server = DataAccessPortal.ExpectServer(externalServer, DataAccessContext.DataExport, setInitialDatabase: false);
        _database = server.ExpectDatabase(dbName);

        if (!_database.Exists())
        {
            throw new Exception($"Database {_database} does not exist!");
        }

        foreach (var table in tables)
        {
            var foundTable = _database.ExpectTable(table);
            if (!foundTable.Exists())
            {
                throw new Exception($"Table {table} does not exist!");
            }
        }

        var spuriousTables = _database.DiscoverTables(false).Where(t => !tables.Contains(t.GetRuntimeName())).ToList();
        if (spuriousTables.Any() && !notifier.OnCheckPerformed(new CheckEventArgs(
                $"Spurious table(s): {string.Join(",", spuriousTables)} found in the DB.These WILL BE released, you may want to check them before proceeding.",
                CheckResult.Warning,
                null,
                "Are you sure you want to continue the release process?")))
        {
            if (!isRunTime)
                throw new Exception("Release aborted by user.");
        }

        var sourceFolder = GetSourceFolder();
        var dbOutputFolder = sourceFolder.CreateSubdirectory(ExtractionDirectory.MASTER_DATA_FOLDER_NAME);

        var databaseName = _database.GetRuntimeName();

        if (File.Exists(Path.Combine(dbOutputFolder.FullName, $"{databaseName}.mdf")) ||
            File.Exists(Path.Combine(dbOutputFolder.FullName, $"{databaseName}_log.ldf")))
        {
            if (notifier.OnCheckPerformed(new CheckEventArgs(
<<<<<<< HEAD
                    $"It seems that database {databaseName} was already detached previously into {dbOutputFolder.FullName} but not released or cleaned from the extraction folder",
=======
                    $"It seems that database {databaseName} was already detached previously into {dbOutputFolder.FullName} " +
                    "but not released or cleaned from the extraction folder",
>>>>>>> 5c0a3943
                    CheckResult.Warning,
                    null,
                    "Do you want to delete it? You should check the contents first. Clicking 'No' will abort the Release.")))
            {
                File.Delete(Path.Combine(dbOutputFolder.FullName, $"{databaseName}.mdf"));
                File.Delete(Path.Combine(dbOutputFolder.FullName, $"{databaseName}_log.ldf"));
                notifier.OnCheckPerformed(new CheckEventArgs(
                    $"Cleaned non-empty existing db output folder folder: {dbOutputFolder.FullName}",
                    CheckResult.Success));
            }
            else
            {
                if (!isRunTime)
                    throw new Exception("Release aborted by user.");
            }
        }
    }

    protected override DirectoryInfo PrepareSourceGlobalFolder()
    {
        return _releaseData.ReleaseGlobals ? base.PrepareSourceGlobalFolder() : null;
    }
}<|MERGE_RESOLUTION|>--- conflicted
+++ resolved
@@ -190,12 +190,7 @@
             File.Exists(Path.Combine(dbOutputFolder.FullName, $"{databaseName}_log.ldf")))
         {
             if (notifier.OnCheckPerformed(new CheckEventArgs(
-<<<<<<< HEAD
                     $"It seems that database {databaseName} was already detached previously into {dbOutputFolder.FullName} but not released or cleaned from the extraction folder",
-=======
-                    $"It seems that database {databaseName} was already detached previously into {dbOutputFolder.FullName} " +
-                    "but not released or cleaned from the extraction folder",
->>>>>>> 5c0a3943
                     CheckResult.Warning,
                     null,
                     "Do you want to delete it? You should check the contents first. Clicking 'No' will abort the Release.")))
