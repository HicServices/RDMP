--- conflicted
+++ resolved
@@ -69,7 +69,6 @@
     /// <inheritdoc/>
     protected override string DescribeProblemImpl(object o)
     {
-<<<<<<< HEAD
         return o switch
         {
             AllGovernanceNode node => DescribeProblem(node),
@@ -85,42 +84,6 @@
             CohortAggregateContainer container => DescribeProblem(container),
             _ => null
         };
-=======
-        if (o is AllGovernanceNode node)
-            return DescribeProblem(node);
-
-        if (o is Catalogue catalogue)
-            return DescribeProblem(catalogue);
-
-        if (o is CatalogueItem item)
-            return DescribeProblem(item);
-
-        if (o is LoadDirectoryNode directoryNode)
-            return DescribeProblem(directoryNode);
-
-        if (o is ExtractionInformation information)
-            return DescribeProblem(information);
-
-        if (o is IFilter filter)
-            return DescribeProblem(filter);
-
-        if (o is AggregateConfiguration configuration)
-            return DescribeProblem(configuration);
-
-        if (o is DecryptionPrivateKeyNode keyNode)
-            return DescribeProblem(keyNode);
-
-        if (o is AllCataloguesUsedByLoadMetadataNode metadataNode)
-            return DescribeProblem(metadataNode);
-
-        if (o is ISqlParameter p)
-            return DescribeProblem(p);
-
-        if (o is CohortAggregateContainer container)
-            return DescribeProblem(container);
-
-        return null;
->>>>>>> 5c0a3943
     }
 
     public static string DescribeProblem(AllCataloguesUsedByLoadMetadataNode allCataloguesUsedByLoadMetadataNode)
@@ -195,14 +158,7 @@
 
     public static string DescribeProblem(Catalogue catalogue)
     {
-<<<<<<< HEAD
         return !Catalogue.IsAcceptableName(catalogue.Name, out var reason) ? $"Invalid Name:{reason}" : null;
-=======
-        if (!Catalogue.IsAcceptableName(catalogue.Name, out var reason))
-            return $"Invalid Name:{reason}";
-
-        return null;
->>>>>>> 5c0a3943
     }
 
     /// <summary>
@@ -303,27 +259,14 @@
                 var first = _childProvider.GetChildren(parentContainer).OfType<IOrderable>().MinBy(o => o.Order);
                 if (first != null && !first.Equals(container))
                 {
-<<<<<<< HEAD
                     return $"{container.Name} must be the first container in the parent set.  Please re-order it to be the first";
-=======
-                    // then something called 'inclusion criteria' should be the first among them
-                    var first = _childProvider.GetChildren(parentContainer).OfType<IOrderable>().OrderBy(o => o.Order).FirstOrDefault();
-                    if (first != null && !first.Equals(container))
-                    {
-                        return $"{container.Name} must be the first container in the parent set.  Please re-order it to be the first";
-                    }
->>>>>>> 5c0a3943
                 }
             }
         }
 
         //count children that are not disabled
         var children = _childProvider.GetChildren(container);
-<<<<<<< HEAD
         var enabledChildren = children.Where(o => o is not IDisableable { IsDisabled: true }).ToArray();
-=======
-        var enabledChildren = children.Where(o => o is not IDisableable d || !d.IsDisabled).ToArray();
->>>>>>> 5c0a3943
 
         //are there any children with the same order in this container?
         if (children.OfType<IOrderable>().GroupBy(o => o.Order).Any(g => g.Count() > 1))
