--- conflicted
+++ resolved
@@ -86,20 +86,10 @@
         };
     }
 
-<<<<<<< HEAD
-    public static string DescribeProblem(AllCataloguesUsedByLoadMetadataNode allCataloguesUsedByLoadMetadataNode)
-    {
-        if (!allCataloguesUsedByLoadMetadataNode.UsedCatalogues.Any())
-            return "Load has no Catalogues therefore loads no tables";
-
-        return null;
-    }
-=======
     public static string DescribeProblem(AllCataloguesUsedByLoadMetadataNode allCataloguesUsedByLoadMetadataNode) =>
         !allCataloguesUsedByLoadMetadataNode.UsedCatalogues.Any()
             ? "Load has no Catalogues therefore loads no tables"
             : null;
->>>>>>> 9e847e4d
 
     public string DescribeProblem(ISqlParameter parameter)
     {
@@ -147,17 +137,9 @@
             if (!_usedJoinables.Contains(aggregateConfiguration.JoinableCohortAggregateConfiguration.ID))
                 return "Patient Index Table is not joined to any cohort sets";
 
-<<<<<<< HEAD
-        if (!aggregateConfiguration.Catalogue.IsApiCall() && !aggregateConfiguration.AggregateDimensions.Any())
-            return
-                "Aggregate has no dimensions.  Set an AggregateDimension to specify which column is fetched by the query.";
-
-        return null;
-=======
         return !aggregateConfiguration.Catalogue.IsApiCall() && !aggregateConfiguration.AggregateDimensions.Any()
             ? "Aggregate has no dimensions.  Set an AggregateDimension to specify which column is fetched by the query."
             : null;
->>>>>>> 9e847e4d
     }
 
     public static string DescribeProblem(IFilter filter) =>
@@ -262,19 +244,6 @@
         {
             // if there is a parent container
             var parents = _childProvider.GetDescendancyListIfAnyFor(container);
-<<<<<<< HEAD
-            if (parents != null && parents.Last() is CohortAggregateContainer parentContainer)
-                // which is EXCEPT
-                if (parentContainer.Operation == SetOperation.EXCEPT)
-                {
-                    // then something called 'inclusion criteria' should be the first among them
-                    var first = _childProvider.GetChildren(parentContainer).OfType<IOrderable>().OrderBy(o => o.Order)
-                        .FirstOrDefault();
-                    if (first != null && !first.Equals(container))
-                        return
-                            $"{container.Name} must be the first container in the parent set.  Please re-order it to be the first";
-                }
-=======
             if (parents?.Last() is CohortAggregateContainer { Operation: SetOperation.EXCEPT } parentContainer)
                 // which is EXCEPT
             {
@@ -284,7 +253,6 @@
                     return
                         $"{container.Name} must be the first container in the parent set.  Please re-order it to be the first";
             }
->>>>>>> 9e847e4d
         }
 
         //count children that are not disabled
