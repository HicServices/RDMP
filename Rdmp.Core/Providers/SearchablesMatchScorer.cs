// Copyright (c) The University of Dundee 2018-2019
// This file is part of the Research Data Management Platform (RDMP).
// RDMP is free software: you can redistribute it and/or modify it under the terms of the GNU General Public License as published by the Free Software Foundation, either version 3 of the License, or (at your option) any later version.
// RDMP is distributed in the hope that it will be useful, but WITHOUT ANY WARRANTY; without even the implied warranty of MERCHANTABILITY or FITNESS FOR A PARTICULAR PURPOSE. See the GNU General Public License for more details.
// You should have received a copy of the GNU General Public License along with RDMP. If not, see <https://www.gnu.org/licenses/>.

using System;
using System.Collections.Generic;
using System.Linq;
using System.Text.RegularExpressions;
using System.Threading;
using Rdmp.Core.CommandExecution;
using Rdmp.Core.Curation.Data;
using Rdmp.Core.Curation.Data.Cohort;
using Rdmp.Core.Curation.Data.DataLoad;
using Rdmp.Core.Curation.Data.Pipelines;
using Rdmp.Core.DataExport.Data;
using Rdmp.Core.MapsDirectlyToDatabaseTable;
using Rdmp.Core.Providers.Nodes.PipelineNodes;
using Rdmp.Core.ReusableLibraryCode;
using Rdmp.Core.ReusableLibraryCode.Settings;

namespace Rdmp.Core.Providers;

/// <summary>
/// Scores objects as to how relevant they are to a given search string
/// </summary>
public class SearchablesMatchScorer
{
    private static readonly int[] Weights = { 64, 32, 16, 8, 4, 2, 1 };

    public HashSet<string> TypeNames { get; set; }

    private readonly bool _scoreZeroForCohortAggregateContainers;
    private bool _showInternalCatalogues = true;
    private bool _showDeprecatedCatalogues = true;
    private bool _showColdStorageCatalogues = true;
    private bool _showProjectSpecificCatalogues = true;
    private bool _showNonExtractableCatalogues = true;


    /// <summary>
    /// List of objects which should be favoured slightly above others of equal match potential
    /// </summary>
    public List<IMapsDirectlyToDatabaseTable> BumpMatches { get; set; } = new();

    /// <summary>
    /// Only show objects with the given ID
    /// </summary>
    public int? ID { get; set; }

    /// <summary>
    /// How much to bump matches when they are in <see cref="BumpMatches"/>
    /// </summary>
    public int BumpWeight = 1;

    /// <summary>
    /// True to respect <see cref="UserSettings.ShowProjectSpecificCatalogues"/> etc settings.  Defaults to false
    /// </summary>
    public bool RespectUserSettings { get; set; } = false;


    /// <summary>
    /// Determines behaviour when there are no search terms.  If true then return an empty dictionary.
    /// If false return a dictionary in which all items are scored 0.
    /// </summary>
    public bool ReturnEmptyResultWhenNoSearchTerms { get; set; }

    /// <summary>
    /// When the user types one of these they get a filter on the full Type
    /// </summary>
    public static Dictionary<string, Type> ShortCodes =
        new(StringComparer.CurrentCultureIgnoreCase){

            {"c",typeof (Catalogue)},
            {"ci",typeof (CatalogueItem)},
            {"sd",typeof (SupportingDocument)},
            {"p",typeof (Project)},
            {"ec",typeof (ExtractionConfiguration)},
            {"co",typeof (ExtractableCohort)},
            {"cic",typeof (CohortIdentificationConfiguration)},
            {"t",typeof (TableInfo)},
            {"col",typeof (ColumnInfo)},
            {"lmd",typeof (LoadMetadata)},
            {"pipe",typeof(Pipeline)},
            {"sds",typeof(SelectedDataSets)},
            {"eds",typeof(ExternalDatabaseServer)}

        };

    /// <summary>
    /// When the user types one of these Types (or a <see cref="ShortCodes"/> for one) they also get the value list for free.
    /// This lets you serve up multiple object Types e.g. <see cref="IMasqueradeAs"/> objects as though they were the same as thier
    /// Key Type.
    /// </summary>
    public static Dictionary<string, Type[]> AlsoIncludes =
        new(StringComparer.CurrentCultureIgnoreCase){

            {"Pipeline",new Type[]{ typeof(PipelineCompatibleWithUseCaseNode)}}

        };

    public SearchablesMatchScorer()
    {
        TypeNames = new HashSet<string>(StringComparer.CurrentCultureIgnoreCase);

        _scoreZeroForCohortAggregateContainers = UserSettings.ScoreZeroForCohortAggregateContainers;
                
    }

    /// <summary>
    /// Performs a free text search on all <paramref name="searchables"/>.  The <paramref name="searchText"/> will match on both the object
    /// and its parental hierarchy e.g. "chi" "biochemistry" matches column "chi" in Catalogue "biochemistry" strongly.
    /// </summary>
    /// <param name="searchables">All available objects that can be searched (see <see cref="ICoreChildProvider.GetAllSearchables"/>)</param>
    /// <param name="searchText">Tokens to use separated by space e.g. "chi biochemistry CatalogueItem"</param>
    /// <param name="showOnlyTypes">Optional (can be null) list of types to return results from.  Not respected if <paramref name="searchText"/> includes type names</param>
    /// <param name="cancellationToken">Token for cancelling match scoring.  This method will return null if cancellation is detected</param>
    /// <returns></returns>
    public Dictionary<KeyValuePair<IMapsDirectlyToDatabaseTable, DescendancyList>, int> ScoreMatches(
        Dictionary<IMapsDirectlyToDatabaseTable, DescendancyList> searchables, string searchText,
        List<Type> showOnlyTypes, CancellationToken cancellationToken)
    {
        SetupRespectUserSettings();

        //do short code substitutions e.g. ti for TableInfo
        if (!string.IsNullOrWhiteSpace(searchText))
            foreach(var kvp in ShortCodes)
                searchText = Regex.Replace(searchText,$@"\b{kvp.Key}\b",kvp.Value.Name);
            
        //if user hasn't typed any explicit Type filters
        if(showOnlyTypes != null && TypeNames != null)
            //add the explicit types only if the search text does not contain any explicit type names
            if(string.IsNullOrWhiteSpace(searchText) || !TypeNames.Intersect(searchText.Split(' '),StringComparer.CurrentCultureIgnoreCase).Any())
                foreach (var showOnlyType in showOnlyTypes)
                    searchText = $"{searchText} {showOnlyType.Name}";

        //Search the tokens for also inclusions e.g. "Pipeline" becomes "Pipeline PipelineCompatibleWithUseCaseNode"
        if (!string.IsNullOrWhiteSpace(searchText))
            foreach(var s in searchText.Split(' ').ToArray())
                if (AlsoIncludes.TryGetValue(s, out var include))
<<<<<<< HEAD
                    searchText = include.Aggregate(searchText, (current, v) => $"{current} {v.Name}");
=======
                    foreach(var v in include)
                        searchText += $" {v.Name}";
>>>>>>> 5c0a3943

        //if we have nothing to search for return no results
        if (ReturnEmptyResultWhenNoSearchTerms && string.IsNullOrWhiteSpace(searchText) && ID == null)
            return new Dictionary<KeyValuePair<IMapsDirectlyToDatabaseTable, DescendancyList>, int>();

        var tokens = (searchText??"").Split(new char[] { ' ' }, StringSplitOptions.RemoveEmptyEntries);

        var regexes = new List<Regex>();
            
        //any token that 100% matches a type name is an explicitly typed token
        string[] explicitTypesRequested;

        if (TypeNames != null)
        {
            explicitTypesRequested = TypeNames.Intersect(tokens,StringComparer.CurrentCultureIgnoreCase).ToArray();

            //else it's a regex
            regexes.AddRange(tokens.Except(TypeNames, StringComparer.CurrentCultureIgnoreCase).Select(token => new Regex(Regex.Escape(token), RegexOptions.IgnoreCase)));
        }
        else
            explicitTypesRequested = Array.Empty<string>();

        return cancellationToken.IsCancellationRequested
            ? null
            : searchables.ToDictionary(
            s => s,
            score => _ScoreMatches(score, regexes,explicitTypesRequested, cancellationToken)
        );
    }

    private void SetupRespectUserSettings()
    {
        _showInternalCatalogues = !RespectUserSettings || UserSettings.ShowInternalCatalogues;
        _showDeprecatedCatalogues = !RespectUserSettings || UserSettings.ShowDeprecatedCatalogues;
        _showColdStorageCatalogues = !RespectUserSettings || UserSettings.ShowColdStorageCatalogues;
        _showProjectSpecificCatalogues = !RespectUserSettings || UserSettings.ShowProjectSpecificCatalogues;
        _showNonExtractableCatalogues = !RespectUserSettings || UserSettings.ShowNonExtractableCatalogues;
    }

    private int _ScoreMatches(KeyValuePair<IMapsDirectlyToDatabaseTable, DescendancyList> kvp, List<Regex> regexes, string[] explicitTypeNames, CancellationToken cancellationToken)
    {
        var score = 0;

        if (cancellationToken.IsCancellationRequested)
            return 0;

        //if we are searching for a specific ID
        if (ID.HasValue)
        {
            var obj = kvp.Key;

            //If the object is masquerading as something else, better to check that
            if (kvp.Key is IMasqueradeAs m)
            {
                obj = m.MasqueradingAs() as IMapsDirectlyToDatabaseTable ?? obj;
            }

            if (obj.ID != ID.Value)
                return 0;
            score += 10;
        }

        if(RespectUserSettings && ScoreZeroBecauseOfUserSettings(kvp))
        {
            return 0;
        }

        // if user is searching for a specific Type of object and we ain't it
        if (explicitTypeNames.Any())
            if (!explicitTypeNames.Contains(kvp.Key.GetType().Name))
                return 0;

        //don't suggest AND/OR containers it's not helpful to navigate to these (unless user is searching by Type explicitly)
        if (explicitTypeNames.Length == 0 && kvp.Key is IContainer)
            return 0;

        //don't suggest AND/OR containers it's not helpful to navigate to these (unless user is searching by Type explicitly)
        if ( _scoreZeroForCohortAggregateContainers && explicitTypeNames.Length == 0 && kvp.Key is CohortAggregateContainer)
            return 0;

        //if there are no tokens
        if (!regexes.Any())
            if (explicitTypeNames.Any()) //if they have so far just typed a TypeName
                return 1;
            else
                return 1;//no regexes AND no TypeName what did they type! whatever everyone scores the same
            
        //make a new list so we can destructively read it
        regexes = new List<Regex>(regexes);
            
        //match on the head vs the regex tokens
        score += Weights[0] * CountMatchToString(regexes, kvp.Key);

        score += Weights[0] * CountMatchType(regexes, kvp.Key);

        //match on the parents if there's a decendancy list
        if (kvp.Value != null)
        {
            var parents = kvp.Value.Parents;
            var numberOfParents = parents.Length;

            //for each prime after the first apply it as a multiple of the parent match
            for (var i = 1; i < Weights.Length; i++)
            {
                //if we have run out of parents
                if (i > numberOfParents)
                    break;

                var parent = parents[^i];

                if (parent is not null and not IContainer)
                {
<<<<<<< HEAD
                    score += Weights[i] * CountMatchToString(regexes, parent);
                    score += Weights[i] * CountMatchType(regexes, parent);
=======
                    if (parent is not IContainer)
                    {
                        score += Weights[i] * CountMatchToString(regexes, parent);
                        score += Weights[i] * CountMatchType(regexes, parent);
                    }
>>>>>>> 5c0a3943
                }
            }
        }

        //if there were unmatched regexes
        if (regexes.Any())
            return 0;

        var catalogueIfAny = GetCatalogueIfAnyInDescendancy(kvp);

        if (catalogueIfAny is { IsDeprecated: true })
            return score /10;
            
        //if we are bumping up matches
        if (score > 0 && BumpMatches.Contains(kvp.Key))
            score += BumpWeight;

        return score;
    }

    /// <summary>
    /// Returns true if the given <paramref name="kvp"/> object isnot one the user wants to ever see based on the values e.g. <see cref="UserSettings.ShowDeprecatedCatalogues"/>
    /// </summary>
    /// <param name="kvp"></param>
    /// <returns></returns>
    private bool ScoreZeroBecauseOfUserSettings(KeyValuePair<IMapsDirectlyToDatabaseTable, DescendancyList> kvp)
    {
        return !Filter(kvp.Key, kvp.Value, _showInternalCatalogues, _showDeprecatedCatalogues, _showColdStorageCatalogues, _showProjectSpecificCatalogues, _showNonExtractableCatalogues);
    }

    private static Catalogue GetCatalogueIfAnyInDescendancy(KeyValuePair<IMapsDirectlyToDatabaseTable, DescendancyList> kvp)
    {
<<<<<<< HEAD
        return kvp.Key is Catalogue catalogue ? catalogue : (Catalogue)kvp.Value?.Parents.FirstOrDefault(p => p is Catalogue);
=======
        if (kvp.Key is Catalogue key)
            return key;

        return (Catalogue)kvp.Value?.Parents.FirstOrDefault(p => p is Catalogue);
>>>>>>> 5c0a3943
    }

    private static int CountMatchType(List<Regex> regexes, object key)
    {
        return MatchCount(regexes, key.GetType().Name);
    }
    private static int CountMatchToString(List<Regex> regexes, object key)
    {
        var matchOn = key is ICustomSearchString s ? s.GetSearchString() : key.ToString();

        return MatchCount(regexes, matchOn);
    }
    private static int MatchCount(List<Regex> regexes, string str)
    {
        var matches = 0;

        //exact matches
        foreach (var match in regexes.Where(r => r.ToString().Equals(str,StringComparison.CurrentCultureIgnoreCase)).ToArray())
        {
            regexes.Remove(match);
            //score double for exact matches
            matches+=2;
        }
            
        //contains matches
        foreach (var match in regexes.Where(r => r.IsMatch(str)).ToArray())
        {
            regexes.Remove(match);
            matches++;
        }

        return matches;
    }

    /// <summary>
    /// Returns true if the given <paramref name="modelObject"/> survives filtering based on the supplied inclusion
    /// criteria.  Anything that isn't in some way related to a <see cref="Catalogue"/> automatically survives filtering
    /// </summary>
    /// <param name="modelObject"></param>
    /// <param name="descendancy"></param>
    /// <param name="includeInternal"></param>
    /// <param name="includeDeprecated"></param>
    /// <param name="includeColdStorage"></param>
    /// <param name="includeProjectSpecific"></param>
    /// <param name="includeNonExtractable"></param>
    /// <returns>True if the item should be shown to the user based on filters</returns>
    public static bool Filter(object modelObject, DescendancyList descendancy, bool includeInternal, bool includeDeprecated, bool includeColdStorage, bool includeProjectSpecific, bool includeNonExtractable)
    {
        //doesn't relate to us...
        if (modelObject is not ICatalogue cata)
        {
            // or are we one of these things that can be tied to a catalogue
            cata = modelObject switch
            {
                ExtractableDataSet eds => eds.Catalogue,
                SelectedDataSets sds => sds.GetCatalogue(),
                _ => descendancy?.Parents.OfType<Catalogue>().SingleOrDefault()
            };

            if (cata == null)
                return true;
        }

        var isProjectSpecific = cata.IsProjectSpecific(null);
        var isExtractable = cata.GetExtractabilityStatus(null) != null && cata.GetExtractabilityStatus(null).IsExtractable;

        return (isExtractable && !cata.IsColdStorageDataset && !cata.IsDeprecated && !cata.IsInternalDataset && !isProjectSpecific) ||
               (includeColdStorage && cata.IsColdStorageDataset) ||
               (includeDeprecated && cata.IsDeprecated) ||
               (includeInternal && cata.IsInternalDataset) ||
               (includeProjectSpecific && isProjectSpecific) ||
               (includeNonExtractable && !isExtractable);

    }

    /// <summary>
    /// Shortlists the output of <see cref="ScoreMatches"/>
    /// producing a list of results up to the supplied length (<paramref name="take"/>).
    /// </summary>
    /// <param name="scores"></param>
    /// <param name="take"></param>
    /// <param name="activator"></param>
    /// <returns></returns>
    public static List<IMapsDirectlyToDatabaseTable> ShortList(Dictionary<KeyValuePair<IMapsDirectlyToDatabaseTable, DescendancyList>, int> scores, int take, IBasicActivateItems activator)
    {
        var favourites = activator.FavouritesProvider.CurrentFavourites;

        return scores.Where(score => score.Value > 0)
            .OrderByDescending(score => score.Value)
            .ThenByDescending(kvp => favourites.Any(f=>f.IsReferenceTo(kvp.Key.Key))) // favour favourites
            .ThenBy(kvp => kvp.Key.Key.ToString()) // sort ties alphabetically
            .Take(take)
            .Select(score => score.Key.Key)
            .ToList();
    }
}<|MERGE_RESOLUTION|>--- conflicted
+++ resolved
@@ -139,12 +139,7 @@
         if (!string.IsNullOrWhiteSpace(searchText))
             foreach(var s in searchText.Split(' ').ToArray())
                 if (AlsoIncludes.TryGetValue(s, out var include))
-<<<<<<< HEAD
                     searchText = include.Aggregate(searchText, (current, v) => $"{current} {v.Name}");
-=======
-                    foreach(var v in include)
-                        searchText += $" {v.Name}";
->>>>>>> 5c0a3943
 
         //if we have nothing to search for return no results
         if (ReturnEmptyResultWhenNoSearchTerms && string.IsNullOrWhiteSpace(searchText) && ID == null)
@@ -257,16 +252,8 @@
 
                 if (parent is not null and not IContainer)
                 {
-<<<<<<< HEAD
                     score += Weights[i] * CountMatchToString(regexes, parent);
                     score += Weights[i] * CountMatchType(regexes, parent);
-=======
-                    if (parent is not IContainer)
-                    {
-                        score += Weights[i] * CountMatchToString(regexes, parent);
-                        score += Weights[i] * CountMatchType(regexes, parent);
-                    }
->>>>>>> 5c0a3943
                 }
             }
         }
@@ -299,14 +286,7 @@
 
     private static Catalogue GetCatalogueIfAnyInDescendancy(KeyValuePair<IMapsDirectlyToDatabaseTable, DescendancyList> kvp)
     {
-<<<<<<< HEAD
         return kvp.Key is Catalogue catalogue ? catalogue : (Catalogue)kvp.Value?.Parents.FirstOrDefault(p => p is Catalogue);
-=======
-        if (kvp.Key is Catalogue key)
-            return key;
-
-        return (Catalogue)kvp.Value?.Parents.FirstOrDefault(p => p is Catalogue);
->>>>>>> 5c0a3943
     }
 
     private static int CountMatchType(List<Regex> regexes, object key)
