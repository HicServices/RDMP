--- conflicted
+++ resolved
@@ -42,18 +42,7 @@
         return Equals((PackageContentNode)obj);
     }
 
-<<<<<<< HEAD
-    public override int GetHashCode()
-    {
-        unchecked
-        {
-            return ((Package != null ? Package.GetHashCode() : 0) * 397) ^
-                   (DataSet != null ? DataSet.GetHashCode() : 0);
-        }
-    }
-=======
     public override int GetHashCode() => HashCode.Combine(Package, DataSet);
->>>>>>> 9e847e4d
 
     public void DeleteInDatabase()
     {
@@ -63,11 +52,7 @@
     public object MasqueradingAs() => DataSet;
 
     /// <inheritdoc/>
-<<<<<<< HEAD
-    public string GetDeleteMessage() => $"remove '{DataSet}' from Pacakge";
-=======
     public string GetDeleteMessage() => $"remove '{DataSet}' from Package";
->>>>>>> 9e847e4d
 
     /// <inheritdoc/>
     public string GetDeleteVerb() => "Remove";
