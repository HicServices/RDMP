--- conflicted
+++ resolved
@@ -36,20 +36,6 @@
 
     public override string ToString()
     {
-<<<<<<< HEAD
-        if (Category == null)
-            return "Non Extractable";
-
-        return Category switch
-        {
-            ExtractionCategory.Core => "Core Items",
-            ExtractionCategory.Supplemental => "Supplemental Items",
-            ExtractionCategory.SpecialApprovalRequired => "Special Approval Items",
-            ExtractionCategory.Internal => "Internal Items",
-            ExtractionCategory.Deprecated => "Deprecated Items",
-            _ => "Catalogue Items"
-        };
-=======
         return Category == null
             ? "Non Extractable"
             : Category switch
@@ -61,7 +47,6 @@
                 ExtractionCategory.Deprecated => "Deprecated Items",
                 _ => "Catalogue Items"
             };
->>>>>>> 9e847e4d
     }
 
     protected bool Equals(CatalogueItemsNode other) =>
@@ -71,12 +56,7 @@
     {
         if (obj is null) return false;
         if (ReferenceEquals(this, obj)) return true;
-<<<<<<< HEAD
-        if (obj.GetType() != typeof(CatalogueItemsNode)) return false;
-        return Equals((CatalogueItemsNode)obj);
-=======
         return obj.GetType() == typeof(CatalogueItemsNode) && Equals((CatalogueItemsNode)obj);
->>>>>>> 9e847e4d
     }
 
     public override int GetHashCode() => System.HashCode.Combine(Catalogue, Category);
