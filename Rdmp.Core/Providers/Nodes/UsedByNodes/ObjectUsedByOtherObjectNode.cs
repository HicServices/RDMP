// Copyright (c) The University of Dundee 2018-2019
// This file is part of the Research Data Management Platform (RDMP).
// RDMP is free software: you can redistribute it and/or modify it under the terms of the GNU General Public License as published by the Free Software Foundation, either version 3 of the License, or (at your option) any later version.
// RDMP is distributed in the hope that it will be useful, but WITHOUT ANY WARRANTY; without even the implied warranty of MERCHANTABILITY or FITNESS FOR A PARTICULAR PURPOSE. See the GNU General Public License for more details.
// You should have received a copy of the GNU General Public License along with RDMP. If not, see <https://www.gnu.org/licenses/>.

using System.Collections.Generic;
using Rdmp.Core.Curation.Data;
using Rdmp.Core.Curation.Data.DataLoad;

namespace Rdmp.Core.Providers.Nodes.UsedByNodes;

/// <summary>
/// <see cref="Node"/> for relationship/link type objects (e.g. a <see cref="Catalogue"/> linked under a <see cref="LoadMetadata"/>).  The
/// node should behave like the <see cref="ObjectBeingUsed"/> but should not break equality / considered the go to location for that object.
/// </summary>
/// <typeparam name="T">The Type of the parent <see cref="User"/></typeparam>
/// <typeparam name="T2">The type of <see cref="ObjectBeingUsed"/> by the parent</typeparam>
public class ObjectUsedByOtherObjectNode<T, T2> : Node, IObjectUsedByOtherObjectNode<T, T2>
    where T : class
    where T2 : class
{
    /// <summary>
    /// The string representation of the <see cref="ObjectUsedByOtherObjectNode{T,T2}"/> when it <see cref="IsEmptyNode"/>
    /// </summary>
    public const string EmptyRepresentation = "???";

    /// <summary>
    /// The parent object which uses another object
    /// </summary>
    public T User { get; }

    /// <summary>
    /// The object being used by the <see cref="User"/>
    /// </summary>
    public T2 ObjectBeingUsed { get; }

    /// <summary>
    /// True if <see cref="ObjectBeingUsed"/> is null
    /// </summary>
    public bool IsEmptyNode => ObjectBeingUsed == null;

    /// <summary>
    /// Creates a new instance describing the object and user
    /// </summary>
    /// <param name="user"></param>
    /// <param name="objectBeingUsed"></param>
    public ObjectUsedByOtherObjectNode(T user, T2 objectBeingUsed)
    {
        User = user;
        ObjectBeingUsed = objectBeingUsed;
    }

    /// <summary>
    /// Returns the <see cref="ObjectBeingUsed"/>
    /// </summary>
    /// <returns></returns>
    public object MasqueradingAs() => ObjectBeingUsed;

    /// <summary>
    /// Returns the string representation of <see cref="ObjectBeingUsed"/> or <see cref="EmptyRepresentation"/> if <see cref="IsEmptyNode"/>
    /// </summary>
    /// <returns></returns>
    public override string ToString() => IsEmptyNode ? EmptyRepresentation : ObjectBeingUsed.ToString();

    #region Equality

    /// <summary>
    /// Equality based on <see cref="User"/> and <see cref="ObjectBeingUsed"/>
    /// </summary>
    /// <param name="other"></param>
    /// <returns></returns>
    protected bool Equals(ObjectUsedByOtherObjectNode<T, T2> other) =>
        EqualityComparer<T>.Default.Equals(User, other.User) &&
        EqualityComparer<T2>.Default.Equals(ObjectBeingUsed, other.ObjectBeingUsed);

    /// <inheritdoc/>
    public override bool Equals(object obj)
    {
        if (obj is null) return false;
        if (ReferenceEquals(this, obj)) return true;
        if (obj.GetType() != GetType()) return false;
        return Equals((ObjectUsedByOtherObjectNode<T, T2>)obj);
    }

    /// <inheritdoc/>
<<<<<<< HEAD
    public override int GetHashCode()
    {
        unchecked
        {
            return (EqualityComparer<T>.Default.GetHashCode(User) * 397) ^
                   EqualityComparer<T2>.Default.GetHashCode(ObjectBeingUsed);
        }
    }
=======
    public override int GetHashCode() => System.HashCode.Combine(User, ObjectBeingUsed);
>>>>>>> 9e847e4d

    #endregion
}<|MERGE_RESOLUTION|>--- conflicted
+++ resolved
@@ -84,18 +84,7 @@
     }
 
     /// <inheritdoc/>
-<<<<<<< HEAD
-    public override int GetHashCode()
-    {
-        unchecked
-        {
-            return (EqualityComparer<T>.Default.GetHashCode(User) * 397) ^
-                   EqualityComparer<T2>.Default.GetHashCode(ObjectBeingUsed);
-        }
-    }
-=======
     public override int GetHashCode() => System.HashCode.Combine(User, ObjectBeingUsed);
->>>>>>> 9e847e4d
 
     #endregion
 }