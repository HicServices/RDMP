--- conflicted
+++ resolved
@@ -15,11 +15,7 @@
 /// </summary>
 public class ProjectCataloguesNode : Node, IOrderable
 {
-<<<<<<< HEAD
-    public Project Project { get; set; }
-=======
     public Project Project { get; }
->>>>>>> 9e847e4d
 
     public int Order
     {
@@ -44,9 +40,5 @@
         return Equals((ProjectCataloguesNode)obj);
     }
 
-<<<<<<< HEAD
-    public override int GetHashCode() => Project.GetHashCode();
-=======
     public override int GetHashCode() => System.HashCode.Combine(Project);
->>>>>>> 9e847e4d
 }