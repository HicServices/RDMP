// Copyright (c) The University of Dundee 2018-2019
// This file is part of the Research Data Management Platform (RDMP).
// RDMP is free software: you can redistribute it and/or modify it under the terms of the GNU General Public License as published by the Free Software Foundation, either version 3 of the License, or (at your option) any later version.
// RDMP is distributed in the hope that it will be useful, but WITHOUT ANY WARRANTY; without even the implied warranty of MERCHANTABILITY or FITNESS FOR A PARTICULAR PURPOSE. See the GNU General Public License for more details.
// You should have received a copy of the GNU General Public License along with RDMP. If not, see <https://www.gnu.org/licenses/>.

using Rdmp.Core.Curation.Data;

namespace Rdmp.Core.Providers.Nodes;

/// <summary>
/// Collection node for all <see cref="Lookup"/> that exist under a <see cref="Catalogue"/>
/// </summary>
public class CatalogueLookupsNode : Node
{
    public Catalogue Catalogue { get; }
    public Lookup[] Lookups { get; set; }

    public CatalogueLookupsNode(Catalogue catalogue, Lookup[] lookups)
    {
        Catalogue = catalogue;
        Lookups = lookups;
    }

    public override string ToString() => "Lookups";

    protected bool Equals(CatalogueLookupsNode other) => Equals(Catalogue, other.Catalogue);

    public override bool Equals(object obj)
    {
        if (obj is null) return false;
        if (ReferenceEquals(this, obj)) return true;
        return obj.GetType() == typeof(CatalogueLookupsNode) && Equals((CatalogueLookupsNode)obj);
    }

<<<<<<< HEAD
    public override int GetHashCode() => Catalogue != null ? Catalogue.GetHashCode() : 0;
=======
    public override int GetHashCode() => System.HashCode.Combine(Catalogue);
>>>>>>> 9e847e4d
}<|MERGE_RESOLUTION|>--- conflicted
+++ resolved
@@ -33,9 +33,5 @@
         return obj.GetType() == typeof(CatalogueLookupsNode) && Equals((CatalogueLookupsNode)obj);
     }
 
-<<<<<<< HEAD
-    public override int GetHashCode() => Catalogue != null ? Catalogue.GetHashCode() : 0;
-=======
     public override int GetHashCode() => System.HashCode.Combine(Catalogue);
->>>>>>> 9e847e4d
 }