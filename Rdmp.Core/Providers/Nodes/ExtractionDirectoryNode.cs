// Copyright (c) The University of Dundee 2018-2019
// This file is part of the Research Data Management Platform (RDMP).
// RDMP is free software: you can redistribute it and/or modify it under the terms of the GNU General Public License as published by the Free Software Foundation, either version 3 of the License, or (at your option) any later version.
// RDMP is distributed in the hope that it will be useful, but WITHOUT ANY WARRANTY; without even the implied warranty of MERCHANTABILITY or FITNESS FOR A PARTICULAR PURPOSE. See the GNU General Public License for more details.
// You should have received a copy of the GNU General Public License along with RDMP. If not, see <https://www.gnu.org/licenses/>.

using System.IO;
using Rdmp.Core.Curation.Data.Cohort;
using Rdmp.Core.DataExport.Data;
using Rdmp.Core.DataExport.DataExtraction.Pipeline.Destinations;
using Rdmp.Core.Providers.Nodes.LoadMetadataNodes;

namespace Rdmp.Core.Providers.Nodes;

/// <summary>
/// Location on disk in which linked project extracts are generated for a given <see cref="Project"/> (assuming you are extracting to disk
/// e.g. with an <see cref="ExecuteDatasetExtractionFlatFileDestination"/>).
/// </summary>
public class ExtractionDirectoryNode : Node,IDirectoryInfoNode, IOrderable
{
    public Project Project { get; }

    public ExtractionDirectoryNode(Project project)
    {
        Project = project;
    }

    public override string ToString()
    {
        return string.IsNullOrWhiteSpace(Project.ExtractionDirectory) ? "???" : Project.ExtractionDirectory;
    }

    protected bool Equals(ExtractionDirectoryNode other)
    {
        return Equals(Project, other.Project);
    }

    public override bool Equals(object obj)
    {
        if (obj is null) return false;
        if (ReferenceEquals(this, obj)) return true;
<<<<<<< HEAD
        return obj.GetType() == GetType() && Equals((ExtractionDirectoryNode) obj);
=======
        if (obj.GetType() != GetType()) return false;
        return Equals((ExtractionDirectoryNode) obj);
>>>>>>> 5c0a3943
    }

    public override int GetHashCode()
    {
<<<<<<< HEAD
        return System.HashCode.Combine(Project);
=======
        return Project != null ? Project.GetHashCode() : 0;
>>>>>>> 5c0a3943
    }

    public DirectoryInfo GetDirectoryInfoIfAny()
    {
        return string.IsNullOrWhiteSpace(Project.ExtractionDirectory) ? null : new DirectoryInfo(Project.ExtractionDirectory);
    }

    public int Order{ get => 4;
        set { }}
}<|MERGE_RESOLUTION|>--- conflicted
+++ resolved
@@ -39,21 +39,13 @@
     {
         if (obj is null) return false;
         if (ReferenceEquals(this, obj)) return true;
-<<<<<<< HEAD
-        return obj.GetType() == GetType() && Equals((ExtractionDirectoryNode) obj);
-=======
         if (obj.GetType() != GetType()) return false;
         return Equals((ExtractionDirectoryNode) obj);
->>>>>>> 5c0a3943
     }
 
     public override int GetHashCode()
     {
-<<<<<<< HEAD
         return System.HashCode.Combine(Project);
-=======
-        return Project != null ? Project.GetHashCode() : 0;
->>>>>>> 5c0a3943
     }
 
     public DirectoryInfo GetDirectoryInfoIfAny()
