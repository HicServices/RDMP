// Copyright (c) The University of Dundee 2018-2019
// This file is part of the Research Data Management Platform (RDMP).
// RDMP is free software: you can redistribute it and/or modify it under the terms of the GNU General Public License as published by the Free Software Foundation, either version 3 of the License, or (at your option) any later version.
// RDMP is distributed in the hope that it will be useful, but WITHOUT ANY WARRANTY; without even the implied warranty of MERCHANTABILITY or FITNESS FOR A PARTICULAR PURPOSE. See the GNU General Public License for more details.
// You should have received a copy of the GNU General Public License along with RDMP. If not, see <https://www.gnu.org/licenses/>.

using Rdmp.Core.Curation.Data;
using Rdmp.Core.MapsDirectlyToDatabaseTable;

namespace Rdmp.Core.Providers.Nodes;

public class LinkedColumnInfoNode : Node, IDeleteable, IMasqueradeAs
{
    public CatalogueItem CatalogueItem { get; }
    public ColumnInfo ColumnInfo { get; }

    public LinkedColumnInfoNode(CatalogueItem catalogueItem, ColumnInfo columnInfo)
    {
        CatalogueItem = catalogueItem;
        ColumnInfo = columnInfo;
    }

    public override string ToString() => ColumnInfo.ToString();

    protected bool Equals(LinkedColumnInfoNode other) =>
        Equals(CatalogueItem, other.CatalogueItem) && Equals(ColumnInfo, other.ColumnInfo);

    public override bool Equals(object obj)
    {
        if (obj is null) return false;
        if (ReferenceEquals(this, obj)) return true;
        if (obj.GetType() != GetType()) return false;
        return Equals((LinkedColumnInfoNode)obj);
    }

<<<<<<< HEAD
    public override int GetHashCode()
    {
        unchecked
        {
            return ((CatalogueItem != null ? CatalogueItem.GetHashCode() : 0) * 397) ^
                   (ColumnInfo != null ? ColumnInfo.GetHashCode() : 0);
        }
    }
=======
    public override int GetHashCode() => System.HashCode.Combine(CatalogueItem, ColumnInfo);
>>>>>>> 9e847e4d

    public object MasqueradingAs() => ColumnInfo;

    public void DeleteInDatabase()
    {
        CatalogueItem.SetColumnInfo(null);
    }
}<|MERGE_RESOLUTION|>--- conflicted
+++ resolved
@@ -33,18 +33,7 @@
         return Equals((LinkedColumnInfoNode)obj);
     }
 
-<<<<<<< HEAD
-    public override int GetHashCode()
-    {
-        unchecked
-        {
-            return ((CatalogueItem != null ? CatalogueItem.GetHashCode() : 0) * 397) ^
-                   (ColumnInfo != null ? ColumnInfo.GetHashCode() : 0);
-        }
-    }
-=======
     public override int GetHashCode() => System.HashCode.Combine(CatalogueItem, ColumnInfo);
->>>>>>> 9e847e4d
 
     public object MasqueradingAs() => ColumnInfo;
 
