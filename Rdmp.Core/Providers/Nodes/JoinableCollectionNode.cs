--- conflicted
+++ resolved
@@ -63,12 +63,7 @@
         return Equals((JoinableCollectionNode)obj);
     }
 
-<<<<<<< HEAD
-    public override int GetHashCode() =>
-        (Configuration != null ? Configuration.GetHashCode() : 0) * GetType().GetHashCode();
-=======
     public override int GetHashCode() => System.HashCode.Combine(Configuration, GetType());
->>>>>>> 9e847e4d
 
     int IOrderable.Order
     {
