--- conflicted
+++ resolved
@@ -32,12 +32,8 @@
     public override bool Equals(object obj)
     {
         if (obj is null) return false;
-<<<<<<< HEAD
-        return ReferenceEquals(this, obj) || obj is SingletonNode other && Equals(other);
-=======
         if (ReferenceEquals(this, obj)) return true;
         return obj is SingletonNode other && Equals(other);
->>>>>>> 5c0a3943
     }
 
     public override int GetHashCode()
