// Copyright (c) The University of Dundee 2018-2019
// This file is part of the Research Data Management Platform (RDMP).
// RDMP is free software: you can redistribute it and/or modify it under the terms of the GNU General Public License as published by the Free Software Foundation, either version 3 of the License, or (at your option) any later version.
// RDMP is distributed in the hope that it will be useful, but WITHOUT ANY WARRANTY; without even the implied warranty of MERCHANTABILITY or FITNESS FOR A PARTICULAR PURPOSE. See the GNU General Public License for more details.
// You should have received a copy of the GNU General Public License along with RDMP. If not, see <https://www.gnu.org/licenses/>.

using Rdmp.Core.Curation.Data.Cohort;
using Rdmp.Core.Curation.Data.DataLoad;

namespace Rdmp.Core.Providers.Nodes.LoadMetadataNodes;

public class LoadMetadataScheduleNode : Node,IOrderable
{
    public LoadMetadata LoadMetadata { get; }

    public LoadMetadataScheduleNode(LoadMetadata loadMetadata)
    {
        LoadMetadata = loadMetadata;
    }

    public override string ToString()
    {
        return "Scheduling";
    }

    protected bool Equals(LoadMetadataScheduleNode other)
    {
        return Equals(LoadMetadata, other.LoadMetadata);
    }

    public override bool Equals(object obj)
    {
        if (obj is null) return false;
        if (ReferenceEquals(this, obj)) return true;
<<<<<<< HEAD
        return obj.GetType() == GetType() && Equals((LoadMetadataScheduleNode) obj);
=======
        if (obj.GetType() != GetType()) return false;
        return Equals((LoadMetadataScheduleNode) obj);
>>>>>>> 5c0a3943
    }

    public override int GetHashCode()
    {
<<<<<<< HEAD
        return System.HashCode.Combine(LoadMetadata);
=======
        return LoadMetadata != null ? LoadMetadata.GetHashCode() : 0;
>>>>>>> 5c0a3943
    }

    public int Order { get => 0;
        set{} }
}<|MERGE_RESOLUTION|>--- conflicted
+++ resolved
@@ -32,21 +32,13 @@
     {
         if (obj is null) return false;
         if (ReferenceEquals(this, obj)) return true;
-<<<<<<< HEAD
-        return obj.GetType() == GetType() && Equals((LoadMetadataScheduleNode) obj);
-=======
         if (obj.GetType() != GetType()) return false;
         return Equals((LoadMetadataScheduleNode) obj);
->>>>>>> 5c0a3943
     }
 
     public override int GetHashCode()
     {
-<<<<<<< HEAD
         return System.HashCode.Combine(LoadMetadata);
-=======
-        return LoadMetadata != null ? LoadMetadata.GetHashCode() : 0;
->>>>>>> 5c0a3943
     }
 
     public int Order { get => 0;
