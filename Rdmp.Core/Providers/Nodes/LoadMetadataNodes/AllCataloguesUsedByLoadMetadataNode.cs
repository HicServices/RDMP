// Copyright (c) The University of Dundee 2018-2019
// This file is part of the Research Data Management Platform (RDMP).
// RDMP is free software: you can redistribute it and/or modify it under the terms of the GNU General Public License as published by the Free Software Foundation, either version 3 of the License, or (at your option) any later version.
// RDMP is distributed in the hope that it will be useful, but WITHOUT ANY WARRANTY; without even the implied warranty of MERCHANTABILITY or FITNESS FOR A PARTICULAR PURPOSE. See the GNU General Public License for more details.
// You should have received a copy of the GNU General Public License along with RDMP. If not, see <https://www.gnu.org/licenses/>.

using System;
using System.Collections.Generic;
using Rdmp.Core.Curation.Data;
using Rdmp.Core.Curation.Data.Cohort;
using Rdmp.Core.Curation.Data.DataLoad;

namespace Rdmp.Core.Providers.Nodes.LoadMetadataNodes;

/// <summary>
/// Collection of all the <see cref="Catalogue"/>s which are currently associated with a given <see cref="Curation.Data.DataLoad.LoadMetadata"/>.  This governs
/// which tables are created in RAW=>STAGING=>LIVE.
/// </summary>
public class AllCataloguesUsedByLoadMetadataNode : Node, IOrderable
{
<<<<<<< HEAD
    public LoadMetadata LoadMetadata { get; private set; }
=======
    public LoadMetadata LoadMetadata { get; }
>>>>>>> 9e847e4d

    public int Order
    {
        get => 1;
        set { }
    }

    public List<Catalogue> UsedCatalogues { get; set; }

    public AllCataloguesUsedByLoadMetadataNode(LoadMetadata lmd)
    {
        LoadMetadata = lmd;
    }

    public override string ToString() => "Catalogues";

    protected bool Equals(AllCataloguesUsedByLoadMetadataNode other) => Equals(LoadMetadata, other.LoadMetadata);

    public override bool Equals(object obj)
    {
        if (obj is null) return false;
        if (ReferenceEquals(this, obj)) return true;
        if (obj.GetType() != GetType()) return false;
        return Equals((AllCataloguesUsedByLoadMetadataNode)obj);
    }

<<<<<<< HEAD
    public override int GetHashCode() => LoadMetadata != null ? LoadMetadata.GetHashCode() : 0;
=======
    public override int GetHashCode() => HashCode.Combine(LoadMetadata);
>>>>>>> 9e847e4d
}<|MERGE_RESOLUTION|>--- conflicted
+++ resolved
@@ -18,11 +18,7 @@
 /// </summary>
 public class AllCataloguesUsedByLoadMetadataNode : Node, IOrderable
 {
-<<<<<<< HEAD
-    public LoadMetadata LoadMetadata { get; private set; }
-=======
     public LoadMetadata LoadMetadata { get; }
->>>>>>> 9e847e4d
 
     public int Order
     {
@@ -49,9 +45,5 @@
         return Equals((AllCataloguesUsedByLoadMetadataNode)obj);
     }
 
-<<<<<<< HEAD
-    public override int GetHashCode() => LoadMetadata != null ? LoadMetadata.GetHashCode() : 0;
-=======
     public override int GetHashCode() => HashCode.Combine(LoadMetadata);
->>>>>>> 9e847e4d
 }