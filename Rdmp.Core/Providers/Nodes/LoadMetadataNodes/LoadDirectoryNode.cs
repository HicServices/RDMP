// Copyright (c) The University of Dundee 2018-2019
// This file is part of the Research Data Management Platform (RDMP).
// RDMP is free software: you can redistribute it and/or modify it under the terms of the GNU General Public License as published by the Free Software Foundation, either version 3 of the License, or (at your option) any later version.
// RDMP is distributed in the hope that it will be useful, but WITHOUT ANY WARRANTY; without even the implied warranty of MERCHANTABILITY or FITNESS FOR A PARTICULAR PURPOSE. See the GNU General Public License for more details.
// You should have received a copy of the GNU General Public License along with RDMP. If not, see <https://www.gnu.org/licenses/>.

using System.IO;
using Rdmp.Core.Curation.Data.Cohort;
using Rdmp.Core.Curation.Data.DataLoad;

namespace Rdmp.Core.Providers.Nodes.LoadMetadataNodes;

public class LoadDirectoryNode : Node, IDirectoryInfoNode, IOrderable
{
    public LoadMetadata LoadMetadata { get; }

    public LoadDirectoryNode(LoadMetadata loadMetadata)
    {
        LoadMetadata = loadMetadata;
    }

    public bool IsEmpty => string.IsNullOrWhiteSpace(LoadMetadata.LocationOfFlatFiles);


    public override string ToString() => string.IsNullOrWhiteSpace(LoadMetadata.LocationOfFlatFiles)
        ? "???"
        : LoadMetadata.LocationOfFlatFiles;

<<<<<<< HEAD
    public DirectoryInfo GetDirectoryInfoIfAny()
    {
        if (string.IsNullOrWhiteSpace(LoadMetadata.LocationOfFlatFiles))
            return null;

        return new DirectoryInfo(LoadMetadata.LocationOfFlatFiles);
    }

=======
    public DirectoryInfo GetDirectoryInfoIfAny() => string.IsNullOrWhiteSpace(LoadMetadata.LocationOfFlatFiles)
        ? null
        : new DirectoryInfo(LoadMetadata.LocationOfFlatFiles);

>>>>>>> 9e847e4d
    protected bool Equals(LoadDirectoryNode other) => Equals(LoadMetadata, other.LoadMetadata);

    public override bool Equals(object obj)
    {
        if (obj is null) return false;
        if (ReferenceEquals(this, obj)) return true;
        if (obj.GetType() != GetType()) return false;
        return Equals((LoadDirectoryNode)obj);
    }

<<<<<<< HEAD
    public override int GetHashCode() => LoadMetadata != null ? LoadMetadata.GetHashCode() : 0;
=======
    public override int GetHashCode() => System.HashCode.Combine(LoadMetadata);
>>>>>>> 9e847e4d

    public int Order
    {
        get => 3;
        set { }
    }
}<|MERGE_RESOLUTION|>--- conflicted
+++ resolved
@@ -26,21 +26,10 @@
         ? "???"
         : LoadMetadata.LocationOfFlatFiles;
 
-<<<<<<< HEAD
-    public DirectoryInfo GetDirectoryInfoIfAny()
-    {
-        if (string.IsNullOrWhiteSpace(LoadMetadata.LocationOfFlatFiles))
-            return null;
-
-        return new DirectoryInfo(LoadMetadata.LocationOfFlatFiles);
-    }
-
-=======
     public DirectoryInfo GetDirectoryInfoIfAny() => string.IsNullOrWhiteSpace(LoadMetadata.LocationOfFlatFiles)
         ? null
         : new DirectoryInfo(LoadMetadata.LocationOfFlatFiles);
 
->>>>>>> 9e847e4d
     protected bool Equals(LoadDirectoryNode other) => Equals(LoadMetadata, other.LoadMetadata);
 
     public override bool Equals(object obj)
@@ -51,11 +40,7 @@
         return Equals((LoadDirectoryNode)obj);
     }
 
-<<<<<<< HEAD
-    public override int GetHashCode() => LoadMetadata != null ? LoadMetadata.GetHashCode() : 0;
-=======
     public override int GetHashCode() => System.HashCode.Combine(LoadMetadata);
->>>>>>> 9e847e4d
 
     public int Order
     {
