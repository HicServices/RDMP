--- conflicted
+++ resolved
@@ -38,12 +38,8 @@
     {
         if (obj is null) return false;
         if (ReferenceEquals(this, obj)) return true;
-<<<<<<< HEAD
-        return obj.GetType() == GetType() && Equals((LoadStageNode) obj);
-=======
         if (obj.GetType() != GetType()) return false;
         return Equals((LoadStageNode) obj);
->>>>>>> 5c0a3943
     }
 
     public override int GetHashCode()
