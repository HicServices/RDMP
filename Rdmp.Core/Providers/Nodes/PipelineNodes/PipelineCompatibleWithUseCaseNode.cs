// Copyright (c) The University of Dundee 2018-2019
// This file is part of the Research Data Management Platform (RDMP).
// RDMP is free software: you can redistribute it and/or modify it under the terms of the GNU General Public License as published by the Free Software Foundation, either version 3 of the License, or (at your option) any later version.
// RDMP is distributed in the hope that it will be useful, but WITHOUT ANY WARRANTY; without even the implied warranty of MERCHANTABILITY or FITNESS FOR A PARTICULAR PURPOSE. See the GNU General Public License for more details.
// You should have received a copy of the GNU General Public License along with RDMP. If not, see <https://www.gnu.org/licenses/>.

using System;
using Rdmp.Core.Curation.Data;
using Rdmp.Core.Curation.Data.Pipelines;
using Rdmp.Core.Curation.Data.Spontaneous;
using Rdmp.Core.MapsDirectlyToDatabaseTable;

namespace Rdmp.Core.Providers.Nodes.PipelineNodes;

/// <summary>
/// This class is a wrapper for a <see cref="Pipeline"/> that has been found to be compatible with a given <see cref="PipelineUseCase"/> (in terms of the source /
/// destination components and flow type etc).
/// 
/// <para>It is <see cref="SpontaneousObject"/> only so it appears under Ctrl+F window... not a pattern we want to repeat.</para>
/// </summary>
public class PipelineCompatibleWithUseCaseNode : SpontaneousObject, IMasqueradeAs
{
    public Pipeline Pipeline { get; }
    public PipelineUseCase UseCase { get; }
    private readonly Type _useCaseType;

    public PipelineCompatibleWithUseCaseNode(MemoryRepository repo, Pipeline pipeline, PipelineUseCase useCase):base(null)
    {
        Pipeline = pipeline;
        UseCase = useCase;
        Repository = repo;
        _useCaseType = UseCase.GetType();
    }

    public object MasqueradingAs()
    {
        return Pipeline;
    }

    public override string ToString()
    {
        return Pipeline.Name;
    }

    public override void DeleteInDatabase()
    {
        Pipeline.DeleteInDatabase();
    }

    public override bool Exists()
    {
        return Pipeline.Exists();
    }

    #region Equality
    protected bool Equals(PipelineCompatibleWithUseCaseNode other)
    {
        return _useCaseType == other._useCaseType && Pipeline.Equals(other.Pipeline);
    }

    public override bool Equals(object obj)
    {
        if (obj is null) return false;
        if (ReferenceEquals(this, obj)) return true;
<<<<<<< HEAD
        return obj.GetType() == GetType() && Equals((PipelineCompatibleWithUseCaseNode) obj);
=======
        if (obj.GetType() != GetType()) return false;
        return Equals((PipelineCompatibleWithUseCaseNode) obj);
>>>>>>> 5c0a3943
    }

    public override int GetHashCode()
    {
        return HashCode.Combine(_useCaseType, Pipeline);
    }
    #endregion
}<|MERGE_RESOLUTION|>--- conflicted
+++ resolved
@@ -62,12 +62,8 @@
     {
         if (obj is null) return false;
         if (ReferenceEquals(this, obj)) return true;
-<<<<<<< HEAD
-        return obj.GetType() == GetType() && Equals((PipelineCompatibleWithUseCaseNode) obj);
-=======
         if (obj.GetType() != GetType()) return false;
         return Equals((PipelineCompatibleWithUseCaseNode) obj);
->>>>>>> 5c0a3943
     }
 
     public override int GetHashCode()
