// Copyright (c) The University of Dundee 2018-2019
// This file is part of the Research Data Management Platform (RDMP).
// RDMP is free software: you can redistribute it and/or modify it under the terms of the GNU General Public License as published by the Free Software Foundation, either version 3 of the License, or (at your option) any later version.
// RDMP is distributed in the hope that it will be useful, but WITHOUT ANY WARRANTY; without even the implied warranty of MERCHANTABILITY or FITNESS FOR A PARTICULAR PURPOSE. See the GNU General Public License for more details.
// You should have received a copy of the GNU General Public License along with RDMP. If not, see <https://www.gnu.org/licenses/>.

using System;
using Rdmp.Core.Curation.Data;
using Rdmp.Core.Curation.Data.Pipelines;
using Rdmp.Core.Curation.Data.Spontaneous;
using Rdmp.Core.MapsDirectlyToDatabaseTable;

namespace Rdmp.Core.Providers.Nodes.PipelineNodes;

/// <summary>
/// This class is a wrapper for a <see cref="Pipeline"/> that has been found to be compatible with a given <see cref="PipelineUseCase"/> (in terms of the source /
/// destination components and flow type etc).
/// 
/// <para>It is <see cref="SpontaneousObject"/> only so it appears under Ctrl+F window... not a pattern we want to repeat.</para>
/// </summary>
public class PipelineCompatibleWithUseCaseNode : SpontaneousObject, IMasqueradeAs
{
    public Pipeline Pipeline { get; }
    public PipelineUseCase UseCase { get; }
    private readonly Type _useCaseType;

    public PipelineCompatibleWithUseCaseNode(MemoryRepository repo, Pipeline pipeline, PipelineUseCase useCase) :
        base(null)
    {
        Pipeline = pipeline;
        UseCase = useCase;
        Repository = repo;
        _useCaseType = UseCase.GetType();
    }

    public object MasqueradingAs() => Pipeline;

    public override string ToString() => Pipeline.Name;

    public override void DeleteInDatabase()
    {
        Pipeline.DeleteInDatabase();
    }

    public override bool Exists() => Pipeline.Exists();

    #region Equality

    protected bool Equals(PipelineCompatibleWithUseCaseNode other) =>
        _useCaseType == other._useCaseType && Pipeline.Equals(other.Pipeline);

    public override bool Equals(object obj)
    {
        if (obj is null) return false;
        if (ReferenceEquals(this, obj)) return true;
        if (obj.GetType() != GetType()) return false;
        return Equals((PipelineCompatibleWithUseCaseNode)obj);
    }

<<<<<<< HEAD
    public override int GetHashCode()
    {
        unchecked
        {
            return (_useCaseType.GetHashCode() * 397) ^ Pipeline.GetHashCode();
        }
    }
=======
    public override int GetHashCode() => HashCode.Combine(_useCaseType, Pipeline);
>>>>>>> 9e847e4d

    #endregion
}<|MERGE_RESOLUTION|>--- conflicted
+++ resolved
@@ -57,17 +57,7 @@
         return Equals((PipelineCompatibleWithUseCaseNode)obj);
     }
 
-<<<<<<< HEAD
-    public override int GetHashCode()
-    {
-        unchecked
-        {
-            return (_useCaseType.GetHashCode() * 397) ^ Pipeline.GetHashCode();
-        }
-    }
-=======
     public override int GetHashCode() => HashCode.Combine(_useCaseType, Pipeline);
->>>>>>> 9e847e4d
 
     #endregion
 }