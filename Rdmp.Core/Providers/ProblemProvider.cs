--- conflicted
+++ resolved
@@ -29,16 +29,9 @@
 
     public string DescribeProblem(object o)
     {
-<<<<<<< HEAD
-        if (o is INamed n && !IgnoreBadNamesFor.Any(t => t.IsInstanceOfType(o)) && UsefulStuff.IsBadName(n.Name))
-            return "Name contains illegal characters";
-
-        return DescribeProblemImpl(o);
-=======
         return o is INamed n && !IgnoreBadNamesFor.Any(t => t.IsInstanceOfType(o)) && UsefulStuff.IsBadName(n.Name)
             ? "Name contains illegal characters"
             : DescribeProblemImpl(o);
->>>>>>> 9e847e4d
     }
 
     protected abstract string DescribeProblemImpl(object o);
