--- conflicted
+++ resolved
@@ -1003,22 +1003,11 @@
         List<Catalogue> usedCatalogues = new();
         foreach (var catalogueId in linkedCatalogueIDs)
         {
-<<<<<<< HEAD
-            var lmds = catalogue.LoadMetadatas();
-            if (lmds.Any() && lmds.Select(lmd => lmd.ID).ToList()
-                    .Contains(allCataloguesUsedByLoadMetadataNode.LoadMetadata.ID))
-            {
-                usedCatalogues.Add(catalogue);
-                chilObjects.Add(new CatalogueUsedByLoadMetadataNode(allCataloguesUsedByLoadMetadataNode.LoadMetadata,
-                    catalogue));
-            }
-=======
             var foundCatalogue = AllCatalogues.Where(c => c.ID == catalogueId).FirstOrDefault();
             if (foundCatalogue is null) continue;
             usedCatalogues.Add(foundCatalogue);
             childObjects.Add(new CatalogueUsedByLoadMetadataNode(allCataloguesUsedByLoadMetadataNode.LoadMetadata,
                     foundCatalogue));
->>>>>>> 659bb256
         }
         allCataloguesUsedByLoadMetadataNode.UsedCatalogues = usedCatalogues;
 
