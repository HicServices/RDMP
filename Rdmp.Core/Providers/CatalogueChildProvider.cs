// Copyright (c) The University of Dundee 2018-2019
// This file is part of the Research Data Management Platform (RDMP).
// RDMP is free software: you can redistribute it and/or modify it under the terms of the GNU General Public License as published by the Free Software Foundation, either version 3 of the License, or (at your option) any later version.
// RDMP is distributed in the hope that it will be useful, but WITHOUT ANY WARRANTY; without even the implied warranty of MERCHANTABILITY or FITNESS FOR A PARTICULAR PURPOSE. See the GNU General Public License for more details.
// You should have received a copy of the GNU General Public License along with RDMP. If not, see <https://www.gnu.org/licenses/>.

using System;
using System.Collections.Concurrent;
using System.Collections.Generic;
using System.Diagnostics;
using System.Linq;
using System.Threading.Tasks;
using Rdmp.Core.Curation.Data;
using Rdmp.Core.Curation.Data.Aggregation;
using Rdmp.Core.Curation.Data.Cache;
using Rdmp.Core.Curation.Data.Cohort;
using Rdmp.Core.Curation.Data.Cohort.Joinables;
using Rdmp.Core.Curation.Data.Dashboarding;
using Rdmp.Core.Curation.Data.DataLoad;
using Rdmp.Core.Curation.Data.Governance;
using Rdmp.Core.Curation.Data.ImportExport;
using Rdmp.Core.Curation.Data.Pipelines;
using Rdmp.Core.Curation.Data.Remoting;
using Rdmp.Core.MapsDirectlyToDatabaseTable;
using Rdmp.Core.Providers.Nodes;
using Rdmp.Core.Providers.Nodes.CohortNodes;
using Rdmp.Core.Providers.Nodes.LoadMetadataNodes;
using Rdmp.Core.Providers.Nodes.PipelineNodes;
using Rdmp.Core.Providers.Nodes.SharingNodes;
using Rdmp.Core.Repositories;
using Rdmp.Core.Repositories.Managers;
using Rdmp.Core.Repositories.Managers.HighPerformance;
using Rdmp.Core.ReusableLibraryCode.Checks;
using Rdmp.Core.ReusableLibraryCode.Comments;
using Rdmp.Core.ReusableLibraryCode.Settings;

namespace Rdmp.Core.Providers;

/// <summary>
/// Performance optimisation class and general super class in charge of recording and discovering all objects in the Catalogue database so they can be displayed in
/// RDMPCollectionUIs etc.  This includes issuing a single database query per Type fetching all objects (e.g. AllProcessTasks, AllLoadMetadatas etc) and then in evaluating
/// and documenting the hierarchy in _childDictionary.  Every object that is not a root level object also has a DescendancyList which records the path of parents to that
/// exact object.  Therefore you can easily identify 1. what the immediate children of any object are, 2. what the full path to any given object is.
/// 
/// <para>The pattern is:
/// 1. Identify a root level object
/// 2. Create a method overload AddChildren that takes the object
/// 3. Create a new HashSet containing all the child objects (regardless of mixed Type)
/// 4. Call AddToDictionaries with a new DescendancyList containing the parent object
/// 5. For each of the objects added that has children of its own repeat the above (Except call DescendancyList.Add instead of creating a new one)</para>
///  
/// </summary>
public class CatalogueChildProvider : ICoreChildProvider
{
    //Load System
    public LoadMetadata[] AllLoadMetadatas { get; set; }
    public ProcessTask[] AllProcessTasks { get; set; }
    public ProcessTaskArgument[] AllProcessTasksArguments { get; set; }

    public LoadProgress[] AllLoadProgresses { get; set; }
    public CacheProgress[] AllCacheProgresses { get; set; }
    public PermissionWindow[] AllPermissionWindows { get; set; }

    //Catalogue side of things
    public Catalogue[] AllCatalogues { get; set; }
    public Dictionary<int, Catalogue> AllCataloguesDictionary { get; private set; }

    public SupportingDocument[] AllSupportingDocuments { get; set; }
    public SupportingSQLTable[] AllSupportingSQL { get; set; }

    //tells you the imediate children of a given node.  Do not add to this directly instead add using AddToDictionaries unless you want the Key to be an 'on the sly' no known descendency child
    private ConcurrentDictionary<object, HashSet<object>> _childDictionary = new();

    //This is the reverse of _childDictionary in some ways.  _childDictionary tells you the immediate children while
    //this tells you for a given child object what the navigation tree down to get to it is e.g. ascendancy[child] would return [root,grandParent,parent]
    private ConcurrentDictionary<object, DescendancyList> _descendancyDictionary = new();

    public IEnumerable<CatalogueItem> AllCatalogueItems => AllCatalogueItemsDictionary.Values;

    private Dictionary<int, List<CatalogueItem>> _catalogueToCatalogueItems;
    public Dictionary<int, CatalogueItem> AllCatalogueItemsDictionary { get; private set; }

    private Dictionary<int, ColumnInfo> _allColumnInfos;

    public AggregateConfiguration[] AllAggregateConfigurations { get; private set; }
    public AggregateDimension[] AllAggregateDimensions { get; private set; }

    public AggregateContinuousDateAxis[] AllAggregateContinuousDateAxis { get; private set; }

    public AllRDMPRemotesNode AllRDMPRemotesNode { get; private set; }
    public RemoteRDMP[] AllRemoteRDMPs { get; set; }

    public AllDashboardsNode AllDashboardsNode { get; set; }
    public DashboardLayout[] AllDashboards { get; set; }

    public AllObjectSharingNode AllObjectSharingNode { get; private set; }
    public ObjectImport[] AllImports { get; set; }
    public ObjectExport[] AllExports { get; set; }

    public AllStandardRegexesNode AllStandardRegexesNode { get; private set; }
    public AllPipelinesNode AllPipelinesNode { get; private set; }
    public OtherPipelinesNode OtherPipelinesNode { get; private set; }
    public Pipeline[] AllPipelines { get; set; }
    public PipelineComponent[] AllPipelineComponents { get; set; }

    public PipelineComponentArgument[] AllPipelineComponentsArguments { get; set; }

    public StandardRegex[] AllStandardRegexes { get; set; }

    //TableInfo side of things
    public AllANOTablesNode AllANOTablesNode { get; private set; }
    public ANOTable[] AllANOTables { get; set; }

    public ExternalDatabaseServer[] AllExternalServers { get; private set; }
    public TableInfoServerNode[] AllServers { get; private set; }
    public TableInfo[] AllTableInfos { get; private set; }

    public AllDataAccessCredentialsNode AllDataAccessCredentialsNode { get; set; }

    public AllExternalServersNode AllExternalServersNode { get; private set; }
    public AllServersNode AllServersNode { get; private set; }

    public DataAccessCredentials[] AllDataAccessCredentials { get; set; }
    public Dictionary<ITableInfo, List<DataAccessCredentialUsageNode>> AllDataAccessCredentialUsages { get; set; }

    public Dictionary<int, List<ColumnInfo>> TableInfosToColumnInfos { get; private set; }
    public ColumnInfo[] AllColumnInfos { get; private set; }
    public PreLoadDiscardedColumn[] AllPreLoadDiscardedColumns { get; private set; }

    public Lookup[] AllLookups { get; set; }

    public JoinInfo[] AllJoinInfos { get; set; }

    public AnyTableSqlParameter[] AllAnyTableParameters;

    //Filter / extraction side of things
    public IEnumerable<ExtractionInformation> AllExtractionInformations => AllExtractionInformationsDictionary.Values;

    public AllPermissionWindowsNode AllPermissionWindowsNode { get; set; }
    public FolderNode<LoadMetadata> LoadMetadataRootFolder { get; set; }
    public FolderNode<CohortIdentificationConfiguration> CohortIdentificationConfigurationRootFolder { get; set; }

    public AllConnectionStringKeywordsNode AllConnectionStringKeywordsNode { get; set; }
    public ConnectionStringKeyword[] AllConnectionStringKeywords { get; set; }

    public Dictionary<int, ExtractionInformation> AllExtractionInformationsDictionary { get; private set; }
    protected Dictionary<int, ExtractionInformation> _extractionInformationsByCatalogueItem;

    private IFilterManager _aggregateFilterManager;

    //Filters for Aggregates (includes filter containers (AND/OR)
    public Dictionary<int, AggregateFilterContainer> AllAggregateContainersDictionary { get; private set; }
    public AggregateFilterContainer[] AllAggregateContainers => AllAggregateContainersDictionary.Values.ToArray();

    public AggregateFilter[] AllAggregateFilters { get; private set; }
    public AggregateFilterParameter[] AllAggregateFilterParameters { get; private set; }

    //Catalogue master filters (does not include any support for filter containers (AND/OR)
    private ExtractionFilter[] AllCatalogueFilters;
    public ExtractionFilterParameter[] AllCatalogueParameters;
    public ExtractionFilterParameterSet[] AllCatalogueValueSets;
    public ExtractionFilterParameterSetValue[] AllCatalogueValueSetValues;

    private ICohortContainerManager _cohortContainerManager;

    public CohortIdentificationConfiguration[] AllCohortIdentificationConfigurations { get; private set; }
    public CohortAggregateContainer[] AllCohortAggregateContainers { get; set; }
    public JoinableCohortAggregateConfiguration[] AllJoinables { get; set; }
    public JoinableCohortAggregateConfigurationUse[] AllJoinUses { get; set; }

    /// <summary>
    /// Collection of all objects for which there are masqueraders
    /// </summary>
    public ConcurrentDictionary<object, HashSet<IMasqueradeAs>> AllMasqueraders { get; private set; }

    private IChildProvider[] _pluginChildProviders;
    private readonly ICatalogueRepository _catalogueRepository;
    private readonly ICheckNotifier _errorsCheckNotifier;
    private readonly List<IChildProvider> _blockedPlugins = new();

    public AllGovernanceNode AllGovernanceNode { get; private set; }
    public GovernancePeriod[] AllGovernancePeriods { get; private set; }
    public GovernanceDocument[] AllGovernanceDocuments { get; private set; }
    public Dictionary<int, HashSet<int>> GovernanceCoverage { get; private set; }

    private CommentStore _commentStore;

    public JoinableCohortAggregateConfigurationUse[] AllJoinableCohortAggregateConfigurationUse { get; private set; }
    public AllPluginsNode AllPluginsNode { get; private set; }
    public Curation.Data.Plugin[] AllPlugins { get; private set; }
    public Curation.Data.Plugin[] AllCompatiblePlugins { get; private set; }

    public HashSet<StandardPipelineUseCaseNode> PipelineUseCases { get; set; } = new();

    /// <summary>
    /// Lock for changes to Child provider
    /// </summary>
    protected object WriteLock = new();

    public AllOrphanAggregateConfigurationsNode OrphanAggregateConfigurationsNode { get; set; } =
        new AllOrphanAggregateConfigurationsNode();
    public AllTemplateAggregateConfigurationsNode TemplateAggregateConfigurationsNode { get; set; } =
        new AllTemplateAggregateConfigurationsNode();
    public FolderNode<Catalogue> CatalogueRootFolder { get; private set; }

    public HashSet<AggregateConfiguration> OrphanAggregateConfigurations;
    public AggregateConfiguration[] TemplateAggregateConfigurations;


    protected Stopwatch ProgressStopwatch = Stopwatch.StartNew();
    private int _progress;

    /// <summary>
    /// 
    /// </summary>
    /// <param name="repository"></param>
    /// <param name="pluginChildProviders"></param>
    /// <param name="errorsCheckNotifier">Where to report errors building the hierarchy e.g. when <paramref name="pluginChildProviders"/> crash.  Set to null for <see cref="IgnoreAllErrorsCheckNotifier"/></param>
    /// <param name="previousStateIfKnown">Previous child provider state if you know it otherwise null</param>
    public CatalogueChildProvider(ICatalogueRepository repository, IChildProvider[] pluginChildProviders, ICheckNotifier errorsCheckNotifier, CatalogueChildProvider previousStateIfKnown)
    {
        _commentStore = repository.CommentStore;
        _catalogueRepository = repository;
        _catalogueRepository?.EncryptionManager?.ClearAllInjections();

        _errorsCheckNotifier = errorsCheckNotifier ?? IgnoreAllErrorsCheckNotifier.Instance;

        if (UserSettings.DebugPerformance)
            _errorsCheckNotifier.OnCheckPerformed(new CheckEventArgs(
                $"Refresh generated by:{Environment.NewLine}{Environment.StackTrace}", CheckResult.Success));

        // all the objects which are
        AllMasqueraders = new ConcurrentDictionary<object, HashSet<IMasqueradeAs>>();

        _pluginChildProviders = pluginChildProviders ?? Array.Empty<IChildProvider>();

        ReportProgress("Before object fetches");

        AllAnyTableParameters = GetAllObjects<AnyTableSqlParameter>(repository);

        AllANOTables = GetAllObjects<ANOTable>(repository);
        AllANOTablesNode = new AllANOTablesNode();
        AddChildren(AllANOTablesNode);

        AllCatalogues = GetAllObjects<Catalogue>(repository);
        AllCataloguesDictionary = AllCatalogues.ToDictionaryEx(i => i.ID, o => o);

        AllLoadMetadatas = GetAllObjects<LoadMetadata>(repository);
        AllProcessTasks = GetAllObjects<ProcessTask>(repository);
        AllProcessTasksArguments = GetAllObjects<ProcessTaskArgument>(repository);
        AllLoadProgresses = GetAllObjects<LoadProgress>(repository);
        AllCacheProgresses = GetAllObjects<CacheProgress>(repository);

        AllPermissionWindows = GetAllObjects<PermissionWindow>(repository);
        AllPermissionWindowsNode = new AllPermissionWindowsNode();
        AddChildren(AllPermissionWindowsNode);

        AllRemoteRDMPs = GetAllObjects<RemoteRDMP>(repository);

        AllExternalServers = GetAllObjects<ExternalDatabaseServer>(repository);

        AllTableInfos = GetAllObjects<TableInfo>(repository);
        AllDataAccessCredentials = GetAllObjects<DataAccessCredentials>(repository);
        AllDataAccessCredentialsNode = new AllDataAccessCredentialsNode();
        AddChildren(AllDataAccessCredentialsNode);

        AllConnectionStringKeywordsNode = new AllConnectionStringKeywordsNode();
        AllConnectionStringKeywords = GetAllObjects<ConnectionStringKeyword>(repository).ToArray();
        AddToDictionaries(new HashSet<object>(AllConnectionStringKeywords), new DescendancyList(AllConnectionStringKeywordsNode));

        ReportProgress("after basic object fetches");

        Task.WaitAll(
            //which TableInfos use which Credentials under which DataAccessContexts
            Task.Factory.StartNew(() => { AllDataAccessCredentialUsages = repository.TableInfoCredentialsManager.GetAllCredentialUsagesBy(AllDataAccessCredentials, AllTableInfos); }),
            Task.Factory.StartNew(() => { AllColumnInfos = GetAllObjects<ColumnInfo>(repository); })
        );

        ReportProgress("After credentials");

        TableInfosToColumnInfos = AllColumnInfos.GroupBy(c => c.TableInfo_ID).ToDictionaryEx(gdc => gdc.Key, gdc => gdc.ToList());

        ReportProgress("After TableInfo to ColumnInfo mapping");

        AllPreLoadDiscardedColumns = GetAllObjects<PreLoadDiscardedColumn>(repository);

        AllSupportingDocuments = GetAllObjects<SupportingDocument>(repository);
        AllSupportingSQL = GetAllObjects<SupportingSQLTable>(repository);

        AllCohortIdentificationConfigurations = GetAllObjects<CohortIdentificationConfiguration>(repository);

        FetchCatalogueItems();

        ReportProgress("After CatalogueItem injection");

        FetchExtractionInformations();

        ReportProgress("After ExtractionInformation injection");

        BuildAggregateConfigurations();

        BuildCohortCohortAggregateContainers();

        AllJoinables = GetAllObjects<JoinableCohortAggregateConfiguration>(repository);
        AllJoinUses = GetAllObjects<JoinableCohortAggregateConfigurationUse>(repository);

        AllCatalogueFilters = GetAllObjects<ExtractionFilter>(repository);
        AllCatalogueParameters = GetAllObjects<ExtractionFilterParameter>(repository);
        AllCatalogueValueSets = GetAllObjects<ExtractionFilterParameterSet>(repository);
        AllCatalogueValueSetValues = GetAllObjects<ExtractionFilterParameterSetValue>(repository);

        ReportProgress("After Filter and Joinable fetching");


        AllLookups = GetAllObjects<Lookup>(repository);

        foreach (var l in AllLookups)
            l.SetKnownColumns(_allColumnInfos[l.PrimaryKey_ID], _allColumnInfos[l.ForeignKey_ID], _allColumnInfos[l.Description_ID]);

        AllJoinInfos = repository.GetAllObjects<JoinInfo>();

        foreach (var j in AllJoinInfos)
            j.SetKnownColumns(_allColumnInfos[j.PrimaryKey_ID], _allColumnInfos[j.ForeignKey_ID]);

        ReportProgress("After SetKnownColumns");

        AllExternalServersNode = new AllExternalServersNode();
        AddChildren(AllExternalServersNode);

        AllRDMPRemotesNode = new AllRDMPRemotesNode();
        AddChildren(AllRDMPRemotesNode);

        AllDashboardsNode = new AllDashboardsNode();
        AllDashboards = GetAllObjects<DashboardLayout>(repository);
        AddChildren(AllDashboardsNode);

        AllObjectSharingNode = new AllObjectSharingNode();
        AllExports = GetAllObjects<ObjectExport>(repository);
        AllImports = GetAllObjects<ObjectImport>(repository);

        AddChildren(AllObjectSharingNode);

        ReportProgress("After Object Sharing discovery");

        //Pipelines setup (see also DataExportChildProvider for calls to AddPipelineUseCases)
        //Root node for all pipelines
        AllPipelinesNode = new AllPipelinesNode();

        //Pipelines not found to be part of any use case after AddPipelineUseCases
        OtherPipelinesNode = new OtherPipelinesNode();
        AllPipelines = GetAllObjects<Pipeline>(repository);
        AllPipelineComponents = GetAllObjects<PipelineComponent>(repository);
        AllPipelineComponentsArguments = GetAllObjects<PipelineComponentArgument>(repository);

        foreach (var p in AllPipelines)
            p.InjectKnown(AllPipelineComponents.Where(pc => pc.Pipeline_ID == p.ID).ToArray());

        AllStandardRegexesNode = new AllStandardRegexesNode();
        AllStandardRegexes = GetAllObjects<StandardRegex>(repository);
        AddToDictionaries(new HashSet<object>(AllStandardRegexes), new DescendancyList(AllStandardRegexesNode));

        ReportProgress("After Pipelines setup");

        //All the things for TableInfoCollectionUI
        BuildServerNodes();

        ReportProgress("BuildServerNodes");

        //add a new CatalogueItemNodes
        InjectCatalogueItems();

        CatalogueRootFolder = FolderHelper.BuildFolderTree(AllCatalogues);
        AddChildren(CatalogueRootFolder, new DescendancyList(CatalogueRootFolder));

        ReportProgress("Build Catalogue Folder Root");

        LoadMetadataRootFolder = FolderHelper.BuildFolderTree(AllLoadMetadatas);
        AddChildren(LoadMetadataRootFolder, new DescendancyList(LoadMetadataRootFolder));


        CohortIdentificationConfigurationRootFolder = FolderHelper.BuildFolderTree(AllCohortIdentificationConfigurations);
        AddChildren(CohortIdentificationConfigurationRootFolder, new DescendancyList(CohortIdentificationConfigurationRootFolder));

        var templateAggregateConfigurationIds =
            new HashSet<int>(
                repository.GetExtendedProperties(ExtendedProperty.IsTemplate)
                    .Where(p => p.ReferencedObjectType.Equals(nameof(AggregateConfiguration)))
                    .Select(r => r.ReferencedObjectID));

        TemplateAggregateConfigurations = AllAggregateConfigurations.Where(ac => templateAggregateConfigurationIds.Contains(ac.ID)).ToArray();

        //add the orphans under the orphan folder
        AddToDictionaries(new HashSet<object>(OrphanAggregateConfigurations), new DescendancyList(OrphanAggregateConfigurationsNode));

        var dec = new DescendancyList(TemplateAggregateConfigurationsNode);
        dec.SetBetterRouteExists();
        AddToDictionaries(new HashSet<object>(TemplateAggregateConfigurations), dec);


        //Some AggregateConfigurations are 'Patient Index Tables', this happens when there is an existing JoinableCohortAggregateConfiguration declared where
        //the AggregateConfiguration_ID is the AggregateConfiguration.ID.  We can inject this knowledge now so to avoid database lookups later (e.g. at icon provision time)
        var joinableDictionaryByAggregateConfigurationId = AllJoinables.ToDictionaryEx(j => j.AggregateConfiguration_ID, v => v);

        foreach (var ac in AllAggregateConfigurations)
        {
            ac.InjectKnown(joinableDictionaryByAggregateConfigurationId.TryGetValue(ac.ID, out var joinable) //if there's a joinable
                ? joinable //inject that we know the joinable (and what it is)
                : null); //otherwise inject that it is not a joinable (suppresses database checking later)
        }

        ReportProgress("After AggregateConfiguration injection");

        AllGovernanceNode = new AllGovernanceNode();
        AllGovernancePeriods = GetAllObjects<GovernancePeriod>(repository);
        AllGovernanceDocuments = GetAllObjects<GovernanceDocument>(repository);
        GovernanceCoverage = repository.GovernanceManager.GetAllGovernedCataloguesForAllGovernancePeriods();

        AddChildren(AllGovernanceNode);

        ReportProgress("After Governance");

        AllPluginsNode = new AllPluginsNode();
        AllPlugins = GetAllObjects<Curation.Data.Plugin>(repository);
        AllCompatiblePlugins = _catalogueRepository.PluginManager.GetCompatiblePlugins();

        AddChildren(AllPluginsNode);

        ReportProgress("After Plugins");

        var searchables = new Dictionary<int, HashSet<IMapsDirectlyToDatabaseTable>>();

        foreach (var o in _descendancyDictionary.Keys.OfType<IMapsDirectlyToDatabaseTable>())
        {
            if (!searchables.ContainsKey(o.ID))
                searchables.Add(o.ID, new HashSet<IMapsDirectlyToDatabaseTable>());

            searchables[o.ID].Add(o);
        }

        ReportProgress("After building Searchables");

        foreach (var e in AllExports)
        {
            if (!searchables.ContainsKey(e.ReferencedObjectID))
                continue;

            var known = searchables[e.ReferencedObjectID].FirstOrDefault(s => e.ReferencedObjectType == s.GetType().FullName);

            if (known != null)
                e.InjectKnown(known);
        }

        ReportProgress("After building exports");
    }


    private void FetchCatalogueItems()
    {
        AllCatalogueItemsDictionary = GetAllObjects<CatalogueItem>(_catalogueRepository).ToDictionaryEx(i => i.ID, o => o);

        ReportProgress("After CatalogueItem getting");

        _catalogueToCatalogueItems = AllCatalogueItems.GroupBy(c => c.Catalogue_ID).ToDictionaryEx(gdc => gdc.Key, gdc => gdc.ToList());
        _allColumnInfos = AllColumnInfos.ToDictionaryEx(i => i.ID, o => o);

        ReportProgress("After CatalogueItem Dictionary building");

        //Inject known ColumnInfos into CatalogueItems
        Parallel.ForEach(AllCatalogueItems, ci =>
        {
            if (ci.ColumnInfo_ID != null && _allColumnInfos.TryGetValue(ci.ColumnInfo_ID.Value, out var col))
                ci.InjectKnown(col);
            else
                ci.InjectKnown((ColumnInfo)null);
        });

    }

    private void FetchExtractionInformations()
    {
        AllExtractionInformationsDictionary = GetAllObjects<ExtractionInformation>(_catalogueRepository).ToDictionaryEx(i => i.ID, o => o);
        _extractionInformationsByCatalogueItem = AllExtractionInformationsDictionary.Values.ToDictionaryEx(k => k.CatalogueItem_ID, v => v);

        //Inject known CatalogueItems into ExtractionInformations
        foreach (var ei in AllExtractionInformationsDictionary.Values)
        {
            if (AllCatalogueItemsDictionary.TryGetValue(ei.CatalogueItem_ID, out var ci))
            {
                ei.InjectKnown(ci.ColumnInfo);
                ei.InjectKnown(ci);
            }
        }
    }
    private void BuildCohortCohortAggregateContainers()
    {
        AllCohortAggregateContainers = GetAllObjects<CohortAggregateContainer>(_catalogueRepository);


        //if we have a database repository then we should get answers from the caching version CohortContainerManagerFromChildProvider otherwise
        //just use the one that is configured on the repository.

        _cohortContainerManager = _catalogueRepository is CatalogueRepository cataRepo
            ? new CohortContainerManagerFromChildProvider(cataRepo, this)
            : _catalogueRepository.CohortContainerManager;
    }

    private void BuildAggregateConfigurations()
    {
        AllJoinableCohortAggregateConfigurationUse = GetAllObjects<JoinableCohortAggregateConfigurationUse>(_catalogueRepository);
        AllAggregateConfigurations = GetAllObjects<AggregateConfiguration>(_catalogueRepository);

        BuildAggregateDimensions();

        //to start with all aggregates are orphans (we prune this as we determine descendency in AddChildren methods
        OrphanAggregateConfigurations = new HashSet<AggregateConfiguration>(AllAggregateConfigurations.Where(ac => ac.IsCohortIdentificationAggregate));

        foreach (var configuration in AllAggregateConfigurations)
        {
            configuration.InjectKnown(AllCataloguesDictionary[configuration.Catalogue_ID]);
            configuration.InjectKnown(AllAggregateDimensions.Where(d => d.AggregateConfiguration_ID == configuration.ID).ToArray());
        }

        foreach (var d in AllAggregateDimensions)
            d.InjectKnown(AllExtractionInformationsDictionary[d.ExtractionInformation_ID]);

        ReportProgress("AggregateDimension injections");

        BuildAggregateFilterContainers();
    }

    private void BuildAggregateDimensions()
    {
        AllAggregateDimensions = GetAllObjects<AggregateDimension>(_catalogueRepository);
        AllAggregateContinuousDateAxis = GetAllObjects<AggregateContinuousDateAxis>(_catalogueRepository);
    }

    private void BuildAggregateFilterContainers()
    {
        AllAggregateContainersDictionary = GetAllObjects<AggregateFilterContainer>(_catalogueRepository).ToDictionaryEx(o => o.ID, o2 => o2);
        AllAggregateFilters = GetAllObjects<AggregateFilter>(_catalogueRepository);
        AllAggregateFilterParameters = GetAllObjects<AggregateFilterParameter>(_catalogueRepository);

        _aggregateFilterManager = _catalogueRepository is CatalogueRepository cataRepo
            ? new FilterManagerFromChildProvider(cataRepo, this)
            : _catalogueRepository.FilterManager;
    }


    protected void ReportProgress(string desc)
    {
        if(UserSettings.DebugPerformance)
        {
            _errorsCheckNotifier.OnCheckPerformed(new CheckEventArgs($"ChildProvider Stage {_progress++} ({desc}):{  ProgressStopwatch.ElapsedMilliseconds }ms",CheckResult.Success));
            ProgressStopwatch.Restart();
        }

    }

    private void AddChildren(AllPluginsNode allPluginsNode)
    {
        var children = new HashSet<object>();
        var descendancy = new DescendancyList(allPluginsNode);

        foreach (var p in AllCompatiblePlugins)
            children.Add(p);

        var expiredPluginsNode = new AllExpiredPluginsNode();
        children.Add(expiredPluginsNode);
        AddChildren(expiredPluginsNode,descendancy.Add(expiredPluginsNode));

        AddToDictionaries(children, descendancy);
    }

    private void AddChildren(AllExpiredPluginsNode expiredPluginsNode, DescendancyList descendancy)
    {
        var children = new HashSet<object>();

        foreach (var p in AllPlugins.Except(AllCompatiblePlugins))
            children.Add(p);

        AddToDictionaries(children, descendancy);
    }

    private void AddChildren(AllGovernanceNode allGovernanceNode)
    {
        var children = new HashSet<object>();
        var descendancy = new DescendancyList(allGovernanceNode);

        foreach (var gp in AllGovernancePeriods)
        {
            children.Add(gp);
            AddChildren(gp, descendancy.Add(gp));
        }

        AddToDictionaries(children, descendancy);
    }

    private void AddChildren(GovernancePeriod governancePeriod, DescendancyList descendancy)
    {
        var children = new HashSet<object>();

        foreach (var doc in AllGovernanceDocuments.Where(d=>d.GovernancePeriod_ID == governancePeriod.ID))
            children.Add(doc);

        AddToDictionaries(children, descendancy);
    }


    private void AddChildren(AllPermissionWindowsNode allPermissionWindowsNode)
    {
        var descendancy = new DescendancyList(allPermissionWindowsNode);

        foreach (var permissionWindow in AllPermissionWindows)
            AddChildren(permissionWindow, descendancy.Add(permissionWindow));


        AddToDictionaries(new HashSet<object>(AllPermissionWindows),descendancy);
    }

    private void AddChildren(PermissionWindow permissionWindow, DescendancyList descendancy)
    {
        var children = new HashSet<object>();

        foreach (var cacheProgress in AllCacheProgresses)
            if (cacheProgress.PermissionWindow_ID == permissionWindow.ID)
                children.Add(new PermissionWindowUsedByCacheProgressNode(cacheProgress, permissionWindow, false));

        AddToDictionaries(children,descendancy);
    }

    private void AddChildren(AllExternalServersNode allExternalServersNode)
    {
        AddToDictionaries(new HashSet<object>(AllExternalServers), new DescendancyList(allExternalServersNode));
    }

    private void AddChildren(AllRDMPRemotesNode allRDMPRemotesNode)
    {
        AddToDictionaries(new HashSet<object>(AllRemoteRDMPs), new DescendancyList(allRDMPRemotesNode));
    }

    private void AddChildren(AllDashboardsNode allDashboardsNode)
    {
        AddToDictionaries(new HashSet<object>(AllDashboards), new DescendancyList(allDashboardsNode));
    }

    private void AddChildren(AllObjectSharingNode allObjectSharingNode)
    {
        var descendancy = new DescendancyList(allObjectSharingNode);

        var allExportsNode = new AllObjectExportsNode();
        var allImportsNode = new AllObjectImportsNode();

        AddToDictionaries(new HashSet<object>(AllExports), descendancy.Add(allExportsNode));
        AddToDictionaries(new HashSet<object>(AllImports), descendancy.Add(allImportsNode));

        AddToDictionaries(new HashSet<object>(new object[] { allExportsNode, allImportsNode }), descendancy);
    }


    /// <summary>
    /// Creates new <see cref="StandardPipelineUseCaseNode"/>s and fills it with all compatible Pipelines - do not call this method more than once
    /// </summary>
    protected void AddPipelineUseCases(Dictionary<string,PipelineUseCase> useCases)
    {
        var descendancy = new DescendancyList(AllPipelinesNode);
        var children = new HashSet<object>();

        //pipelines not found to be part of any StandardPipelineUseCase
        var unknownPipelines = new HashSet<object>(AllPipelines);

        foreach (var useCase in useCases)
        {
            var node = new StandardPipelineUseCaseNode(useCase.Key, useCase.Value, _commentStore);

            //keep track of all the use cases
            PipelineUseCases.Add(node);

            foreach (var pipeline in AddChildren(node, descendancy.Add(node)))
                unknownPipelines.Remove(pipeline);

            children.Add(node);
        }

        children.Add(OtherPipelinesNode);
        OtherPipelinesNode.Pipelines.AddRange(unknownPipelines.Cast<Pipeline>());
        AddToDictionaries(unknownPipelines,descendancy.Add(OtherPipelinesNode));

        //it is the first standard use case
        AddToDictionaries(children, descendancy);

    }

    private IEnumerable<Pipeline> AddChildren(StandardPipelineUseCaseNode node, DescendancyList descendancy)
    {
        var children = new HashSet<object>();

        var repo = new MemoryRepository();

        //Could be an issue here if a pipeline becomes compatible with multiple use cases.
        //Should be impossible currently but one day it could be an issue especially if we were to
        //support plugin use cases in this hierarchy

        //find compatible pipelines useCase.Value
        foreach (var compatiblePipeline in AllPipelines.Where(node.UseCase.GetContext().IsAllowable))
        {
            var useCaseNode = new PipelineCompatibleWithUseCaseNode(repo, compatiblePipeline, node.UseCase);

            AddChildren(useCaseNode, descendancy.Add(useCaseNode));

            node.Pipelines.Add(compatiblePipeline);
            children.Add(useCaseNode);
        }

        //it is the first standard use case
        AddToDictionaries(children, descendancy);

        return children.Cast<PipelineCompatibleWithUseCaseNode>().Select(u => u.Pipeline);
    }

    private void AddChildren(PipelineCompatibleWithUseCaseNode pipelineNode, DescendancyList descendancy)
    {
        var components = AllPipelineComponents.Where(c => c.Pipeline_ID == pipelineNode.Pipeline.ID).OrderBy(o => o.Order)
            .ToArray();

        foreach (var component in components)
            AddChildren(component, descendancy.Add(component));

        var children = new HashSet<object>(components);

        AddToDictionaries(children, descendancy);
    }

    private void AddChildren(PipelineComponent pipelineComponent, DescendancyList descendancy)
    {
        var components = AllPipelineComponentsArguments.Where(c => c.PipelineComponent_ID == pipelineComponent.ID).ToArray();

        var children = new HashSet<object>(components);

        AddToDictionaries(children, descendancy);
    }

    private void BuildServerNodes()
    {
        //add a root node for all the servers to be children of
        AllServersNode = new AllServersNode();

        var descendancy = new DescendancyList(AllServersNode);
        var allServers = new List<TableInfoServerNode>();

        foreach (var typeGroup in AllTableInfos.GroupBy(t => t.DatabaseType))
        {
            var dbType = typeGroup.Key;
            IEnumerable<TableInfo> tables = typeGroup;

            var serversByName = tables
                .GroupBy(c => c.Server ?? TableInfoServerNode.NullServerNode,StringComparer.CurrentCultureIgnoreCase)
                .Select(s => new TableInfoServerNode(s.Key,dbType, s));


            foreach (var server in serversByName)
            {
                allServers.Add(server);
                AddChildren(server, descendancy.Add(server));
            }
        }

        //create the server nodes
        AllServers = allServers.ToArray();

        //record the fact that all the servers are children of the all servers node
        AddToDictionaries(new HashSet<object>(AllServers),descendancy);
    }


    private void AddChildren(AllDataAccessCredentialsNode allDataAccessCredentialsNode)
    {
        var children = new HashSet<object>();

        var isKeyMissing = false;
        if (_catalogueRepository.EncryptionManager is PasswordEncryptionKeyLocation keyLocation)
            isKeyMissing = string.IsNullOrWhiteSpace(keyLocation.GetKeyFileLocation());

        children.Add(new DecryptionPrivateKeyNode(isKeyMissing));

        foreach (var creds in AllDataAccessCredentials)
            children.Add(creds);


        AddToDictionaries(children, new DescendancyList(allDataAccessCredentialsNode));
    }

    private void AddChildren(AllANOTablesNode anoTablesNode)
    {
        AddToDictionaries(new HashSet<object>(AllANOTables), new DescendancyList(anoTablesNode));
    }

    private void AddChildren(FolderNode<Catalogue> folder, DescendancyList descendancy)
    {
        foreach(var child in folder.ChildFolders)
        {
            //add subfolder children
            AddChildren(child, descendancy.Add(child));
        }

        //add catalogues in folder
        foreach(var c in folder.ChildObjects)
        {
            AddChildren(c, descendancy.Add(c));
        }

        // Children are the folders + objects
        AddToDictionaries(new HashSet<object>(
                folder.ChildFolders.Cast<object>()
                    .Union(folder.ChildObjects)),descendancy
        );
    }
    private void AddChildren(FolderNode<LoadMetadata> folder, DescendancyList descendancy)
    {
        foreach(var child in folder.ChildFolders)
        {
            //add subfolder children
            AddChildren(child, descendancy.Add(child));
        }

        //add loads in folder
        foreach(var lmd in folder.ChildObjects)
        {
            AddChildren(lmd, descendancy.Add(lmd));
        }

        // Children are the folders + objects
        AddToDictionaries(new HashSet<object>(
                folder.ChildFolders.Cast<object>()
                    .Union(folder.ChildObjects)),descendancy
        );
    }
    private void AddChildren(FolderNode<CohortIdentificationConfiguration> folder, DescendancyList descendancy)
    {
        foreach(var child in folder.ChildFolders)
        {
            //add subfolder children
            AddChildren(child, descendancy.Add(child));
        }

        //add cics in folder
        foreach(var cic in folder.ChildObjects)
        {
            AddChildren(cic, descendancy.Add(cic));
        }

        // Children are the folders + objects
        AddToDictionaries(new HashSet<object>(
                folder.ChildFolders.Cast<object>()
                    .Union(folder.ChildObjects)),descendancy
        );
    }

    #region Load Metadata
    private void AddChildren(LoadMetadata lmd, DescendancyList descendancy)
    {
        var childObjects = new List<object>();

        if (lmd.OverrideRAWServer_ID.HasValue)
        {
            var server = AllExternalServers.Single(s => s.ID == lmd.OverrideRAWServer_ID.Value);
            var usage = new OverrideRawServerNode(lmd, server);
            childObjects.Add(usage);
        }

        var allSchedulesNode = new LoadMetadataScheduleNode(lmd);
        AddChildren(allSchedulesNode,descendancy.Add(allSchedulesNode));
        childObjects.Add(allSchedulesNode);

        var allCataloguesNode = new AllCataloguesUsedByLoadMetadataNode(lmd);
        AddChildren(allCataloguesNode, descendancy.Add(allCataloguesNode));
        childObjects.Add(allCataloguesNode);

        var processTasksNode = new AllProcessTasksUsedByLoadMetadataNode(lmd);
        AddChildren(processTasksNode, descendancy.Add(processTasksNode));
        childObjects.Add(processTasksNode);

        childObjects.Add(new LoadDirectoryNode(lmd));

        AddToDictionaries(new HashSet<object>(childObjects), descendancy);
    }

    private void AddChildren(LoadMetadataScheduleNode allSchedulesNode, DescendancyList descendancy)
    {
        var childObjects = new HashSet<object>();

        var lmd = allSchedulesNode.LoadMetadata;

        foreach (var lp in AllLoadProgresses.Where(p => p.LoadMetadata_ID == lmd.ID))
        {
            AddChildren(lp,descendancy.Add(lp));
            childObjects.Add(lp);
        }

        if(childObjects.Any())
            AddToDictionaries(childObjects,descendancy);
    }

    private void AddChildren(LoadProgress loadProgress, DescendancyList descendancy)
    {
        var cacheProgresses = AllCacheProgresses.Where(cp => cp.LoadProgress_ID == loadProgress.ID).ToArray();

        foreach (var cacheProgress in cacheProgresses)
            AddChildren(cacheProgress, descendancy.Add(cacheProgress));

        if (cacheProgresses.Any())
            AddToDictionaries(new HashSet<object>(cacheProgresses),descendancy);
    }

    private void AddChildren(CacheProgress cacheProgress, DescendancyList descendancy)
    {
        var children = new HashSet<object>();

        if(cacheProgress.PermissionWindow_ID != null)
        {
            var window = AllPermissionWindows.Single(w => w.ID == cacheProgress.PermissionWindow_ID);
            var windowNode = new PermissionWindowUsedByCacheProgressNode(cacheProgress, window,true);

            children.Add(windowNode);
        }

        if(children.Any())
            AddToDictionaries(children, descendancy);
    }

    private void AddChildren(AllProcessTasksUsedByLoadMetadataNode allProcessTasksUsedByLoadMetadataNode, DescendancyList descendancy)
    {
        var childObjects = new HashSet<object>();

        var lmd = allProcessTasksUsedByLoadMetadataNode.LoadMetadata;
        childObjects.Add(new LoadStageNode(lmd,LoadStage.GetFiles));
        childObjects.Add(new LoadStageNode(lmd, LoadStage.Mounting));
        childObjects.Add(new LoadStageNode(lmd, LoadStage.AdjustRaw));
        childObjects.Add(new LoadStageNode(lmd, LoadStage.AdjustStaging));
        childObjects.Add(new LoadStageNode(lmd, LoadStage.PostLoad));

        foreach (LoadStageNode node in childObjects)
            AddChildren(node,descendancy.Add(node));

        AddToDictionaries(childObjects,descendancy);
    }

    private void AddChildren(LoadStageNode loadStageNode, DescendancyList descendancy)
    {
        var tasks = AllProcessTasks.Where(
                p => p.LoadMetadata_ID == loadStageNode.LoadMetadata.ID && p.LoadStage == loadStageNode.LoadStage)
            .OrderBy(o=>o.Order).ToArray();

        foreach (var processTask in tasks)
            AddChildren(processTask, descendancy.Add(processTask));

        if(tasks.Any())
            AddToDictionaries(new HashSet<object>(tasks),descendancy);
    }

    private void AddChildren(ProcessTask procesTask, DescendancyList descendancy)
    {
        var args = AllProcessTasksArguments.Where(
            a => a.ProcessTask_ID == procesTask.ID).ToArray();

        if(args.Any())
            AddToDictionaries(new HashSet<object>(args),descendancy);
    }
    private void AddChildren(AllCataloguesUsedByLoadMetadataNode allCataloguesUsedByLoadMetadataNode, DescendancyList descendancy)
    {
        var chilObjects = new HashSet<object>();

        var usedCatalogues = AllCatalogues.Where(c => c.LoadMetadata_ID == allCataloguesUsedByLoadMetadataNode.LoadMetadata.ID).ToList();


        foreach (var catalogue in usedCatalogues)
            chilObjects.Add(new CatalogueUsedByLoadMetadataNode(allCataloguesUsedByLoadMetadataNode.LoadMetadata,catalogue));

        allCataloguesUsedByLoadMetadataNode.UsedCatalogues = usedCatalogues;

        AddToDictionaries(chilObjects,descendancy);
    }

    #endregion

    protected void AddChildren(Catalogue c, DescendancyList descendancy)
    {
        var childObjects = new List<object>();

        var catalogueAggregates = AllAggregateConfigurations.Where(a => a.Catalogue_ID == c.ID).ToArray();
        var cohortAggregates = catalogueAggregates.Where(a => a.IsCohortIdentificationAggregate).ToArray();
        var regularAggregates = catalogueAggregates.Except(cohortAggregates).ToArray();

        //get all the CatalogueItems for this Catalogue (TryGet because Catalogue may not have any items
        var cis = _catalogueToCatalogueItems.TryGetValue(c.ID, out var result)
            ? result.ToArray()
            : Array.Empty<CatalogueItem>();

        //tell the CatalogueItems that we are are their parent
        foreach (var ci in cis)
            ci.InjectKnown(c);

        // core includes project specific which basically means the same thing
        var core = new CatalogueItemsNode(c,
            cis.Where(ci => ci.ExtractionInformation?.ExtractionCategory == ExtractionCategory.Core ||
                            ci.ExtractionInformation?.ExtractionCategory == ExtractionCategory.ProjectSpecific)
            , ExtractionCategory.Core);

        c.InjectKnown(cis);

        var deprecated = new CatalogueItemsNode(c, cis.Where(ci => ci.ExtractionInformation?.ExtractionCategory == ExtractionCategory.Deprecated), ExtractionCategory.Deprecated);
        var special = new CatalogueItemsNode(c, cis.Where(ci => ci.ExtractionInformation?.ExtractionCategory == ExtractionCategory.SpecialApprovalRequired), ExtractionCategory.SpecialApprovalRequired);
        var intern = new CatalogueItemsNode(c, cis.Where(ci => ci.ExtractionInformation?.ExtractionCategory == ExtractionCategory.Internal), ExtractionCategory.Internal);
        var supplemental = new CatalogueItemsNode(c, cis.Where(ci => ci.ExtractionInformation?.ExtractionCategory == ExtractionCategory.Supplemental), ExtractionCategory.Supplemental);
        var notExtractable = new CatalogueItemsNode(c, cis.Where(ci => ci.ExtractionInformation == null), null);

        AddChildren(core, descendancy.Add(core));
        childObjects.Add(core);

        foreach(var optional in new[] { deprecated,special,intern,supplemental,notExtractable})
            if(optional.CatalogueItems.Any())
            {
                AddChildren(optional, descendancy.Add(optional));
                childObjects.Add(optional);
            }

        //do we have any foreign key fields into this lookup table
        var lookups = AllLookups.Where(l => c.CatalogueItems.Any(ci => ci.ColumnInfo_ID == l.ForeignKey_ID)).ToArray();

        var docs = AllSupportingDocuments.Where(d => d.Catalogue_ID == c.ID).ToArray();
        var sql = AllSupportingSQL.Where(d => d.Catalogue_ID == c.ID).ToArray();

        //if there are supporting documents or supporting sql files then add  documentation node
        if (docs.Any() || sql.Any())
        {
            var documentationNode = new DocumentationNode(c, docs, sql);

            //add the documentations node
            childObjects.Add(documentationNode);

            //record the children
            AddToDictionaries(new HashSet<object>(docs.Cast<object>().Union(sql)),descendancy.Add(documentationNode));
        }

        if (lookups.Any())
        {
            var lookupsNode = new CatalogueLookupsNode(c, lookups);
            //add the documentations node
            childObjects.Add(lookupsNode);


            //record the children
            AddToDictionaries(new HashSet<object>(lookups.Select(l=>new CatalogueLookupUsageNode(c,l))),
                descendancy.Add(lookupsNode));
        }

        if (regularAggregates.Any())
        {
            var aggregatesNode = new AggregatesNode(c, regularAggregates);
            childObjects.Add(aggregatesNode);

            var nodeDescendancy = descendancy.Add(aggregatesNode);
            AddToDictionaries(new HashSet<object>(regularAggregates),nodeDescendancy);

            foreach (var regularAggregate in regularAggregates)
                AddChildren(regularAggregate, nodeDescendancy.Add(regularAggregate));
        }

        //finalise
        AddToDictionaries(new HashSet<object>(childObjects),descendancy);
    }

    private void InjectCatalogueItems()
    {
        foreach(var ci in AllCatalogueItems)
        {
            if (_extractionInformationsByCatalogueItem.TryGetValue(ci.ID, out var ei))
                ci.InjectKnown(ei);
            else
                ci.InjectKnown((ExtractionInformation)null);
        }
    }

    private void AddChildren(CatalogueItemsNode node, DescendancyList descendancyList)
    {
        AddToDictionaries(new HashSet<object>(node.CatalogueItems), descendancyList);

        foreach (var ci in node.CatalogueItems)
            AddChildren(ci, descendancyList.Add(ci));
    }

    private void AddChildren(AggregateConfiguration aggregateConfiguration, DescendancyList descendancy)
    {
        var childrenObjects = new HashSet<object>();

        var parameters = AllAnyTableParameters.Where(p => p.IsReferenceTo(aggregateConfiguration)).Cast<ISqlParameter>().ToArray();

        foreach (var p in parameters)
            childrenObjects.Add(p);

        // show the dimensions in the tree
        foreach (var dim in aggregateConfiguration.AggregateDimensions)
        {
            childrenObjects.Add(dim);
        }

        // show the axis (if any) in the tree.  If there are multiple axis in this tree then that is bad but maybe the user can delete one of them to fix the situation
        foreach(var axis in AllAggregateContinuousDateAxis.Where(a => aggregateConfiguration.AggregateDimensions.Any(d => d.ID == a.AggregateDimension_ID)))
        {
            childrenObjects.Add(axis);
        }

        //we can step into this twice, once via Catalogue children and once via CohortIdentificationConfiguration children
        //if we get in via Catalogue children then descendancy will be Ignore=true we don't end up emphasising into CatalogueCollectionUI when
        //really user wants to see it in CohortIdentificationCollectionUI
        if (aggregateConfiguration.RootFilterContainer_ID != null)
        {
            var container = AllAggregateContainersDictionary[(int) aggregateConfiguration.RootFilterContainer_ID];

            AddChildren(container,descendancy.Add(container));
            childrenObjects.Add(container);
        }

        AddToDictionaries(childrenObjects, descendancy);
    }

    private void AddChildren(AggregateFilterContainer container, DescendancyList descendancy)
    {
        var childrenObjects = new List<object>();

        var subcontainers = _aggregateFilterManager.GetSubContainers(container);
        var filters = _aggregateFilterManager.GetFilters(container);

        foreach (AggregateFilterContainer subcontainer in subcontainers)
        {
            //one of our children is this subcontainer
            childrenObjects.Add(subcontainer);

            //but also document its children
            AddChildren(subcontainer,descendancy.Add(subcontainer));
        }

        //also add the filters for the container
        foreach(var f in filters)
        {
            // for filters add the parameters under them
            AddChildren((AggregateFilter)f, descendancy.Add(f));
            childrenObjects.Add(f);
        }

        //add our children to the dictionary
        AddToDictionaries(new HashSet<object>(childrenObjects),descendancy);
    }

    private void AddChildren(AggregateFilter f, DescendancyList descendancy)
    {
        AddToDictionaries(new HashSet<object>(AllAggregateFilterParameters.Where(p => p.AggregateFilter_ID == f.ID)), descendancy);
    }

    private void AddChildren(CatalogueItem ci, DescendancyList descendancy)
    {
        var childObjects = new List<object>();

        var ei = ci.ExtractionInformation;
        if (ei != null)
        {
            childObjects.Add(ei);
            AddChildren(ei, descendancy.Add(ei));
        }
        else
            ci.InjectKnown((ExtractionInformation)null); // we know the CatalogueItem has no ExtractionInformation child because it's not in the dictionary

        if (ci.ColumnInfo_ID.HasValue && _allColumnInfos.TryGetValue(ci.ColumnInfo_ID.Value, out var col))
            childObjects.Add(new LinkedColumnInfoNode(ci,col));

        AddToDictionaries(new HashSet<object>(childObjects),descendancy);
    }

    private void AddChildren(ExtractionInformation extractionInformation, DescendancyList descendancy)
    {
        var children = new HashSet<object>();

        foreach (var filter in AllCatalogueFilters.Where(f => f.ExtractionInformation_ID == extractionInformation.ID))
        {
            //add the filter as a child of the
            children.Add(filter);
            AddChildren(filter,descendancy.Add(filter));
        }

        AddToDictionaries(children,descendancy);
    }

    private void AddChildren(ExtractionFilter filter, DescendancyList descendancy)
    {
        var children = new HashSet<object>();
        var parameters = AllCatalogueParameters.Where(p => p.ExtractionFilter_ID == filter.ID).ToArray();
        var parameterSets = AllCatalogueValueSets.Where(vs => vs.ExtractionFilter_ID == filter.ID).ToArray();

        filter.InjectKnown(parameterSets);

        foreach (var p in parameters)
            children.Add(p);

        foreach (var set in parameterSets)
        {
            children.Add(set);
            AddChildren(set, descendancy.Add(set), parameters);
        }

        if(children.Any())
            AddToDictionaries(children,descendancy);
    }

    private void AddChildren(ExtractionFilterParameterSet set, DescendancyList descendancy, ExtractionFilterParameter[] filterParameters)
    {
        var children = new HashSet<object>();

        foreach (var setValue in AllCatalogueValueSetValues.Where(v => v.ExtractionFilterParameterSet_ID == set.ID))
        {
            setValue.InjectKnown(filterParameters.SingleOrDefault(p => p.ID == setValue.ExtractionFilterParameter_ID));
            children.Add(setValue);
        }

        AddToDictionaries(children, descendancy);
    }

    private void AddChildren(CohortIdentificationConfiguration cic, DescendancyList descendancy)
    {
        var children = new HashSet<object>();

        //it has an associated query cache
        if (cic.QueryCachingServer_ID != null)
            children.Add(new QueryCacheUsedByCohortIdentificationNode(cic, AllExternalServers.Single(s => s.ID == cic.QueryCachingServer_ID)));

        var parameters = AllAnyTableParameters.Where(p => p.IsReferenceTo(cic)).Cast<ISqlParameter>().ToArray();
        foreach(var p in parameters)
        {
            children.Add(p);
        }

        //if it has a root container
        if (cic.RootCohortAggregateContainer_ID != null)
        {
            var container = AllCohortAggregateContainers.Single(c => c.ID == cic.RootCohortAggregateContainer_ID);
            AddChildren(container, descendancy.Add(container).SetBetterRouteExists());
            children.Add(container);
        }

        //get the patient index tables
        var joinableNode = new JoinableCollectionNode(cic, AllJoinables.Where(j => j.CohortIdentificationConfiguration_ID == cic.ID).ToArray());
        AddChildren(joinableNode, descendancy.Add(joinableNode).SetBetterRouteExists());
        children.Add(joinableNode);

        AddToDictionaries(children, descendancy.SetBetterRouteExists());
    }

    private void AddChildren(JoinableCollectionNode joinablesNode, DescendancyList descendancy)
    {
        var children = new HashSet<object>();

        foreach (var joinable in joinablesNode.Joinables)
        {
            try
            {
                var agg = AllAggregateConfigurations.Single(ac => ac.ID == joinable.AggregateConfiguration_ID);
                ForceAggregateNaming(agg,descendancy);
                children.Add(agg);

                //it's no longer an orphan because it's in a known cic (as a patient index table)
                OrphanAggregateConfigurations.Remove(agg);

                AddChildren(agg,descendancy.Add(agg));
            }
            catch (Exception e)
            {
                throw new Exception(
                    $"JoinableCohortAggregateConfiguration (patient index table) object (ID={joinable.ID}) references AggregateConfiguration_ID {joinable.AggregateConfiguration_ID} but that AggregateConfiguration was not found",e);
            }
        }

        AddToDictionaries(children, descendancy);
    }

    private void AddChildren(CohortAggregateContainer container, DescendancyList descendancy)
    {
<<<<<<< HEAD
=======
        //all our children (containers and aggregates)

>>>>>>> 5c0a3943
        //get subcontainers
        var subcontainers = _cohortContainerManager.GetChildren(container).OfType<CohortAggregateContainer>().ToList();

        //if there are subcontainers
        foreach (var subcontainer in subcontainers)
            AddChildren(subcontainer,descendancy.Add(subcontainer));

        //get our configurations
        var configurations = _cohortContainerManager.GetChildren(container).OfType<AggregateConfiguration>().ToList();

        //record the configurations children including full descendancy
        foreach (var configuration in configurations)
        {
            ForceAggregateNaming(configuration, descendancy);
            AddChildren(configuration, descendancy.Add(configuration));

            //it's no longer an orphan because it's in a known cic
            OrphanAggregateConfigurations.Remove(configuration);
        }

        //all our children (containers and aggregates)
        //children are all aggregates and containers at the current hierarchy level in order
        var children = subcontainers.Union(configurations.Cast<IOrderable>()).OrderBy(o => o.Order).ToList();

        AddToDictionaries(new HashSet<object>(children),descendancy);
    }

    private void ForceAggregateNaming(AggregateConfiguration configuration, DescendancyList descendancy)
    {
        //configuration has the wrong name
        if (!configuration.IsCohortIdentificationAggregate)
        {
            _errorsCheckNotifier.OnCheckPerformed(new CheckEventArgs(
                $"Had to fix naming of configuration '{configuration}' because it didn't start with correct cic prefix",CheckResult.Warning));
            descendancy.Parents.OfType<CohortIdentificationConfiguration>().Single().EnsureNamingConvention(configuration);
            configuration.SaveToDatabase();
        }
    }

    private void AddChildren(TableInfoServerNode serverNode, DescendancyList descendancy)
    {
        //add empty hashset
        var children = new HashSet<object>();

        var databases =

            serverNode.Tables.GroupBy(
                    k => k.Database ?? TableInfoDatabaseNode.NullDatabaseNode, StringComparer.CurrentCultureIgnoreCase)
                .Select(g=> new TableInfoDatabaseNode(g.Key, serverNode, g));

        foreach (var db in databases)
        {
            children.Add(db);
            AddChildren(db, descendancy.Add(db));
        }

        //now we have recorded all the children add them with descendancy
        AddToDictionaries(children, descendancy);
    }

    private void AddChildren(TableInfoDatabaseNode dbNode, DescendancyList descendancy)
    {
        //add empty hashset
        var children = new HashSet<object>();

        foreach(var t in dbNode.Tables)
        {
            //record the children of the table infos (mostly column infos)
            children.Add(t);

            //the all servers node=>the TableInfoServerNode => the t
            AddChildren(t, descendancy.Add(t));
        }

        //now we have recorded all the children add them with descendancy
        AddToDictionaries(children, descendancy);
    }

    private void AddChildren(TableInfo tableInfo,DescendancyList descendancy)
    {
        //add empty hashset
        var children =  new HashSet<object>();

        //if the table has an identifier dump listed
        if (tableInfo.IdentifierDumpServer_ID != null)
        {
            //if there is a dump (e.g. for dilution and dumping - not appearing in the live table)
            var server = AllExternalServers.Single(s => s.ID == tableInfo.IdentifierDumpServer_ID.Value);

            children.Add(new IdentifierDumpServerUsageNode(tableInfo, server));
        }

        //get the discarded columns in this table
        var discardedCols = new HashSet<object>(AllPreLoadDiscardedColumns.Where(c => c.TableInfo_ID == tableInfo.ID));

        //tell the column who thier parent is so they don't need to look up the database
        foreach (PreLoadDiscardedColumn discardedCol in discardedCols)
            discardedCol.InjectKnown(tableInfo);

        //if there are discarded columns
        if (discardedCols.Any())
        {
            var identifierDumpNode = new PreLoadDiscardedColumnsNode(tableInfo);

            //record that the usage is a child of TableInfo
            children.Add(identifierDumpNode);

            //record that the discarded columns are children of identifier dump usage node
            AddToDictionaries(discardedCols, descendancy.Add(identifierDumpNode));
        }

        //if it is a table valued function
        if (tableInfo.IsTableValuedFunction)
        {
            //that has parameters
            var parameters = tableInfo.GetAllParameters();

            foreach(var p in parameters)
            {
                children.Add(p);
            }
        }

        //next add the column infos
        if( TableInfosToColumnInfos.TryGetValue(tableInfo.ID,out var result))
            foreach (var c in result)
            {
                children.Add(c);
                c.InjectKnown(tableInfo);
                AddChildren(c,descendancy.Add(c).SetBetterRouteExists());
            }

        //finally add any credentials objects
        if (AllDataAccessCredentialUsages.TryGetValue(tableInfo, out var nodes))
            foreach (var node in nodes)
                children.Add(node);

        //now we have recorded all the children add them with descendancy via the TableInfo descendancy
        AddToDictionaries(children,descendancy);
    }

    private void AddChildren(ColumnInfo columnInfo, DescendancyList descendancy)
    {
        var lookups = AllLookups.Where(l => l.Description_ID == columnInfo.ID).ToArray();
        var joinInfos = AllJoinInfos.Where(j => j.PrimaryKey_ID == columnInfo.ID);

        var children = new HashSet<object>();

        foreach (var l in lookups)
            children.Add(l);

        foreach (var j in joinInfos)
            children.Add(j);

        if (children.Any())
            AddToDictionaries(children,descendancy);
    }

    protected void AddToDictionaries(HashSet<object> children, DescendancyList list)
    {
        if(list.IsEmpty)
            throw new ArgumentException("DescendancyList cannot be empty",nameof(list));

        //document that the last parent has these as children
        var parent = list.Last();

        _childDictionary.AddOrUpdate(parent,
            children, (p, s) => children);

        //now document the entire parent order to reach each child object i.e. 'Root=>Grandparent=>Parent'  is how you get to 'Child'
        foreach (var o in children)
            _descendancyDictionary.AddOrUpdate(o, list,(k,v)=> HandleDescendancyCollision(k,v,list));


        foreach (var masquerader in children.OfType<IMasqueradeAs>())
        {
            var key = masquerader.MasqueradingAs();

            if (!AllMasqueraders.ContainsKey(key))
                AllMasqueraders.AddOrUpdate(key, new HashSet<IMasqueradeAs>(), (o, set) => set);

            lock(AllMasqueraders)
                AllMasqueraders[key].Add(masquerader);
        }

    }

    private static DescendancyList HandleDescendancyCollision(object key, DescendancyList oldRoute, DescendancyList newRoute)
    {
        //if the new route is the best best
        if (newRoute.NewBestRoute && !oldRoute.NewBestRoute)
            return newRoute;

        // If the new one is marked BetterRouteExists just throw away the new one
        return newRoute.BetterRouteExists ? oldRoute : newRoute;
        // If in doubt use the newest one
    }

    private HashSet<object> GetAllObjects()
    {
        //anything which has children or is a child of someone else (distinct because HashSet)
        return new HashSet<object>(_childDictionary.SelectMany(kvp => kvp.Value).Union(_childDictionary.Keys));
    }

    public virtual object[] GetChildren(object model)
    {
        lock(WriteLock)
        {
            //if we don't have a record of any children in the child dictionary for the parent model object
            if (!_childDictionary.ContainsKey(model))
            {
                //if they want the children of a Pipeline (which we don't track) just serve the components
                if (model is Pipeline p)
                {
                    return p.PipelineComponents.ToArray();
                }
                //if they want the children of a PipelineComponent (which we don't track) just serve the arguments
                if (model is PipelineComponent pc)
                {
                    return pc.PipelineComponentArguments.ToArray();
                }

                return Array.Empty<object>();//return none
            }


            return _childDictionary[model].OrderBy(o=>o.ToString()).ToArray();
        }
    }

    public IEnumerable<IMapsDirectlyToDatabaseTable> GetAllObjects(Type type, bool unwrapMasqueraders)
    {
        lock(WriteLock)
        {
            //things that are a match on Type but not IMasqueradeAs
            var exactMatches = GetAllSearchables().Keys.Where(t=>t is not IMasqueradeAs).Where(type.IsInstanceOfType);

            //Union the unwrapped masqueraders
            return unwrapMasqueraders
                ? exactMatches.Union(
                        AllMasqueraders
                            .Select(kvp => kvp.Key)
                            .OfType<IMapsDirectlyToDatabaseTable>()
                            .Where(type.IsInstanceOfType))
                    .Distinct()
                : exactMatches;
        }
    }

    public DescendancyList GetDescendancyListIfAnyFor(object model)
    {

        lock(WriteLock)
        {
            return _descendancyDictionary.TryGetValue(model, out var result) ? result : null;
        }
    }


    public object GetRootObjectOrSelf(object objectToEmphasise)
    {
        lock(WriteLock)
        {
            var descendancy = GetDescendancyListIfAnyFor(objectToEmphasise);

            return descendancy != null && descendancy.Parents.Any() ? descendancy.Parents[0] : objectToEmphasise;
        }
    }


    public virtual Dictionary<IMapsDirectlyToDatabaseTable, DescendancyList> GetAllSearchables()
    {
        lock(WriteLock)
        {
            var toReturn = new Dictionary<IMapsDirectlyToDatabaseTable, DescendancyList>();

            foreach (var kvp in _descendancyDictionary.Where(kvp => kvp.Key is IMapsDirectlyToDatabaseTable))
                toReturn.Add((IMapsDirectlyToDatabaseTable) kvp.Key, kvp.Value);

            return toReturn;
        }
    }

    public IEnumerable<object> GetAllChildrenRecursively(object o)
    {
        lock(WriteLock)
        {
            var toReturn = new List<object>();

            foreach (var child in GetChildren(o))
            {
                toReturn.Add(child);
                toReturn.AddRange(GetAllChildrenRecursively(child));
            }

            return toReturn;
        }
    }

    /// <summary>
    /// Asks all plugins to provide the child objects for every object we have found so far.  This method is recursive, call it with null the first time to use all objects.  It will then
    /// call itself with all the new objects that were sent back by the plugin (so that new objects found can still have children).
    /// </summary>
    /// <param name="objectsToAskAbout"></param>
    protected void GetPluginChildren(HashSet<object> objectsToAskAbout = null)
    {
        lock(WriteLock)
        {
            var newObjectsFound = new HashSet<object>();

            var sw = new Stopwatch();

            var providers = _pluginChildProviders.Except(_blockedPlugins).ToArray();

            //for every object found so far
            if(providers.Any())
                foreach (var o in objectsToAskAbout?? GetAllObjects())
                {
                    //for every plugin loaded (that is not forbidlisted)
                    foreach (var plugin in providers)
                    {
                        //ask about the children
                        try
                        {
                            sw.Restart();
                            //otherwise ask plugin what its children are
                            var pluginChildren = plugin.GetChildren(o);

                            //if the plugin takes too long to respond we need to stop
                            if (sw.ElapsedMilliseconds > 1000)
                            {
                                _blockedPlugins.Add(plugin);
                                throw new Exception(
                                    $"Plugin '{plugin}' was forbidlisted for taking too long to respond to GetChildren(o) where o was a '{o.GetType().Name}' ('{o}')");
                            }

                            //it has children
                            if (pluginChildren != null && pluginChildren.Any())
                            {
                                //get the descendancy of the parent
                                var parentDescendancy = GetDescendancyListIfAnyFor(o);

<<<<<<< HEAD
                                var newDescendancy = parentDescendancy == null ? new DescendancyList(o) : //if the parent is a root level object start a new descendncy list from it
=======
                                var newDescendancy = parentDescendancy == null ? new DescendancyList(new[] {o}) : //if the parent is a root level object start a new descendancy list from it
>>>>>>> 5c0a3943
                                    parentDescendancy.Add(o); //otherwise keep going down, returns a new DescendancyList so doesn't corrupt the dictionary one

                                //record that
                                foreach (var pluginChild in pluginChildren)
                                {
                                    //if the parent didn't have any children before
                                    if (!_childDictionary.ContainsKey(o))
                                        _childDictionary.AddOrUpdate(o,new HashSet<object>(),(o1, set) => set);//it does now


                                    //add us to the parent objects child collection
                                    _childDictionary[o].Add(pluginChild);

                                    //add to the child collection of the parent object kvp.Key
                                    _descendancyDictionary.AddOrUpdate(pluginChild, newDescendancy,(s,e)=>newDescendancy);

                                    //we have found a new object so we must ask other plugins about it (chances are a plugin will have a whole tree of sub objects)
                                    newObjectsFound.Add(pluginChild);
                                }
                            }
                        }
                        catch (Exception e)
                        {
                            _errorsCheckNotifier.OnCheckPerformed(new CheckEventArgs(e.Message, CheckResult.Fail, e));
                        }
                    }
                }

            if(newObjectsFound.Any())
                GetPluginChildren(newObjectsFound);
        }
    }

    public IEnumerable<IMasqueradeAs> GetMasqueradersOf(object o)
    {
        lock(WriteLock)
        {
            return AllMasqueraders.TryGetValue(o,out var result) ?
                result:Array.Empty<IMasqueradeAs>();
        }
    }

    protected T[] GetAllObjects<T>(IRepository repository) where T : IMapsDirectlyToDatabaseTable
    {
        lock(WriteLock)
        {
            return repository.GetAllObjects<T>();
        }
    }


    protected void AddToReturnSearchablesWithNoDecendancy(Dictionary<IMapsDirectlyToDatabaseTable, DescendancyList> toReturn, IEnumerable<IMapsDirectlyToDatabaseTable> toAdd)
    {
        lock(WriteLock)
        {
            foreach (var m in toAdd)
                toReturn.Add(m, null);
        }
    }

    public virtual void UpdateTo(ICoreChildProvider other)
    {
        ArgumentNullException.ThrowIfNull(other);

        if(other is not CatalogueChildProvider otherCat)
            throw new NotSupportedException(
                $"Did not know how to UpdateTo ICoreChildProvider of type {other.GetType().Name}");

        AllLoadMetadatas = otherCat.AllLoadMetadatas;
        AllProcessTasks = otherCat.AllProcessTasks;
        AllProcessTasksArguments = otherCat.AllProcessTasksArguments;
        AllLoadProgresses = otherCat.AllLoadProgresses;
        AllCacheProgresses = otherCat.AllCacheProgresses;
        AllPermissionWindows = otherCat.AllPermissionWindows;
        AllCatalogues = otherCat.AllCatalogues;
        AllCataloguesDictionary = otherCat.AllCataloguesDictionary;
        AllSupportingDocuments = otherCat.AllSupportingDocuments;
        AllSupportingSQL = otherCat.AllSupportingSQL;
        _childDictionary = otherCat._childDictionary;
        _descendancyDictionary = otherCat._descendancyDictionary;
        _catalogueToCatalogueItems = otherCat._catalogueToCatalogueItems;
        AllCatalogueItemsDictionary= otherCat.AllCatalogueItemsDictionary;
        _allColumnInfos = otherCat._allColumnInfos;
        AllAggregateConfigurations= otherCat.AllAggregateConfigurations;
        AllAggregateDimensions= otherCat.AllAggregateDimensions;
        AllAggregateContinuousDateAxis = otherCat.AllAggregateContinuousDateAxis;
        AllRDMPRemotesNode = otherCat.AllRDMPRemotesNode;
        AllRemoteRDMPs = otherCat.AllRemoteRDMPs;
        AllDashboardsNode = otherCat.AllDashboardsNode;
        AllDashboards = otherCat.AllDashboards;
        AllObjectSharingNode= otherCat.AllObjectSharingNode;
        AllImports = otherCat.AllImports;
        AllExports = otherCat.AllExports;
        AllStandardRegexesNode= otherCat.AllStandardRegexesNode;
        AllPipelinesNode= otherCat.AllPipelinesNode;
        OtherPipelinesNode = otherCat.OtherPipelinesNode;
        AllPipelines = otherCat.AllPipelines;
        AllPipelineComponents = otherCat.AllPipelineComponents;
        AllPipelineComponentsArguments = otherCat.AllPipelineComponentsArguments;
        AllStandardRegexes = otherCat.AllStandardRegexes;
        AllANOTablesNode= otherCat.AllANOTablesNode;
        AllANOTables = otherCat.AllANOTables;
        AllExternalServers= otherCat.AllExternalServers;
        AllServers = otherCat.AllServers;
        AllTableInfos = otherCat.AllTableInfos;
        AllDataAccessCredentialsNode = otherCat.AllDataAccessCredentialsNode;
        AllExternalServersNode= otherCat.AllExternalServersNode;
        AllServersNode= otherCat.AllServersNode;
        AllDataAccessCredentials = otherCat.AllDataAccessCredentials;
        AllDataAccessCredentialUsages = otherCat.AllDataAccessCredentialUsages;
        TableInfosToColumnInfos = otherCat.TableInfosToColumnInfos;
        AllColumnInfos= otherCat.AllColumnInfos;
        AllPreLoadDiscardedColumns= otherCat.AllPreLoadDiscardedColumns;
        AllLookups = otherCat.AllLookups;
        AllJoinInfos = otherCat.AllJoinInfos;
        AllAnyTableParameters = otherCat.AllAnyTableParameters;
        AllMasqueraders = otherCat.AllMasqueraders;
        AllExtractionInformationsDictionary = otherCat.AllExtractionInformationsDictionary;
        _pluginChildProviders = otherCat._pluginChildProviders;
        AllPermissionWindowsNode = otherCat.AllPermissionWindowsNode;
        LoadMetadataRootFolder = otherCat.LoadMetadataRootFolder;
        CatalogueRootFolder = otherCat.CatalogueRootFolder;
        CohortIdentificationConfigurationRootFolder = otherCat.CohortIdentificationConfigurationRootFolder;
        AllConnectionStringKeywordsNode = otherCat.AllConnectionStringKeywordsNode;
        AllConnectionStringKeywords = otherCat.AllConnectionStringKeywords;
        AllAggregateContainersDictionary = otherCat.AllAggregateContainersDictionary;
        AllAggregateFilters = otherCat.AllAggregateFilters;
        AllAggregateFilterParameters = otherCat.AllAggregateFilterParameters;
        AllCohortIdentificationConfigurations = otherCat.AllCohortIdentificationConfigurations;
        AllCohortAggregateContainers = otherCat.AllCohortAggregateContainers;
        AllJoinables = otherCat.AllJoinables;
        AllJoinUses = otherCat.AllJoinUses;
        AllGovernanceNode = otherCat.AllGovernanceNode;
        AllGovernancePeriods = otherCat.AllGovernancePeriods;
        AllGovernanceDocuments = otherCat.AllGovernanceDocuments;
        GovernanceCoverage = otherCat.GovernanceCoverage;
        AllJoinableCohortAggregateConfigurationUse = otherCat.AllJoinableCohortAggregateConfigurationUse;
        AllPluginsNode = otherCat.AllPluginsNode;
        AllPlugins = otherCat.AllPlugins;
        AllCompatiblePlugins = otherCat.AllCompatiblePlugins;
        PipelineUseCases = otherCat.PipelineUseCases;
        OrphanAggregateConfigurationsNode = otherCat.OrphanAggregateConfigurationsNode;
        TemplateAggregateConfigurationsNode = otherCat.TemplateAggregateConfigurationsNode;
        AllCatalogueParameters = otherCat.AllCatalogueParameters;
        AllCatalogueValueSets = otherCat.AllCatalogueValueSets;
        AllCatalogueValueSetValues = otherCat.AllCatalogueValueSetValues ;
        OrphanAggregateConfigurations = otherCat.OrphanAggregateConfigurations;
    }

    public virtual bool SelectiveRefresh(IMapsDirectlyToDatabaseTable databaseEntity)
    {
        ProgressStopwatch.Restart();

        return databaseEntity switch
        {
            AggregateFilterParameter afp => SelectiveRefresh(afp.AggregateFilter),
            AggregateFilter af => SelectiveRefresh(af),
            AggregateFilterContainer afc => SelectiveRefresh(afc),
            CohortAggregateContainer cac => SelectiveRefresh(cac),
            ExtractionInformation ei => SelectiveRefresh(ei),
            CatalogueItem ci => SelectiveRefresh(ci),
            _ => false
        };
    }


    public bool SelectiveRefresh(CatalogueItem ci)
    {
        var descendancy = GetDescendancyListIfAnyFor(ci.Catalogue);
        if (descendancy == null) return false;

        FetchCatalogueItems();
        FetchExtractionInformations();
        AddChildren(ci.Catalogue, descendancy.Add(ci.Catalogue));
        return true;
    }

    public bool SelectiveRefresh(ExtractionInformation ei)
    {
        var descendancy = GetDescendancyListIfAnyFor(ei);
        var cata = descendancy?.Parents.OfType<Catalogue>().LastOrDefault() ?? ei.CatalogueItem.Catalogue;

        if (cata == null)
            return false;

        var cataDescendancy = GetDescendancyListIfAnyFor(cata);

        if (cataDescendancy == null)
            return false;

        FetchCatalogueItems();

        foreach(var ci in AllCatalogueItems.Where(ci=>ci.ID == ei.CatalogueItem_ID))
        {
            ci.ClearAllInjections();
        }

        // property changes or deleting the ExtractionInformation
        FetchExtractionInformations();

        // refresh the Catalogue
        AddChildren(cata, cataDescendancy.Add(cata));
        return true;
    }
    public bool SelectiveRefresh(CohortAggregateContainer container)
    {
        var parentContainer = container.GetParentContainerIfAny();
        if(parentContainer != null)
        {
            var descendancy = GetDescendancyListIfAnyFor(parentContainer);

            if(descendancy != null)
            {
                BuildAggregateConfigurations();

                BuildCohortCohortAggregateContainers();
                AddChildren(parentContainer, descendancy.Add(parentContainer));
                return true;
            }
        }

        var cic = container.GetCohortIdentificationConfiguration();

        if (cic != null)
        {
            var descendancy = GetDescendancyListIfAnyFor(cic);

            if (descendancy != null)
            {
                BuildAggregateConfigurations();
                BuildCohortCohortAggregateContainers();
                AddChildren(cic,descendancy.Add(cic));
                return true;
            }
        }

        return false;
    }
    public bool SelectiveRefresh(AggregateFilter f)
    {
        var knownContainer = GetDescendancyListIfAnyFor(f.FilterContainer);
        if (knownContainer == null) return false;

        BuildAggregateFilterContainers();
        AddChildren((AggregateFilterContainer)f.FilterContainer, knownContainer.Add(f.FilterContainer));
        return true;

    }
    public bool SelectiveRefresh(AggregateFilterContainer container)
    {
        var aggregate = container.GetAggregate();

        if(aggregate == null)
        {
            return false;
        }

        var descendancy = GetDescendancyListIfAnyFor(aggregate);

        if (descendancy == null) return false;

        // update just in case we became a root filter for someone
        aggregate.RevertToDatabaseState();

        BuildAggregateFilterContainers();

        AddChildren(aggregate, descendancy.Add(aggregate));
        return true;
    }
}<|MERGE_RESOLUTION|>--- conflicted
+++ resolved
@@ -1282,11 +1282,9 @@
 
     private void AddChildren(CohortAggregateContainer container, DescendancyList descendancy)
     {
-<<<<<<< HEAD
-=======
         //all our children (containers and aggregates)
 
->>>>>>> 5c0a3943
+
         //get subcontainers
         var subcontainers = _cohortContainerManager.GetChildren(container).OfType<CohortAggregateContainer>().ToList();
 
@@ -1628,13 +1626,9 @@
                             {
                                 //get the descendancy of the parent
                                 var parentDescendancy = GetDescendancyListIfAnyFor(o);
-
-<<<<<<< HEAD
-                                var newDescendancy = parentDescendancy == null ? new DescendancyList(o) : //if the parent is a root level object start a new descendncy list from it
-=======
                                 var newDescendancy = parentDescendancy == null ? new DescendancyList(new[] {o}) : //if the parent is a root level object start a new descendancy list from it
->>>>>>> 5c0a3943
                                     parentDescendancy.Add(o); //otherwise keep going down, returns a new DescendancyList so doesn't corrupt the dictionary one
+                                    newDescendancy = parentDescendancy.Add(o);//otherwise keep going down, returns a new DescendancyList so doesn't corrupt the dictionary one
 
                                 //record that
                                 foreach (var pluginChild in pluginChildren)
