// Copyright (c) The University of Dundee 2018-2019
// This file is part of the Research Data Management Platform (RDMP).
// RDMP is free software: you can redistribute it and/or modify it under the terms of the GNU General Public License as published by the Free Software Foundation, either version 3 of the License, or (at your option) any later version.
// RDMP is distributed in the hope that it will be useful, but WITHOUT ANY WARRANTY; without even the implied warranty of MERCHANTABILITY or FITNESS FOR A PARTICULAR PURPOSE. See the GNU General Public License for more details.
// You should have received a copy of the GNU General Public License along with RDMP. If not, see <https://www.gnu.org/licenses/>.

using System;
using System.Collections.Concurrent;
using System.Collections.Generic;
using System.Diagnostics;
using System.Linq;
using System.Threading.Tasks;
using Rdmp.Core.Curation.Data;
using Rdmp.Core.Curation.Data.Aggregation;
using Rdmp.Core.Curation.Data.Cache;
using Rdmp.Core.Curation.Data.Cohort;
using Rdmp.Core.Curation.Data.Cohort.Joinables;
using Rdmp.Core.Curation.Data.Dashboarding;
using Rdmp.Core.Curation.Data.DataLoad;
using Rdmp.Core.Curation.Data.Governance;
using Rdmp.Core.Curation.Data.ImportExport;
using Rdmp.Core.Curation.Data.Pipelines;
using Rdmp.Core.Curation.Data.Remoting;
using Rdmp.Core.MapsDirectlyToDatabaseTable;
using Rdmp.Core.Providers.Nodes;
using Rdmp.Core.Providers.Nodes.CohortNodes;
using Rdmp.Core.Providers.Nodes.LoadMetadataNodes;
using Rdmp.Core.Providers.Nodes.PipelineNodes;
using Rdmp.Core.Providers.Nodes.SharingNodes;
using Rdmp.Core.Repositories;
using Rdmp.Core.Repositories.Managers;
using Rdmp.Core.Repositories.Managers.HighPerformance;
using Rdmp.Core.ReusableLibraryCode.Checks;
using Rdmp.Core.ReusableLibraryCode.Comments;
using Rdmp.Core.ReusableLibraryCode.Settings;

namespace Rdmp.Core.Providers;

/// <summary>
/// Performance optimisation class and general super class in charge of recording and discovering all objects in the Catalogue database so they can be displayed in
/// RDMPCollectionUIs etc.  This includes issuing a single database query per Type fetching all objects (e.g. AllProcessTasks, AllLoadMetadatas etc) and then in evaluating
/// and documenting the hierarchy in _childDictionary.  Every object that is not a root level object also has a DescendancyList which records the path of parents to that
/// exact object.  Therefore you can easily identify 1. what the immediate children of any object are, 2. what the full path to any given object is.
/// 
/// <para>The pattern is:
/// 1. Identify a root level object
/// 2. Create a method overload AddChildren that takes the object
/// 3. Create a new HashSet containing all the child objects (regardless of mixed Type)
/// 4. Call AddToDictionaries with a new DescendancyList containing the parent object
/// 5. For each of the objects added that has children of its own repeat the above (Except call DescendancyList.Add instead of creating a new one)</para>
///  
/// </summary>
public class CatalogueChildProvider : ICoreChildProvider
{
    //Load System
    public LoadMetadata[] AllLoadMetadatas { get; set; }
    public ProcessTask[] AllProcessTasks { get; set; }
    public ProcessTaskArgument[] AllProcessTasksArguments { get; set; }

    public LoadProgress[] AllLoadProgresses { get; set; }
    public CacheProgress[] AllCacheProgresses { get; set; }
    public PermissionWindow[] AllPermissionWindows { get; set; }

    //Catalogue side of things
    public Catalogue[] AllCatalogues { get; set; }
    public Dictionary<int, Catalogue> AllCataloguesDictionary { get; private set; }

    public SupportingDocument[] AllSupportingDocuments { get; set; }
    public SupportingSQLTable[] AllSupportingSQL { get; set; }

    //tells you the imediate children of a given node.  Do not add to this directly instead add using AddToDictionaries unless you want the Key to be an 'on the sly' no known descendency child
    private ConcurrentDictionary<object, HashSet<object>> _childDictionary = new();

    //This is the reverse of _childDictionary in some ways.  _childDictionary tells you the immediate children while
    //this tells you for a given child object what the navigation tree down to get to it is e.g. ascendancy[child] would return [root,grandParent,parent]
    private ConcurrentDictionary<object, DescendancyList> _descendancyDictionary = new();

    public IEnumerable<CatalogueItem> AllCatalogueItems => AllCatalogueItemsDictionary.Values;

    private Dictionary<int, List<CatalogueItem>> _catalogueToCatalogueItems;
    public Dictionary<int, CatalogueItem> AllCatalogueItemsDictionary { get; private set; }

    private Dictionary<int, ColumnInfo> _allColumnInfos;

    public AggregateConfiguration[] AllAggregateConfigurations { get; private set; }
    public AggregateDimension[] AllAggregateDimensions { get; private set; }

    public AggregateContinuousDateAxis[] AllAggregateContinuousDateAxis { get; private set; }

    public AllRDMPRemotesNode AllRDMPRemotesNode { get; private set; }
    public RemoteRDMP[] AllRemoteRDMPs { get; set; }

    public AllDashboardsNode AllDashboardsNode { get; set; }
    public DashboardLayout[] AllDashboards { get; set; }

    public AllObjectSharingNode AllObjectSharingNode { get; private set; }
    public ObjectImport[] AllImports { get; set; }
    public ObjectExport[] AllExports { get; set; }

    public AllStandardRegexesNode AllStandardRegexesNode { get; private set; }
    public AllPipelinesNode AllPipelinesNode { get; private set; }
    public OtherPipelinesNode OtherPipelinesNode { get; private set; }
    public Pipeline[] AllPipelines { get; set; }
    public PipelineComponent[] AllPipelineComponents { get; set; }

    public PipelineComponentArgument[] AllPipelineComponentsArguments { get; set; }

    public StandardRegex[] AllStandardRegexes { get; set; }

    //TableInfo side of things
    public AllANOTablesNode AllANOTablesNode { get; private set; }
    public ANOTable[] AllANOTables { get; set; }

    public ExternalDatabaseServer[] AllExternalServers { get; private set; }
    public TableInfoServerNode[] AllServers { get; private set; }
    public TableInfo[] AllTableInfos { get; private set; }

    public AllDataAccessCredentialsNode AllDataAccessCredentialsNode { get; set; }

    public AllExternalServersNode AllExternalServersNode { get; private set; }
    public AllServersNode AllServersNode { get; private set; }

    public DataAccessCredentials[] AllDataAccessCredentials { get; set; }
    public Dictionary<ITableInfo, List<DataAccessCredentialUsageNode>> AllDataAccessCredentialUsages { get; set; }

    public Dictionary<int, List<ColumnInfo>> TableInfosToColumnInfos { get; private set; }
    public ColumnInfo[] AllColumnInfos { get; private set; }
    public PreLoadDiscardedColumn[] AllPreLoadDiscardedColumns { get; private set; }

    public Lookup[] AllLookups { get; set; }

    public JoinInfo[] AllJoinInfos { get; set; }

    public AnyTableSqlParameter[] AllAnyTableParameters;

    //Filter / extraction side of things
    public IEnumerable<ExtractionInformation> AllExtractionInformations => AllExtractionInformationsDictionary.Values;

    public AllPermissionWindowsNode AllPermissionWindowsNode { get; set; }
    public FolderNode<LoadMetadata> LoadMetadataRootFolder { get; set; }
    public FolderNode<CohortIdentificationConfiguration> CohortIdentificationConfigurationRootFolder { get; set; }

    public AllConnectionStringKeywordsNode AllConnectionStringKeywordsNode { get; set; }
    public ConnectionStringKeyword[] AllConnectionStringKeywords { get; set; }

    public Dictionary<int, ExtractionInformation> AllExtractionInformationsDictionary { get; private set; }
    protected Dictionary<int, ExtractionInformation> _extractionInformationsByCatalogueItem;

    private IFilterManager _aggregateFilterManager;

    //Filters for Aggregates (includes filter containers (AND/OR)
    public Dictionary<int, AggregateFilterContainer> AllAggregateContainersDictionary { get; private set; }
    public AggregateFilterContainer[] AllAggregateContainers => AllAggregateContainersDictionary.Values.ToArray();

    public AggregateFilter[] AllAggregateFilters { get; private set; }
    public AggregateFilterParameter[] AllAggregateFilterParameters { get; private set; }

    //Catalogue master filters (does not include any support for filter containers (AND/OR)
    private ExtractionFilter[] AllCatalogueFilters;
    public ExtractionFilterParameter[] AllCatalogueParameters;
    public ExtractionFilterParameterSet[] AllCatalogueValueSets;
    public ExtractionFilterParameterSetValue[] AllCatalogueValueSetValues;

    private ICohortContainerManager _cohortContainerManager;

    public CohortIdentificationConfiguration[] AllCohortIdentificationConfigurations { get; private set; }
    public CohortAggregateContainer[] AllCohortAggregateContainers { get; set; }
    public JoinableCohortAggregateConfiguration[] AllJoinables { get; set; }
    public JoinableCohortAggregateConfigurationUse[] AllJoinUses { get; set; }

    /// <summary>
    /// Collection of all objects for which there are masqueraders
    /// </summary>
    public ConcurrentDictionary<object, HashSet<IMasqueradeAs>> AllMasqueraders { get; private set; }

    private IChildProvider[] _pluginChildProviders;
    private readonly ICatalogueRepository _catalogueRepository;
    private readonly ICheckNotifier _errorsCheckNotifier;
    private readonly List<IChildProvider> _blockedPlugins = new();

    public AllGovernanceNode AllGovernanceNode { get; private set; }
    public GovernancePeriod[] AllGovernancePeriods { get; private set; }
    public GovernanceDocument[] AllGovernanceDocuments { get; private set; }
    public Dictionary<int, HashSet<int>> GovernanceCoverage { get; private set; }

    private CommentStore _commentStore;

    public JoinableCohortAggregateConfigurationUse[] AllJoinableCohortAggregateConfigurationUse { get; private set; }
    public AllPluginsNode AllPluginsNode { get; private set; }
    public Plugin[] AllPlugins { get; private set; }
    public Plugin[] AllCompatiblePlugins { get; private set; }

    public HashSet<StandardPipelineUseCaseNode> PipelineUseCases { get; set; } = new();

    /// <summary>
    /// Lock for changes to Child provider
    /// </summary>
    protected object WriteLock = new();

    public AllOrphanAggregateConfigurationsNode OrphanAggregateConfigurationsNode { get; set; } = new();
    public AllTemplateAggregateConfigurationsNode TemplateAggregateConfigurationsNode { get; set; } = new();
    public FolderNode<Catalogue> CatalogueRootFolder { get; private set; }

    public HashSet<AggregateConfiguration> OrphanAggregateConfigurations;
    public AggregateConfiguration[] TemplateAggregateConfigurations;


    protected Stopwatch ProgressStopwatch = Stopwatch.StartNew();
    private int _progress;

    /// <summary>
    /// 
    /// </summary>
    /// <param name="repository"></param>
    /// <param name="pluginChildProviders"></param>
    /// <param name="errorsCheckNotifier">Where to report errors building the hierarchy e.g. when <paramref name="pluginChildProviders"/> crash.  Set to null for <see cref="IgnoreAllErrorsCheckNotifier"/></param>
    /// <param name="previousStateIfKnown">Previous child provider state if you know it otherwise null</param>
    public CatalogueChildProvider(ICatalogueRepository repository, IChildProvider[] pluginChildProviders,
        ICheckNotifier errorsCheckNotifier, CatalogueChildProvider previousStateIfKnown)
    {
        _commentStore = repository.CommentStore;
        _catalogueRepository = repository;
        _catalogueRepository?.EncryptionManager?.ClearAllInjections();

        _errorsCheckNotifier = errorsCheckNotifier ?? IgnoreAllErrorsCheckNotifier.Instance;

        if (UserSettings.DebugPerformance)
            _errorsCheckNotifier.OnCheckPerformed(new CheckEventArgs(
                $"Refresh generated by:{Environment.NewLine}{Environment.StackTrace}", CheckResult.Success));

        // all the objects which are
        AllMasqueraders = new ConcurrentDictionary<object, HashSet<IMasqueradeAs>>();

        _pluginChildProviders = pluginChildProviders ?? Array.Empty<IChildProvider>();

        ReportProgress("Before object fetches");

        AllAnyTableParameters = GetAllObjects<AnyTableSqlParameter>(repository);

        AllANOTables = GetAllObjects<ANOTable>(repository);
        AllANOTablesNode = new AllANOTablesNode();
        AddChildren(AllANOTablesNode);

        AllCatalogues = GetAllObjects<Catalogue>(repository);
        AllCataloguesDictionary = AllCatalogues.ToDictionaryEx(i => i.ID, o => o);

        AllLoadMetadatas = GetAllObjects<LoadMetadata>(repository);
        AllProcessTasks = GetAllObjects<ProcessTask>(repository);
        AllProcessTasksArguments = GetAllObjects<ProcessTaskArgument>(repository);
        AllLoadProgresses = GetAllObjects<LoadProgress>(repository);
        AllCacheProgresses = GetAllObjects<CacheProgress>(repository);

        AllPermissionWindows = GetAllObjects<PermissionWindow>(repository);
        AllPermissionWindowsNode = new AllPermissionWindowsNode();
        AddChildren(AllPermissionWindowsNode);

        AllRemoteRDMPs = GetAllObjects<RemoteRDMP>(repository);

        AllExternalServers = GetAllObjects<ExternalDatabaseServer>(repository);

        AllTableInfos = GetAllObjects<TableInfo>(repository);
        AllDataAccessCredentials = GetAllObjects<DataAccessCredentials>(repository);
        AllDataAccessCredentialsNode = new AllDataAccessCredentialsNode();
        AddChildren(AllDataAccessCredentialsNode);

        AllConnectionStringKeywordsNode = new AllConnectionStringKeywordsNode();
        AllConnectionStringKeywords = GetAllObjects<ConnectionStringKeyword>(repository).ToArray();
        AddToDictionaries(new HashSet<object>(AllConnectionStringKeywords),
            new DescendancyList(AllConnectionStringKeywordsNode));

        ReportProgress("after basic object fetches");

        Task.WaitAll(
            //which TableInfos use which Credentials under which DataAccessContexts
            Task.Factory.StartNew(() =>
            {
                AllDataAccessCredentialUsages =
                    repository.TableInfoCredentialsManager.GetAllCredentialUsagesBy(AllDataAccessCredentials,
                        AllTableInfos);
            }),
            Task.Factory.StartNew(() => { AllColumnInfos = GetAllObjects<ColumnInfo>(repository); })
        );

        ReportProgress("After credentials");

        TableInfosToColumnInfos = AllColumnInfos.GroupBy(c => c.TableInfo_ID)
            .ToDictionaryEx(gdc => gdc.Key, gdc => gdc.ToList());

        ReportProgress("After TableInfo to ColumnInfo mapping");

        AllPreLoadDiscardedColumns = GetAllObjects<PreLoadDiscardedColumn>(repository);

        AllSupportingDocuments = GetAllObjects<SupportingDocument>(repository);
        AllSupportingSQL = GetAllObjects<SupportingSQLTable>(repository);

        AllCohortIdentificationConfigurations = GetAllObjects<CohortIdentificationConfiguration>(repository);

        FetchCatalogueItems();

        ReportProgress("After CatalogueItem injection");

        FetchExtractionInformations();

        ReportProgress("After ExtractionInformation injection");

        BuildAggregateConfigurations();

        BuildCohortCohortAggregateContainers();

        AllJoinables = GetAllObjects<JoinableCohortAggregateConfiguration>(repository);
        AllJoinUses = GetAllObjects<JoinableCohortAggregateConfigurationUse>(repository);

        AllCatalogueFilters = GetAllObjects<ExtractionFilter>(repository);
        AllCatalogueParameters = GetAllObjects<ExtractionFilterParameter>(repository);
        AllCatalogueValueSets = GetAllObjects<ExtractionFilterParameterSet>(repository);
        AllCatalogueValueSetValues = GetAllObjects<ExtractionFilterParameterSetValue>(repository);

        ReportProgress("After Filter and Joinable fetching");


        AllLookups = GetAllObjects<Lookup>(repository);

        foreach (var l in AllLookups)
            l.SetKnownColumns(_allColumnInfos[l.PrimaryKey_ID], _allColumnInfos[l.ForeignKey_ID],
                _allColumnInfos[l.Description_ID]);

        AllJoinInfos = repository.GetAllObjects<JoinInfo>();

        foreach (var j in AllJoinInfos)
            j.SetKnownColumns(_allColumnInfos[j.PrimaryKey_ID], _allColumnInfos[j.ForeignKey_ID]);

        ReportProgress("After SetKnownColumns");

        AllExternalServersNode = new AllExternalServersNode();
        AddChildren(AllExternalServersNode);

        AllRDMPRemotesNode = new AllRDMPRemotesNode();
        AddChildren(AllRDMPRemotesNode);

        AllDashboardsNode = new AllDashboardsNode();
        AllDashboards = GetAllObjects<DashboardLayout>(repository);
        AddChildren(AllDashboardsNode);

        AllObjectSharingNode = new AllObjectSharingNode();
        AllExports = GetAllObjects<ObjectExport>(repository);
        AllImports = GetAllObjects<ObjectImport>(repository);

        AddChildren(AllObjectSharingNode);

        ReportProgress("After Object Sharing discovery");

        //Pipelines setup (see also DataExportChildProvider for calls to AddPipelineUseCases)
        //Root node for all pipelines
        AllPipelinesNode = new AllPipelinesNode();

        //Pipelines not found to be part of any use case after AddPipelineUseCases
        OtherPipelinesNode = new OtherPipelinesNode();
        AllPipelines = GetAllObjects<Pipeline>(repository);
        AllPipelineComponents = GetAllObjects<PipelineComponent>(repository);
        AllPipelineComponentsArguments = GetAllObjects<PipelineComponentArgument>(repository);

        foreach (var p in AllPipelines)
            p.InjectKnown(AllPipelineComponents.Where(pc => pc.Pipeline_ID == p.ID).ToArray());

        AllStandardRegexesNode = new AllStandardRegexesNode();
        AllStandardRegexes = GetAllObjects<StandardRegex>(repository);
        AddToDictionaries(new HashSet<object>(AllStandardRegexes), new DescendancyList(AllStandardRegexesNode));

        ReportProgress("After Pipelines setup");

        //All the things for TableInfoCollectionUI
        BuildServerNodes();

        ReportProgress("BuildServerNodes");

        //add a new CatalogueItemNodes
        InjectCatalogueItems();

        CatalogueRootFolder = FolderHelper.BuildFolderTree(AllCatalogues);
        AddChildren(CatalogueRootFolder, new DescendancyList(CatalogueRootFolder));

        ReportProgress("Build Catalogue Folder Root");

        LoadMetadataRootFolder = FolderHelper.BuildFolderTree(AllLoadMetadatas);
        AddChildren(LoadMetadataRootFolder, new DescendancyList(LoadMetadataRootFolder));


        CohortIdentificationConfigurationRootFolder =
            FolderHelper.BuildFolderTree(AllCohortIdentificationConfigurations);
        AddChildren(CohortIdentificationConfigurationRootFolder,
            new DescendancyList(CohortIdentificationConfigurationRootFolder));

        var templateAggregateConfigurationIds =
            new HashSet<int>(
                repository.GetExtendedProperties(ExtendedProperty.IsTemplate)
                    .Where(p => p.ReferencedObjectType.Equals(nameof(AggregateConfiguration)))
                    .Select(r => r.ReferencedObjectID));

        TemplateAggregateConfigurations = AllAggregateConfigurations
            .Where(ac => templateAggregateConfigurationIds.Contains(ac.ID)).ToArray();

        //add the orphans under the orphan folder
        AddToDictionaries(new HashSet<object>(OrphanAggregateConfigurations),
            new DescendancyList(OrphanAggregateConfigurationsNode));

        var dec = new DescendancyList(TemplateAggregateConfigurationsNode);
        dec.SetBetterRouteExists();
        AddToDictionaries(new HashSet<object>(TemplateAggregateConfigurations), dec);


        //Some AggregateConfigurations are 'Patient Index Tables', this happens when there is an existing JoinableCohortAggregateConfiguration declared where
        //the AggregateConfiguration_ID is the AggregateConfiguration.ID.  We can inject this knowledge now so to avoid database lookups later (e.g. at icon provision time)
        var joinableDictionaryByAggregateConfigurationId =
            AllJoinables.ToDictionaryEx(j => j.AggregateConfiguration_ID, v => v);

        foreach (var ac in AllAggregateConfigurations)
            ac.InjectKnown(
                joinableDictionaryByAggregateConfigurationId.TryGetValue(ac.ID,
                    out var joinable) //if there's a joinable
                    ? joinable //inject that we know the joinable (and what it is)
                    : null); //otherwise inject that it is not a joinable (suppresses database checking later)

        ReportProgress("After AggregateConfiguration injection");

        AllGovernanceNode = new AllGovernanceNode();
        AllGovernancePeriods = GetAllObjects<GovernancePeriod>(repository);
        AllGovernanceDocuments = GetAllObjects<GovernanceDocument>(repository);
        GovernanceCoverage = repository.GovernanceManager.GetAllGovernedCataloguesForAllGovernancePeriods();

        AddChildren(AllGovernanceNode);

        ReportProgress("After Governance");

        AllPluginsNode = new AllPluginsNode();
        AllPlugins = GetAllObjects<Plugin>(repository);
        AllCompatiblePlugins = _catalogueRepository.PluginManager.GetCompatiblePlugins();

        AddChildren(AllPluginsNode);

        ReportProgress("After Plugins");

        var searchables = new Dictionary<int, HashSet<IMapsDirectlyToDatabaseTable>>();

        foreach (var o in _descendancyDictionary.Keys.OfType<IMapsDirectlyToDatabaseTable>())
        {
            if (!searchables.ContainsKey(o.ID))
                searchables.Add(o.ID, new HashSet<IMapsDirectlyToDatabaseTable>());

            searchables[o.ID].Add(o);
        }

        ReportProgress("After building Searchables");

        foreach (var e in AllExports)
        {
            if (!searchables.ContainsKey(e.ReferencedObjectID))
                continue;

            var known = searchables[e.ReferencedObjectID]
                .FirstOrDefault(s => e.ReferencedObjectType == s.GetType().FullName);

            if (known != null)
                e.InjectKnown(known);
        }

        ReportProgress("After building exports");
    }


    private void FetchCatalogueItems()
    {
        AllCatalogueItemsDictionary =
            GetAllObjects<CatalogueItem>(_catalogueRepository).ToDictionaryEx(i => i.ID, o => o);

        ReportProgress("After CatalogueItem getting");

        _catalogueToCatalogueItems = AllCatalogueItems.GroupBy(c => c.Catalogue_ID)
            .ToDictionaryEx(gdc => gdc.Key, gdc => gdc.ToList());
        _allColumnInfos = AllColumnInfos.ToDictionaryEx(i => i.ID, o => o);

        ReportProgress("After CatalogueItem Dictionary building");

        //Inject known ColumnInfos into CatalogueItems
        Parallel.ForEach(AllCatalogueItems, ci =>
        {
            if (ci.ColumnInfo_ID != null && _allColumnInfos.TryGetValue(ci.ColumnInfo_ID.Value, out var col))
                ci.InjectKnown(col);
            else
                ci.InjectKnown((ColumnInfo)null);
        });
    }

    private void FetchExtractionInformations()
    {
        AllExtractionInformationsDictionary = GetAllObjects<ExtractionInformation>(_catalogueRepository)
            .ToDictionaryEx(i => i.ID, o => o);
        _extractionInformationsByCatalogueItem =
            AllExtractionInformationsDictionary.Values.ToDictionaryEx(k => k.CatalogueItem_ID, v => v);

        //Inject known CatalogueItems into ExtractionInformations
        foreach (var ei in AllExtractionInformationsDictionary.Values)
            if (AllCatalogueItemsDictionary.TryGetValue(ei.CatalogueItem_ID, out var ci))
            {
                ei.InjectKnown(ci.ColumnInfo);
                ei.InjectKnown(ci);
            }
    }

    private void BuildCohortCohortAggregateContainers()
    {
        AllCohortAggregateContainers = GetAllObjects<CohortAggregateContainer>(_catalogueRepository);


        //if we have a database repository then we should get answers from the caching version CohortContainerManagerFromChildProvider otherwise
        //just use the one that is configured on the repository.

        _cohortContainerManager = _catalogueRepository is CatalogueRepository cataRepo
            ? new CohortContainerManagerFromChildProvider(cataRepo, this)
            : _catalogueRepository.CohortContainerManager;
    }

    private void BuildAggregateConfigurations()
    {
        AllJoinableCohortAggregateConfigurationUse =
            GetAllObjects<JoinableCohortAggregateConfigurationUse>(_catalogueRepository);
        AllAggregateConfigurations = GetAllObjects<AggregateConfiguration>(_catalogueRepository);

        BuildAggregateDimensions();

        //to start with all aggregates are orphans (we prune this as we determine descendency in AddChildren methods
        OrphanAggregateConfigurations =
            new HashSet<AggregateConfiguration>(
                AllAggregateConfigurations.Where(ac => ac.IsCohortIdentificationAggregate));

        foreach (var configuration in AllAggregateConfigurations)
        {
            configuration.InjectKnown(AllCataloguesDictionary[configuration.Catalogue_ID]);
            configuration.InjectKnown(AllAggregateDimensions.Where(d => d.AggregateConfiguration_ID == configuration.ID)
                .ToArray());
        }

        foreach (var d in AllAggregateDimensions)
            d.InjectKnown(AllExtractionInformationsDictionary[d.ExtractionInformation_ID]);

        ReportProgress("AggregateDimension injections");

        BuildAggregateFilterContainers();
    }

    private void BuildAggregateDimensions()
    {
        AllAggregateDimensions = GetAllObjects<AggregateDimension>(_catalogueRepository);
        AllAggregateContinuousDateAxis = GetAllObjects<AggregateContinuousDateAxis>(_catalogueRepository);
    }

    private void BuildAggregateFilterContainers()
    {
        AllAggregateContainersDictionary = GetAllObjects<AggregateFilterContainer>(_catalogueRepository)
            .ToDictionaryEx(o => o.ID, o2 => o2);
        AllAggregateFilters = GetAllObjects<AggregateFilter>(_catalogueRepository);
        AllAggregateFilterParameters = GetAllObjects<AggregateFilterParameter>(_catalogueRepository);

        _aggregateFilterManager = _catalogueRepository is CatalogueRepository cataRepo
            ? new FilterManagerFromChildProvider(cataRepo, this)
            : _catalogueRepository.FilterManager;
    }


    protected void ReportProgress(string desc)
    {
        if (UserSettings.DebugPerformance)
        {
            _errorsCheckNotifier.OnCheckPerformed(new CheckEventArgs(
                $"ChildProvider Stage {_progress++} ({desc}):{ProgressStopwatch.ElapsedMilliseconds}ms",
                CheckResult.Success));
            ProgressStopwatch.Restart();
        }
    }

    private void AddChildren(AllPluginsNode allPluginsNode)
    {
        var children = new HashSet<object>();
        var descendancy = new DescendancyList(allPluginsNode);

        foreach (var p in AllCompatiblePlugins)
            children.Add(p);

        var expiredPluginsNode = new AllExpiredPluginsNode();
        children.Add(expiredPluginsNode);
        AddChildren(expiredPluginsNode, descendancy.Add(expiredPluginsNode));

        AddToDictionaries(children, descendancy);
    }

    private void AddChildren(AllExpiredPluginsNode expiredPluginsNode, DescendancyList descendancy)
    {
        var children = new HashSet<object>();

        foreach (var p in AllPlugins.Except(AllCompatiblePlugins))
            children.Add(p);

        AddToDictionaries(children, descendancy);
    }

    private void AddChildren(AllGovernanceNode allGovernanceNode)
    {
        var children = new HashSet<object>();
        var descendancy = new DescendancyList(allGovernanceNode);

        foreach (var gp in AllGovernancePeriods)
        {
            children.Add(gp);
            AddChildren(gp, descendancy.Add(gp));
        }

        AddToDictionaries(children, descendancy);
    }

    private void AddChildren(GovernancePeriod governancePeriod, DescendancyList descendancy)
    {
        var children = new HashSet<object>();

        foreach (var doc in AllGovernanceDocuments.Where(d => d.GovernancePeriod_ID == governancePeriod.ID))
            children.Add(doc);

        AddToDictionaries(children, descendancy);
    }


    private void AddChildren(AllPermissionWindowsNode allPermissionWindowsNode)
    {
        var descendancy = new DescendancyList(allPermissionWindowsNode);

        foreach (var permissionWindow in AllPermissionWindows)
            AddChildren(permissionWindow, descendancy.Add(permissionWindow));


        AddToDictionaries(new HashSet<object>(AllPermissionWindows), descendancy);
    }

    private void AddChildren(PermissionWindow permissionWindow, DescendancyList descendancy)
    {
        var children = new HashSet<object>();

        foreach (var cacheProgress in AllCacheProgresses)
            if (cacheProgress.PermissionWindow_ID == permissionWindow.ID)
                children.Add(new PermissionWindowUsedByCacheProgressNode(cacheProgress, permissionWindow, false));

        AddToDictionaries(children, descendancy);
    }

    private void AddChildren(AllExternalServersNode allExternalServersNode)
    {
        AddToDictionaries(new HashSet<object>(AllExternalServers), new DescendancyList(allExternalServersNode));
    }

    private void AddChildren(AllRDMPRemotesNode allRDMPRemotesNode)
    {
        AddToDictionaries(new HashSet<object>(AllRemoteRDMPs), new DescendancyList(allRDMPRemotesNode));
    }

    private void AddChildren(AllDashboardsNode allDashboardsNode)
    {
        AddToDictionaries(new HashSet<object>(AllDashboards), new DescendancyList(allDashboardsNode));
    }

    private void AddChildren(AllObjectSharingNode allObjectSharingNode)
    {
        var descendancy = new DescendancyList(allObjectSharingNode);

        var allExportsNode = new AllObjectExportsNode();
        var allImportsNode = new AllObjectImportsNode();

        AddToDictionaries(new HashSet<object>(AllExports), descendancy.Add(allExportsNode));
        AddToDictionaries(new HashSet<object>(AllImports), descendancy.Add(allImportsNode));

        AddToDictionaries(new HashSet<object>(new object[] { allExportsNode, allImportsNode }), descendancy);
    }


    /// <summary>
    /// Creates new <see cref="StandardPipelineUseCaseNode"/>s and fills it with all compatible Pipelines - do not call this method more than once
    /// </summary>
    protected void AddPipelineUseCases(Dictionary<string, PipelineUseCase> useCases)
    {
        var descendancy = new DescendancyList(AllPipelinesNode);
        var children = new HashSet<object>();

        //pipelines not found to be part of any StandardPipelineUseCase
        var unknownPipelines = new HashSet<object>(AllPipelines);

        foreach (var useCase in useCases)
        {
            var node = new StandardPipelineUseCaseNode(useCase.Key, useCase.Value, _commentStore);

            //keep track of all the use cases
            PipelineUseCases.Add(node);

            foreach (var pipeline in AddChildren(node, descendancy.Add(node)))
                unknownPipelines.Remove(pipeline);

            children.Add(node);
        }

        children.Add(OtherPipelinesNode);
        OtherPipelinesNode.Pipelines.AddRange(unknownPipelines.Cast<Pipeline>());
        AddToDictionaries(unknownPipelines, descendancy.Add(OtherPipelinesNode));

        //it is the first standard use case
        AddToDictionaries(children, descendancy);
    }

    private IEnumerable<Pipeline> AddChildren(StandardPipelineUseCaseNode node, DescendancyList descendancy)
    {
        var children = new HashSet<object>();

        var repo = new MemoryRepository();

        //Could be an issue here if a pipeline becomes compatible with multiple use cases.
        //Should be impossible currently but one day it could be an issue especially if we were to
        //support plugin use cases in this hierarchy

        //find compatible pipelines useCase.Value
        foreach (var compatiblePipeline in AllPipelines.Where(node.UseCase.GetContext().IsAllowable))
        {
            var useCaseNode = new PipelineCompatibleWithUseCaseNode(repo, compatiblePipeline, node.UseCase);

            AddChildren(useCaseNode, descendancy.Add(useCaseNode));

            node.Pipelines.Add(compatiblePipeline);
            children.Add(useCaseNode);
        }

        //it is the first standard use case
        AddToDictionaries(children, descendancy);

        return children.Cast<PipelineCompatibleWithUseCaseNode>().Select(u => u.Pipeline);
    }

    private void AddChildren(PipelineCompatibleWithUseCaseNode pipelineNode, DescendancyList descendancy)
    {
        var components = AllPipelineComponents.Where(c => c.Pipeline_ID == pipelineNode.Pipeline.ID)
            .OrderBy(o => o.Order)
            .ToArray();

        foreach (var component in components)
            AddChildren(component, descendancy.Add(component));

        var children = new HashSet<object>(components);

        AddToDictionaries(children, descendancy);
    }

    private void AddChildren(PipelineComponent pipelineComponent, DescendancyList descendancy)
    {
        var components = AllPipelineComponentsArguments.Where(c => c.PipelineComponent_ID == pipelineComponent.ID)
            .ToArray();

        var children = new HashSet<object>(components);

        AddToDictionaries(children, descendancy);
    }

    private void BuildServerNodes()
    {
        //add a root node for all the servers to be children of
        AllServersNode = new AllServersNode();

        var descendancy = new DescendancyList(AllServersNode);
        var allServers = new List<TableInfoServerNode>();

        foreach (var typeGroup in AllTableInfos.GroupBy(t => t.DatabaseType))
        {
            var dbType = typeGroup.Key;
            IEnumerable<TableInfo> tables = typeGroup;

            var serversByName = tables
                .GroupBy(c => c.Server ?? TableInfoServerNode.NullServerNode, StringComparer.CurrentCultureIgnoreCase)
                .Select(s => new TableInfoServerNode(s.Key, dbType, s));


            foreach (var server in serversByName)
            {
                allServers.Add(server);
                AddChildren(server, descendancy.Add(server));
            }
        }

        //create the server nodes
        AllServers = allServers.ToArray();

        //record the fact that all the servers are children of the all servers node
        AddToDictionaries(new HashSet<object>(AllServers), descendancy);
    }


    private void AddChildren(AllDataAccessCredentialsNode allDataAccessCredentialsNode)
    {
        var children = new HashSet<object>();

        var isKeyMissing = false;
        if (_catalogueRepository.EncryptionManager is PasswordEncryptionKeyLocation keyLocation)
            isKeyMissing = string.IsNullOrWhiteSpace(keyLocation.GetKeyFileLocation());

        children.Add(new DecryptionPrivateKeyNode(isKeyMissing));

        foreach (var creds in AllDataAccessCredentials)
            children.Add(creds);


        AddToDictionaries(children, new DescendancyList(allDataAccessCredentialsNode));
    }

    private void AddChildren(AllANOTablesNode anoTablesNode)
    {
        AddToDictionaries(new HashSet<object>(AllANOTables), new DescendancyList(anoTablesNode));
    }

    private void AddChildren(FolderNode<Catalogue> folder, DescendancyList descendancy)
    {
        foreach (var child in folder.ChildFolders)
            //add subfolder children
            AddChildren(child, descendancy.Add(child));

        //add catalogues in folder
        foreach (var c in folder.ChildObjects) AddChildren(c, descendancy.Add(c));

        // Children are the folders + objects
        AddToDictionaries(new HashSet<object>(
                folder.ChildFolders.Cast<object>()
                    .Union(folder.ChildObjects)), descendancy
        );
    }

    private void AddChildren(FolderNode<LoadMetadata> folder, DescendancyList descendancy)
    {
        foreach (var child in folder.ChildFolders)
            //add subfolder children
            AddChildren(child, descendancy.Add(child));

        //add loads in folder
        foreach (var lmd in folder.ChildObjects) AddChildren(lmd, descendancy.Add(lmd));

        // Children are the folders + objects
        AddToDictionaries(new HashSet<object>(
                folder.ChildFolders.Cast<object>()
                    .Union(folder.ChildObjects)), descendancy
        );
    }

    private void AddChildren(FolderNode<CohortIdentificationConfiguration> folder, DescendancyList descendancy)
    {
        foreach (var child in folder.ChildFolders)
            //add subfolder children
            AddChildren(child, descendancy.Add(child));

        //add cics in folder
        foreach (var cic in folder.ChildObjects) AddChildren(cic, descendancy.Add(cic));

        // Children are the folders + objects
        AddToDictionaries(new HashSet<object>(
                folder.ChildFolders.Cast<object>()
                    .Union(folder.ChildObjects)), descendancy
        );
    }

    #region Load Metadata

    private void AddChildren(LoadMetadata lmd, DescendancyList descendancy)
    {
        var childObjects = new List<object>();

        if (lmd.OverrideRAWServer_ID.HasValue)
        {
            var server = AllExternalServers.Single(s => s.ID == lmd.OverrideRAWServer_ID.Value);
            var usage = new OverrideRawServerNode(lmd, server);
            childObjects.Add(usage);
        }

        var allSchedulesNode = new LoadMetadataScheduleNode(lmd);
        AddChildren(allSchedulesNode, descendancy.Add(allSchedulesNode));
        childObjects.Add(allSchedulesNode);

        var allCataloguesNode = new AllCataloguesUsedByLoadMetadataNode(lmd);
        AddChildren(allCataloguesNode, descendancy.Add(allCataloguesNode));
        childObjects.Add(allCataloguesNode);

        var processTasksNode = new AllProcessTasksUsedByLoadMetadataNode(lmd);
        AddChildren(processTasksNode, descendancy.Add(processTasksNode));
        childObjects.Add(processTasksNode);

        childObjects.Add(new LoadDirectoryNode(lmd));

        AddToDictionaries(new HashSet<object>(childObjects), descendancy);
    }

    private void AddChildren(LoadMetadataScheduleNode allSchedulesNode, DescendancyList descendancy)
    {
        var childObjects = new HashSet<object>();

        var lmd = allSchedulesNode.LoadMetadata;

        foreach (var lp in AllLoadProgresses.Where(p => p.LoadMetadata_ID == lmd.ID))
        {
            AddChildren(lp, descendancy.Add(lp));
            childObjects.Add(lp);
        }

        if (childObjects.Any())
            AddToDictionaries(childObjects, descendancy);
    }

    private void AddChildren(LoadProgress loadProgress, DescendancyList descendancy)
    {
        var cacheProgresses = AllCacheProgresses.Where(cp => cp.LoadProgress_ID == loadProgress.ID).ToArray();

        foreach (var cacheProgress in cacheProgresses)
            AddChildren(cacheProgress, descendancy.Add(cacheProgress));

        if (cacheProgresses.Any())
            AddToDictionaries(new HashSet<object>(cacheProgresses), descendancy);
    }

    private void AddChildren(CacheProgress cacheProgress, DescendancyList descendancy)
    {
        var children = new HashSet<object>();

        if (cacheProgress.PermissionWindow_ID != null)
        {
            var window = AllPermissionWindows.Single(w => w.ID == cacheProgress.PermissionWindow_ID);
            var windowNode = new PermissionWindowUsedByCacheProgressNode(cacheProgress, window, true);

            children.Add(windowNode);
        }

        if (children.Any())
            AddToDictionaries(children, descendancy);
    }

    private void AddChildren(AllProcessTasksUsedByLoadMetadataNode allProcessTasksUsedByLoadMetadataNode,
        DescendancyList descendancy)
    {
        var childObjects = new HashSet<object>();

        var lmd = allProcessTasksUsedByLoadMetadataNode.LoadMetadata;
        childObjects.Add(new LoadStageNode(lmd, LoadStage.GetFiles));
        childObjects.Add(new LoadStageNode(lmd, LoadStage.Mounting));
        childObjects.Add(new LoadStageNode(lmd, LoadStage.AdjustRaw));
        childObjects.Add(new LoadStageNode(lmd, LoadStage.AdjustStaging));
        childObjects.Add(new LoadStageNode(lmd, LoadStage.PostLoad));

        foreach (LoadStageNode node in childObjects)
            AddChildren(node, descendancy.Add(node));

        AddToDictionaries(childObjects, descendancy);
    }

    private void AddChildren(LoadStageNode loadStageNode, DescendancyList descendancy)
    {
        var tasks = AllProcessTasks.Where(
                p => p.LoadMetadata_ID == loadStageNode.LoadMetadata.ID && p.LoadStage == loadStageNode.LoadStage)
            .OrderBy(o => o.Order).ToArray();

        foreach (var processTask in tasks)
            AddChildren(processTask, descendancy.Add(processTask));

        if (tasks.Any())
            AddToDictionaries(new HashSet<object>(tasks), descendancy);
    }

    private void AddChildren(ProcessTask procesTask, DescendancyList descendancy)
    {
        var args = AllProcessTasksArguments.Where(
            a => a.ProcessTask_ID == procesTask.ID).ToArray();

        if (args.Any())
            AddToDictionaries(new HashSet<object>(args), descendancy);
    }

    private void AddChildren(AllCataloguesUsedByLoadMetadataNode allCataloguesUsedByLoadMetadataNode,
        DescendancyList descendancy)
    {
        var chilObjects = new HashSet<object>();

        var usedCatalogues = AllCatalogues
            .Where(c => c.LoadMetadata_ID == allCataloguesUsedByLoadMetadataNode.LoadMetadata.ID).ToList();


        foreach (var catalogue in usedCatalogues)
            chilObjects.Add(new CatalogueUsedByLoadMetadataNode(allCataloguesUsedByLoadMetadataNode.LoadMetadata,
                catalogue));

        allCataloguesUsedByLoadMetadataNode.UsedCatalogues = usedCatalogues;

        AddToDictionaries(chilObjects, descendancy);
    }

    #endregion

    protected void AddChildren(Catalogue c, DescendancyList descendancy)
    {
        var childObjects = new List<object>();

        var catalogueAggregates = AllAggregateConfigurations.Where(a => a.Catalogue_ID == c.ID).ToArray();
        var cohortAggregates = catalogueAggregates.Where(a => a.IsCohortIdentificationAggregate).ToArray();
        var regularAggregates = catalogueAggregates.Except(cohortAggregates).ToArray();

        //get all the CatalogueItems for this Catalogue (TryGet because Catalogue may not have any items
        var cis = _catalogueToCatalogueItems.TryGetValue(c.ID, out var result)
            ? result.ToArray()
            : Array.Empty<CatalogueItem>();

        //tell the CatalogueItems that we are are their parent
        foreach (var ci in cis)
            ci.InjectKnown(c);

        // core includes project specific which basically means the same thing
        var core = new CatalogueItemsNode(c,
            cis.Where(ci => ci.ExtractionInformation?.ExtractionCategory == ExtractionCategory.Core ||
                            ci.ExtractionInformation?.ExtractionCategory == ExtractionCategory.ProjectSpecific)
            , ExtractionCategory.Core);

        c.InjectKnown(cis);

        var deprecated = new CatalogueItemsNode(c,
            cis.Where(ci => ci.ExtractionInformation?.ExtractionCategory == ExtractionCategory.Deprecated),
            ExtractionCategory.Deprecated);
        var special = new CatalogueItemsNode(c,
            cis.Where(ci => ci.ExtractionInformation?.ExtractionCategory == ExtractionCategory.SpecialApprovalRequired),
            ExtractionCategory.SpecialApprovalRequired);
        var intern = new CatalogueItemsNode(c,
            cis.Where(ci => ci.ExtractionInformation?.ExtractionCategory == ExtractionCategory.Internal),
            ExtractionCategory.Internal);
        var supplemental = new CatalogueItemsNode(c,
            cis.Where(ci => ci.ExtractionInformation?.ExtractionCategory == ExtractionCategory.Supplemental),
            ExtractionCategory.Supplemental);
        var notExtractable = new CatalogueItemsNode(c, cis.Where(ci => ci.ExtractionInformation == null), null);

        AddChildren(core, descendancy.Add(core));
        childObjects.Add(core);

        foreach (var optional in new[] { deprecated, special, intern, supplemental, notExtractable })
            if (optional.CatalogueItems.Any())
            {
                AddChildren(optional, descendancy.Add(optional));
                childObjects.Add(optional);
            }

        //do we have any foreign key fields into this lookup table
        var lookups = AllLookups.Where(l => c.CatalogueItems.Any(ci => ci.ColumnInfo_ID == l.ForeignKey_ID)).ToArray();

        var docs = AllSupportingDocuments.Where(d => d.Catalogue_ID == c.ID).ToArray();
        var sql = AllSupportingSQL.Where(d => d.Catalogue_ID == c.ID).ToArray();

        //if there are supporting documents or supporting sql files then add  documentation node
        if (docs.Any() || sql.Any())
        {
            var documentationNode = new DocumentationNode(c, docs, sql);

            //add the documentations node
            childObjects.Add(documentationNode);

            //record the children
            AddToDictionaries(new HashSet<object>(docs.Cast<object>().Union(sql)), descendancy.Add(documentationNode));
        }

        if (lookups.Any())
        {
            var lookupsNode = new CatalogueLookupsNode(c, lookups);
            //add the documentations node
            childObjects.Add(lookupsNode);


            //record the children
            AddToDictionaries(new HashSet<object>(lookups.Select(l => new CatalogueLookupUsageNode(c, l))),
                descendancy.Add(lookupsNode));
        }

        if (regularAggregates.Any())
        {
            var aggregatesNode = new AggregatesNode(c, regularAggregates);
            childObjects.Add(aggregatesNode);

            var nodeDescendancy = descendancy.Add(aggregatesNode);
            AddToDictionaries(new HashSet<object>(regularAggregates), nodeDescendancy);

            foreach (var regularAggregate in regularAggregates)
                AddChildren(regularAggregate, nodeDescendancy.Add(regularAggregate));
        }

        //finalise
        AddToDictionaries(new HashSet<object>(childObjects), descendancy);
    }

    private void InjectCatalogueItems()
    {
        foreach (var ci in AllCatalogueItems)
            if (_extractionInformationsByCatalogueItem.TryGetValue(ci.ID, out var ei))
                ci.InjectKnown(ei);
            else
                ci.InjectKnown((ExtractionInformation)null);
    }

    private void AddChildren(CatalogueItemsNode node, DescendancyList descendancyList)
    {
        AddToDictionaries(new HashSet<object>(node.CatalogueItems), descendancyList);

        foreach (var ci in node.CatalogueItems)
            AddChildren(ci, descendancyList.Add(ci));
    }

    private void AddChildren(AggregateConfiguration aggregateConfiguration, DescendancyList descendancy)
    {
        var childrenObjects = new HashSet<object>();

        var parameters = AllAnyTableParameters.Where(p => p.IsReferenceTo(aggregateConfiguration)).Cast<ISqlParameter>()
            .ToArray();

        foreach (var p in parameters)
            childrenObjects.Add(p);

        // show the dimensions in the tree
        foreach (var dim in aggregateConfiguration.AggregateDimensions) childrenObjects.Add(dim);

        // show the axis (if any) in the tree.  If there are multiple axis in this tree then that is bad but maybe the user can delete one of them to fix the situation
        foreach (var axis in AllAggregateContinuousDateAxis.Where(a =>
                     aggregateConfiguration.AggregateDimensions.Any(d => d.ID == a.AggregateDimension_ID)))
            childrenObjects.Add(axis);

        //we can step into this twice, once via Catalogue children and once via CohortIdentificationConfiguration children
        //if we get in via Catalogue children then descendancy will be Ignore=true we don't end up emphasising into CatalogueCollectionUI when
        //really user wants to see it in CohortIdentificationCollectionUI
        if (aggregateConfiguration.RootFilterContainer_ID != null)
        {
            var container = AllAggregateContainersDictionary[(int)aggregateConfiguration.RootFilterContainer_ID];

            AddChildren(container, descendancy.Add(container));
            childrenObjects.Add(container);
        }

        AddToDictionaries(childrenObjects, descendancy);
    }

    private void AddChildren(AggregateFilterContainer container, DescendancyList descendancy)
    {
        var childrenObjects = new List<object>();

        var subcontainers = _aggregateFilterManager.GetSubContainers(container);
        var filters = _aggregateFilterManager.GetFilters(container);

        foreach (AggregateFilterContainer subcontainer in subcontainers)
        {
            //one of our children is this subcontainer
            childrenObjects.Add(subcontainer);

            //but also document its children
            AddChildren(subcontainer, descendancy.Add(subcontainer));
        }

        //also add the filters for the container
        foreach (var f in filters)
        {
            // for filters add the parameters under them
            AddChildren((AggregateFilter)f, descendancy.Add(f));
            childrenObjects.Add(f);
        }

        //add our children to the dictionary
        AddToDictionaries(new HashSet<object>(childrenObjects), descendancy);
    }

    private void AddChildren(AggregateFilter f, DescendancyList descendancy)
    {
        AddToDictionaries(new HashSet<object>(AllAggregateFilterParameters.Where(p => p.AggregateFilter_ID == f.ID)),
            descendancy);
    }

    private void AddChildren(CatalogueItem ci, DescendancyList descendancy)
    {
        var childObjects = new List<object>();

        var ei = ci.ExtractionInformation;
        if (ei != null)
        {
            childObjects.Add(ei);
            AddChildren(ei, descendancy.Add(ei));
        }
        else
        {
            ci.InjectKnown(
                (ExtractionInformation)null); // we know the CatalogueItem has no ExtractionInformation child because it's not in the dictionary
        }

        if (ci.ColumnInfo_ID.HasValue && _allColumnInfos.TryGetValue(ci.ColumnInfo_ID.Value, out var col))
            childObjects.Add(new LinkedColumnInfoNode(ci, col));

        AddToDictionaries(new HashSet<object>(childObjects), descendancy);
    }

    private void AddChildren(ExtractionInformation extractionInformation, DescendancyList descendancy)
    {
        var children = new HashSet<object>();

        foreach (var filter in AllCatalogueFilters.Where(f => f.ExtractionInformation_ID == extractionInformation.ID))
        {
            //add the filter as a child of the
            children.Add(filter);
            AddChildren(filter, descendancy.Add(filter));
        }

        AddToDictionaries(children, descendancy);
    }

    private void AddChildren(ExtractionFilter filter, DescendancyList descendancy)
    {
        var children = new HashSet<object>();
        var parameters = AllCatalogueParameters.Where(p => p.ExtractionFilter_ID == filter.ID).ToArray();
        var parameterSets = AllCatalogueValueSets.Where(vs => vs.ExtractionFilter_ID == filter.ID).ToArray();

        filter.InjectKnown(parameterSets);

        foreach (var p in parameters)
            children.Add(p);

        foreach (var set in parameterSets)
        {
            children.Add(set);
            AddChildren(set, descendancy.Add(set), parameters);
        }

        if (children.Any())
            AddToDictionaries(children, descendancy);
    }

    private void AddChildren(ExtractionFilterParameterSet set, DescendancyList descendancy,
        ExtractionFilterParameter[] filterParameters)
    {
        var children = new HashSet<object>();

        foreach (var setValue in AllCatalogueValueSetValues.Where(v => v.ExtractionFilterParameterSet_ID == set.ID))
        {
            setValue.InjectKnown(filterParameters.SingleOrDefault(p => p.ID == setValue.ExtractionFilterParameter_ID));
            children.Add(setValue);
        }

        AddToDictionaries(children, descendancy);
    }

    private void AddChildren(CohortIdentificationConfiguration cic, DescendancyList descendancy)
    {
        var children = new HashSet<object>();

        //it has an associated query cache
        if (cic.QueryCachingServer_ID != null)
            children.Add(new QueryCacheUsedByCohortIdentificationNode(cic,
                AllExternalServers.Single(s => s.ID == cic.QueryCachingServer_ID)));

        var parameters = AllAnyTableParameters.Where(p => p.IsReferenceTo(cic)).Cast<ISqlParameter>().ToArray();
        foreach (var p in parameters) children.Add(p);

        //if it has a root container
        if (cic.RootCohortAggregateContainer_ID != null)
        {
            var container = AllCohortAggregateContainers.Single(c => c.ID == cic.RootCohortAggregateContainer_ID);
            AddChildren(container, descendancy.Add(container).SetBetterRouteExists());
            children.Add(container);
        }

        //get the patient index tables
        var joinableNode = new JoinableCollectionNode(cic,
            AllJoinables.Where(j => j.CohortIdentificationConfiguration_ID == cic.ID).ToArray());
        AddChildren(joinableNode, descendancy.Add(joinableNode).SetBetterRouteExists());
        children.Add(joinableNode);

        AddToDictionaries(children, descendancy.SetBetterRouteExists());
    }

    private void AddChildren(JoinableCollectionNode joinablesNode, DescendancyList descendancy)
    {
        var children = new HashSet<object>();

        foreach (var joinable in joinablesNode.Joinables)
            try
            {
                var agg = AllAggregateConfigurations.Single(ac => ac.ID == joinable.AggregateConfiguration_ID);
                ForceAggregateNaming(agg, descendancy);
                children.Add(agg);

                //it's no longer an orphan because it's in a known cic (as a patient index table)
                OrphanAggregateConfigurations.Remove(agg);

                AddChildren(agg, descendancy.Add(agg));
            }
            catch (Exception e)
            {
                throw new Exception(
                    $"JoinableCohortAggregateConfiguration (patient index table) object (ID={joinable.ID}) references AggregateConfiguration_ID {joinable.AggregateConfiguration_ID} but that AggregateConfiguration was not found",
                    e);
            }

        AddToDictionaries(children, descendancy);
    }

    private void AddChildren(CohortAggregateContainer container, DescendancyList descendancy)
    {
        //get subcontainers
        var subcontainers = _cohortContainerManager.GetChildren(container).OfType<CohortAggregateContainer>().ToList();

        //if there are subcontainers
        foreach (var subcontainer in subcontainers)
            AddChildren(subcontainer, descendancy.Add(subcontainer));

        //get our configurations
        var configurations = _cohortContainerManager.GetChildren(container).OfType<AggregateConfiguration>().ToList();

        //record the configurations children including full descendancy
        foreach (var configuration in configurations)
        {
            ForceAggregateNaming(configuration, descendancy);
            AddChildren(configuration, descendancy.Add(configuration));

            //it's no longer an orphan because it's in a known cic
            OrphanAggregateConfigurations.Remove(configuration);
        }

        //all our children (containers and aggregates)
        //children are all aggregates and containers at the current hierarchy level in order
        var children = subcontainers.Union(configurations.Cast<IOrderable>()).OrderBy(o => o.Order).ToList();

        AddToDictionaries(new HashSet<object>(children), descendancy);
    }

    private void ForceAggregateNaming(AggregateConfiguration configuration, DescendancyList descendancy)
    {
        //configuration has the wrong name
        if (!configuration.IsCohortIdentificationAggregate)
        {
            _errorsCheckNotifier.OnCheckPerformed(new CheckEventArgs(
                $"Had to fix naming of configuration '{configuration}' because it didn't start with correct cic prefix",
                CheckResult.Warning));
            descendancy.Parents.OfType<CohortIdentificationConfiguration>().Single()
                .EnsureNamingConvention(configuration);
            configuration.SaveToDatabase();
        }
    }

    private void AddChildren(TableInfoServerNode serverNode, DescendancyList descendancy)
    {
        //add empty hashset
        var children = new HashSet<object>();

        var databases =
            serverNode.Tables.GroupBy(
                    k => k.Database ?? TableInfoDatabaseNode.NullDatabaseNode, StringComparer.CurrentCultureIgnoreCase)
                .Select(g => new TableInfoDatabaseNode(g.Key, serverNode, g));

        foreach (var db in databases)
        {
            children.Add(db);
            AddChildren(db, descendancy.Add(db));
        }

        //now we have recorded all the children add them with descendancy
        AddToDictionaries(children, descendancy);
    }

    private void AddChildren(TableInfoDatabaseNode dbNode, DescendancyList descendancy)
    {
        //add empty hashset
        var children = new HashSet<object>();

        foreach (var t in dbNode.Tables)
        {
            //record the children of the table infos (mostly column infos)
            children.Add(t);

            //the all servers node=>the TableInfoServerNode => the t
            AddChildren(t, descendancy.Add(t));
        }

        //now we have recorded all the children add them with descendancy
        AddToDictionaries(children, descendancy);
    }

    private void AddChildren(TableInfo tableInfo, DescendancyList descendancy)
    {
        //add empty hashset
        var children = new HashSet<object>();

        //if the table has an identifier dump listed
        if (tableInfo.IdentifierDumpServer_ID != null)
        {
            //if there is a dump (e.g. for dilution and dumping - not appearing in the live table)
            var server = AllExternalServers.Single(s => s.ID == tableInfo.IdentifierDumpServer_ID.Value);

            children.Add(new IdentifierDumpServerUsageNode(tableInfo, server));
        }

        //get the discarded columns in this table
        var discardedCols = new HashSet<object>(AllPreLoadDiscardedColumns.Where(c => c.TableInfo_ID == tableInfo.ID));

        //tell the column who thier parent is so they don't need to look up the database
        foreach (PreLoadDiscardedColumn discardedCol in discardedCols)
            discardedCol.InjectKnown(tableInfo);

        //if there are discarded columns
        if (discardedCols.Any())
        {
            var identifierDumpNode = new PreLoadDiscardedColumnsNode(tableInfo);

            //record that the usage is a child of TableInfo
            children.Add(identifierDumpNode);

            //record that the discarded columns are children of identifier dump usage node
            AddToDictionaries(discardedCols, descendancy.Add(identifierDumpNode));
        }

        //if it is a table valued function
        if (tableInfo.IsTableValuedFunction)
        {
            //that has parameters
            var parameters = tableInfo.GetAllParameters();

            foreach (var p in parameters) children.Add(p);
        }

        //next add the column infos
        if (TableInfosToColumnInfos.TryGetValue(tableInfo.ID, out var result))
            foreach (var c in result)
            {
                children.Add(c);
                c.InjectKnown(tableInfo);
                AddChildren(c, descendancy.Add(c).SetBetterRouteExists());
            }

        //finally add any credentials objects
        if (AllDataAccessCredentialUsages.TryGetValue(tableInfo, out var nodes))
            foreach (var node in nodes)
                children.Add(node);

        //now we have recorded all the children add them with descendancy via the TableInfo descendancy
        AddToDictionaries(children, descendancy);
    }

    private void AddChildren(ColumnInfo columnInfo, DescendancyList descendancy)
    {
        var lookups = AllLookups.Where(l => l.Description_ID == columnInfo.ID).ToArray();
        var joinInfos = AllJoinInfos.Where(j => j.PrimaryKey_ID == columnInfo.ID);

        var children = new HashSet<object>();

        foreach (var l in lookups)
            children.Add(l);

        foreach (var j in joinInfos)
            children.Add(j);

        if (children.Any())
            AddToDictionaries(children, descendancy);
    }

    protected void AddToDictionaries(HashSet<object> children, DescendancyList list)
    {
        if (list.IsEmpty)
            throw new ArgumentException("DescendancyList cannot be empty", nameof(list));

        //document that the last parent has these as children
        var parent = list.Last();

        _childDictionary.AddOrUpdate(parent,
            children, (p, s) => children);

        //now document the entire parent order to reach each child object i.e. 'Root=>Grandparent=>Parent'  is how you get to 'Child'
        foreach (var o in children)
            _descendancyDictionary.AddOrUpdate(o, list, (k, v) => HandleDescendancyCollision(k, v, list));


        foreach (var masquerader in children.OfType<IMasqueradeAs>())
        {
            var key = masquerader.MasqueradingAs();

            if (!AllMasqueraders.ContainsKey(key))
                AllMasqueraders.AddOrUpdate(key, new HashSet<IMasqueradeAs>(), (o, set) => set);

            lock (AllMasqueraders)
            {
                AllMasqueraders[key].Add(masquerader);
            }
        }
    }

    private static DescendancyList HandleDescendancyCollision(object key, DescendancyList oldRoute,
        DescendancyList newRoute)
    {
        //if the new route is the best best
        if (newRoute.NewBestRoute && !oldRoute.NewBestRoute)
            return newRoute;

        // If the new one is marked BetterRouteExists just throw away the new one
        return newRoute.BetterRouteExists ? oldRoute : newRoute;
        // If in doubt use the newest one
    }

    private HashSet<object> GetAllObjects()
    {
        //anything which has children or is a child of someone else (distinct because HashSet)
        return new HashSet<object>(_childDictionary.SelectMany(kvp => kvp.Value).Union(_childDictionary.Keys));
    }

    public virtual object[] GetChildren(object model)
    {
        lock (WriteLock)
        {
            //if we don't have a record of any children in the child dictionary for the parent model object
            if (!_childDictionary.ContainsKey(model))
            {
                //if they want the children of a Pipeline (which we don't track) just serve the components
                if (model is Pipeline p) return p.PipelineComponents.ToArray();
                //if they want the children of a PipelineComponent (which we don't track) just serve the arguments
                if (model is PipelineComponent pc) return pc.PipelineComponentArguments.ToArray();

                return Array.Empty<object>(); //return none
            }


            return _childDictionary[model].OrderBy(o => o.ToString()).ToArray();
        }
    }

    public IEnumerable<IMapsDirectlyToDatabaseTable> GetAllObjects(Type type, bool unwrapMasqueraders)
    {
        lock (WriteLock)
        {
            //things that are a match on Type but not IMasqueradeAs
            var exactMatches = GetAllSearchables().Keys.Where(t => t is not IMasqueradeAs).Where(type.IsInstanceOfType);

            //Union the unwrapped masqueraders
            return unwrapMasqueraders
                ? exactMatches.Union(
                        AllMasqueraders
                            .Select(kvp => kvp.Key)
                            .OfType<IMapsDirectlyToDatabaseTable>()
                            .Where(type.IsInstanceOfType))
                    .Distinct()
                : exactMatches;
        }
    }

    public DescendancyList GetDescendancyListIfAnyFor(object model)
    {
        lock (WriteLock)
        {
            return _descendancyDictionary.TryGetValue(model, out var result) ? result : null;
        }
    }


    public object GetRootObjectOrSelf(object objectToEmphasise)
    {
        lock (WriteLock)
        {
            var descendancy = GetDescendancyListIfAnyFor(objectToEmphasise);

            return descendancy != null && descendancy.Parents.Any() ? descendancy.Parents[0] : objectToEmphasise;
        }
    }


    public virtual Dictionary<IMapsDirectlyToDatabaseTable, DescendancyList> GetAllSearchables()
    {
        lock (WriteLock)
        {
            var toReturn = new Dictionary<IMapsDirectlyToDatabaseTable, DescendancyList>();

            foreach (var kvp in _descendancyDictionary.Where(kvp => kvp.Key is IMapsDirectlyToDatabaseTable))
                toReturn.Add((IMapsDirectlyToDatabaseTable)kvp.Key, kvp.Value);

            return toReturn;
        }
    }

    public IEnumerable<object> GetAllChildrenRecursively(object o)
    {
        lock (WriteLock)
        {
            var toReturn = new List<object>();

            foreach (var child in GetChildren(o))
            {
                toReturn.Add(child);
                toReturn.AddRange(GetAllChildrenRecursively(child));
            }

            return toReturn;
        }
    }

    /// <summary>
    /// Asks all plugins to provide the child objects for every object we have found so far.  This method is recursive, call it with null the first time to use all objects.  It will then
    /// call itself with all the new objects that were sent back by the plugin (so that new objects found can still have children).
    /// </summary>
    /// <param name="objectsToAskAbout"></param>
    protected void GetPluginChildren(HashSet<object> objectsToAskAbout = null)
    {
        lock (WriteLock)
        {
            var newObjectsFound = new HashSet<object>();

            var sw = new Stopwatch();

            var providers = _pluginChildProviders.Except(_blockedPlugins).ToArray();

            //for every object found so far
            if (providers.Any())
                foreach (var o in objectsToAskAbout ?? GetAllObjects())
                    //for every plugin loaded (that is not forbidlisted)
<<<<<<< HEAD
                    foreach (var plugin in providers)
                        //ask about the children
                        try
                        {
                            sw.Restart();
                            //otherwise ask plugin what its children are
                            var pluginChildren = plugin.GetChildren(o);
=======
                foreach (var plugin in providers)
                    //ask about the children
                    try
                    {
                        sw.Restart();
                        //otherwise ask plugin what its children are
                        var pluginChildren = plugin.GetChildren(o);
>>>>>>> d6edf73d

                        //if the plugin takes too long to respond we need to stop
                        if (sw.ElapsedMilliseconds > 1000)
                        {
                            _blockedPlugins.Add(plugin);
                            throw new Exception(
                                $"Plugin '{plugin}' was forbidlisted for taking too long to respond to GetChildren(o) where o was a '{o.GetType().Name}' ('{o}')");
                        }

<<<<<<< HEAD
                            //it has children
                            if (pluginChildren != null && pluginChildren.Any())
                            {
                                //get the descendancy of the parent
                                var parentDescendancy = GetDescendancyListIfAnyFor(o);
                                var newDescendancy = parentDescendancy == null
                                    ? new DescendancyList(new[] { o })
                                    : //if the parent is a root level object start a new descendancy list from it
                                    parentDescendancy
                                        .Add(o); //otherwise keep going down, returns a new DescendancyList so doesn't corrupt the dictionary one
                                newDescendancy =
                                    parentDescendancy
                                        .Add(o); //otherwise keep going down, returns a new DescendancyList so doesn't corrupt the dictionary one

                                //record that
                                foreach (var pluginChild in pluginChildren)
                                {
                                    //if the parent didn't have any children before
                                    if (!_childDictionary.ContainsKey(o))
                                        _childDictionary.AddOrUpdate(o, new HashSet<object>(),
                                            (o1, set) => set); //it does now
=======
                        //it has children
                        if (pluginChildren != null && pluginChildren.Any())
                        {
                            //get the descendancy of the parent
                            var parentDescendancy = GetDescendancyListIfAnyFor(o);

                            var newDescendancy = parentDescendancy == null
                                ? new DescendancyList(new[] { o })
                                : //if the parent is a root level object start a new descendancy list from it
                                parentDescendancy
                                    .Add(o); //otherwise keep going down, returns a new DescendancyList so doesn't corrupt the dictionary one

                            //record that
                            foreach (var pluginChild in pluginChildren)
                            {
                                //if the parent didn't have any children before
                                if (!_childDictionary.ContainsKey(o))
                                    _childDictionary.AddOrUpdate(o, new HashSet<object>(),
                                        (o1, set) => set); //it does now
>>>>>>> d6edf73d


                                //add us to the parent objects child collection
                                _childDictionary[o].Add(pluginChild);

<<<<<<< HEAD
                                    //add to the child collection of the parent object kvp.Key
                                    _descendancyDictionary.AddOrUpdate(pluginChild, newDescendancy,
                                        (s, e) => newDescendancy);
=======
                                //add to the child collection of the parent object kvp.Key
                                _descendancyDictionary.AddOrUpdate(pluginChild, newDescendancy,
                                    (s, e) => newDescendancy);
>>>>>>> d6edf73d

                                //we have found a new object so we must ask other plugins about it (chances are a plugin will have a whole tree of sub objects)
                                newObjectsFound.Add(pluginChild);
                            }
                        }
<<<<<<< HEAD
                        catch (Exception e)
                        {
                            _errorsCheckNotifier.OnCheckPerformed(new CheckEventArgs(e.Message, CheckResult.Fail, e));
                        }
=======
                    }
                    catch (Exception e)
                    {
                        _errorsCheckNotifier.OnCheckPerformed(new CheckEventArgs(e.Message, CheckResult.Fail, e));
                    }
>>>>>>> d6edf73d

            if (newObjectsFound.Any())
                GetPluginChildren(newObjectsFound);
        }
    }

    public IEnumerable<IMasqueradeAs> GetMasqueradersOf(object o)
    {
        lock (WriteLock)
        {
<<<<<<< HEAD
            return AllMasqueraders.TryGetValue(o, out var result) ? result : Array.Empty<IMasqueradeAs>();
=======
            return AllMasqueraders.TryGetValue(o, out var result)
                ? (IEnumerable<IMasqueradeAs>)result
                : Array.Empty<IMasqueradeAs>();
>>>>>>> d6edf73d
        }
    }

    protected T[] GetAllObjects<T>(IRepository repository) where T : IMapsDirectlyToDatabaseTable
    {
        lock (WriteLock)
        {
            return repository.GetAllObjects<T>();
        }
    }


    protected void AddToReturnSearchablesWithNoDecendancy(
        Dictionary<IMapsDirectlyToDatabaseTable, DescendancyList> toReturn,
        IEnumerable<IMapsDirectlyToDatabaseTable> toAdd)
    {
        lock (WriteLock)
        {
            foreach (var m in toAdd)
                toReturn.Add(m, null);
        }
    }

    public virtual void UpdateTo(ICoreChildProvider other)
    {
        ArgumentNullException.ThrowIfNull(other);

        if (other is not CatalogueChildProvider otherCat)
            throw new NotSupportedException(
                $"Did not know how to UpdateTo ICoreChildProvider of type {other.GetType().Name}");

        AllLoadMetadatas = otherCat.AllLoadMetadatas;
        AllProcessTasks = otherCat.AllProcessTasks;
        AllProcessTasksArguments = otherCat.AllProcessTasksArguments;
        AllLoadProgresses = otherCat.AllLoadProgresses;
        AllCacheProgresses = otherCat.AllCacheProgresses;
        AllPermissionWindows = otherCat.AllPermissionWindows;
        AllCatalogues = otherCat.AllCatalogues;
        AllCataloguesDictionary = otherCat.AllCataloguesDictionary;
        AllSupportingDocuments = otherCat.AllSupportingDocuments;
        AllSupportingSQL = otherCat.AllSupportingSQL;
        _childDictionary = otherCat._childDictionary;
        _descendancyDictionary = otherCat._descendancyDictionary;
        _catalogueToCatalogueItems = otherCat._catalogueToCatalogueItems;
        AllCatalogueItemsDictionary = otherCat.AllCatalogueItemsDictionary;
        _allColumnInfos = otherCat._allColumnInfos;
        AllAggregateConfigurations = otherCat.AllAggregateConfigurations;
        AllAggregateDimensions = otherCat.AllAggregateDimensions;
        AllAggregateContinuousDateAxis = otherCat.AllAggregateContinuousDateAxis;
        AllRDMPRemotesNode = otherCat.AllRDMPRemotesNode;
        AllRemoteRDMPs = otherCat.AllRemoteRDMPs;
        AllDashboardsNode = otherCat.AllDashboardsNode;
        AllDashboards = otherCat.AllDashboards;
        AllObjectSharingNode = otherCat.AllObjectSharingNode;
        AllImports = otherCat.AllImports;
        AllExports = otherCat.AllExports;
        AllStandardRegexesNode = otherCat.AllStandardRegexesNode;
        AllPipelinesNode = otherCat.AllPipelinesNode;
        OtherPipelinesNode = otherCat.OtherPipelinesNode;
        AllPipelines = otherCat.AllPipelines;
        AllPipelineComponents = otherCat.AllPipelineComponents;
        AllPipelineComponentsArguments = otherCat.AllPipelineComponentsArguments;
        AllStandardRegexes = otherCat.AllStandardRegexes;
        AllANOTablesNode = otherCat.AllANOTablesNode;
        AllANOTables = otherCat.AllANOTables;
        AllExternalServers = otherCat.AllExternalServers;
        AllServers = otherCat.AllServers;
        AllTableInfos = otherCat.AllTableInfos;
        AllDataAccessCredentialsNode = otherCat.AllDataAccessCredentialsNode;
        AllExternalServersNode = otherCat.AllExternalServersNode;
        AllServersNode = otherCat.AllServersNode;
        AllDataAccessCredentials = otherCat.AllDataAccessCredentials;
        AllDataAccessCredentialUsages = otherCat.AllDataAccessCredentialUsages;
        TableInfosToColumnInfos = otherCat.TableInfosToColumnInfos;
        AllColumnInfos = otherCat.AllColumnInfos;
        AllPreLoadDiscardedColumns = otherCat.AllPreLoadDiscardedColumns;
        AllLookups = otherCat.AllLookups;
        AllJoinInfos = otherCat.AllJoinInfos;
        AllAnyTableParameters = otherCat.AllAnyTableParameters;
        AllMasqueraders = otherCat.AllMasqueraders;
        AllExtractionInformationsDictionary = otherCat.AllExtractionInformationsDictionary;
        _pluginChildProviders = otherCat._pluginChildProviders;
        AllPermissionWindowsNode = otherCat.AllPermissionWindowsNode;
        LoadMetadataRootFolder = otherCat.LoadMetadataRootFolder;
        CatalogueRootFolder = otherCat.CatalogueRootFolder;
        CohortIdentificationConfigurationRootFolder = otherCat.CohortIdentificationConfigurationRootFolder;
        AllConnectionStringKeywordsNode = otherCat.AllConnectionStringKeywordsNode;
        AllConnectionStringKeywords = otherCat.AllConnectionStringKeywords;
        AllAggregateContainersDictionary = otherCat.AllAggregateContainersDictionary;
        AllAggregateFilters = otherCat.AllAggregateFilters;
        AllAggregateFilterParameters = otherCat.AllAggregateFilterParameters;
        AllCohortIdentificationConfigurations = otherCat.AllCohortIdentificationConfigurations;
        AllCohortAggregateContainers = otherCat.AllCohortAggregateContainers;
        AllJoinables = otherCat.AllJoinables;
        AllJoinUses = otherCat.AllJoinUses;
        AllGovernanceNode = otherCat.AllGovernanceNode;
        AllGovernancePeriods = otherCat.AllGovernancePeriods;
        AllGovernanceDocuments = otherCat.AllGovernanceDocuments;
        GovernanceCoverage = otherCat.GovernanceCoverage;
        AllJoinableCohortAggregateConfigurationUse = otherCat.AllJoinableCohortAggregateConfigurationUse;
        AllPluginsNode = otherCat.AllPluginsNode;
        AllPlugins = otherCat.AllPlugins;
        AllCompatiblePlugins = otherCat.AllCompatiblePlugins;
        PipelineUseCases = otherCat.PipelineUseCases;
        OrphanAggregateConfigurationsNode = otherCat.OrphanAggregateConfigurationsNode;
        TemplateAggregateConfigurationsNode = otherCat.TemplateAggregateConfigurationsNode;
        AllCatalogueParameters = otherCat.AllCatalogueParameters;
        AllCatalogueValueSets = otherCat.AllCatalogueValueSets;
        AllCatalogueValueSetValues = otherCat.AllCatalogueValueSetValues;
        OrphanAggregateConfigurations = otherCat.OrphanAggregateConfigurations;
    }

    public virtual bool SelectiveRefresh(IMapsDirectlyToDatabaseTable databaseEntity)
    {
        ProgressStopwatch.Restart();

        return databaseEntity switch
        {
            AggregateFilterParameter afp => SelectiveRefresh(afp.AggregateFilter),
            AggregateFilter af => SelectiveRefresh(af),
            AggregateFilterContainer afc => SelectiveRefresh(afc),
            CohortAggregateContainer cac => SelectiveRefresh(cac),
            ExtractionInformation ei => SelectiveRefresh(ei),
            CatalogueItem ci => SelectiveRefresh(ci),
            _ => false
        };
    }


    public bool SelectiveRefresh(CatalogueItem ci)
    {
        var descendancy = GetDescendancyListIfAnyFor(ci.Catalogue);
        if (descendancy == null) return false;

        FetchCatalogueItems();
        FetchExtractionInformations();
        AddChildren(ci.Catalogue, descendancy.Add(ci.Catalogue));
        return true;
    }

    public bool SelectiveRefresh(ExtractionInformation ei)
    {
        var descendancy = GetDescendancyListIfAnyFor(ei);
        var cata = descendancy?.Parents.OfType<Catalogue>().LastOrDefault() ?? ei.CatalogueItem.Catalogue;

        if (cata == null)
            return false;

        var cataDescendancy = GetDescendancyListIfAnyFor(cata);

        if (cataDescendancy == null)
            return false;

        FetchCatalogueItems();

        foreach (var ci in AllCatalogueItems.Where(ci => ci.ID == ei.CatalogueItem_ID)) ci.ClearAllInjections();

        // property changes or deleting the ExtractionInformation
        FetchExtractionInformations();

        // refresh the Catalogue
        AddChildren(cata, cataDescendancy.Add(cata));
        return true;
    }

    public bool SelectiveRefresh(CohortAggregateContainer container)
    {
        var parentContainer = container.GetParentContainerIfAny();
        if (parentContainer != null)
        {
            var descendancy = GetDescendancyListIfAnyFor(parentContainer);

            if (descendancy != null)
            {
                BuildAggregateConfigurations();

                BuildCohortCohortAggregateContainers();
                AddChildren(parentContainer, descendancy.Add(parentContainer));
                return true;
            }
        }

        var cic = container.GetCohortIdentificationConfiguration();

        if (cic != null)
        {
            var descendancy = GetDescendancyListIfAnyFor(cic);

            if (descendancy != null)
            {
                BuildAggregateConfigurations();
                BuildCohortCohortAggregateContainers();
                AddChildren(cic, descendancy.Add(cic));
                return true;
            }
        }

        return false;
    }

    public bool SelectiveRefresh(AggregateFilter f)
    {
        var knownContainer = GetDescendancyListIfAnyFor(f.FilterContainer);
        if (knownContainer == null) return false;

        BuildAggregateFilterContainers();
        AddChildren((AggregateFilterContainer)f.FilterContainer, knownContainer.Add(f.FilterContainer));
        return true;
    }

    public bool SelectiveRefresh(AggregateFilterContainer container)
    {
        var aggregate = container.GetAggregate();

        if (aggregate == null) return false;

        var descendancy = GetDescendancyListIfAnyFor(aggregate);

        if (descendancy == null) return false;

        // update just in case we became a root filter for someone
        aggregate.RevertToDatabaseState();

        BuildAggregateFilterContainers();

        AddChildren(aggregate, descendancy.Add(aggregate));
        return true;
    }
}<|MERGE_RESOLUTION|>--- conflicted
+++ resolved
@@ -187,8 +187,8 @@
 
     public JoinableCohortAggregateConfigurationUse[] AllJoinableCohortAggregateConfigurationUse { get; private set; }
     public AllPluginsNode AllPluginsNode { get; private set; }
-    public Plugin[] AllPlugins { get; private set; }
-    public Plugin[] AllCompatiblePlugins { get; private set; }
+    public Rdmp.Core.Curation.Data.Plugin[] AllPlugins { get; private set; }
+    public Rdmp.Core.Curation.Data.Plugin[] AllCompatiblePlugins { get; private set; }
 
     public HashSet<StandardPipelineUseCaseNode> PipelineUseCases { get; set; } = new();
 
@@ -432,7 +432,7 @@
         ReportProgress("After Governance");
 
         AllPluginsNode = new AllPluginsNode();
-        AllPlugins = GetAllObjects<Plugin>(repository);
+        AllPlugins = GetAllObjects<Rdmp.Core.Curation.Data.Plugin>(repository);
         AllCompatiblePlugins = _catalogueRepository.PluginManager.GetCompatiblePlugins();
 
         AddChildren(AllPluginsNode);
@@ -1614,7 +1614,6 @@
             if (providers.Any())
                 foreach (var o in objectsToAskAbout ?? GetAllObjects())
                     //for every plugin loaded (that is not forbidlisted)
-<<<<<<< HEAD
                     foreach (var plugin in providers)
                         //ask about the children
                         try
@@ -1622,25 +1621,15 @@
                             sw.Restart();
                             //otherwise ask plugin what its children are
                             var pluginChildren = plugin.GetChildren(o);
-=======
-                foreach (var plugin in providers)
-                    //ask about the children
-                    try
-                    {
-                        sw.Restart();
-                        //otherwise ask plugin what its children are
-                        var pluginChildren = plugin.GetChildren(o);
->>>>>>> d6edf73d
-
-                        //if the plugin takes too long to respond we need to stop
-                        if (sw.ElapsedMilliseconds > 1000)
-                        {
-                            _blockedPlugins.Add(plugin);
-                            throw new Exception(
-                                $"Plugin '{plugin}' was forbidlisted for taking too long to respond to GetChildren(o) where o was a '{o.GetType().Name}' ('{o}')");
-                        }
-
-<<<<<<< HEAD
+
+                            //if the plugin takes too long to respond we need to stop
+                            if (sw.ElapsedMilliseconds > 1000)
+                            {
+                                _blockedPlugins.Add(plugin);
+                                throw new Exception(
+                                    $"Plugin '{plugin}' was forbidlisted for taking too long to respond to GetChildren(o) where o was a '{o.GetType().Name}' ('{o}')");
+                            }
+
                             //it has children
                             if (pluginChildren != null && pluginChildren.Any())
                             {
@@ -1662,58 +1651,24 @@
                                     if (!_childDictionary.ContainsKey(o))
                                         _childDictionary.AddOrUpdate(o, new HashSet<object>(),
                                             (o1, set) => set); //it does now
-=======
-                        //it has children
-                        if (pluginChildren != null && pluginChildren.Any())
-                        {
-                            //get the descendancy of the parent
-                            var parentDescendancy = GetDescendancyListIfAnyFor(o);
-
-                            var newDescendancy = parentDescendancy == null
-                                ? new DescendancyList(new[] { o })
-                                : //if the parent is a root level object start a new descendancy list from it
-                                parentDescendancy
-                                    .Add(o); //otherwise keep going down, returns a new DescendancyList so doesn't corrupt the dictionary one
-
-                            //record that
-                            foreach (var pluginChild in pluginChildren)
-                            {
-                                //if the parent didn't have any children before
-                                if (!_childDictionary.ContainsKey(o))
-                                    _childDictionary.AddOrUpdate(o, new HashSet<object>(),
-                                        (o1, set) => set); //it does now
->>>>>>> d6edf73d
-
-
-                                //add us to the parent objects child collection
-                                _childDictionary[o].Add(pluginChild);
-
-<<<<<<< HEAD
+
+
+                                    //add us to the parent objects child collection
+                                    _childDictionary[o].Add(pluginChild);
+
                                     //add to the child collection of the parent object kvp.Key
                                     _descendancyDictionary.AddOrUpdate(pluginChild, newDescendancy,
                                         (s, e) => newDescendancy);
-=======
-                                //add to the child collection of the parent object kvp.Key
-                                _descendancyDictionary.AddOrUpdate(pluginChild, newDescendancy,
-                                    (s, e) => newDescendancy);
->>>>>>> d6edf73d
-
-                                //we have found a new object so we must ask other plugins about it (chances are a plugin will have a whole tree of sub objects)
-                                newObjectsFound.Add(pluginChild);
+
+                                    //we have found a new object so we must ask other plugins about it (chances are a plugin will have a whole tree of sub objects)
+                                    newObjectsFound.Add(pluginChild);
+                                }
                             }
                         }
-<<<<<<< HEAD
                         catch (Exception e)
                         {
                             _errorsCheckNotifier.OnCheckPerformed(new CheckEventArgs(e.Message, CheckResult.Fail, e));
                         }
-=======
-                    }
-                    catch (Exception e)
-                    {
-                        _errorsCheckNotifier.OnCheckPerformed(new CheckEventArgs(e.Message, CheckResult.Fail, e));
-                    }
->>>>>>> d6edf73d
 
             if (newObjectsFound.Any())
                 GetPluginChildren(newObjectsFound);
@@ -1724,13 +1679,7 @@
     {
         lock (WriteLock)
         {
-<<<<<<< HEAD
             return AllMasqueraders.TryGetValue(o, out var result) ? result : Array.Empty<IMasqueradeAs>();
-=======
-            return AllMasqueraders.TryGetValue(o, out var result)
-                ? (IEnumerable<IMasqueradeAs>)result
-                : Array.Empty<IMasqueradeAs>();
->>>>>>> d6edf73d
         }
     }
 
