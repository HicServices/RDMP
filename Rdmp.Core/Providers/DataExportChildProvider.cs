--- conflicted
+++ resolved
@@ -441,15 +441,10 @@
     {
         var children = new HashSet<object>();
 
-<<<<<<< HEAD
-        if (_extractionProgressesBySelectedDataSetID.TryGetValue(selectedDataSets.ID, out var progress))
-            children.Add(progress);
-=======
         if (_extractionProgressesBySelectedDataSetID.TryGetValue(selectedDataSets.ID, out var value))
         {
             children.Add(value);
         }
->>>>>>> 5c0a3943
 
         if (selectedDataSets.RootFilterContainer_ID != null)
         {
@@ -554,16 +549,7 @@
             using var r = cmd.ExecuteReader();
             while (r.Read())
             {
-<<<<<<< HEAD
                 //really should be only one here but still they might for some reason have 2 references to the same external cohort
-=======
-                con.Open();
-
-                //Get all of the project numbers and remote origin ids etc from the source in one query
-                using (var cmd = server.GetCommand(source.GetExternalDataSql(), con))
-                {
-                    cmd.CommandTimeout = 120;
->>>>>>> 5c0a3943
 
                 if(_cohortsByOriginId.TryGetValue(Convert.ToInt32(r["OriginID"]),out var result))
                     //Tell the cohorts what their external data values are so they don't have to fetch them themselves individually
@@ -572,27 +558,6 @@
                         //load external data from the result set
                         var externalData = new ExternalCohortDefinitionData(r, source.Name);
 
-                        //tell the cohort about the data
-                        c.InjectKnown(externalData);
-
-                        lock (_oProjectNumberToCohortsDictionary)
-                        {
-<<<<<<< HEAD
-                            //for performance also keep a dictionary of project number => compatible cohorts
-                            if (!ProjectNumberToCohortsDictionary.ContainsKey(externalData.ExternalProjectNumber))
-                                ProjectNumberToCohortsDictionary.Add(externalData.ExternalProjectNumber, new List<ExtractableCohort>());
-
-                            ProjectNumberToCohortsDictionary[externalData.ExternalProjectNumber].Add(c);
-=======
-                            //really should be only one here but still they might for some reason have 2 references to the same external cohort
-
-                            if(_cohortsByOriginId.TryGetValue(Convert.ToInt32(r["OriginID"]),out var result))
-                                //Tell the cohorts what their external data values are so they don't have to fetch them themselves individually
-                                foreach (var c in result.Where(c=> c.ExternalCohortTable_ID == source.ID))
-                                {
-                                    //load external data from the result set
-                                    var externalData = new ExternalCohortDefinitionData(r, source.Name);
-
                                     //tell the cohort about the data
                                     c.InjectKnown(externalData);
 
@@ -602,10 +567,7 @@
                                         if (!ProjectNumberToCohortsDictionary.ContainsKey(externalData.ExternalProjectNumber))
                                             ProjectNumberToCohortsDictionary.Add(externalData.ExternalProjectNumber, new List<ExtractableCohort>());
 
-                                        ProjectNumberToCohortsDictionary[externalData.ExternalProjectNumber].Add(c);
-                                    }
-                                }
->>>>>>> 5c0a3943
+                            ProjectNumberToCohortsDictionary[externalData.ExternalProjectNumber].Add(c);
                         }
                     }
             }
