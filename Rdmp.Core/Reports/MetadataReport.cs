// Copyright (c) The University of Dundee 2018-2019
// This file is part of the Research Data Management Platform (RDMP).
// RDMP is free software: you can redistribute it and/or modify it under the terms of the GNU General Public License as published by the Free Software Foundation, either version 3 of the License, or (at your option) any later version.
// RDMP is distributed in the hope that it will be useful, but WITHOUT ANY WARRANTY; without even the implied warranty of MERCHANTABILITY or FITNESS FOR A PARTICULAR PURPOSE. See the GNU General Public License for more details.
// You should have received a copy of the GNU General Public License along with RDMP. If not, see <https://www.gnu.org/licenses/>.

using System;
using System.Collections.Generic;
using System.Data;
using System.Diagnostics;
using System.IO;
using System.Linq;
using System.Threading;
using Rdmp.Core.Curation.Data;
using Rdmp.Core.Repositories;
using NPOI.XWPF.UserModel;
using Rdmp.Core.ReusableLibraryCode;
using Rdmp.Core.ReusableLibraryCode.DataAccess;
using Rdmp.Core.ReusableLibraryCode.Progress;

namespace Rdmp.Core.Reports;

/// <summary>
/// Describes a method that generates images for a <seealso cref="Catalogue"/> e.g. aggregate graphs
/// </summary>
/// <param name="catalogue"></param>
/// <returns></returns>
public delegate BitmapWithDescription[] RequestCatalogueImagesHandler(Catalogue catalogue);

/// <summary>
/// Generates a high level summary Microsoft Word DocX file of one or more Catalogues.  This includes the rowcount, distinct patient count, description and descriptions
/// of extractable columns as well as an Appendix of Lookups.  In addition any IsExtractable AggregateConfiguration graphs will be run and screen captured and added to
/// the report (including heatmap if a dynamic pivot is included in the graph).
/// </summary>
public class MetadataReport:DocXHelper
{
    private readonly ICatalogueRepository _repository;
    private readonly MetadataReportArgs _args;
<<<<<<< HEAD

=======
>>>>>>> 5c0a3943
    private HashSet<TableInfo> LookupsEncounteredToAppearInAppendix = new();

    public float PageWidthInPixels { get; private set; }

    public event RequestCatalogueImagesHandler RequestCatalogueImages;

    private const int TextFontSize = 7;



    public MetadataReport(ICatalogueRepository repository,MetadataReportArgs args)
    {
        _repository = repository;
        _args = args;
    }

    private Thread thread;

    public void GenerateWordFileAsync(IDataLoadEventListener listener, bool showFile)
    {

        thread = new Thread(() => GenerateWordFile(listener,showFile));
        thread.Start();
    }

    public FileInfo GenerateWordFile(IDataLoadEventListener listener, bool showFile)
    {
        try
        {
            //if there's only one catalogue call it 'prescribing.docx' etc
            var filename = _args.Catalogues.Length == 1 ? _args.Catalogues[0].Name : "MetadataReport";

            using var document = GetNewDocFile(filename);
            PageWidthInPixels = GetPageWidth();

            var sw = Stopwatch.StartNew();

            try
            {
<<<<<<< HEAD
                var completed = 0;

=======
                PageWidthInPixels = GetPageWidth();

                var sw = Stopwatch.StartNew();
>>>>>>> 5c0a3943

                foreach (var c in _args.Catalogues.OrderBy(c=>c.Name))
                {
                    listener.OnProgress(this, new ProgressEventArgs("Extracting", new ProgressMeasurement(completed++, ProgressType.Records, _args.Catalogues.Length), sw.Elapsed));

                    var recordCount = -1;
                    var distinctRecordCount = -1;
                    string identifierName = null;

                    var gotRecordCount = false;
                    try
                    {
                        if (_args.IncludeRowCounts)
                        {
                            GetRecordCount(c, out recordCount, out distinctRecordCount, out identifierName);
                            gotRecordCount = true;
                        }
                    }
                    catch (Exception e)
                    {
                        listener.OnNotify(this,new NotifyEventArgs(ProgressEventType.Error,
                            $"Error processing record count for Catalogue {c.Name}",e));
                    }

                    InsertHeader(document,c.Name);

<<<<<<< HEAD
                    //assume we don't know the age of the dataset
                    DateTime? accurateAsOf = null;
=======
                        //assume we don't know the age of the dataset
                        DateTime? accurateAsOf = null;

                        //get the age of the dataset if known and output it
                        if (_args.TimespanCalculator != null)
                        {
                            var timespan = _args.TimespanCalculator.GetHumanReadableTimespanIfKnownOf(c, true,out accurateAsOf);
                            if (!string.IsNullOrWhiteSpace(timespan) && !timespan.Equals("Unknown"))
                                InsertParagraph(document,timespan + (accurateAsOf.HasValue ? "*" :""), TextFontSize);
                        }
>>>>>>> 5c0a3943

                    //get the age of the dataset if known and output it
                    if (_args.TimespanCalculator != null)
                    {
                        var timespan = _args.TimespanCalculator.GetHumanReadableTimespanIfKnownOf(c, true,out accurateAsOf);
                        if (!string.IsNullOrWhiteSpace(timespan) && !timespan.Equals("Unknown"))
                            InsertParagraph(document,timespan + (accurateAsOf.HasValue ? "*" :""), TextFontSize);
                    }

                    InsertParagraph(document,c.Description, TextFontSize);

                    if(accurateAsOf.HasValue)
                        InsertParagraph(document, $"* Based on DQE run on {accurateAsOf.Value}", TextFontSize-2);

                    if (gotRecordCount)
                    {
                        InsertHeader(document,"Record Count", 3);
                        CreateCountTable(document,recordCount, distinctRecordCount, identifierName);
                    }

                    if (!_args.SkipImages && RequestCatalogueImages != null)
                    {
                        var onRequestCatalogueImages = RequestCatalogueImages(c);

<<<<<<< HEAD
                        if (onRequestCatalogueImages.Any())
=======
                        if(accurateAsOf.HasValue)
                            InsertParagraph(document, $"* Based on DQE run on {accurateAsOf.Value}", TextFontSize-2);

                        if (gotRecordCount)
>>>>>>> 5c0a3943
                        {
                            InsertHeader(document,"Aggregates",2);
                            AddImages(document,onRequestCatalogueImages);
                        }

                    }

                    CreateDescriptionsTable(document,c);

<<<<<<< HEAD
                    if(_args.IncludeNonExtractableItems)
                        CreateNonExtractableColumnsTable(document,c);
=======
                        }

                        CreateDescriptionsTable(document,c);
>>>>>>> 5c0a3943

                    //if this is not the last Catalogue create a new page
                    if (completed != _args.Catalogues.Length)
                        InsertSectionPageBreak(document);

                    listener.OnProgress(this, new ProgressEventArgs("Extracting", new ProgressMeasurement(completed, ProgressType.Records, _args.Catalogues.Length), sw.Elapsed));
                }

                if (LookupsEncounteredToAppearInAppendix.Any())
                    CreateLookupAppendix(document, listener);

                if(showFile)
                    ShowFile(document);

                SetMargins(document,20);

<<<<<<< HEAD
                AddFooter(document, $"Created on {DateTime.Now}", TextFontSize);

                return document.FileInfo;
            }
            catch (ThreadInterruptedException)
            {
                //user hit abort
            }
=======
                    SetMargins(document,20);

                    AddFooter(document, $"Created on {DateTime.Now}", TextFontSize);

                    return document.FileInfo;
                }
                catch (ThreadInterruptedException)
                {
                    //user hit abort
                }
            }

>>>>>>> 5c0a3943
        }
        catch (Exception e)
        {
            listener.OnNotify(this,new NotifyEventArgs(ProgressEventType.Error, "Entire process failed, see Exception for details", e));
        }

        return null;
    }

    private void CreateLookupAppendix(XWPFDocument document, IDataLoadEventListener listener)
    {
        InsertSectionPageBreak(document);
        InsertHeader(document,"Appendix 1 - Lookup Tables");

        //foreach lookup
        foreach (var lookupTable in LookupsEncounteredToAppearInAppendix)
        {
            DataTable dt = null;

            try
            {
                dt = GetLookupTableInfoContentsFromDatabase(lookupTable);
            }
            catch (Exception e)
            {
                listener.OnNotify(this,new NotifyEventArgs(ProgressEventType.Error,
                    $"Failed to get the contents of loookup {lookupTable.Name}", e));
            }

            if(dt == null)
                continue;

            //if it has too many columns
            if (dt.Columns.Count > 5)
            {
                listener.OnNotify(this,new NotifyEventArgs(ProgressEventType.Warning,
                    $"Lookup table {lookupTable.Name} has more than 5 columns so will not be processed"));
                continue;
            }

            //write name of lookup
            InsertHeader(document,lookupTable.Name);

            var table = InsertTable(document,Math.Min(dt.Rows.Count + 1, _args.MaxLookupRows + 2), dt.Columns.Count);

            var tableLine = 0;

            //write the headers to the table
            for (var i = 0; i < dt.Columns.Count; i++)
                SetTableCell(table, tableLine, i, dt.Columns[i].ColumnName, TextFontSize);

            //move to next line
            tableLine++;

            var maxLineCountDowner = _args.MaxLookupRows + 1;//1 for the headers and 1 for the ... row

            //see if it has any lookups
            foreach (DataRow row in dt.Rows)
            {
                for (var i = 0; i < dt.Columns.Count; i++)
                    SetTableCell(table,tableLine, i, Convert.ToString(row[i]));

                //move to next line
                tableLine++;
                maxLineCountDowner--;

                if (maxLineCountDowner == 1)
                {
                    for (var i = 0; i < dt.Columns.Count; i++)
                        SetTableCell(table,tableLine, i, "...");
                    break;
                }
            }

            AutoFit(table);

            listener.OnNotify(this,new NotifyEventArgs(ProgressEventType.Information,
                $"Wrote out lookup table {lookupTable.Name} successfully"));
        }
    }


    private static DataTable GetLookupTableInfoContentsFromDatabase(TableInfo lookupTable)
    {
        //get the contents of the lookup
<<<<<<< HEAD
        using var con = DataAccessPortal.GetInstance().ExpectServer(lookupTable,DataAccessContext.InternalDataProcessing).GetConnection();
        con.Open();
=======
        using(var con = DataAccessPortal.ExpectServer(lookupTable,DataAccessContext.InternalDataProcessing).GetConnection())
        {
            con.Open();

            using(var cmd = DatabaseCommandHelper.GetCommand($"Select * from {lookupTable.Name}", con))
            using (var da = DatabaseCommandHelper.GetDataAdapter(cmd))
            {
                var dt = new DataTable();
                da.Fill(dt);
>>>>>>> 5c0a3943

        using var cmd = DatabaseCommandHelper.GetCommand($"Select * from {lookupTable.Name}", con);
        using var da = DatabaseCommandHelper.GetDataAdapter(cmd);
        var dt = new DataTable();
        da.Fill(dt);

        return dt;
    }

    private static void AddImages(XWPFDocument document, BitmapWithDescription[] onRequestCatalogueImages)
    {
        foreach (var image in onRequestCatalogueImages)
        {
            if(!string.IsNullOrWhiteSpace(image.Header))
                InsertHeader(document,image.Header,3);

            if (!string.IsNullOrWhiteSpace(image.Description))
                InsertParagraph(document, image.Description);

            GetPicture(document,image.Bitmap);
        }
    }

    private void CreateDescriptionsTable(XWPFDocument document, Catalogue c)
    {
        var extractionInformations = c.GetAllExtractionInformation(ExtractionCategory.Any).Where(Include).ToList();
        extractionInformations.Sort(IsExtractionIdentifiersFirstOrder);

        if (!extractionInformations.Any())
            return;

        InsertHeader(document, "Extractable Columns", 2);

        var table = InsertTable(document, extractionInformations.Count + 1, 4);

        var tableLine = 0;

        SetTableCell(table, tableLine, 0, "Column", TextFontSize);
        SetTableCell(table, tableLine, 1, "Datatype", TextFontSize);
        SetTableCell(table, tableLine, 2, "Description", TextFontSize);
        SetTableCell(table, tableLine, 3, "Category", TextFontSize);

        tableLine++;


        foreach (var information in extractionInformations)
        {
            SetTableCell(table, tableLine, 0, information.GetRuntimeName(), TextFontSize);
            SetTableCell(table, tableLine, 1, information.ColumnInfo == null ? "ORPHAN":information.ColumnInfo.Data_type, TextFontSize);
            var description = information.CatalogueItem.Description;

            //a field should only ever be a foreign key to one Lookup table
            var lookups = information.ColumnInfo?.GetAllLookupForColumnInfoWhereItIsA(LookupType.ForeignKey);

            //if it has any lookups
            if (lookups != null && lookups.Any())
            {
                var pkTableId = lookups.Select(l => l.PrimaryKey.TableInfo_ID).Distinct().SingleOrDefault();

                var lookupTable = _repository.GetObjectByID<TableInfo>(pkTableId);

                LookupsEncounteredToAppearInAppendix.Add(lookupTable);

                description += $"References Lookup Table {lookupTable.GetRuntimeName()}";

            }

            SetTableCell(table, tableLine, 2, description, TextFontSize);
            SetTableCell(table, tableLine, 3, information.ExtractionCategory.ToString(), TextFontSize);

            tableLine++;
        }

        AutoFit(table);
    }
    private static void CreateNonExtractableColumnsTable(XWPFDocument document, Catalogue c)
    {
        var nonExtractableCatalogueItems = c.CatalogueItems.Where(ci => ci.ExtractionInformation == null).ToList();

        if (!nonExtractableCatalogueItems.Any())
            return;

        InsertHeader(document, "Other Columns (Not Extractable)", 2);

        var table = InsertTable(document, nonExtractableCatalogueItems.Count + 1, 3);

        var tableLine = 0;

        SetTableCell(table, tableLine, 0, "Column", TextFontSize);
        SetTableCell(table, tableLine, 1, "Datatype", TextFontSize);
        SetTableCell(table, tableLine, 2, "Description", TextFontSize);

        tableLine++;


        foreach (var ci in nonExtractableCatalogueItems.OrderBy(ci => ci.Name))
        {
            SetTableCell(table, tableLine, 0, ci.Name, TextFontSize);
            SetTableCell(table, tableLine, 1, ci.ColumnInfo?.Data_type ?? @"N\A", TextFontSize);
            SetTableCell(table, tableLine, 2, ci.Description, TextFontSize);
            tableLine++;
        }

        AutoFit(table);
    }

    private int IsExtractionIdentifiersFirstOrder(ExtractionInformation x, ExtractionInformation y)
    {
        if (x.IsExtractionIdentifier && !y.IsExtractionIdentifier)
            return -1;

        return y.IsExtractionIdentifier is true and true ? 1 : x.Order - y.Order;
    }

    private bool Include(ExtractionInformation arg)
    {
        return arg.ExtractionCategory switch
        {
            ExtractionCategory.Core => true,
            ExtractionCategory.Supplemental => true,
            ExtractionCategory.SpecialApprovalRequired => true,
            ExtractionCategory.Internal => _args.IncludeInternalItems,
            ExtractionCategory.Deprecated => _args.IncludeDeprecatedItems,
            ExtractionCategory.ProjectSpecific => true,
<<<<<<< HEAD
            _ => throw new ArgumentOutOfRangeException()
=======
            _ => throw new ArgumentOutOfRangeException(nameof(arg.ExtractionCategory))
>>>>>>> 5c0a3943
        };
    }

    private void CreateCountTable(XWPFDocument document, int recordCount, int distinctCount, string identifierName)
    {
        var table = InsertTable(document,2, identifierName != null && _args.IncludeDistinctIdentifierCounts ? 2 : 1);

        var tableLine = 0;

        SetTableCell(table,tableLine, 0, "Records",TextFontSize);

        //only add column values if there is an IsExtractionIdentifier returned
        if (identifierName != null && _args.IncludeDistinctIdentifierCounts)
            SetTableCell(table,tableLine, 1, $"Distinct {identifierName}",TextFontSize);

        tableLine++;


        SetTableCell(table,tableLine, 0,recordCount.ToString("N0"),TextFontSize);

        //only add column values if there is an IsExtractionIdentifier returned
        if (identifierName != null && _args.IncludeDistinctIdentifierCounts)
            SetTableCell(table, tableLine, 1, distinctCount.ToString("N0"), TextFontSize);
    }


    private void GetRecordCount(Catalogue c, out int count, out int distinct, out string identifierName)
    {
        //one of the fields will be marked IsExtractionIdentifier (e.g. CHI column)
        var bestExtractionInformation = c.GetAllExtractionInformation(ExtractionCategory.Any).Where(e => e.IsExtractionIdentifier).ToArray();

        TableInfo tableToQuery = null;

        //there is no extraction identifier or we are not doing distincts
        if (!bestExtractionInformation.Any())
        {
            //there is no extraction identifier, let's see what tables there are that we can query
            var tableInfos =
                c.GetAllExtractionInformation(ExtractionCategory.Any)
                    .Select(ei => ei.ColumnInfo.TableInfo_ID)
                    .Distinct()
                    .Select(_repository.GetObjectByID<TableInfo>)
                    .ToArray();

            //there is only one table that we can query
            if (tableInfos.Length == 1)
                tableToQuery = tableInfos.Single();//query that one
            else
            if (tableInfos.Count(t => t.IsPrimaryExtractionTable) == 1)//there are multiple tables but there is only one IsPrimaryExtractionTable
                tableToQuery = tableInfos.Single(t => t.IsPrimaryExtractionTable);
            else
                throw new Exception(
                    $"Did not know which table to query out of {string.Join(",", tableInfos.Select(t => t.GetRuntimeName()))} you can resolve this by marking one (AND ONLY ONE) of these tables as IsPrimaryExtractionTable=true");//there are multiple tables and multiple or no IsPrimaryExtractionTable

        }
        else
            tableToQuery = bestExtractionInformation[0].ColumnInfo.TableInfo;//there is an extraction identifier so use its table to query

        var hasExtractionIdentifier = bestExtractionInformation.Any();

        var server = c.GetDistinctLiveDatabaseServer(DataAccessContext.InternalDataProcessing, true);
        using var con = server.GetConnection();
        con.Open();

<<<<<<< HEAD
        if (tableToQuery.Name.Contains('@'))
            throw new Exception(
                $"Table '{tableToQuery.Name}' looks like a table valued function so cannot be processed");
=======
            if (tableToQuery.Name.Contains('@'))
                throw new Exception(
                    $"Table '{tableToQuery.Name}' looks like a table valued function so cannot be processed");
>>>>>>> 5c0a3943

        var sql = $"SELECT {Environment.NewLine}";
        sql += "count(*) as recordCount";

<<<<<<< HEAD
        //if it has extraction information and we want a distinct count
        if (hasExtractionIdentifier && _args.IncludeDistinctIdentifierCounts)
            sql +=
                $",\r\ncount(distinct {bestExtractionInformation[0].SelectSQL}) as recordCountDistinct{Environment.NewLine}";
            
        sql += $" from {Environment.NewLine}";
        sql += tableToQuery.Name;
=======
            //if it has extraction information and we want a distinct count
            if (hasExtractionIdentifier && _args.IncludeDistinctIdentifierCounts)
                sql +=
                    $",\r\ncount(distinct {bestExtractionInformation[0].SelectSQL}) as recordCountDistinct{Environment.NewLine}";

            sql += $" from {Environment.NewLine}";
            sql += tableToQuery.Name;
>>>>>>> 5c0a3943

        identifierName = hasExtractionIdentifier ? bestExtractionInformation[0].GetRuntimeName() : null;

        using (var cmd = server.GetCommand(sql, con))
        {
            cmd.CommandTimeout = _args.Timeout;

<<<<<<< HEAD
            using var r = cmd.ExecuteReader();
            r.Read();
            count = Convert.ToInt32(r["recordCount"]);
            distinct = hasExtractionIdentifier && _args.IncludeDistinctIdentifierCounts ? Convert.ToInt32(r["recordCountDistinct"]) : -1;
=======
                using (var r = cmd.ExecuteReader())
                {
                    r.Read();
                    count = Convert.ToInt32(r["recordCount"]);
                    distinct = hasExtractionIdentifier && _args.IncludeDistinctIdentifierCounts ? Convert.ToInt32(r["recordCountDistinct"]) : -1;
                }
            }

            con.Close();
>>>>>>> 5c0a3943
        }
                
        con.Close();
    }

    public void Abort()
    {
        thread?.Interrupt();
    }
}<|MERGE_RESOLUTION|>--- conflicted
+++ resolved
@@ -36,10 +36,6 @@
 {
     private readonly ICatalogueRepository _repository;
     private readonly MetadataReportArgs _args;
-<<<<<<< HEAD
-
-=======
->>>>>>> 5c0a3943
     private HashSet<TableInfo> LookupsEncounteredToAppearInAppendix = new();
 
     public float PageWidthInPixels { get; private set; }
@@ -79,14 +75,8 @@
 
             try
             {
-<<<<<<< HEAD
                 var completed = 0;
 
-=======
-                PageWidthInPixels = GetPageWidth();
-
-                var sw = Stopwatch.StartNew();
->>>>>>> 5c0a3943
 
                 foreach (var c in _args.Catalogues.OrderBy(c=>c.Name))
                 {
@@ -113,21 +103,8 @@
 
                     InsertHeader(document,c.Name);
 
-<<<<<<< HEAD
                     //assume we don't know the age of the dataset
                     DateTime? accurateAsOf = null;
-=======
-                        //assume we don't know the age of the dataset
-                        DateTime? accurateAsOf = null;
-
-                        //get the age of the dataset if known and output it
-                        if (_args.TimespanCalculator != null)
-                        {
-                            var timespan = _args.TimespanCalculator.GetHumanReadableTimespanIfKnownOf(c, true,out accurateAsOf);
-                            if (!string.IsNullOrWhiteSpace(timespan) && !timespan.Equals("Unknown"))
-                                InsertParagraph(document,timespan + (accurateAsOf.HasValue ? "*" :""), TextFontSize);
-                        }
->>>>>>> 5c0a3943
 
                     //get the age of the dataset if known and output it
                     if (_args.TimespanCalculator != null)
@@ -152,14 +129,7 @@
                     {
                         var onRequestCatalogueImages = RequestCatalogueImages(c);
 
-<<<<<<< HEAD
                         if (onRequestCatalogueImages.Any())
-=======
-                        if(accurateAsOf.HasValue)
-                            InsertParagraph(document, $"* Based on DQE run on {accurateAsOf.Value}", TextFontSize-2);
-
-                        if (gotRecordCount)
->>>>>>> 5c0a3943
                         {
                             InsertHeader(document,"Aggregates",2);
                             AddImages(document,onRequestCatalogueImages);
@@ -169,14 +139,8 @@
 
                     CreateDescriptionsTable(document,c);
 
-<<<<<<< HEAD
                     if(_args.IncludeNonExtractableItems)
                         CreateNonExtractableColumnsTable(document,c);
-=======
-                        }
-
-                        CreateDescriptionsTable(document,c);
->>>>>>> 5c0a3943
 
                     //if this is not the last Catalogue create a new page
                     if (completed != _args.Catalogues.Length)
@@ -193,7 +157,6 @@
 
                 SetMargins(document,20);
 
-<<<<<<< HEAD
                 AddFooter(document, $"Created on {DateTime.Now}", TextFontSize);
 
                 return document.FileInfo;
@@ -202,20 +165,6 @@
             {
                 //user hit abort
             }
-=======
-                    SetMargins(document,20);
-
-                    AddFooter(document, $"Created on {DateTime.Now}", TextFontSize);
-
-                    return document.FileInfo;
-                }
-                catch (ThreadInterruptedException)
-                {
-                    //user hit abort
-                }
-            }
-
->>>>>>> 5c0a3943
         }
         catch (Exception e)
         {
@@ -301,20 +250,8 @@
     private static DataTable GetLookupTableInfoContentsFromDatabase(TableInfo lookupTable)
     {
         //get the contents of the lookup
-<<<<<<< HEAD
         using var con = DataAccessPortal.GetInstance().ExpectServer(lookupTable,DataAccessContext.InternalDataProcessing).GetConnection();
         con.Open();
-=======
-        using(var con = DataAccessPortal.ExpectServer(lookupTable,DataAccessContext.InternalDataProcessing).GetConnection())
-        {
-            con.Open();
-
-            using(var cmd = DatabaseCommandHelper.GetCommand($"Select * from {lookupTable.Name}", con))
-            using (var da = DatabaseCommandHelper.GetDataAdapter(cmd))
-            {
-                var dt = new DataTable();
-                da.Fill(dt);
->>>>>>> 5c0a3943
 
         using var cmd = DatabaseCommandHelper.GetCommand($"Select * from {lookupTable.Name}", con);
         using var da = DatabaseCommandHelper.GetDataAdapter(cmd);
@@ -439,11 +376,7 @@
             ExtractionCategory.Internal => _args.IncludeInternalItems,
             ExtractionCategory.Deprecated => _args.IncludeDeprecatedItems,
             ExtractionCategory.ProjectSpecific => true,
-<<<<<<< HEAD
             _ => throw new ArgumentOutOfRangeException()
-=======
-            _ => throw new ArgumentOutOfRangeException(nameof(arg.ExtractionCategory))
->>>>>>> 5c0a3943
         };
     }
 
@@ -508,20 +441,13 @@
         using var con = server.GetConnection();
         con.Open();
 
-<<<<<<< HEAD
         if (tableToQuery.Name.Contains('@'))
             throw new Exception(
                 $"Table '{tableToQuery.Name}' looks like a table valued function so cannot be processed");
-=======
-            if (tableToQuery.Name.Contains('@'))
-                throw new Exception(
-                    $"Table '{tableToQuery.Name}' looks like a table valued function so cannot be processed");
->>>>>>> 5c0a3943
 
         var sql = $"SELECT {Environment.NewLine}";
         sql += "count(*) as recordCount";
 
-<<<<<<< HEAD
         //if it has extraction information and we want a distinct count
         if (hasExtractionIdentifier && _args.IncludeDistinctIdentifierCounts)
             sql +=
@@ -529,15 +455,6 @@
             
         sql += $" from {Environment.NewLine}";
         sql += tableToQuery.Name;
-=======
-            //if it has extraction information and we want a distinct count
-            if (hasExtractionIdentifier && _args.IncludeDistinctIdentifierCounts)
-                sql +=
-                    $",\r\ncount(distinct {bestExtractionInformation[0].SelectSQL}) as recordCountDistinct{Environment.NewLine}";
-
-            sql += $" from {Environment.NewLine}";
-            sql += tableToQuery.Name;
->>>>>>> 5c0a3943
 
         identifierName = hasExtractionIdentifier ? bestExtractionInformation[0].GetRuntimeName() : null;
 
@@ -545,22 +462,10 @@
         {
             cmd.CommandTimeout = _args.Timeout;
 
-<<<<<<< HEAD
             using var r = cmd.ExecuteReader();
             r.Read();
             count = Convert.ToInt32(r["recordCount"]);
             distinct = hasExtractionIdentifier && _args.IncludeDistinctIdentifierCounts ? Convert.ToInt32(r["recordCountDistinct"]) : -1;
-=======
-                using (var r = cmd.ExecuteReader())
-                {
-                    r.Read();
-                    count = Convert.ToInt32(r["recordCount"]);
-                    distinct = hasExtractionIdentifier && _args.IncludeDistinctIdentifierCounts ? Convert.ToInt32(r["recordCountDistinct"]) : -1;
-                }
-            }
-
-            con.Close();
->>>>>>> 5c0a3943
         }
                 
         con.Close();
