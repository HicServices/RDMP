--- conflicted
+++ resolved
@@ -87,70 +87,23 @@
                     var distinctRecordCount = -1;
                     string identifierName = null;
 
-<<<<<<< HEAD
-                    foreach (var c in _args.Catalogues.OrderBy(c => c.Name))
-                    {
-                        listener.OnProgress(this,
-                            new ProgressEventArgs("Extracting",
-                                new ProgressMeasurement(completed++, ProgressType.Records, _args.Catalogues.Length),
-                                sw.Elapsed));
-
-                        var recordCount = -1;
-                        var distinctRecordCount = -1;
-                        string identifierName = null;
-
-                        var gotRecordCount = false;
-                        try
-=======
                     var gotRecordCount = false;
                     try
                     {
                         if (_args.IncludeRowCounts)
->>>>>>> 9e847e4d
                         {
                             GetRecordCount(c, out recordCount, out distinctRecordCount, out identifierName);
                             gotRecordCount = true;
                         }
-<<<<<<< HEAD
-                        catch (Exception e)
-                        {
-                            listener.OnNotify(this, new NotifyEventArgs(ProgressEventType.Error,
-                                $"Error processing record count for Catalogue {c.Name}", e));
-                        }
-
-                        InsertHeader(document, c.Name);
-=======
                     }
                     catch (Exception e)
                     {
                         listener.OnNotify(this, new NotifyEventArgs(ProgressEventType.Error,
                             $"Error processing record count for Catalogue {c.Name}", e));
                     }
->>>>>>> 9e847e4d
 
                     InsertHeader(document, c.Name);
 
-<<<<<<< HEAD
-                        //get the age of the dataset if known and output it
-                        if (_args.TimespanCalculator != null)
-                        {
-                            var timespan =
-                                _args.TimespanCalculator.GetHumanReadableTimespanIfKnownOf(c, true, out accurateAsOf);
-                            if (!string.IsNullOrWhiteSpace(timespan) && !timespan.Equals("Unknown"))
-                                InsertParagraph(document, timespan + (accurateAsOf.HasValue ? "*" : ""), TextFontSize);
-                        }
-
-                        InsertParagraph(document, c.Description, TextFontSize);
-
-                        if (accurateAsOf.HasValue)
-                            InsertParagraph(document, $"* Based on DQE run on {accurateAsOf.Value}", TextFontSize - 2);
-
-                        if (gotRecordCount)
-                        {
-                            InsertHeader(document, "Record Count", 3);
-                            CreateCountTable(document, recordCount, distinctRecordCount, identifierName);
-                        }
-=======
                     //assume we don't know the age of the dataset
                     DateTime? accurateAsOf = null;
 
@@ -167,7 +120,6 @@
 
                     if (accurateAsOf.HasValue)
                         InsertParagraph(document, $"* Based on DQE run on {accurateAsOf.Value}", TextFontSize - 2);
->>>>>>> 9e847e4d
 
                     if (gotRecordCount)
                     {
@@ -175,13 +127,6 @@
                         CreateCountTable(document, recordCount, distinctRecordCount, identifierName);
                     }
 
-<<<<<<< HEAD
-                            if (onRequestCatalogueImages.Any())
-                            {
-                                InsertHeader(document, "Aggregates", 2);
-                                AddImages(document, onRequestCatalogueImages);
-                            }
-=======
                     if (!_args.SkipImages && RequestCatalogueImages != null)
                     {
                         var onRequestCatalogueImages = RequestCatalogueImages(c);
@@ -190,54 +135,31 @@
                         {
                             InsertHeader(document, "Aggregates", 2);
                             AddImages(document, onRequestCatalogueImages);
->>>>>>> 9e847e4d
                         }
                     }
 
-<<<<<<< HEAD
-                        CreateDescriptionsTable(document, c);
-
-                        if (_args.IncludeNonExtractableItems)
-                            CreateNonExtractableColumnsTable(document, c);
-=======
                     CreateDescriptionsTable(document, c);
 
                     if (_args.IncludeNonExtractableItems)
                         CreateNonExtractableColumnsTable(document, c);
->>>>>>> 9e847e4d
 
                     //if this is not the last Catalogue create a new page
                     if (completed != _args.Catalogues.Length)
                         InsertSectionPageBreak(document);
 
-<<<<<<< HEAD
-                        listener.OnProgress(this,
-                            new ProgressEventArgs("Extracting",
-                                new ProgressMeasurement(completed, ProgressType.Records, _args.Catalogues.Length),
-                                sw.Elapsed));
-                    }
-=======
                     listener.OnProgress(this,
                         new ProgressEventArgs("Extracting",
                             new ProgressMeasurement(completed, ProgressType.Records, _args.Catalogues.Length),
                             sw.Elapsed));
                 }
->>>>>>> 9e847e4d
 
                 if (_lookupsEncounteredToAppearInAppendix.Any())
                     CreateLookupAppendix(document, listener);
 
-<<<<<<< HEAD
-                    if (showFile)
-                        ShowFile(document);
-
-                    SetMargins(document, 20);
-=======
                 if (showFile)
                     ShowFile(document);
 
                 SetMargins(document, 20);
->>>>>>> 9e847e4d
 
                 AddFooter(document, $"Created on {DateTime.Now}", TextFontSize);
 
@@ -333,18 +255,6 @@
     private static DataTable GetLookupTableInfoContentsFromDatabase(TableInfo lookupTable)
     {
         //get the contents of the lookup
-<<<<<<< HEAD
-        using (var con = DataAccessPortal.ExpectServer(lookupTable, DataAccessContext.InternalDataProcessing)
-                   .GetConnection())
-        {
-            con.Open();
-
-            using (var cmd = DatabaseCommandHelper.GetCommand($"Select * from {lookupTable.Name}", con))
-            using (var da = DatabaseCommandHelper.GetDataAdapter(cmd))
-            {
-                var dt = new DataTable();
-                da.Fill(dt);
-=======
         using var con = DataAccessPortal.ExpectServer(lookupTable, DataAccessContext.InternalDataProcessing)
             .GetConnection();
         con.Open();
@@ -353,7 +263,6 @@
         using var da = DatabaseCommandHelper.GetDataAdapter(cmd);
         var dt = new DataTable();
         da.Fill(dt);
->>>>>>> 9e847e4d
 
         return dt;
     }
@@ -541,18 +450,12 @@
         var hasExtractionIdentifier = bestExtractionInformation.Any();
 
         var server = c.GetDistinctLiveDatabaseServer(DataAccessContext.InternalDataProcessing, true);
-<<<<<<< HEAD
-        using (var con = server.GetConnection())
-        {
-            con.Open();
-=======
         using var con = server.GetConnection();
         con.Open();
 
         if (tableToQuery.Name.Contains('@'))
             throw new Exception(
                 $"Table '{tableToQuery.Name}' looks like a table valued function so cannot be processed");
->>>>>>> 9e847e4d
 
         var sql = $"SELECT {Environment.NewLine}";
         sql += "count(*) as recordCount";
@@ -567,19 +470,6 @@
 
         identifierName = hasExtractionIdentifier ? bestExtractionInformation[0].GetRuntimeName() : null;
 
-<<<<<<< HEAD
-                using (var r = cmd.ExecuteReader())
-                {
-                    r.Read();
-                    count = Convert.ToInt32(r["recordCount"]);
-                    distinct = hasExtractionIdentifier && _args.IncludeDistinctIdentifierCounts
-                        ? Convert.ToInt32(r["recordCountDistinct"])
-                        : -1;
-                }
-            }
-
-            con.Close();
-=======
         using (var cmd = server.GetCommand(sql, con))
         {
             cmd.CommandTimeout = _args.Timeout;
@@ -590,7 +480,6 @@
             distinct = hasExtractionIdentifier && _args.IncludeDistinctIdentifierCounts
                 ? Convert.ToInt32(r["recordCountDistinct"])
                 : -1;
->>>>>>> 9e847e4d
         }
 
         con.Close();
