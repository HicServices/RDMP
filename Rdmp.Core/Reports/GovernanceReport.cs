--- conflicted
+++ resolved
@@ -42,36 +42,6 @@
 
         using (var s = new StreamWriter(f.FullName))
         {
-<<<<<<< HEAD
-            using (var writer = new CsvWriter(s, _csvConfig))
-            {
-                writer.WriteField("Extractable Datasets");
-                writer.NextRecord();
-
-                writer.WriteField("Folder");
-                writer.WriteField("Catalogue");
-                writer.WriteField("Current Governance");
-                writer.WriteField("Dataset Period");
-                writer.WriteField("Description");
-                writer.NextRecord();
-
-
-                var govs = _repository.GetAllObjects<GovernancePeriod>()
-                    .ToDictionary(period => period, period => period.GovernedCatalogues.ToArray());
-
-                foreach (var catalogue in _repository.GetAllObjects<Catalogue>()
-                             .Where(c => c.CatalogueItems.Any(ci => ci.ExtractionInformation != null))
-                             .OrderBy(c => c.Name))
-                {
-                    if (catalogue.IsDeprecated || catalogue.IsColdStorageDataset || catalogue.IsInternalDataset)
-                        continue;
-
-                    //get active governances
-                    var activeGovs = govs.Where(kvp => kvp.Value.Contains(catalogue) && !kvp.Key.IsExpired())
-                        .Select(g => g.Key).ToArray();
-                    var expiredGovs = govs.Where(kvp => kvp.Value.Contains(catalogue) && kvp.Key.IsExpired())
-                        .Select(g => g.Key).ToArray();
-=======
             using var writer = new CsvWriter(s, _csvConfig);
             writer.WriteField("Extractable Datasets");
             writer.NextRecord();
@@ -93,7 +63,6 @@
             {
                 if (catalogue.IsDeprecated || catalogue.IsColdStorageDataset || catalogue.IsInternalDataset)
                     continue;
->>>>>>> 9e847e4d
 
                 //get active governances
                 var activeGovs = govs.Where(kvp => kvp.Value.Contains(catalogue) && !kvp.Key.IsExpired())
@@ -101,17 +70,7 @@
                 var expiredGovs = govs.Where(kvp => kvp.Value.Contains(catalogue) && kvp.Key.IsExpired())
                     .Select(g => g.Key).ToArray();
 
-<<<<<<< HEAD
-                    if (activeGovs.Any())
-                        relevantGovernance = string.Join(",", activeGovs.Select(gov => gov.Name));
-                    else if (expiredGovs.Any())
-                        relevantGovernance =
-                            $"No Current Governance (Expired Governances: {string.Join(",", expiredGovs.Select(gov => gov.Name))})";
-                    else
-                        relevantGovernance = "No Governance Required";
-=======
                 string relevantGovernance = null;
->>>>>>> 9e847e4d
 
                 if (activeGovs.Any())
                     relevantGovernance = string.Join(",", activeGovs.Select(gov => gov.Name));
@@ -121,15 +80,6 @@
                 else
                     relevantGovernance = "No Governance Required";
 
-<<<<<<< HEAD
-                    //write the results out to Excel
-                    writer.WriteField(catalogue.Folder);
-                    writer.WriteField(catalogue.Name);
-                    writer.WriteField(relevantGovernance);
-                    writer.WriteField(_timespanCalculator.GetHumanReadableTimespanIfKnownOf(catalogue, true, out _));
-                    writer.WriteField(ShortenDescription(catalogue.Description));
-=======
->>>>>>> 9e847e4d
 
                 //write the results out to Excel
                 writer.WriteField(catalogue.Folder);
@@ -143,25 +93,16 @@
 
             writer.NextRecord();
 
-<<<<<<< HEAD
-                OutputGovernanceList(govs, writer, false);
-=======
             // next section header
             writer.WriteField("Active Governance");
->>>>>>> 9e847e4d
 
             OutputGovernanceList(govs, writer, false);
 
-<<<<<<< HEAD
-                OutputGovernanceList(govs, writer, true);
-            }
-=======
             writer.NextRecord();
             // next section header
             writer.WriteField("Expired Governance");
 
             OutputGovernanceList(govs, writer, true);
->>>>>>> 9e847e4d
         }
 
         ShowFile(f);
