--- conflicted
+++ resolved
@@ -76,13 +76,6 @@
                 else
                     relevantGovernance = "No Governance Required";
 
-<<<<<<< HEAD
-=======
-                // next section header
-                writer.WriteField("Active Governance");
-
-                OutputGovernanceList(govs,writer, false);
->>>>>>> 5c0a3943
 
                 //write the results out to Excel
                 writer.WriteField(catalogue.Folder);
@@ -96,10 +89,10 @@
 
             writer.NextRecord();
 
-            // next section header
-            writer.WriteField("Active Governance");
+                // next section header
+                writer.WriteField("Active Governance");
 
-            OutputGovernanceList(govs, writer, false);
+                OutputGovernanceList(govs,writer, false);
 
             writer.NextRecord();
             // next section header
@@ -119,13 +112,7 @@
         description = description.Replace("\r\n"," ");
         description = description.Replace("\n"," ");
 
-<<<<<<< HEAD
         return description.Length >= 100 ? $"{description[..100]}..." : description;
-=======
-        if (description.Length >= 100)
-            return $"{description[..100]}...";
-        return description;
->>>>>>> 5c0a3943
     }
 
     /// <summary>
