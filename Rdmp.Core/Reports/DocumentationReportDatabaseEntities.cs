// Copyright (c) The University of Dundee 2018-2019
// This file is part of the Research Data Management Platform (RDMP).
// RDMP is free software: you can redistribute it and/or modify it under the terms of the GNU General Public License as published by the Free Software Foundation, either version 3 of the License, or (at your option) any later version.
// RDMP is distributed in the hope that it will be useful, but WITHOUT ANY WARRANTY; without even the implied warranty of MERCHANTABILITY or FITNESS FOR A PARTICULAR PURPOSE. See the GNU General Public License for more details.
// You should have received a copy of the GNU General Public License along with RDMP. If not, see <https://www.gnu.org/licenses/>.

//specially for MSword file

using System;
using System.Collections.Generic;
using System.Linq;
using Rdmp.Core.Curation.Data;
using Rdmp.Core.Curation.Data.Spontaneous;
using Rdmp.Core.MapsDirectlyToDatabaseTable;
using Rdmp.Core.Repositories;
using Rdmp.Core.ReusableLibraryCode.Checks;
using Rdmp.Core.ReusableLibraryCode.Comments;
using Rdmp.Core.ReusableLibraryCode.Icons.IconProvision;

namespace Rdmp.Core.Reports;

/// <summary>
/// Generates class descriptions for all <see cref="DatabaseEntity"/> classes (from xmldocs) into a user readable Microsoft Word Docx file.
/// Also shows corresponding icon within RDMP.  This allows the user to see what a Project is and the icon what an ExtractionConfiguration
/// is etc and for those descriptions/icons to always match the live/installed version of RDMP.
/// </summary>
public class DocumentationReportDatabaseEntities : DocXHelper
{
    private CommentStore _commentStore;
    private Dictionary<Type, string> Summaries = new();

<<<<<<< HEAD
    public void GenerateReport(CommentStore commentStore, ICheckNotifier notifier, IIconProvider iconProvider, MEF mef,
=======
    public void GenerateReport(CommentStore commentStore, ICheckNotifier notifier, IIconProvider iconProvider,
>>>>>>> 9e847e4d
        bool showFile)
    {
        _commentStore = commentStore;
        try
        {
            Check(notifier);

            using var document = GetNewDocFile("RDMPDocumentation");
            var t = InsertTable(document, Summaries.Count * 2 + 1, 1);

            //Listing Cell header
            SetTableCell(t, 0, 0, "Tables");

            var keys = Summaries.Keys.ToArray();

            for (var i = 0; i < Summaries.Count; i++)
            {
                //creates the run
                SetTableCell(t, i * 2 + 1, 0, "");

                var bmp = iconProvider.GetImage(keys[i]);

                if (bmp != null)
                {
                    var para = t.Rows[i * 2 + 1].GetCell(0).Paragraphs.First();
                    var run = para.Runs.FirstOrDefault() ?? para.CreateRun();
                    GetPicture(run, bmp);
                }

                SetTableCell(t, i * 2 + 1, 0, $" {keys[i].Name}");

                SetTableCell(t, i * 2 + 2, 0, Summaries[keys[i]]);
            }

            if (showFile)
                ShowFile(document);
        }
        catch (Exception e)
        {
            notifier.OnCheckPerformed(new CheckEventArgs("Report generation failed", CheckResult.Fail, e));
        }
    }

    private void Check(ICheckNotifier notifier)
    {
<<<<<<< HEAD
        foreach (var t in _mef.GetAllTypes().Where(t => typeof(DatabaseEntity).IsAssignableFrom(t)))
=======
        foreach (var t in MEF.GetAllTypes().Where(t => typeof(DatabaseEntity).IsAssignableFrom(t)))
>>>>>>> 9e847e4d
            if (typeof(IMapsDirectlyToDatabaseTable).IsAssignableFrom(t))
            {
                if (t.IsInterface || t.IsAbstract || t.Name.StartsWith("Spontaneous") ||
                    t.Assembly.FullName?.StartsWith("DynamicProxyGenAssembly2") == true)
                    continue;
                try
                {
                    //spontaneous objects don't exist in the database.
                    if (typeof(SpontaneousObject).IsAssignableFrom(t))
                        continue;
                }
                catch (Exception)
                {
                    continue;
                }

                notifier.OnCheckPerformed(new CheckEventArgs($"Found type {t}", CheckResult.Success));

                var docs = _commentStore.GetTypeDocumentationIfExists(t, true, true);

                if (docs == null)
                    notifier.OnCheckPerformed(
                        new CheckEventArgs($"Failed to get definition for class {t.FullName} defined in {t.Assembly}",
                            CheckResult.Fail));
                else
                    Summaries.Add(t, docs);
            }
    }
}<|MERGE_RESOLUTION|>--- conflicted
+++ resolved
@@ -29,11 +29,7 @@
     private CommentStore _commentStore;
     private Dictionary<Type, string> Summaries = new();
 
-<<<<<<< HEAD
-    public void GenerateReport(CommentStore commentStore, ICheckNotifier notifier, IIconProvider iconProvider, MEF mef,
-=======
     public void GenerateReport(CommentStore commentStore, ICheckNotifier notifier, IIconProvider iconProvider,
->>>>>>> 9e847e4d
         bool showFile)
     {
         _commentStore = commentStore;
@@ -79,11 +75,7 @@
 
     private void Check(ICheckNotifier notifier)
     {
-<<<<<<< HEAD
-        foreach (var t in _mef.GetAllTypes().Where(t => typeof(DatabaseEntity).IsAssignableFrom(t)))
-=======
         foreach (var t in MEF.GetAllTypes().Where(t => typeof(DatabaseEntity).IsAssignableFrom(t)))
->>>>>>> 9e847e4d
             if (typeof(IMapsDirectlyToDatabaseTable).IsAssignableFrom(t))
             {
                 if (t.IsInterface || t.IsAbstract || t.Name.StartsWith("Spontaneous") ||
