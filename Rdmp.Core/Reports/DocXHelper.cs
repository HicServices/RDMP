--- conflicted
+++ resolved
@@ -61,11 +61,7 @@
 
     private static int GetSize(int headSize)
     {
-<<<<<<< HEAD
-        switch (headSize)
-=======
         return headSize switch
->>>>>>> 9e847e4d
         {
             1 => H1Size,
             2 => H2Size,
@@ -108,20 +104,6 @@
 
     protected static XWPFPicture GetPicture(XWPFRun run, Image bmp)
     {
-<<<<<<< HEAD
-        using (var ms = new MemoryStream())
-        {
-            bmp.SaveAsPng(ms);
-
-            ms.Seek(0, 0);
-
-            // Add an image into the document.
-            var picture = run.AddPicture(ms, PICTURE_TYPE_PNG, "", Units.ToEMU(bmp.Width * PICTURE_SCALING),
-                Units.ToEMU(bmp.Height * PICTURE_SCALING));
-
-            return picture;
-        }
-=======
         using var ms = new MemoryStream();
         bmp.SaveAsPng(ms);
 
@@ -132,7 +114,6 @@
             Units.ToEMU(bmp.Height * PICTURE_SCALING));
 
         return picture;
->>>>>>> 9e847e4d
     }
 
     protected static XWPFTable InsertTable(XWPFDocument document, int rowCount, int colCount)
@@ -239,13 +220,8 @@
 
     protected static void SetLandscape(XWPFDocumentFile document)
     {
-<<<<<<< HEAD
-        document.Document.body.sectPr = document.Document.body.sectPr ?? new CT_SectPr();
-        document.Document.body.sectPr.pgSz = document.Document.body.sectPr.pgSz ?? new CT_PageSz();
-=======
         document.Document.body.sectPr ??= new CT_SectPr();
         document.Document.body.sectPr.pgSz ??= new CT_PageSz();
->>>>>>> 9e847e4d
 
         document.Document.body.sectPr.pgSz.orient = ST_PageOrientation.landscape;
         document.Document.body.sectPr.pgSz.w = 842 * 20;
@@ -274,11 +250,7 @@
     /// <param name="marginSize"></param>
     protected static void SetMargins(XWPFDocumentFile document, int marginSize)
     {
-<<<<<<< HEAD
-        document.Document.body.sectPr = document.Document.body.sectPr ?? new CT_SectPr();
-=======
         document.Document.body.sectPr ??= new CT_SectPr();
->>>>>>> 9e847e4d
         document.Document.body.sectPr.pgMar.right = (ulong)(marginSize * 14.60);
         document.Document.body.sectPr.pgMar.left = (ulong)(marginSize * 14.60);
 
