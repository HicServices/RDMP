--- conflicted
+++ resolved
@@ -113,17 +113,10 @@
         using var ms = new MemoryStream();
         bmp.SaveAsPng(ms);
                 
-<<<<<<< HEAD
-        ms.Seek(0, 0);
-                
-        // Add an image into the document.
-        var picture = run.AddPicture(ms,PICTURE_TYPE_PNG,"",Units.ToEMU(bmp.Width * PICTURE_SCALING), Units.ToEMU(bmp.Height *PICTURE_SCALING));
-=======
             ms.Seek(0, 0);
 
             // Add an image into the document.
             var picture = run.AddPicture(ms,PICTURE_TYPE_PNG,"",Units.ToEMU(bmp.Width * PICTURE_SCALING), Units.ToEMU(bmp.Height *PICTURE_SCALING));
->>>>>>> 5c0a3943
                 
         return picture;
     }
@@ -224,25 +217,15 @@
     {
         return new XWPFDocumentFile(fileInfo,new FileStream(fileInfo.FullName,FileMode.Create));
     }
-<<<<<<< HEAD
-
-    protected void InsertSectionPageBreak(XWPFDocument document)
-=======
         
     protected static void InsertSectionPageBreak(XWPFDocument document)
->>>>>>> 5c0a3943
     {
         var pageBreak = document.CreateParagraph();
         var pageBreakRun = pageBreak.CreateRun();
         pageBreakRun.AddBreak(BreakType.PAGE);
     }
-<<<<<<< HEAD
-
-    protected void SetLandscape(XWPFDocumentFile document)
-=======
         
     protected static void SetLandscape(XWPFDocumentFile document)
->>>>>>> 5c0a3943
     {
         document.Document.body.sectPr ??= new CT_SectPr();
         document.Document.body.sectPr.pgSz ??= new CT_PageSz();
@@ -259,13 +242,8 @@
         //todo
         //document.InsertTableOfContents("Contents", new TableOfContentsSwitches());
     }
-<<<<<<< HEAD
-
-    protected void AutoFit(XWPFTable table)
-=======
         
     protected static void AutoFit(XWPFTable table)
->>>>>>> 5c0a3943
     {
         //tables auto fit already with NPOI
         //table.AutoFit = AutoFit.Contents;
