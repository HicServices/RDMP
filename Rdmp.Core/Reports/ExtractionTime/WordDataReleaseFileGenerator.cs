--- conflicted
+++ resolved
@@ -56,7 +56,6 @@
         f = string.IsNullOrWhiteSpace(saveAsFilename) ? GetUniqueFilenameInWorkArea("ReleaseDocument") : new FileInfo(saveAsFilename);
 
         // Create an instance of Word  and make it visible.=
-<<<<<<< HEAD
         using var document = GetNewDocFile(f);
         //actually changes it to landscape :)
         SetLandscape(document);
@@ -65,18 +64,6 @@
         InsertHeader(document, Configuration.Name,2);
                 
         var disclaimer = _repository.DataExportPropertyManager.GetValue(DataExportProperty.ReleaseDocumentDisclaimer);
-=======
-        using (var document = GetNewDocFile(f))
-        {
-
-            //actually changes it to landscape :)
-            SetLandscape(document);
-
-            InsertHeader(document, $"Project:{Project.Name}",1);
-            InsertHeader(document, Configuration.Name,2);
-
-            var disclaimer = _repository.DataExportPropertyManager.GetValue(DataExportProperty.ReleaseDocumentDisclaimer);
->>>>>>> 5c0a3943
 
         if(disclaimer != null)
             InsertParagraph(document,disclaimer);
@@ -89,21 +76,11 @@
 
         InsertParagraph(document,Environment.NewLine);
 
-<<<<<<< HEAD
         CreateFileSummary(document);
                                 
         //interactive mode, user didn't ask us to save to a specific location so we created it in temp and so we can now show them where that file is
         if (string.IsNullOrWhiteSpace(saveAsFilename))
             ShowFile(f);
-=======
-            CreateFileSummary(document);
-
-            //interactive mode, user didn't ask us to save to a specific location so we created it in temp and so we can now show them where that file is
-            if (string.IsNullOrWhiteSpace(saveAsFilename))
-                ShowFile(f);
-        }
-
->>>>>>> 5c0a3943
     }
 
     private void CreateTopTable1(XWPFDocument document)
