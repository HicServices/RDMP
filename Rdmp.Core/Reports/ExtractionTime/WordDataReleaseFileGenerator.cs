--- conflicted
+++ resolved
@@ -57,21 +57,6 @@
             : new FileInfo(saveAsFilename);
 
         // Create an instance of Word  and make it visible.=
-<<<<<<< HEAD
-        using (var document = GetNewDocFile(f))
-        {
-            //actually changes it to landscape :)
-            SetLandscape(document);
-
-            InsertHeader(document, $"Project:{Project.Name}", 1);
-            InsertHeader(document, Configuration.Name, 2);
-
-            var disclaimer =
-                _repository.DataExportPropertyManager.GetValue(DataExportProperty.ReleaseDocumentDisclaimer);
-
-            if (disclaimer != null)
-                InsertParagraph(document, disclaimer);
-=======
         using var document = GetNewDocFile(f);
         //actually changes it to landscape :)
         SetLandscape(document);
@@ -83,7 +68,6 @@
 
         if (disclaimer != null)
             InsertParagraph(document, disclaimer);
->>>>>>> 9e847e4d
 
         CreateTopTable1(document);
 
@@ -91,16 +75,6 @@
 
         CreateCohortDetailsTable(document);
 
-<<<<<<< HEAD
-            InsertParagraph(document, Environment.NewLine);
-
-            CreateFileSummary(document);
-
-            //interactive mode, user didn't ask us to save to a specific location so we created it in temp and so we can now show them where that file is
-            if (string.IsNullOrWhiteSpace(saveAsFilename))
-                ShowFile(f);
-        }
-=======
         InsertParagraph(document, Environment.NewLine);
 
         CreateFileSummary(document);
@@ -108,7 +82,6 @@
         //interactive mode, user didn't ask us to save to a specific location so we created it in temp and so we can now show them where that file is
         if (string.IsNullOrWhiteSpace(saveAsFilename))
             ShowFile(f);
->>>>>>> 9e847e4d
     }
 
     private void CreateTopTable1(XWPFDocument document)
@@ -159,18 +132,9 @@
         var sql =
             $"SELECT  TOP 1 LEFT({Cohort.GetReleaseIdentifier()},3) FROM {ect.TableName} WHERE {Cohort.WhereSQL()}";
 
-<<<<<<< HEAD
-            using (var cmd = db.Server.GetCommand(sql, con))
-            {
-                cmd.CommandTimeout = CohortCountTimeoutInSeconds;
-                return (string)cmd.ExecuteScalar();
-            }
-        }
-=======
         using var cmd = db.Server.GetCommand(sql, con);
         cmd.CommandTimeout = CohortCountTimeoutInSeconds;
         return (string)cmd.ExecuteScalar();
->>>>>>> 9e847e4d
     }
 
     private void CreateCohortDetailsTable(XWPFDocument document)
@@ -191,11 +155,7 @@
             $"{Cohort} (ID={Cohort.ID}, OriginID={Cohort.OriginID})"); //description fetched from remote table
 
         var lastExtracted = ExtractionResults.Any()
-<<<<<<< HEAD
-            ? ExtractionResults.Max(r => r.DateOfExtraction).ToString()
-=======
             ? ExtractionResults.Max(r => r.DateOfExtraction).ToString(CultureInfo.CurrentCulture)
->>>>>>> 9e847e4d
             : "Never";
         SetTableCell(table, tableLine, 2, lastExtracted);
         SetTableCell(table, tableLine, 3,
