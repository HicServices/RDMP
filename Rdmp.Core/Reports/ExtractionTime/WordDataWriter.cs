// Copyright (c) The University of Dundee 2018-2019
// This file is part of the Research Data Management Platform (RDMP).
// RDMP is free software: you can redistribute it and/or modify it under the terms of the GNU General Public License as published by the Free Software Foundation, either version 3 of the License, or (at your option) any later version.
// RDMP is distributed in the hope that it will be useful, but WITHOUT ANY WARRANTY; without even the implied warranty of MERCHANTABILITY or FITNESS FOR A PARTICULAR PURPOSE. See the GNU General Public License for more details.
// You should have received a copy of the GNU General Public License along with RDMP. If not, see <https://www.gnu.org/licenses/>.

using System;
using System.Collections.Generic;
using System.Globalization;
using System.IO;
using System.Linq;
using System.Text;
using NPOI.XWPF.UserModel;
using Rdmp.Core.Curation.Data;
using Rdmp.Core.DataExport.Data;
using Rdmp.Core.DataExport.DataExtraction;
using Rdmp.Core.DataExport.DataExtraction.Pipeline;
using Rdmp.Core.DataExport.DataExtraction.Pipeline.Destinations;
using Rdmp.Core.ReusableLibraryCode;
using Rdmp.Core.Validation.Constraints;
using IFilter = Rdmp.Core.Curation.Data.IFilter;

namespace Rdmp.Core.Reports.ExtractionTime;

/// <summary>
/// Generates a Microsoft Word docx file containing information about a researchers extract including the file generated, the number of rows, distinct patients, the
/// filters used in the extraction query, any parameters etc.  Optionally includes a validation table which counts the number of rows extracted that passed ValidationXML
/// </summary>
public class WordDataWriter : DocXHelper
{
    public ExtractionPipelineUseCase Executer { get; set; }

    public List<Exception> ExceptionsGeneratingWordFile = new();

    public WordDataWriter(ExtractionPipelineUseCase executer)
    {
        if(executer == null)
            throw new NullReferenceException("Cannot write meta data without the accompanying ExtractionPipelineHost");

        if (executer.Source.WasCancelled)
            throw new NullReferenceException("Cannot write meta data since ExtractionPipelineHost reports that it was Cancelled");

        Executer = executer;

        _destination = Executer.Destination;

        if(_destination == null)
            throw new NotSupportedException(
                $"{GetType().FullName} only supports destinations which are {typeof(ExecuteDatasetExtractionFlatFileDestination).FullName}");
    }

    private static object oLockOnWordUsage = new();
    private IExecuteDatasetExtractionDestination _destination;

    /// <summary>
    /// Generates a new meta data word file in the extraction directory and populates it with information about the extraction.
    /// It returns the open document as an object so that you can supplement it e.g. with catalogue information
    /// </summary>
    /// <returns></returns>
    public void GenerateWordFile()
    {
        lock (oLockOnWordUsage)
        {
            using var document = GetNewDocFile(new FileInfo(Path.Combine(_destination.DirectoryPopulated.FullName,
                $"{_destination.GetFilename()}.docx")));
            InsertHeader(document, $"{Executer.Source.Request.DatasetBundle.DataSet} Meta Data");

            InsertTableOfContents(document);

<<<<<<< HEAD
            InsertHeader(document,"File Data");

            int rowCount;
            if (_destination.GeneratesFiles)
                rowCount = 10;
            else
                rowCount = 5;
=======
                var rowCount = _destination.GeneratesFiles ? 10 : 5;

                var t = InsertTable(document, rowCount, 2);

                var rownum = 0;
                if (_destination.GeneratesFiles)
                {
                    SetTableCell(t,rownum,0,"File Name");
                    SetTableCell(t,rownum,1,new FileInfo(_destination.OutputFile).Name);
                    rownum++;
                }
>>>>>>> 5c0a3943

            var t = InsertTable(document, rowCount, 2);

            var rownum = 0;
            if (_destination.GeneratesFiles)
            {
                SetTableCell(t,rownum,0,"File Name");
                SetTableCell(t,rownum,1,new FileInfo(_destination.OutputFile).Name);
                rownum++;
            }

            var request = Executer.Source.Request;

            SetTableCell(t,rownum,0,"Cohort Size (Distinct)");
            SetTableCell(t,rownum,1, request.ExtractableCohort.CountDistinct.ToString());
            rownum++;

            SetTableCell(t,rownum,0,"Cohorts Found In Dataset");
            SetTableCell(t,rownum,1, request.IsBatchResume ? "unknown (batching was used)" : Executer.Source.UniqueReleaseIdentifiersEncountered.Count.ToString());
            rownum++;

            SetTableCell(t,rownum,0,"Dataset Line Count");
            SetTableCell(t,rownum,1, request.CumulativeExtractionResults.RecordsExtracted.ToString("N0"));
            rownum++;

            if (_destination.GeneratesFiles)
            {
                SetTableCell(t,rownum,0,"MD5");
                SetTableCell(t,rownum,1,FormatHashString(UsefulStuff.HashFile(_destination.OutputFile)));
                rownum++;

<<<<<<< HEAD
                var f = new FileInfo(_destination.OutputFile);
                SetTableCell(t,rownum,0,"File Size");
                SetTableCell(t,rownum,1, $"{f.Length}bytes ({f.Length / 1024}KB)");
=======
                SetTableCell(t,rownum,0,"Dataset Line Count");
                SetTableCell(t,rownum,1, request.CumulativeExtractionResults.RecordsExtracted.ToString("N0"));
>>>>>>> 5c0a3943
                rownum++;
            }

<<<<<<< HEAD
            SetTableCell(t,rownum,0,"Extraction Date");
            SetTableCell(t,rownum,1,Executer.Destination.TableLoadInfo.EndTime.ToString(CultureInfo.CurrentCulture));
            rownum++;
=======
                if (_destination.GeneratesFiles)
                {
                    SetTableCell(t,rownum,0,"MD5");
                    SetTableCell(t,rownum,1, FormatHashString(UsefulStuff.HashFile(_destination.OutputFile)));
                    rownum++;

                    var f = new FileInfo(_destination.OutputFile);
                    SetTableCell(t,rownum,0,"File Size");
                    SetTableCell(t,rownum,1, $"{f.Length}bytes ({f.Length / 1024}KB)");
                    rownum++;
                }
>>>>>>> 5c0a3943

            SetTableCell(t,rownum,0,"Table Load ID (for HIC)");
            SetTableCell(t,rownum,1,Executer.Destination.TableLoadInfo.ID.ToString());
            rownum++;

            if (_destination.GeneratesFiles)
            {
                SetTableCell(t,rownum,0,"Separator");
                SetTableCell(t,rownum,1,
                    $"{Executer.Source.Request.Configuration.Separator}\t({_destination.SeparatorsStrippedOut} values stripped from data)");
                rownum++;

                SetTableCell(t,rownum,0,"Date Format");
                SetTableCell(t,rownum,1,_destination.DateFormat);
                rownum++;
            }

            if (Executer.Source.ExtractionTimeValidator != null && Executer.Source.Request.IncludeValidation)
            {
                InsertSectionPageBreak(document);

                InsertHeader(document,"Validation Information");

                CreateValidationRulesTable(document);

                InsertSectionPageBreak(document);

                CreateValidationResultsTable(document);
            }

            //if a count of date times seen exists for this extraction create a graph of the counts seen
            if (Executer.Source.ExtractionTimeTimeCoverageAggregator != null && Executer.Source.ExtractionTimeTimeCoverageAggregator.Buckets.Any())
            {
                if(!request.IsBatchResume)
                {
                    try
                    {
                        InsertSectionPageBreak(document);
                        InsertHeader(document, "Dataset Timespan");

                        CreateTimespanGraph(Executer.Source.ExtractionTimeTimeCoverageAggregator);

                    }
                    catch (Exception e)
                    {
                        ExceptionsGeneratingWordFile.Add(e);
                    }
                }
            }

            InsertSectionPageBreak(document);

            AddAllCatalogueItemMetaData(document);

            //technical data
            InsertSectionPageBreak(document);

            AddFiltersAndParameters(document);
        }
    }

    private static string FormatHashString(string s)
    {
        if(string.IsNullOrWhiteSpace(s))
            return null;

        //add a space every 8 hex pairs
        // E5-F2-AB-D9-A2-6E-15-38 E5-F2-AB-D9-A2-6E-15-38
        var result  = new StringBuilder();

        var sr = new StringReader(s);

        var buff = new char[23];

        while(sr.Read(buff,0,23) > 0)
        {
            result.Append(buff);
            result.Append(' ');

            //skip a character (should be a -, if not something has gone badly wrong)
            var skipped = sr.Read();
            if(!(skipped == '-' || skipped == -1))
                return s;

        }

        return result.ToString().Trim();
    }

    private void AddFiltersAndParameters(XWPFDocument document)
    {
        var request = Executer.Source.Request;
        var fc = (FilterContainer)request.Configuration.GetFilterContainerFor(request.DatasetBundle.DataSet);

        if (fc != null)
        {
            var filtersUsed = fc.GetAllFiltersIncludingInSubContainersRecursively();

            WriteOutFilters(document,filtersUsed);

            WriteOutParameters(document,filtersUsed);
        }
    }

    private void WriteOutParameters(XWPFDocument document, List<IFilter> filtersUsed)
    {
        InsertHeader(document,"Parameters");

        var linesRequred = filtersUsed.Aggregate(0, (s, f) => s + f.GetAllParameters().Length);

        var globalParameters = Executer.Source.Request.Configuration.GlobalExtractionFilterParameters.ToArray();
        linesRequred += globalParameters.Length;

        var t = InsertTable(document,linesRequred + 1, 3);
        SetTableCell(t,0,0,"Name");
        SetTableCell(t, 0, 1, "Comment");
        SetTableCell(t, 0, 2, "Value");

        var currentLine = 1;

        foreach (var filter in filtersUsed)
        foreach (var parameter in filter.GetAllParameters())
        {
                SetTableCell(t,currentLine, 0, parameter.ParameterName);
                SetTableCell(t,currentLine, 1, parameter.Comment);
                SetTableCell(t,currentLine, 2, parameter.Value);
            currentLine++;
        }

        foreach (var globalParameter in globalParameters)
        {
            SetTableCell(t,currentLine, 0, globalParameter.ParameterName);
            SetTableCell(t,currentLine, 1, globalParameter.Comment);
            SetTableCell(t,currentLine, 2, globalParameter.Value);
            currentLine++;
        }
    }

    private static void  WriteOutFilters(XWPFDocument document, List<IFilter> filtersUsed)
    {
        InsertHeader(document,"Filters");

        var t = InsertTable(document,filtersUsed.Count + 1, 3);

        SetTableCell(t,0, 0, "Name");
        SetTableCell(t,0, 1, "Description");
        SetTableCell(t,0, 2, "SQL");

        for (var i = 0; i < filtersUsed.Count; i++)
        {
            //i+2 because, first row is for headers and indexing in word starts at 1 not 0
            SetTableCell(t,i + 1, 0, filtersUsed[i].Name);
            SetTableCell(t,i + 1, 1, filtersUsed[i].Description);
            SetTableCell(t,i + 1, 2, filtersUsed[i].WhereSQL);
        }
    }

    private void AddAllCatalogueItemMetaData(XWPFDocument document)
    {
        var cata = Executer.Source.Request.Catalogue;
        var catalogueMetaData = new WordCatalogueExtractor(cata,document);

        var supplementalData = new Dictionary<CatalogueItem, Tuple<string, string>[]>();

        foreach (var value in Executer.Source.ExtractTimeTransformationsObserved.Values)
        {
<<<<<<< HEAD
            var supplementalValuesForThisOne = new List<Tuple<string, string>> {
                //Jim no longer wants these to appear in metadata
                /*
            if (value.FoundAtExtractTime)
                supplementalValuesForThisOne.Add(new Tuple<string, string>("Runtime Name:", value.RuntimeName));
            else
                supplementalValuesForThisOne.Add(new Tuple<string, string>("Runtime Name:", "Not found"));
            */
                new("Datatype (SQL):",value.DataTypeInCatalogue) };


            if(value.FoundAtExtractTime)
                if(value.DataTypeObservedInRuntimeBuffer == null)
                    supplementalValuesForThisOne.Add(new Tuple<string, string>("Datatype:", "Value was always NULL"));
                else
                    supplementalValuesForThisOne.Add(new Tuple<string, string>("Datatype:", value.DataTypeObservedInRuntimeBuffer.ToString()));

=======
            var supplementalValuesForThisOne = new List<Tuple<string, string>>
            {
                //Jim no longer wants these to appear in metadata
                /*
                if (value.FoundAtExtractTime)
                    supplementalValuesForThisOne.Add(new Tuple<string, string>("Runtime Name:", value.RuntimeName));
                else
                    supplementalValuesForThisOne.Add(new Tuple<string, string>("Runtime Name:", "Not found"));
                */

                new Tuple<string, string>("Datatype (SQL):", value.DataTypeInCatalogue)
            };


            if (value.FoundAtExtractTime)
                supplementalValuesForThisOne.Add(value.DataTypeObservedInRuntimeBuffer == null
                    ? new Tuple<string, string>("Datatype:", "Value was always NULL")
                    : new Tuple<string, string>("Datatype:", value.DataTypeObservedInRuntimeBuffer.ToString()));

>>>>>>> 5c0a3943

            //add it with supplemental values
            if(value.CatalogueItem != null)
                supplementalData.Add(value.CatalogueItem ,supplementalValuesForThisOne.ToArray());

        }

        catalogueMetaData.AddMetaDataForColumns(supplementalData.Keys.ToArray(),supplementalData);
    }

    private static void CreateTimespanGraph(ExtractionTimeTimeCoverageAggregator toGraph)
    {/*
            Chart wdChart = wrdDoc.InlineShapes.AddChart(Microsoft.Office.Core.XlChartType.xl3DColumn, ref oMissing).Chart;
            ChartData wdChartData = wdChart.ChartData;
            Workbook dataWorkbook = (Workbook)wdChartData.Workbook;
            dataWorkbook.Application.Visible = DEBUG_WORD;
            Worksheet dataSheet = (Worksheet)dataWorkbook.Worksheets[1];

            //set title before putting any data in
            wdChart.ApplyLayout(1);
            wdChart.ChartTitle.Text = "Dataset Timespan";
            wdChart.ChartTitle.Font.Italic = true;
            wdChart.ChartTitle.Font.Size = 18;
            wdChart.ChartTitle.Font.Color = Color.Black.ToArgb();

            //fill in sheet data
            dataSheet.Cells.Range["A1", oMissing].FormulaR1C1 = "Date";
            dataSheet.Cells.Range["B1", oMissing].FormulaR1C1 = "Record Count";
            dataSheet.Cells.Range["C1", oMissing].FormulaR1C1 = "Distinct Patient Count";

            //get rid of default microsoft crap
            dataSheet.Cells.Range["D1", oMissing].FormulaR1C1 = "";
            dataSheet.Cells.Range["D2", oMissing].FormulaR1C1 = "";
            dataSheet.Cells.Range["D3", oMissing].FormulaR1C1 = "";
            dataSheet.Cells.Range["D4", oMissing].FormulaR1C1 = "";
            dataSheet.Cells.Range["D5", oMissing].FormulaR1C1 = "";
       
            //get first of the month
            int futureRecordsCount = 0;
            int recordsPriorToDatasetStartCount = 0;

            int currentRow = 2;

            var cata = Executer.Source.Request.Catalogue;
            DateTime startDateCutoff;

            if (cata.DatasetStartDate == null)
                startDateCutoff = DateTime.MinValue;
            else
                startDateCutoff = (DateTime)cata.DatasetStartDate;

            foreach (DateTime key in Executer.Source.ExtractionTimeTimeCoverageAggregator.Buckets.Keys.OrderBy(d => d))
            {
                if (key < startDateCutoff)
                {
                    recordsPriorToDatasetStartCount += Executer.Source.ExtractionTimeTimeCoverageAggregator.Buckets[key].CountOfTimesSeen;
                    continue;
                }
                if (key > DateTime.Now)
                {
                    futureRecordsCount += Executer.Source.ExtractionTimeTimeCoverageAggregator.Buckets[key].CountOfTimesSeen;
                    continue;
                }

                dataSheet.Cells.Range["A" + currentRow, oMissing].FormulaR1C1 = key.ToString("yyyy-MM-dd");
                ExtractionTimeTimeCoverageAggregatorBucket currentBucket = Executer.Source.ExtractionTimeTimeCoverageAggregator.Buckets[key];
                dataSheet.Cells.Range["B" + currentRow, oMissing].FormulaR1C1 = currentBucket.CountOfTimesSeen;
                dataSheet.Cells.Range["C" + currentRow, oMissing].FormulaR1C1 = currentBucket.CountOfDistinctIdentifiers;

                currentRow++;
            }

            //set max size of sheet
            Microsoft.Office.Interop.Excel.Range tRange = dataSheet.Cells.get_Range("A1", "C" + (currentRow-1));

            ListObject tbl1 = dataSheet.ListObjects["Table1"];
            tbl1.Resize(tRange);

            wdChart.ApplyDataLabels(XlDataLabelsType.xlDataLabelsShowNone, oMissing, oMissing, oMissing, oMissing, oMissing, oMissing, oMissing, oMissing, oMissing);
            wdChart.ChartType = XlChartType.xlLine;
            Microsoft.Office.Interop.Word.Axis xAxis = (Microsoft.Office.Interop.Word.Axis)wdChart.Axes(Microsoft.Office.Interop.Word.XlAxisType.xlCategory, XlAxisGroup.xlPrimary);
            xAxis.BaseUnit = Microsoft.Office.Interop.Word.XlTimeUnit.xlMonths;
            
            
            wdChart.Refresh();

             if (Executer.Destination.TableLoadInfo.Inserts == 0)
                return;
            
            float futureRecordsCountAsFraction = ((float)futureRecordsCount) / ((float)Executer.Destination.TableLoadInfo.Inserts) * 100.0f;
            float nullCountAsFraction = ((float)toGraph.countOfNullsSeen) / ((float)Executer.Destination.TableLoadInfo.Inserts) * 100.0f;
            float brokenDatesAsFraction = ((float)toGraph.countOfBrokenDates) / ((float)Executer.Destination.TableLoadInfo.Inserts) * 100.0f;
            float recordsPriorToDatasetStartCountAsFraction = ((float)recordsPriorToDatasetStartCount) / ((float)Executer.Destination.TableLoadInfo.Inserts) * 100.0f;
            
            wordHelper.WriteLine("Nulls:" + toGraph.countOfNullsSeen + "(" + nullCountAsFraction + "%)", WdBuiltinStyle.wdStyleNormal);
            wordHelper.WriteLine("Invalid Date formats:" + toGraph.countOfBrokenDates + "(" + brokenDatesAsFraction + "%)", WdBuiltinStyle.wdStyleNormal);
            wordHelper.WriteLine("Future Dates:" + futureRecordsCount +"("+ futureRecordsCountAsFraction + "%)",WdBuiltinStyle.wdStyleNormal);
            wordHelper.WriteLine("Timespan Field: " + cata.TimeCoverage_ExtractionInformation.GetRuntimeName(), WdBuiltinStyle.wdStyleNormal);

            if (cata.DatasetStartDate != null)
                wordHelper.WriteLine("Dates before dataset start date(" + cata.DatasetStartDate.Value.ToString(_destination.DateFormat) + "):" + recordsPriorToDatasetStartCount + "(" + recordsPriorToDatasetStartCountAsFraction + "%)", WdBuiltinStyle.wdStyleNormal);
           
            dataWorkbook.Application.Quit();
        */
    }

    private void CreateValidationRulesTable(XWPFDocument document)
    {
        var validator = Executer.Source.ExtractionTimeValidator.Validator;

        var rowCount = validator.ItemValidators.Count +
                       Executer.Source.ExtractionTimeValidator.IgnoredBecauseColumnHashed.Count + 1;

        var t = InsertTable(document,rowCount, 2);

        var tableLine = 0;
        //output table header
        SetTableCell(t,tableLine, 0,"Column");
        SetTableCell(t,tableLine, 1, "Validation");
        tableLine++;

        //output list of validations we carried out
        foreach (var iv in validator.ItemValidators)
        {
            SetTableCell(t,tableLine, 0, iv.TargetProperty);

            var definition = "";

            if (iv.PrimaryConstraint != null)
            {
                definition += $"Primary Constraint:{Environment.NewLine}";
                definition +=
                    $"{iv.PrimaryConstraint.GetHumanReadableDescriptionOfValidation()} (Validation rule failure has Consequence that cell data is:{iv.PrimaryConstraint.Consequence}){Environment.NewLine}";
            }

            if (iv.SecondaryConstraints.Any())
            {
                definition += $"Secondary Constraint(s):{Environment.NewLine}";
                definition = iv.SecondaryConstraints.Aggregate(definition,
                    (def, e) =>
                        $"{def}{e.GetHumanReadableDescriptionOfValidation()} (Validation rule failure has Consequence that cell data is:{e.Consequence}){Environment.NewLine}");
            }

            if (string.IsNullOrWhiteSpace(definition))
                definition = "No validation configured";

            SetTableCell(t, tableLine,1, definition);
            tableLine++;
        }

        //output list of validations we skipped
        foreach (var iv in Executer.Source.ExtractionTimeValidator.IgnoredBecauseColumnHashed)
        {
            SetTableCell(t, tableLine, 0 , iv.TargetProperty);
            SetTableCell(t, tableLine, 1, "No validations carried out because column is Hashed/Anonymised");
            tableLine++;
        }
    }

    private void CreateValidationResultsTable(XWPFDocument document)
    {
        var results = Executer.Source.ExtractionTimeValidator.Results;

        var t = InsertTable(document,results.DictionaryOfFailure.Count + 1, 4);

        var tableLine = 0;

        SetTableCell(t,tableLine, 0, "");
        SetTableCell(t,tableLine, 1, Consequence.Missing.ToString());
        SetTableCell(t,tableLine, 2, Consequence.Wrong.ToString());
        SetTableCell(t,tableLine, 3, Consequence.InvalidatesRow.ToString());

        tableLine++;

<<<<<<< HEAD
        foreach (var (colName, consequences) in results.DictionaryOfFailure)
        {
            SetTableCell(t,tableLine, 0,colName);
            SetTableCell(t,tableLine, 1,consequences[Consequence.Missing].ToString());
            SetTableCell(t,tableLine, 2,consequences[Consequence.Wrong].ToString());
            SetTableCell(t,tableLine, 3,consequences[Consequence.InvalidatesRow].ToString());
=======
        foreach (var (colname, value) in results.DictionaryOfFailure)
        {
            SetTableCell(t,tableLine, 0,colname);
            SetTableCell(t,tableLine, 1,value[Consequence.Missing].ToString());
            SetTableCell(t,tableLine, 2,value[Consequence.Wrong].ToString());
            SetTableCell(t,tableLine, 3,value[Consequence.InvalidatesRow].ToString());
>>>>>>> 5c0a3943
            tableLine++;
        }
    }
}<|MERGE_RESOLUTION|>--- conflicted
+++ resolved
@@ -67,15 +67,8 @@
 
             InsertTableOfContents(document);
 
-<<<<<<< HEAD
             InsertHeader(document,"File Data");
 
-            int rowCount;
-            if (_destination.GeneratesFiles)
-                rowCount = 10;
-            else
-                rowCount = 5;
-=======
                 var rowCount = _destination.GeneratesFiles ? 10 : 5;
 
                 var t = InsertTable(document, rowCount, 2);
@@ -87,17 +80,6 @@
                     SetTableCell(t,rownum,1,new FileInfo(_destination.OutputFile).Name);
                     rownum++;
                 }
->>>>>>> 5c0a3943
-
-            var t = InsertTable(document, rowCount, 2);
-
-            var rownum = 0;
-            if (_destination.GeneratesFiles)
-            {
-                SetTableCell(t,rownum,0,"File Name");
-                SetTableCell(t,rownum,1,new FileInfo(_destination.OutputFile).Name);
-                rownum++;
-            }
 
             var request = Executer.Source.Request;
 
@@ -105,36 +87,14 @@
             SetTableCell(t,rownum,1, request.ExtractableCohort.CountDistinct.ToString());
             rownum++;
 
-            SetTableCell(t,rownum,0,"Cohorts Found In Dataset");
-            SetTableCell(t,rownum,1, request.IsBatchResume ? "unknown (batching was used)" : Executer.Source.UniqueReleaseIdentifiersEncountered.Count.ToString());
-            rownum++;
-
-            SetTableCell(t,rownum,0,"Dataset Line Count");
-            SetTableCell(t,rownum,1, request.CumulativeExtractionResults.RecordsExtracted.ToString("N0"));
-            rownum++;
-
-            if (_destination.GeneratesFiles)
-            {
-                SetTableCell(t,rownum,0,"MD5");
-                SetTableCell(t,rownum,1,FormatHashString(UsefulStuff.HashFile(_destination.OutputFile)));
+                SetTableCell(t,rownum,0,"Cohorts Found In Dataset");
+                SetTableCell(t,rownum,1, request.IsBatchResume ? "unknown (batching was used)" : Executer.Source.UniqueReleaseIdentifiersEncountered.Count.ToString());
                 rownum++;
 
-<<<<<<< HEAD
-                var f = new FileInfo(_destination.OutputFile);
-                SetTableCell(t,rownum,0,"File Size");
-                SetTableCell(t,rownum,1, $"{f.Length}bytes ({f.Length / 1024}KB)");
-=======
                 SetTableCell(t,rownum,0,"Dataset Line Count");
                 SetTableCell(t,rownum,1, request.CumulativeExtractionResults.RecordsExtracted.ToString("N0"));
->>>>>>> 5c0a3943
                 rownum++;
-            }
-
-<<<<<<< HEAD
-            SetTableCell(t,rownum,0,"Extraction Date");
-            SetTableCell(t,rownum,1,Executer.Destination.TableLoadInfo.EndTime.ToString(CultureInfo.CurrentCulture));
-            rownum++;
-=======
+
                 if (_destination.GeneratesFiles)
                 {
                     SetTableCell(t,rownum,0,"MD5");
@@ -146,7 +106,10 @@
                     SetTableCell(t,rownum,1, $"{f.Length}bytes ({f.Length / 1024}KB)");
                     rownum++;
                 }
->>>>>>> 5c0a3943
+
+            SetTableCell(t,rownum,0,"Extraction Date");
+            SetTableCell(t,rownum,1,Executer.Destination.TableLoadInfo.EndTime.ToString(CultureInfo.CurrentCulture));
+            rownum++;
 
             SetTableCell(t,rownum,0,"Table Load ID (for HIC)");
             SetTableCell(t,rownum,1,Executer.Destination.TableLoadInfo.ID.ToString());
@@ -313,25 +276,6 @@
 
         foreach (var value in Executer.Source.ExtractTimeTransformationsObserved.Values)
         {
-<<<<<<< HEAD
-            var supplementalValuesForThisOne = new List<Tuple<string, string>> {
-                //Jim no longer wants these to appear in metadata
-                /*
-            if (value.FoundAtExtractTime)
-                supplementalValuesForThisOne.Add(new Tuple<string, string>("Runtime Name:", value.RuntimeName));
-            else
-                supplementalValuesForThisOne.Add(new Tuple<string, string>("Runtime Name:", "Not found"));
-            */
-                new("Datatype (SQL):",value.DataTypeInCatalogue) };
-
-
-            if(value.FoundAtExtractTime)
-                if(value.DataTypeObservedInRuntimeBuffer == null)
-                    supplementalValuesForThisOne.Add(new Tuple<string, string>("Datatype:", "Value was always NULL"));
-                else
-                    supplementalValuesForThisOne.Add(new Tuple<string, string>("Datatype:", value.DataTypeObservedInRuntimeBuffer.ToString()));
-
-=======
             var supplementalValuesForThisOne = new List<Tuple<string, string>>
             {
                 //Jim no longer wants these to appear in metadata
@@ -351,7 +295,6 @@
                     ? new Tuple<string, string>("Datatype:", "Value was always NULL")
                     : new Tuple<string, string>("Datatype:", value.DataTypeObservedInRuntimeBuffer.ToString()));
 
->>>>>>> 5c0a3943
 
             //add it with supplemental values
             if(value.CatalogueItem != null)
@@ -526,21 +469,12 @@
 
         tableLine++;
 
-<<<<<<< HEAD
-        foreach (var (colName, consequences) in results.DictionaryOfFailure)
-        {
-            SetTableCell(t,tableLine, 0,colName);
-            SetTableCell(t,tableLine, 1,consequences[Consequence.Missing].ToString());
-            SetTableCell(t,tableLine, 2,consequences[Consequence.Wrong].ToString());
-            SetTableCell(t,tableLine, 3,consequences[Consequence.InvalidatesRow].ToString());
-=======
         foreach (var (colname, value) in results.DictionaryOfFailure)
         {
             SetTableCell(t,tableLine, 0,colname);
             SetTableCell(t,tableLine, 1,value[Consequence.Missing].ToString());
             SetTableCell(t,tableLine, 2,value[Consequence.Wrong].ToString());
             SetTableCell(t,tableLine, 3,value[Consequence.InvalidatesRow].ToString());
->>>>>>> 5c0a3943
             tableLine++;
         }
     }
