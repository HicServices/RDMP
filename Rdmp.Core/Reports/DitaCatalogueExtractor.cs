--- conflicted
+++ resolved
@@ -55,19 +55,6 @@
         var xml = new StringBuilder();
         xml.Append($@"<?xml version=""1.0"" encoding=""UTF-8""?>
 <!DOCTYPE map PUBLIC ""-//OASIS//DTD DITA Map//EN""
-<<<<<<< HEAD
-""map.dtd"">{Environment.NewLine}";
-        xml += $"<map>{Environment.NewLine}";
-        xml += $"<title>HIC Data Catalogue</title>{Environment.NewLine}";
-
-        xml += $@"<topicmeta product=""hicdc"" rev=""1"">{Environment.NewLine}";
-        xml += $"<author>Wilfred Bonney; Thomas Nind; Mikhail Ghattas</author>{Environment.NewLine}";
-        xml += $"<publisher>Health Informatics Centre (HIC), University of Dundee</publisher>{Environment.NewLine}";
-        xml += $"</topicmeta>{Environment.NewLine}";
-
-
-        xml += $@"<topicref href=""introduction.dita""/>{Environment.NewLine}";
-=======
 ""map.dtd"">
 <map>
 <title>HIC Data Catalogue</title>
@@ -78,7 +65,6 @@
 <topicref href=""introduction.dita""/>
 <topicref href=""dataset.dita"">
 ");
->>>>>>> 9e847e4d
         GenerateIntroductionFile("introduction.dita");
         GenerateDataSetFile("dataset.dita");
 
@@ -96,22 +82,14 @@
                 new ProgressEventArgs("Extracting",
                     new ProgressMeasurement(cataloguesCompleted++, ProgressType.Records, catas.Count), sw.Elapsed));
 
-<<<<<<< HEAD
-            //ensure that it has an acryonym
-=======
             //ensure that it has an acronym
->>>>>>> 9e847e4d
             if (string.IsNullOrWhiteSpace(c.Acronym))
                 throw new Exception(
                     $"Dita Extraction requires that each catalogue have a unique Acronym, the catalogue {c.Name} is missing an Acronym");
 
             if (c.Name.Contains('\\') || c.Name.Contains('/'))
                 throw new Exception(
-<<<<<<< HEAD
-                    "Dita Extractor does not support catalogues with backslashes or forward slashs in their name");
-=======
                     "Dita Extractor does not support catalogues with backslashes or forward slashes in their name");
->>>>>>> 9e847e4d
 
             //catalogue main file
             xml.AppendLine($"<topicref href=\"{GetFileNameForCatalogue(c)}\">");
@@ -123,37 +101,20 @@
 
             foreach (var ci in cataItems)
             {
-<<<<<<< HEAD
-                xml += $"<topicref href=\"{GetFileNameForCatalogueItem(c, ci)}\"/>{Environment.NewLine}";
-                CreateCatalogueItemFile(c, ci);
-            }
-
-            xml += $"</topicref>{Environment.NewLine}";
-
-            //completed - mostly for end of loop tbh
-            listener.OnProgress(this,
-                new ProgressEventArgs("Extracting",
-                    new ProgressMeasurement(cataloguesCompleted, ProgressType.Records, catas.Count), sw.Elapsed));
-=======
                 xml.AppendLine($"<topicref href=\"{GetFileNameForCatalogueItem(c, ci)}\"/>");
                 CreateCatalogueItemFile(c, ci);
             }
 
             xml.AppendLine($"</topicref>");
->>>>>>> 9e847e4d
         }
 
         listener.OnProgress(this,
             new ProgressEventArgs("Extracting",
                 new ProgressMeasurement(cataloguesCompleted, ProgressType.Records, catas.Count), sw.Elapsed));
 
-<<<<<<< HEAD
-        File.WriteAllText(Path.Combine(_folderToCreateIn.FullName, "hic_data_catalogue.ditamap"), xml);
-=======
         xml.AppendLine($"{Environment.NewLine}</topicref>{Environment.NewLine}</map>");
 
         File.WriteAllText(Path.Combine(_folderToCreateIn.FullName, "hic_data_catalogue.ditamap"), xml.ToString());
->>>>>>> 9e847e4d
     }
 
 
@@ -189,26 +150,6 @@
 
         var xml = $@"<?xml version=""1.0"" encoding=""UTF-8""?>
 <!DOCTYPE concept PUBLIC ""-//OASIS//DTD DITA Concept//EN""
-<<<<<<< HEAD
-""concept.dtd"">";
-        xml += $"<concept id=\"{FixName(c.Acronym)}\">{Environment.NewLine}";
-
-        xml += $"<title>{FixName(c.Name)}</title>{Environment.NewLine}";
-
-        xml += $"<conbody>{Environment.NewLine}";
-
-        xml += $@"<simpletable keycol=""1"">{Environment.NewLine}";
-
-        xml += GenerateObjectPropertiesAsRowUsingReflection(c);
-
-
-        xml += $@"</simpletable>{Environment.NewLine}";
-
-        xml += $"</conbody>{Environment.NewLine}";
-
-        xml += $"</concept>{Environment.NewLine}";
-
-=======
 ""concept.dtd"">
 <concept id=""{FixName(c.Acronym)}"">
 <title>{FixName(c.Name)}</title>
@@ -218,7 +159,6 @@
 </simpletable>            
 </conbody>
 </concept>";
->>>>>>> 9e847e4d
         File.WriteAllText(saveLocation, xml);
     }
 
@@ -232,27 +172,6 @@
 
         var xml = $@"<?xml version=""1.0"" encoding=""UTF-8""?>
 <!DOCTYPE concept PUBLIC ""-//OASIS//DTD DITA Concept//EN""
-<<<<<<< HEAD
-""concept.dtd"">";
-
-        xml += $"<concept id=\"{FixName(c.Name)}_{FixName(ci.Name)}\">{Environment.NewLine}";
-
-        xml += $"<title>{FixName(ci.Name)}</title>{Environment.NewLine}";
-
-        xml += $"<conbody>{Environment.NewLine}";
-
-        xml += $@"<simpletable keycol=""1"">{Environment.NewLine}";
-
-        xml += GenerateObjectPropertiesAsRowUsingReflection(ci);
-
-
-        xml += $@"</simpletable>{Environment.NewLine}";
-
-        xml += $"</conbody>{Environment.NewLine}";
-
-        xml += $"</concept>{Environment.NewLine}";
-
-=======
 ""concept.dtd"">
 <concept id=""{FixName(c.Name)}_{FixName(ci.Name)}"">
 <title>{FixName(ci.Name)}</title>
@@ -262,7 +181,6 @@
 </simpletable>
 </conbody>
 </concept>";
->>>>>>> 9e847e4d
 
         File.WriteAllText(saveLocation, xml);
     }
@@ -284,23 +202,10 @@
                 continue;
 
             //Check whether property can be written to
-<<<<<<< HEAD
-            if (property.CanRead)
-                if (property.PropertyType.IsValueType || property.PropertyType.IsEnum ||
-                    property.PropertyType.Equals(typeof(string)))
-                {
-                    toReturnXml += $"<strow>{Environment.NewLine}";
-                    toReturnXml += $"<stentry>{GetHtmlEncodedHeader(property.Name)}</stentry>{Environment.NewLine}";
-                    toReturnXml +=
-                        $"<stentry>{GetHtmlEncodedValue(property.GetValue(o, null))}</stentry>{Environment.NewLine}";
-                    toReturnXml += $"</strow>{Environment.NewLine}";
-                }
-=======
             if (property.CanRead && (property.PropertyType is not { IsValueType: false, IsEnum: false } ||
                                      property.PropertyType == typeof(string)))
                 toReturnXml.AppendLine(
                     $"<strow>\r\n<stentry>{GetHtmlEncodedHeader(property.Name)}</stentry>\r\n<stentry>{GetHtmlEncodedValue(property.GetValue(o, null))}</stentry>\r\n</strow>");
->>>>>>> 9e847e4d
             //else
             //throw new Exception("Didn't know how to treat property called " + property.Name);
         }
@@ -389,14 +294,8 @@
             for (var j = i + 1; j < catas.Length; j++)
                 if (catas[j].Acronym.Equals(acronym))
                     notifier.OnCheckPerformed(new CheckEventArgs(
-<<<<<<< HEAD
-                        string.Format(
-                            "Duplication in acronym between Catalogues {0} and {1}, duplicate acronym value is {2}",
-                            catas[i], catas[j], acronym), CheckResult.Fail, null));
-=======
                         $"Duplication in acronym between Catalogues {catas[i]} and {catas[j]}, duplicate acronym value is {acronym}",
                         CheckResult.Fail, null));
->>>>>>> 9e847e4d
         }
     }
 
@@ -411,33 +310,12 @@
         var capsConcat = name.Where(c => char.IsUpper(c) || char.IsDigit(c)).Aggregate("", (s, n) => s + n);
 
         //if the capitals and digits go together to make something that is less than 10 long then suggest that
-<<<<<<< HEAD
-        if (capsConcat.Length > 1 && capsConcat.Length < 10)
-=======
         if (capsConcat.Length is > 1 and < 10)
->>>>>>> 9e847e4d
             return capsConcat;
 
         //else try to split up stuff and make suggestions based on that
         var words = Regex.Split(name, "\\s_").Where(s => !string.IsNullOrWhiteSpace(s)).ToArray();
 
-<<<<<<< HEAD
-        if (words.Length == 0)
-            throw new Exception(
-                $"Could not generate acronym suggestion for name '{name}' because split resulted in 0 words");
-
-        //if there is only 1 word in the Catalogue name
-        if (words.Length == 1)
-            if (words[0].Length < 10)
-                return words
-                    [0]; //if the only word is less than 10 long it can be used as acronym anyway (will be the same as catalogue name)
-            else
-                return words[0]
-                    [..5]; //there's only one word so just suggest using the first 5 letters... suboptimal but hey whatever
-
-        //return the first letter from every word and also add in all numbers that appear after the first letter in the word
-        return words.Aggregate("", (s, n) => s + n[..1] + n.Skip(1).Where(char.IsDigit));
-=======
         return words.Length switch
         {
             0 => throw new Exception(
@@ -450,6 +328,5 @@
             //return the first letter from every word and also add in all numbers that appear after the first letter in the word
             _ => words.Aggregate("", (s, n) => s + n[..1] + n.Skip(1).Where(char.IsDigit))
         };
->>>>>>> 9e847e4d
     }
 }