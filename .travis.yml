<<<<<<< HEAD
dist: bionic
os: linux
language: generic

cache:
  directories:
  - $HOME/.local/share/NuGet/
  - $HOME/.nuget
=======
language: generic
dist: bionic
os: linux
>>>>>>> 14b2e88a

addons:
  postgresql: "10"
  apt:
<<<<<<< HEAD
    sources:
    - sourceline: 'deb [arch=amd64] https://packages.microsoft.com/ubuntu/18.04/prod bionic main'
      key_url: 'https://packages.microsoft.com/keys/microsoft.asc'
    - sourceline: 'deb [arch=amd64,arm64,armhf] https://packages.microsoft.com/ubuntu/16.04/mssql-server-2017 xenial main'
=======
    packages:
    sources:
    - sourceline: 'deb [arch=amd64] https://packages.microsoft.com/ubuntu/18.04/prod bionic main'
      key_url: 'https://packages.microsoft.com/keys/microsoft.asc'
    - sourceline: 'deb [arch=amd64,arm64,armhf] https://packages.microsoft.com/ubuntu/18.04/mssql-server-2019 bionic main'
>>>>>>> 14b2e88a

services:
  - postgresql
  - mysql

env:
  global:
  - MSSQL_SA_PASSWORD="YourStrong!Passw0rd"
  - ACCEPT_EULA=Y
  - MSSQL_PID='developer'

<<<<<<< HEAD
before_install:
- sudo apt-get install -y --no-install-recommends mssql-tools mssql-server dotnet-runtime-2.2 dotnet-sdk-3.1 libc6-dev libgdiplus
=======
cache:
  directories:
  - $HOME/.local/share/NuGet/
  - $HOME/.nuget

before_script:
- sudo apt-get install -y --no-install-recommends libc6-dev libgdiplus dotnet-sdk-2.2 dotnet-sdk-3.1
- sudo apt-get install -y --no-install-recommends mssql-tools mssql-server
>>>>>>> 14b2e88a
- sudo /opt/mssql/bin/mssql-conf -n setup accept-eula

script:
- dotnet publish "./Tools/rdmp" -r linux-x64
- ./Tools/rdmp/bin/Debug/netcoreapp3.1/linux-x64/rdmp install localhost TEST_ -D -u sa -p YourStrong!Passw0rd
- dotnet test "Reusable/Tests/ReusableCodeTests/ReusableCodeTests.csproj"
- dotnet test "./Rdmp.Core.Tests/Rdmp.Core.Tests.csproj" 
#- dotnet test "./Rdmp.Core.Tests/Rdmp.Core.Tests.csproj" --logger:"console;verbosity=detailed" --filter "FullyQualifiedName~QueryCachingCrossServerTests" --no-build

after_success:
- docker build .
# docker push ...<|MERGE_RESOLUTION|>--- conflicted
+++ resolved
@@ -1,4 +1,3 @@
-<<<<<<< HEAD
 dist: bionic
 os: linux
 language: generic
@@ -7,27 +6,14 @@
   directories:
   - $HOME/.local/share/NuGet/
   - $HOME/.nuget
-=======
-language: generic
-dist: bionic
-os: linux
->>>>>>> 14b2e88a
 
 addons:
   postgresql: "10"
   apt:
-<<<<<<< HEAD
-    sources:
-    - sourceline: 'deb [arch=amd64] https://packages.microsoft.com/ubuntu/18.04/prod bionic main'
-      key_url: 'https://packages.microsoft.com/keys/microsoft.asc'
-    - sourceline: 'deb [arch=amd64,arm64,armhf] https://packages.microsoft.com/ubuntu/16.04/mssql-server-2017 xenial main'
-=======
-    packages:
     sources:
     - sourceline: 'deb [arch=amd64] https://packages.microsoft.com/ubuntu/18.04/prod bionic main'
       key_url: 'https://packages.microsoft.com/keys/microsoft.asc'
     - sourceline: 'deb [arch=amd64,arm64,armhf] https://packages.microsoft.com/ubuntu/18.04/mssql-server-2019 bionic main'
->>>>>>> 14b2e88a
 
 services:
   - postgresql
@@ -39,19 +25,9 @@
   - ACCEPT_EULA=Y
   - MSSQL_PID='developer'
 
-<<<<<<< HEAD
-before_install:
-- sudo apt-get install -y --no-install-recommends mssql-tools mssql-server dotnet-runtime-2.2 dotnet-sdk-3.1 libc6-dev libgdiplus
-=======
-cache:
-  directories:
-  - $HOME/.local/share/NuGet/
-  - $HOME/.nuget
-
 before_script:
 - sudo apt-get install -y --no-install-recommends libc6-dev libgdiplus dotnet-sdk-2.2 dotnet-sdk-3.1
 - sudo apt-get install -y --no-install-recommends mssql-tools mssql-server
->>>>>>> 14b2e88a
 - sudo /opt/mssql/bin/mssql-conf -n setup accept-eula
 
 script:
