// Copyright (c) The University of Dundee 2018-2019
// This file is part of the Research Data Management Platform (RDMP).
// RDMP is free software: you can redistribute it and/or modify it under the terms of the GNU General Public License as published by the Free Software Foundation, either version 3 of the License, or (at your option) any later version.
// RDMP is distributed in the hope that it will be useful, but WITHOUT ANY WARRANTY; without even the implied warranty of MERCHANTABILITY or FITNESS FOR A PARTICULAR PURPOSE. See the GNU General Public License for more details.
// You should have received a copy of the GNU General Public License along with RDMP. If not, see <https://www.gnu.org/licenses/>.

using System;
using System.Collections.Generic;
using System.Data;
using Microsoft.Data.SqlClient;
using System.IO;
using System.Linq;
using System.Text.RegularExpressions;
using FAnsi;
using FAnsi.Connections;
using FAnsi.Discovery;
using FAnsi.Discovery.Constraints;
using FAnsi.Implementation;
using FAnsi.Implementations.MicrosoftSQL;
using FAnsi.Implementations.MySql;
using FAnsi.Implementations.Oracle;
using FAnsi.Implementations.PostgreSql;
using MySqlConnector;
using NUnit.Framework;
using Rdmp.Core.CommandLine.DatabaseCreation;
using Rdmp.Core.Curation;
using Rdmp.Core.Curation.Data;
using Rdmp.Core.Curation.Data.Defaults;
using Rdmp.Core.Databases;
using Rdmp.Core.Repositories;
using Rdmp.Core.Startup;
using Rdmp.Core.Startup.Events;
using YamlDotNet.Serialization;
using FAnsi.Discovery.ConnectionStringDefaults;
using Rdmp.Core.Curation.Data.DataLoad;
using Rdmp.Core.Curation.Data.Governance;
using Rdmp.Core.Curation.Data.Cache;
using Rdmp.Core.Curation.Data.Pipelines;
using Rdmp.Core.Curation.Data.Cohort.Joinables;
using Rdmp.Core.Curation.Data.Cohort;
using Rdmp.Core.Curation.Data.Aggregation;
using Rdmp.Core.Curation.Data.ImportExport;
using Rdmp.Core.DataExport.DataRelease.Audit;
using Rdmp.Core.DataExport.Data;
using Rdmp.Core.MapsDirectlyToDatabaseTable;
using Rdmp.Core.MapsDirectlyToDatabaseTable.Versioning;
using Rdmp.Core.ReusableLibraryCode;
using Rdmp.Core.ReusableLibraryCode.Checks;
using Rdmp.Core.ReusableLibraryCode.DataAccess;

namespace Tests.Common;

/// <summary>
/// Base class for all integration tests which need to read/write to a database (sql server, mysql or oracle).
/// </summary>
[TestFixture]
[NonParallelizable]
[Category("Database")]
public partial class DatabaseTests
{
    protected readonly IRDMPPlatformRepositoryServiceLocator RepositoryLocator;
    protected static TestDatabasesSettings TestDatabaseSettings;
    private static bool HaveTriedCreatingTestDatabases;

    public ICatalogueRepository CatalogueRepository => RepositoryLocator.CatalogueRepository;

    /// <summary>
    /// Gets an <see cref="ICatalogueRepository"/> that points to a
    /// database server or throws with <see cref="Assert.Inconclusive()"/>
    /// </summary>
    public CatalogueRepository CatalogueTableRepository
    {
        get
        {
            if (RepositoryLocator.CatalogueRepository is CatalogueRepository tableRepository)
                return tableRepository;

            Assert.Inconclusive("CatalogueRepository is not a TableRepository");
            return null;
        }
    }

    public IDataExportRepository DataExportRepository => RepositoryLocator.DataExportRepository;

    /// <summary>
    /// Gets an <see cref="IDataExportRepository"/> that points to a
    /// database server or throws with <see cref="Assert.Inconclusive()"/>
    /// </summary>
    public DataExportRepository DataExportTableRepository
    {
        get
        {
            if (RepositoryLocator.DataExportRepository is DataExportRepository tableRepository)
                return tableRepository;

            Assert.Inconclusive("DataExportRepository is not a TableRepository");
            return null;
        }
    }

    protected SqlConnectionStringBuilder UnitTestLoggingConnectionString;
    protected SqlConnectionStringBuilder DataQualityEngineConnectionString;


    protected DiscoveredServer DiscoveredServerICanCreateRandomDatabasesAndTablesOn;

    private readonly DiscoveredServer _discoveredMySqlServer;
    private readonly DiscoveredServer _discoveredOracleServer;
    private readonly DiscoveredServer _discoveredPostgresServer;
    private readonly DiscoveredServer _discoveredSqlServer;

    private static Startup _startup;

    static DatabaseTests()
    {
        Rdmp.Core.Repositories.CatalogueRepository.SuppressHelpLoading = true;

        ImplementationManager.Load<MicrosoftSQLImplementation>();
        ImplementationManager.Load<MySqlImplementation>();
        ImplementationManager.Load<OracleImplementation>();
        ImplementationManager.Load<PostgreSqlImplementation>();

        // Always ignore SSL when running tests
        DiscoveredServerHelper.AddConnectionStringKeyword(DatabaseType.MicrosoftSQLServer, "TrustServerCertificate",
            "true", ConnectionStringKeywordPriority.ApiRule);

        ReadSettingsFile();
    }

    private static void ReadSettingsFile()
    {
        const string settingsFile = "TestDatabases.txt";

        //see if there is a local text file first
        var f = new FileInfo(Path.Combine(TestContext.CurrentContext.TestDirectory, settingsFile));

        if (!f.Exists)
            throw new FileNotFoundException($"Could not find file '{f.FullName}'");

        using var s = new StreamReader(f.OpenRead());
        var deserializer = new DeserializerBuilder()
            .Build();

        TestDatabaseSettings = (TestDatabasesSettings)deserializer.Deserialize(s, typeof(TestDatabasesSettings));
    }

    public DatabaseTests()
    {
        var opts = new PlatformDatabaseCreationOptions
        {
            ServerName = TestDatabaseSettings.ServerName,
            Prefix = TestDatabaseNames.Prefix,
            Username = TestDatabaseSettings.Username,
            Password = TestDatabaseSettings.Password,
            ValidateCertificate = false
        };

        RepositoryLocator = TestDatabaseSettings.UseFileSystemRepo
            ? new RepositoryProvider(GetFreshYamlRepository())
            : new PlatformDatabaseCreationRepositoryFinder(opts);

<<<<<<< HEAD
        // TODO: JS 2023-06-21 Temporary workaround for FAnsi not catching OperationCanceledException
        var missing = true;
        try
        {
            missing = CatalogueRepository is TableRepository cataRepo && !cataRepo.DiscoveredServer.Exists();
        }
        catch (OperationCanceledException e)
        {
            Console.WriteLine(e);
        }

        if (missing) DealWithMissingTestDatabases(opts, CatalogueRepository as TableRepository);

        if (DataExportRepository is TableRepository tblRepo)
            Assert.IsTrue(tblRepo.DiscoveredServer.Exists(),
                "Data Export database does not exist, run 'rdmp.exe install ...' to create it (Ensure that server name and prefix in TestDatabases.txt match those you provide e.g. 'rdmp.exe install localhost\\sqlexpress TEST_')");
=======
        if (CatalogueRepository is TableRepository cataRepo)
        {
            Console.WriteLine(
                $"Expecting Unit Test Catalogue To Be At Server={cataRepo.DiscoveredServer.Name} Database={cataRepo.DiscoveredServer.GetCurrentDatabase()}");

            if (!cataRepo.DiscoveredServer.Exists()) DealWithMissingTestDatabases(opts, cataRepo);
        }


        Console.WriteLine("Found Catalogue");


        if (DataExportRepository is TableRepository tblRepo)
        {
            Console.WriteLine(
                $"Expecting Unit Test Data Export To Be At Server={tblRepo.DiscoveredServer.Name} Database= {tblRepo.DiscoveredServer.GetCurrentDatabase()}");
            Assert.IsTrue(tblRepo.DiscoveredServer.Exists(),
                "Data Export database does not exist, run 'rdmp.exe install ...' to create it (Ensure that servername and prefix in TestDatabases.txt match those you provide to CreateDatabases.exe e.g. 'rdmp.exe install localhost\\sqlexpress TEST_')");
        }


        Console.WriteLine("Found DataExport");

        Console.Write(Environment.NewLine + Environment.NewLine + Environment.NewLine);
>>>>>>> c8836872

        RunBlitzDatabases(RepositoryLocator);

        var defaults = CatalogueRepository;

        DataQualityEngineConnectionString = CreateServerPointerInCatalogue(defaults, TestDatabaseNames.Prefix,
            PlatformDatabaseCreation.DefaultDQEDatabaseName, PermissableDefaults.DQE, new DataQualityEnginePatcher());
        UnitTestLoggingConnectionString = CreateServerPointerInCatalogue(defaults, TestDatabaseNames.Prefix,
            PlatformDatabaseCreation.DefaultLoggingDatabaseName, PermissableDefaults.LiveLoggingServer_ID,
            new LoggingDatabasePatcher());
        DiscoveredServerICanCreateRandomDatabasesAndTablesOn = new DiscoveredServer(
            CreateServerPointerInCatalogue(defaults, TestDatabaseNames.Prefix, null,
                PermissableDefaults.RAWDataLoadServer, null));
        if (DiscoveredServerICanCreateRandomDatabasesAndTablesOn.Builder is SqlConnectionStringBuilder dsiccrdatocsb)
            dsiccrdatocsb.TrustServerCertificate = true;

        _discoveredSqlServer = new DiscoveredServer(TestDatabaseSettings.ServerName, null,
            DatabaseType.MicrosoftSQLServer, TestDatabaseSettings.Username, TestDatabaseSettings.Password);
        if (_discoveredSqlServer.Builder is SqlConnectionStringBuilder csb) csb.TrustServerCertificate = true;

        if (TestDatabaseSettings.MySql != null)
        {
            var builder = new MySqlConnectionStringBuilder(TestDatabaseSettings.MySql);

            foreach (string k in builder.Keys)
            {
                if (k is "server" or "database" or "user id" or "password")
                    continue;

                _ = new ConnectionStringKeyword(CatalogueRepository, DatabaseType.MySql, k, builder[k].ToString());
            }

            _discoveredMySqlServer = new DiscoveredServer(builder);
        }

        if (TestDatabaseSettings.Oracle != null)
            _discoveredOracleServer = new DiscoveredServer(TestDatabaseSettings.Oracle, DatabaseType.Oracle);

        if (TestDatabaseSettings.PostgreSql != null)
            _discoveredPostgresServer = new DiscoveredServer(TestDatabaseSettings.PostgreSql, DatabaseType.PostgreSql);
    }

    private static void DealWithMissingTestDatabases(PlatformDatabaseCreationOptions opts, TableRepository cataRepo)
    {
        var mainDb = cataRepo.DiscoveredServer.ExpectDatabase("master");

<<<<<<< HEAD
        var exists = false;
        try
        {
            exists = mainDb.Server.Exists();
        }
        catch (OperationCanceledException e)
        {
            // TODO: JS 2023-06-21 Temporary workaround for FAnsi not catching OperationCanceledException in TestConnection
            Console.WriteLine(e);
        }
=======
        if (HaveTriedCreatingTestDatabases || !mainDb.Server.Exists())
            Assert.Inconclusive(
                "Test database server does not exist.  You must install SQL Server LocalDb or Sql Server Express to run DatabaseTests. Or update TestDatabases.txt to point to your existing server.");
>>>>>>> c8836872

        if (HaveTriedCreatingTestDatabases || !exists)
            Assert.Inconclusive(
                "Test database server does not exist.  You must install SQL Server LocalDb or Sql Server Express to run DatabaseTests. Or update TestDatabases.txt to point to your existing server.");

        // if user is trying to connect to a test database
        // and that server exists (but TEST_ databases don't)
        if (opts.Prefix.Contains("TEST", StringComparison.InvariantCultureIgnoreCase))
        {
            // then create them
            TestContext.Out.WriteLine($"Creating TEST databases on {mainDb.Server} using prefix {opts.Prefix}");

            PlatformDatabaseCreation.CreatePlatformDatabases(opts);
        }

        HaveTriedCreatingTestDatabases = true;
    }

    private static IDataExportRepository GetFreshYamlRepository()
    {
        var dir = new DirectoryInfo(Path.Combine(TestContext.CurrentContext.WorkDirectory, "Repo"));

        // clear out any test remnants
        if (dir.Exists)
            dir.Delete(true);

        return new YamlRepository(dir);
    }

    private SqlConnectionStringBuilder CreateServerPointerInCatalogue(IServerDefaults defaults, string prefix,
        string databaseName, PermissableDefaults defaultToSet, IPatcher patcher)
    {
        var opts = new PlatformDatabaseCreationOptions
        {
            ServerName = TestDatabaseSettings.ServerName,
            Prefix = prefix,
            Username = TestDatabaseSettings.Username,
            Password = TestDatabaseSettings.Password,
            ValidateCertificate = false
        };

        var builder = opts.GetBuilder(databaseName);

        if (string.IsNullOrWhiteSpace(databaseName))
            builder.InitialCatalog = "";

        //create a new pointer
        var externalServerPointer = new ExternalDatabaseServer(CatalogueRepository, databaseName ?? "RAW", patcher)
        {
            Server = builder.DataSource,
            Database = builder.InitialCatalog,
            Password = builder.Password,
            Username = builder.UserID
        };

        externalServerPointer.SaveToDatabase();

        //now make it the default DQE
        defaults.SetDefault(defaultToSet, externalServerPointer);

        return builder;
    }

    /// <summary>
    /// Deletes all objects in the Catalogue and DataExport databases
    /// </summary>
    /// <param name="repositoryLocator"></param>
    protected void RunBlitzDatabases(IRDMPPlatformRepositoryServiceLocator repositoryLocator)
    {
        if (CatalogueRepository is YamlRepository y)
            foreach (var o in y.AllObjects)
                o.DeleteInDatabase();

        if (CatalogueRepository is not TableRepository cataTblRepo)
            return;

        using var con = cataTblRepo.GetConnection();
        var catalogueDatabaseName = ((TableRepository)repositoryLocator.CatalogueRepository).DiscoveredServer
            .GetCurrentDatabase().GetRuntimeName();
        var dataExportDatabaseName = ((TableRepository)repositoryLocator.DataExportRepository).DiscoveredServer
            .GetCurrentDatabase().GetRuntimeName();

        UsefulStuff.ExecuteBatchNonQuery(string.Format(BlitzDatabases, catalogueDatabaseName, dataExportDatabaseName),
            con.Connection, con.Transaction);
    }

    /// <summary>
    /// Deletes all data tables except <see cref="ServerDefaults"/>, <see cref="ExternalDatabaseServer"/> and some other core tables which are required for access to
    /// DQE, logging etc
    /// </summary>
    protected void BlitzMainDataTables()
    {
        if (CatalogueRepository is YamlRepository y) BlitzMainDataTables(y);

        if (CatalogueRepository is not TableRepository cataTblRepo)
            return;

        using var con = cataTblRepo.GetConnection();
        var catalogueDatabaseName = ((TableRepository)RepositoryLocator.CatalogueRepository).DiscoveredServer
            .GetCurrentDatabase().GetRuntimeName();
        var dataExportDatabaseName = ((TableRepository)RepositoryLocator.DataExportRepository).DiscoveredServer
            .GetCurrentDatabase().GetRuntimeName();

        UsefulStuff.ExecuteBatchNonQuery(
            string.Format(BlitzDatabasesLite, catalogueDatabaseName, dataExportDatabaseName), con.Connection,
            con.Transaction);
    }

    private void BlitzMainDataTables(YamlRepository y)
    {
        DeleteAll<ConnectionStringKeyword>(y);
        DeleteAll<JoinableCohortAggregateConfigurationUse>(y);
        DeleteAll<JoinableCohortAggregateConfiguration>(y);
        DeleteAll<CohortIdentificationConfiguration>(y);
        DeleteAll<CohortAggregateContainer>(y);

        DeleteAll<ObjectExport>(y);
        DeleteAll<ObjectImport>(y);

        DeleteAll<AggregateTopX>(y);
        DeleteAll<AggregateContinuousDateAxis>(y);
        DeleteAll<AggregateDimension>(y);
        DeleteAll<AggregateConfiguration>(y);
        DeleteAll<AggregateFilter>(y);
        DeleteAll<AggregateFilterContainer>(y);
        DeleteAll<AggregateFilterParameter>(y);

        DeleteAll<AnyTableSqlParameter>(y);

        DeleteAll<Lookup>(y);
        DeleteAll<JoinInfo>(y);

        DeleteAll<ColumnInfo>(y);
        DeleteAll<ANOTable>(y);

        DeleteAll<PreLoadDiscardedColumn>(y);
        DeleteAll<TableInfo>(y);
        DeleteAll<DataAccessCredentials>(y);

        foreach (var c in CatalogueRepository.GetAllObjects<Catalogue>())
        {
            c.PivotCategory_ExtractionInformation_ID = null;
            c.TimeCoverage_ExtractionInformation_ID = null;
        }

        DeleteAll<ExtractionFilterParameterSetValue>(y);
        DeleteAll<ExtractionFilterParameterSet>(y);

        DeleteAll<ExtractionInformation>(y);

        DeleteAll<SupportingDocument>(y);
        DeleteAll<SupportingSQLTable>(y);

        DeleteAll<GovernanceDocument>(y);
        DeleteAll<GovernancePeriod>(y);

        DeleteAll<Favourite>(y);

        DeleteAll<PipelineComponentArgument>(y);
        DeleteAll<Pipeline>(y);
        DeleteAll<PipelineComponent>(y);

        DeleteAll<LoadModuleAssembly>(y);
        DeleteAll<Plugin>(y);

        DeleteAll<ReleaseLog>(y);
        DeleteAll<SupplementalExtractionResults>(y);
        DeleteAll<CumulativeExtractionResults>(y);
        DeleteAll<ExtractableColumn>(y);
        DeleteAll<SelectedDataSets>(y);

        DeleteAll<GlobalExtractionFilterParameter>(y);
        DeleteAll<ExtractionConfiguration>(y);

        DeleteAll<DeployedExtractionFilterParameter>(y);
        DeleteAll<DeployedExtractionFilter>(y);
        DeleteAll<FilterContainer>(y);

        DeleteAll<ExtractableCohort>(y);
        DeleteAll<ExternalCohortTable>(y);

        DeleteAll<ExtractableDataSetPackage>(y);

        DeleteAll<ExtractableDataSet>(y);
        DeleteAll<Project>(y);

        DeleteAll<CatalogueItem>(y);
        DeleteAll<Catalogue>(y);

        DeleteAll<CacheProgress>(y);
        DeleteAll<LoadProgress>(y);
        DeleteAll<LoadMetadata>(y);
    }

    private static void DeleteAll<T>(YamlRepository y) where T : IMapsDirectlyToDatabaseTable
    {
        foreach (var o in y.GetAllObjects<T>()) o.DeleteInDatabase();
    }

    protected void RunBlitzDatabases()
    {
        RunBlitzDatabases(RepositoryLocator);
    }

    [OneTimeSetUp]
    protected virtual void OneTimeSetUp()
    {
<<<<<<< HEAD
        // Only run the first time
        if (_startup != null) return;
=======
        //if it is the first time
        if (_startup == null)
        {
            _startup = new Startup(new EnvironmentInfo(), RepositoryLocator);

            _startup.DatabaseFound += StartupOnDatabaseFound;
            _startup.MEFFileDownloaded += StartupOnMEFFileDownloaded;
            _startup.PluginPatcherFound += StartupOnPluginPatcherFound;
            _startup.DoStartup(new IgnoreAllErrorsCheckNotifier());
        }
>>>>>>> c8836872

        _startup = new Startup(RepositoryLocator);
        _startup.DatabaseFound += StartupOnDatabaseFound;
        _startup.PluginPatcherFound += StartupOnPluginPatcherFound;
        _startup.DoStartup(IgnoreAllErrorsCheckNotifier.Instance);
    }

    /// <summary>
    /// override to specify setup behaviour
    /// </summary>
    [SetUp]
    protected virtual void SetUp()
    {
    }

    [TearDown]
    protected void TearDown()
    {
        foreach (var discoveredDatabase in forCleanup)
            try
            {
                if (discoveredDatabase.Exists())
                    discoveredDatabase.Drop();
            }
            catch (Exception e)
            {
                Console.WriteLine($"Ignoring exception {e.Message} during db clean up");
            }
    }

    private void StartupOnDatabaseFound(object sender, PlatformDatabaseFoundEventArgs args)
    {
        if (args.Exception != null && args.Status != RDMPPlatformDatabaseStatus.Healthy &&
            args.Status != RDMPPlatformDatabaseStatus.SoftwareOutOfDate)
            Assert.Fail(args.SummariseAsString());

        switch (args.Status)
        {
            //it's a healthy message, jolly good
            case RDMPPlatformDatabaseStatus.Healthy:
                return;
            case RDMPPlatformDatabaseStatus.SoftwareOutOfDate:
                Assert.Fail(
                    @"Your TEST database schema is out of date with the API version you are testing with, 'run rdmp.exe install ...' to install the version which matches your nuget package.");
                break;
            //it's a tier appropriate fatal error message
            case RDMPPlatformDatabaseStatus.Broken:
            case RDMPPlatformDatabaseStatus.Unreachable:
            //it's slightly dodgy about its version numbers
            case RDMPPlatformDatabaseStatus.RequiresPatching:
                Assert.Fail(args.SummariseAsString());
                break;
        }
    }

    private void StartupOnPluginPatcherFound(object sender, PluginPatcherFoundEventArgs args)
    {
        Assert.IsTrue(args.Status == PluginPatcherStatus.Healthy, "PluginPatcherStatus is {0} for plugin {1}{2}{3}",
            args.Status, args.Type.Name, Environment.NewLine,
            args.Exception == null ? "No exception" : ExceptionHelper.ExceptionToListOfInnerMessages(args.Exception));
<<<<<<< HEAD
=======
    }

    private void StartupOnMEFFileDownloaded(object sender, MEFFileDownloadProgressEventArgs args)
    {
        Assert.IsTrue(
            args.Status is MEFFileDownloadEventStatus.Success or MEFFileDownloadEventStatus.FailedDueToFileLock,
            "MEFFileDownloadEventStatus is {0} for plugin {1}{2}{3}", args.Status, args.FileBeingProcessed,
            Environment.NewLine,
            args.Exception == null ? "No exception" : ExceptionHelper.ExceptionToListOfInnerMessages(args.Exception));
>>>>>>> c8836872
    }


    public const string BlitzDatabases = @"
--If you want to blitz everything out of your test catalogue and data export database(s) then run the following SQL (adjusting for database names):

delete from {0}..ConnectionStringKeyword
delete from {0}..JoinableCohortAggregateConfigurationUse
delete from {0}..JoinableCohortAggregateConfiguration
delete from {0}..CohortIdentificationConfiguration
delete from {0}..CohortAggregateContainer

delete from {0}..AggregateConfiguration
delete from {0}..AggregateFilter
delete from {0}..AggregateFilterContainer
delete from {0}..AggregateFilterParameter

delete from {0}..AnyTableSqlParameter

delete from {0}..ColumnInfo
delete from {0}..ANOTable

delete from {0}..PreLoadDiscardedColumn
delete from {0}..TableInfo
delete from {0}..DataAccessCredentials

update {0}..Catalogue set PivotCategory_ExtractionInformation_ID = null
update {0}..Catalogue set TimeCoverage_ExtractionInformation_ID = null
GO

delete from {0}..ExtractionFilterParameterSetValue
delete from {0}..ExtractionFilterParameterSet

delete from {0}..ExtractionInformation

delete from {0}..CatalogueItemIssue
delete from {0}..IssueSystemUser

delete from {0}..SupportingDocument
delete from {0}..SupportingSQLTable

delete from {0}..GovernanceDocument
delete from {0}..GovernancePeriod_Catalogue
delete from {0}..GovernancePeriod

delete from {0}..Catalogue

delete from {0}..CacheProgress
delete from {0}..LoadProgress
delete from {0}..LoadMetadata

delete from {0}..ServerDefaults
delete from {0}..ExternalDatabaseServer
delete from {0}..Favourite

delete from {0}..PipelineComponentArgument
delete from {0}..Pipeline
delete from {0}..PipelineComponent

delete from {0}..ObjectExport
delete from {0}..ObjectImport

delete from {0}..LoadModuleAssembly
delete from {0}..Plugin

delete from {1}..ReleaseLog
delete from {1}..SupplementalExtractionResults
delete from {1}..CumulativeExtractionResults
delete from {1}..ExtractableColumn
delete from {1}..SelectedDataSets

delete from {1}..GlobalExtractionFilterParameter
delete from {1}..ExtractionConfiguration

delete from {1}..ConfigurationProperties

delete from {1}..DeployedExtractionFilterParameter
delete from {1}..DeployedExtractionFilter
delete from {1}..FilterContainer

delete from {1}..ExtractableCohort
delete from {1}..ExternalCohortTable

delete from {1}..ExtractableDataSetPackage

delete from {1}..ExtractableDataSet
delete from {1}..Project
";


    public const string BlitzDatabasesLite = @"
--If you want to blitz everything out of your test catalogue and data export database(s) then run the following SQL (adjusting for database names):

delete from {0}..ConnectionStringKeyword
delete from {0}..JoinableCohortAggregateConfigurationUse
delete from {0}..JoinableCohortAggregateConfiguration
delete from {0}..CohortIdentificationConfiguration
delete from {0}..CohortAggregateContainer

delete from {0}..AggregateConfiguration
delete from {0}..AggregateFilter
delete from {0}..AggregateFilterContainer
delete from {0}..AggregateFilterParameter

delete from {0}..AnyTableSqlParameter

delete from {0}..ColumnInfo
delete from {0}..ANOTable

delete from {0}..PreLoadDiscardedColumn
delete from {0}..TableInfo
delete from {0}..DataAccessCredentials

update {0}..Catalogue set PivotCategory_ExtractionInformation_ID = null
update {0}..Catalogue set TimeCoverage_ExtractionInformation_ID = null
GO

delete from {0}..ExtractionFilterParameterSetValue
delete from {0}..ExtractionFilterParameterSet

delete from {0}..ExtractionInformation

delete from {0}..CatalogueItemIssue
delete from {0}..IssueSystemUser

delete from {0}..SupportingDocument
delete from {0}..SupportingSQLTable

delete from {0}..GovernanceDocument
delete from {0}..GovernancePeriod_Catalogue
delete from {0}..GovernancePeriod

delete from {0}..Catalogue

delete from {0}..CacheProgress
delete from {0}..LoadProgress
delete from {0}..LoadMetadata

delete from {0}..Favourite

delete from {0}..PipelineComponentArgument
delete from {0}..Pipeline
delete from {0}..PipelineComponent

delete from {0}..ObjectExport
delete from {0}..ObjectImport

delete from {0}..LoadModuleAssembly
delete from {0}..Plugin

delete from {1}..ReleaseLog
delete from {1}..SupplementalExtractionResults
delete from {1}..CumulativeExtractionResults
delete from {1}..ExtractableColumn
delete from {1}..SelectedDataSets

delete from {1}..GlobalExtractionFilterParameter
delete from {1}..ExtractionConfiguration

delete from {1}..ConfigurationProperties

delete from {1}..DeployedExtractionFilterParameter
delete from {1}..DeployedExtractionFilter
delete from {1}..FilterContainer

delete from {1}..ExtractableCohort
delete from {1}..ExternalCohortTable

delete from {1}..ExtractableDataSetPackage

delete from {1}..ExtractableDataSet
delete from {1}..Project
";

    /// <summary>
    /// returns a Trimmed string in which all whitespace including newlines have been replaced by single spaces.  Useful for checking the exact values of expected
    /// queries built by query builders without having to worry about individual lines having leading/trailing whitespace etc.
    /// </summary>
    /// <param name="sql"></param>
    /// <returns></returns>
    protected static string CollapseWhitespace(string sql) =>
        //replace all whitespace with single spaces
<<<<<<< HEAD
        Spaces().Replace(sql, " ").Trim();
=======
        Regex.Replace(sql, @"\s+", " ").Trim();
>>>>>>> c8836872

    private HashSet<DiscoveredDatabase> forCleanup = new();

    /// <summary>
    /// Gets an empty database on the test server of the appropriate DBMS
    /// </summary>
    /// <param name="type">The DBMS you want a server of (a valid connection string must exist in TestDatabases.txt)</param>
    /// <param name="dbnName">null for default test database name (recommended unless you are testing moving data from one database to another on the same test server)</param>
    /// <returns></returns>
    protected DiscoveredDatabase GetCleanedServer(DatabaseType type, string dbnName = null)
    {
        //the standard scratch area database
        var standardName = TestDatabaseNames.GetConsistentName("ScratchArea");

        //if user specified the standard name or no name
        var isStandardDb = dbnName == null || dbnName == standardName;

        //use the standard name if they haven't specified one
        dbnName ??= standardName;

        var server = type switch
        {
            DatabaseType.MicrosoftSQLServer => _discoveredSqlServer == null
                ? null
                : new DiscoveredServer(_discoveredSqlServer.Builder),
            DatabaseType.MySql => _discoveredMySqlServer == null
                ? null
                : new DiscoveredServer(_discoveredMySqlServer.Builder),
            DatabaseType.Oracle => _discoveredOracleServer == null
                ? null
                : new DiscoveredServer(_discoveredOracleServer.Builder),
            DatabaseType.PostgreSql => _discoveredPostgresServer == null
                ? null
                : new DiscoveredServer(_discoveredPostgresServer.Builder),
            _ => throw new ArgumentOutOfRangeException(nameof(type))
        };

        if (server == null)
            Assert.Inconclusive();

        //the microsoft one should exist! others are optional
        if (!server.Exists() && type != DatabaseType.MicrosoftSQLServer)
            Assert.Inconclusive();

        server.TestConnection();

        var database = server.ExpectDatabase(dbnName);

        if (database.Exists())
            DeleteTables(database);
        else
            database.Create(true);

        server.ChangeDatabase(dbnName);

        Assert.IsTrue(database.Exists());

        //if it had non standard naming mark it for deletion on clean-up
        if (!isStandardDb)
            forCleanup.Add(database);

        return database;
    }

    private static DiscoveredServer MsScratch, MyScratch, PostScratch, OracleScratch;

    protected (IManagedConnection trans, DiscoveredDatabase) GetScratchDatabase(DatabaseType type)
    {
        var server = type switch
        {
            DatabaseType.MicrosoftSQLServer => MsScratch ??= GetCleanedServer(type).Server,
            DatabaseType.MySql => MyScratch ??= GetCleanedServer(type).Server,
            DatabaseType.PostgreSql => PostScratch ??= GetCleanedServer(type).Server,
            DatabaseType.Oracle => OracleScratch ??= GetCleanedServer(type).Server,
            _ => throw new ArgumentOutOfRangeException(nameof(type))
        };
        var trans = server.BeginNewTransactedConnection();
        return (trans, server.GetCurrentDatabase());
    }

    protected static void DeleteTables(DiscoveredDatabase database)
    {
        var syntax = database.Server.GetQuerySyntaxHelper();

        if (database.Server.DatabaseType == DatabaseType.MicrosoftSQLServer)
<<<<<<< HEAD
        {
            using var con = database.Server.GetConnection();
            con.Open();
            foreach (var t in database.DiscoverTables(false))
                //disable system versioning on any temporal tables otherwise drop fails
                try
                {
                    t.Database.Server.GetCommand(
                        $@"IF OBJECTPROPERTY(OBJECT_ID('{syntax.EnsureWrapped(t.GetRuntimeName())}'), 'TableTemporalType') = 2
        ALTER TABLE {t.GetFullyQualifiedName()} SET (SYSTEM_VERSIONING = OFF)", con).ExecuteNonQuery();
                }
                catch (Exception)
                {
                    TestContext.Out.WriteLine(
                        $"Failed to generate disable System Versioning check for table {t} (never mind)");
                }
        }
=======
            using (var con = database.Server.GetConnection())
            {
                con.Open();
                foreach (var t in database.DiscoverTables(false))
                    //disable system versioning on any temporal tables otherwise drop fails
                    try
                    {
                        t.Database.Server.GetCommand(
                            $@"IF OBJECTPROPERTY(OBJECT_ID('{syntax.EnsureWrapped(t.GetRuntimeName())}'), 'TableTemporalType') = 2
        ALTER TABLE {t.GetFullyQualifiedName()} SET (SYSTEM_VERSIONING = OFF)", con).ExecuteNonQuery();
                    }
                    catch (Exception)
                    {
                        TestContext.Out.WriteLine(
                            $"Failed to generate disable System Versioning check for table {t} (nevermind)");
                    }
            }
>>>>>>> c8836872

        var tables = new RelationshipTopologicalSort(database.DiscoverTables(true));

        foreach (var t in tables.Order.Reverse())
            try
            {
                t.Drop();
            }
            catch (Exception ex)
            {
                throw new Exception($"Failed to drop table '{t.GetFullyQualifiedName()} during cleanup", ex);
            }

        foreach (var t in database.DiscoverTableValuedFunctions())
            try
            {
                t.Drop();
            }
            catch (Exception ex)
            {
                throw new Exception($"Failed to drop table '{t.GetFullyQualifiedName()} during cleanup", ex);
            }
    }

    protected ICatalogue Import(DiscoveredTable tbl, out ITableInfo tableInfoCreated,
        out ColumnInfo[] columnInfosCreated, out CatalogueItem[] catalogueItems,
        out ExtractionInformation[] extractionInformations)
    {
        var importer = new TableInfoImporter(CatalogueRepository, tbl);
        importer.DoImport(out tableInfoCreated, out columnInfosCreated);

        var forwardEngineer = new ForwardEngineerCatalogue(tableInfoCreated, columnInfosCreated);
        forwardEngineer.ExecuteForwardEngineering(out var catalogue, out catalogueItems, out extractionInformations);

        return catalogue;
    }

    protected ICatalogue Import(DiscoveredTable tbl) => Import(tbl, out _, out _, out _, out _);
<<<<<<< HEAD

    protected ICatalogue Import(DiscoveredTable tbl, out ITableInfo tableInfoCreated,
        out ColumnInfo[] columnInfosCreated) => Import(tbl, out tableInfoCreated, out columnInfosCreated, out _, out _);

    protected void VerifyRowExist(DataTable resultTable, params object[] rowObjects)
=======

    protected ICatalogue Import(DiscoveredTable tbl, out ITableInfo tableInfoCreated,
        out ColumnInfo[] columnInfosCreated) => Import(tbl, out tableInfoCreated, out columnInfosCreated,
        out var catalogueItems, out var extractionInformations);

    protected static void VerifyRowExist(DataTable resultTable, params object[] rowObjects)
>>>>>>> c8836872
    {
        if (resultTable.Columns.Count != rowObjects.Length)
            Assert.Fail(
                $"VerifyRowExist failed, resultTable had {resultTable.Columns.Count} while you expected {rowObjects.Length} columns");

        foreach (DataRow r in resultTable.Rows)
        {
            var matchAll = true;
            for (var i = 0; i < rowObjects.Length; i++)
                if (!AreBasicallyEquals(rowObjects[i], r[i]))
                    matchAll = false;

            //found a row that matches on all params
            if (matchAll)
                return;
        }

        Assert.Fail(
            $"VerifyRowExist failed, did not find expected rowObjects ({string.Join(",", rowObjects.Select(o => $"'{o}'"))}) in the resultTable");
    }

    public static bool AreBasicallyEquals(object o, object o2, bool handleSlashRSlashN = true)
    {
        //if they are legit equals
        if (Equals(o, o2))
            return true;

        //if they are null but basically the same
        var oIsNull = o == null || o == DBNull.Value || o.ToString().Equals("0");
        var o2IsNull = o2 == null || o2 == DBNull.Value || o2.ToString().Equals("0");

        if (oIsNull || o2IsNull)
            return oIsNull == o2IsNull;

        //they are not null so tostring them deals with int vs long etc that DbDataAdapters can be a bit flaky on
<<<<<<< HEAD
        return handleSlashRSlashN
            ? string.Equals(o.ToString().Replace("\r", "").Replace("\n", ""),
                o2.ToString().Replace("\r", "").Replace("\n", ""))
            : string.Equals(o.ToString(), o2.ToString());
=======
        if (handleSlashRSlashN)
            return string.Equals(o.ToString().Replace("\r", "").Replace("\n", ""),
                o2.ToString().Replace("\r", "").Replace("\n", ""));

        return string.Equals(o.ToString(), o2.ToString());
>>>>>>> c8836872
    }


    [Flags]
    public enum TestLowPrivilegePermissions
    {
        Reader = 1,
        Writer = 2,
        CreateAndDropTables = 4,

        All = Reader | Writer | CreateAndDropTables
    }

    protected void SetupLowPrivilegeUserRightsFor(DiscoveredDatabase db, TestLowPrivilegePermissions permissions)
    {
        SetupLowPrivilegeUserRightsFor(db, permissions, null);
    }

    protected void SetupLowPrivilegeUserRightsFor(ITableInfo ti, TestLowPrivilegePermissions permissions)
    {
        var db = DataAccessPortal.ExpectDatabase(ti, DataAccessContext.InternalDataProcessing);
        SetupLowPrivilegeUserRightsFor(db, permissions, ti);
    }

    private void SetupLowPrivilegeUserRightsFor(DiscoveredDatabase db, TestLowPrivilegePermissions permissions,
        ITableInfo ti)
    {
        var dbType = db.Server.DatabaseType;

        //get access to the database using the current credentials
        var username = TestDatabaseSettings.GetLowPrivilegeUsername(dbType);
        var password = TestDatabaseSettings.GetLowPrivilegePassword(dbType);

        if (string.IsNullOrWhiteSpace(username) || string.IsNullOrWhiteSpace(password))
            Assert.Inconclusive();

        //give the user access to the table
        var sql = GrantAccessSql(username, dbType, permissions);

        using (var con = db.Server.GetConnection())
        {
            UsefulStuff.ExecuteBatchNonQuery(sql, con);
        }

        if (ti != null)
        {
            //remove any existing credentials
            foreach (var cred in CatalogueRepository.GetAllObjects<DataAccessCredentials>())
                CatalogueRepository.TableInfoCredentialsManager.BreakAllLinksBetween(cred, ti);

            //set the new ones
            var credentialsFactory = new DataAccessCredentialsFactory(CatalogueRepository);
            credentialsFactory.Create(ti, username, password, DataAccessContext.Any);
        }
    }


    private static string GrantAccessSql(string username, DatabaseType type, TestLowPrivilegePermissions permissions)
    {
        switch (type)
        {
            case DatabaseType.MicrosoftSQLServer:
                return string.Format(@"
if exists (select * from sys.sysusers where name = '{0}')
	drop user [{0}]
GO

CREATE USER [{0}] FOR LOGIN [{0}]
GO
{1} ALTER ROLE [db_datareader] ADD MEMBER [{0}]
{2} ALTER ROLE [db_datawriter] ADD MEMBER [{0}]
{3} ALTER ROLE [db_ddladmin] ADD MEMBER [{0}]
GO
", username,
                    permissions.HasFlag(TestLowPrivilegePermissions.Reader) ? "" : "--",
                    permissions.HasFlag(TestLowPrivilegePermissions.Reader) ? "" : "--",
                    permissions.HasFlag(TestLowPrivilegePermissions.CreateAndDropTables) ? "" : "--");
            case DatabaseType.MySql:
                break;
            case DatabaseType.Oracle:
                break;
            default:
                throw new ArgumentOutOfRangeException();
        }

        throw new NotImplementedException();
    }

    protected static void Clear(LoadDirectory loadDirectory)
    {
        DeleteFilesIn(loadDirectory.ForLoading);
        DeleteFilesIn(loadDirectory.ForArchiving);
        DeleteFilesIn(loadDirectory.Cache);
    }

    protected static void DeleteFilesIn(DirectoryInfo dir)
    {
        foreach (var f in dir.GetFiles())
            f.Delete();

        foreach (var d in dir.GetDirectories())
            d.Delete(true);
    }
<<<<<<< HEAD

    [GeneratedRegex("\\s+")]
    private static partial Regex Spaces();
=======
>>>>>>> c8836872
}

public static class TestDatabaseNames
{
    public static string Prefix;

    public static string GetConsistentName(string databaseName) => Prefix + databaseName;
}<|MERGE_RESOLUTION|>--- conflicted
+++ resolved
@@ -159,24 +159,6 @@
             ? new RepositoryProvider(GetFreshYamlRepository())
             : new PlatformDatabaseCreationRepositoryFinder(opts);
 
-<<<<<<< HEAD
-        // TODO: JS 2023-06-21 Temporary workaround for FAnsi not catching OperationCanceledException
-        var missing = true;
-        try
-        {
-            missing = CatalogueRepository is TableRepository cataRepo && !cataRepo.DiscoveredServer.Exists();
-        }
-        catch (OperationCanceledException e)
-        {
-            Console.WriteLine(e);
-        }
-
-        if (missing) DealWithMissingTestDatabases(opts, CatalogueRepository as TableRepository);
-
-        if (DataExportRepository is TableRepository tblRepo)
-            Assert.IsTrue(tblRepo.DiscoveredServer.Exists(),
-                "Data Export database does not exist, run 'rdmp.exe install ...' to create it (Ensure that server name and prefix in TestDatabases.txt match those you provide e.g. 'rdmp.exe install localhost\\sqlexpress TEST_')");
-=======
         if (CatalogueRepository is TableRepository cataRepo)
         {
             Console.WriteLine(
@@ -201,7 +183,6 @@
         Console.WriteLine("Found DataExport");
 
         Console.Write(Environment.NewLine + Environment.NewLine + Environment.NewLine);
->>>>>>> c8836872
 
         RunBlitzDatabases(RepositoryLocator);
 
@@ -248,22 +229,9 @@
     {
         var mainDb = cataRepo.DiscoveredServer.ExpectDatabase("master");
 
-<<<<<<< HEAD
-        var exists = false;
-        try
-        {
-            exists = mainDb.Server.Exists();
-        }
-        catch (OperationCanceledException e)
-        {
-            // TODO: JS 2023-06-21 Temporary workaround for FAnsi not catching OperationCanceledException in TestConnection
-            Console.WriteLine(e);
-        }
-=======
         if (HaveTriedCreatingTestDatabases || !mainDb.Server.Exists())
             Assert.Inconclusive(
                 "Test database server does not exist.  You must install SQL Server LocalDb or Sql Server Express to run DatabaseTests. Or update TestDatabases.txt to point to your existing server.");
->>>>>>> c8836872
 
         if (HaveTriedCreatingTestDatabases || !exists)
             Assert.Inconclusive(
@@ -471,21 +439,8 @@
     [OneTimeSetUp]
     protected virtual void OneTimeSetUp()
     {
-<<<<<<< HEAD
         // Only run the first time
         if (_startup != null) return;
-=======
-        //if it is the first time
-        if (_startup == null)
-        {
-            _startup = new Startup(new EnvironmentInfo(), RepositoryLocator);
-
-            _startup.DatabaseFound += StartupOnDatabaseFound;
-            _startup.MEFFileDownloaded += StartupOnMEFFileDownloaded;
-            _startup.PluginPatcherFound += StartupOnPluginPatcherFound;
-            _startup.DoStartup(new IgnoreAllErrorsCheckNotifier());
-        }
->>>>>>> c8836872
 
         _startup = new Startup(RepositoryLocator);
         _startup.DatabaseFound += StartupOnDatabaseFound;
@@ -546,18 +501,6 @@
         Assert.IsTrue(args.Status == PluginPatcherStatus.Healthy, "PluginPatcherStatus is {0} for plugin {1}{2}{3}",
             args.Status, args.Type.Name, Environment.NewLine,
             args.Exception == null ? "No exception" : ExceptionHelper.ExceptionToListOfInnerMessages(args.Exception));
-<<<<<<< HEAD
-=======
-    }
-
-    private void StartupOnMEFFileDownloaded(object sender, MEFFileDownloadProgressEventArgs args)
-    {
-        Assert.IsTrue(
-            args.Status is MEFFileDownloadEventStatus.Success or MEFFileDownloadEventStatus.FailedDueToFileLock,
-            "MEFFileDownloadEventStatus is {0} for plugin {1}{2}{3}", args.Status, args.FileBeingProcessed,
-            Environment.NewLine,
-            args.Exception == null ? "No exception" : ExceptionHelper.ExceptionToListOfInnerMessages(args.Exception));
->>>>>>> c8836872
     }
 
 
@@ -740,11 +683,7 @@
     /// <returns></returns>
     protected static string CollapseWhitespace(string sql) =>
         //replace all whitespace with single spaces
-<<<<<<< HEAD
         Spaces().Replace(sql, " ").Trim();
-=======
-        Regex.Replace(sql, @"\s+", " ").Trim();
->>>>>>> c8836872
 
     private HashSet<DiscoveredDatabase> forCleanup = new();
 
@@ -830,7 +769,6 @@
         var syntax = database.Server.GetQuerySyntaxHelper();
 
         if (database.Server.DatabaseType == DatabaseType.MicrosoftSQLServer)
-<<<<<<< HEAD
         {
             using var con = database.Server.GetConnection();
             con.Open();
@@ -848,25 +786,6 @@
                         $"Failed to generate disable System Versioning check for table {t} (never mind)");
                 }
         }
-=======
-            using (var con = database.Server.GetConnection())
-            {
-                con.Open();
-                foreach (var t in database.DiscoverTables(false))
-                    //disable system versioning on any temporal tables otherwise drop fails
-                    try
-                    {
-                        t.Database.Server.GetCommand(
-                            $@"IF OBJECTPROPERTY(OBJECT_ID('{syntax.EnsureWrapped(t.GetRuntimeName())}'), 'TableTemporalType') = 2
-        ALTER TABLE {t.GetFullyQualifiedName()} SET (SYSTEM_VERSIONING = OFF)", con).ExecuteNonQuery();
-                    }
-                    catch (Exception)
-                    {
-                        TestContext.Out.WriteLine(
-                            $"Failed to generate disable System Versioning check for table {t} (nevermind)");
-                    }
-            }
->>>>>>> c8836872
 
         var tables = new RelationshipTopologicalSort(database.DiscoverTables(true));
 
@@ -905,20 +824,11 @@
     }
 
     protected ICatalogue Import(DiscoveredTable tbl) => Import(tbl, out _, out _, out _, out _);
-<<<<<<< HEAD
 
     protected ICatalogue Import(DiscoveredTable tbl, out ITableInfo tableInfoCreated,
         out ColumnInfo[] columnInfosCreated) => Import(tbl, out tableInfoCreated, out columnInfosCreated, out _, out _);
 
     protected void VerifyRowExist(DataTable resultTable, params object[] rowObjects)
-=======
-
-    protected ICatalogue Import(DiscoveredTable tbl, out ITableInfo tableInfoCreated,
-        out ColumnInfo[] columnInfosCreated) => Import(tbl, out tableInfoCreated, out columnInfosCreated,
-        out var catalogueItems, out var extractionInformations);
-
-    protected static void VerifyRowExist(DataTable resultTable, params object[] rowObjects)
->>>>>>> c8836872
     {
         if (resultTable.Columns.Count != rowObjects.Length)
             Assert.Fail(
@@ -954,18 +864,10 @@
             return oIsNull == o2IsNull;
 
         //they are not null so tostring them deals with int vs long etc that DbDataAdapters can be a bit flaky on
-<<<<<<< HEAD
         return handleSlashRSlashN
             ? string.Equals(o.ToString().Replace("\r", "").Replace("\n", ""),
                 o2.ToString().Replace("\r", "").Replace("\n", ""))
             : string.Equals(o.ToString(), o2.ToString());
-=======
-        if (handleSlashRSlashN)
-            return string.Equals(o.ToString().Replace("\r", "").Replace("\n", ""),
-                o2.ToString().Replace("\r", "").Replace("\n", ""));
-
-        return string.Equals(o.ToString(), o2.ToString());
->>>>>>> c8836872
     }
 
 
@@ -1069,12 +971,9 @@
         foreach (var d in dir.GetDirectories())
             d.Delete(true);
     }
-<<<<<<< HEAD
 
     [GeneratedRegex("\\s+")]
     private static partial Regex Spaces();
-=======
->>>>>>> c8836872
 }
 
 public static class TestDatabaseNames
