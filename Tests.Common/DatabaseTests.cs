--- conflicted
+++ resolved
@@ -161,14 +161,10 @@
             return builder;
         }
         
-<<<<<<< HEAD
-
-=======
         /// <summary>
         /// Deletes all objects in the Catalogue and DataExport databases
         /// </summary>
         /// <param name="repositoryLocator"></param>
->>>>>>> 7910f8b1
         protected void RunBlitzDatabases(IRDMPPlatformRepositoryServiceLocator repositoryLocator)
         {
             using (var con = repositoryLocator.CatalogueRepository.GetConnection())
