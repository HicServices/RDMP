// Copyright (c) The University of Dundee 2018-2019
// This file is part of the Research Data Management Platform (RDMP).
// RDMP is free software: you can redistribute it and/or modify it under the terms of the GNU General Public License as published by the Free Software Foundation, either version 3 of the License, or (at your option) any later version.
// RDMP is distributed in the hope that it will be useful, but WITHOUT ANY WARRANTY; without even the implied warranty of MERCHANTABILITY or FITNESS FOR A PARTICULAR PURPOSE. See the GNU General Public License for more details.
// You should have received a copy of the GNU General Public License along with RDMP. If not, see <https://www.gnu.org/licenses/>.

using System;
using System.Collections.Generic;
using System.Data;
using Microsoft.Data.SqlClient;
using System.IO;
using System.Linq;
using System.Text.RegularExpressions;
using FAnsi;
using FAnsi.Connections;
using FAnsi.Discovery;
using FAnsi.Discovery.Constraints;
using FAnsi.Implementation;
using FAnsi.Implementations.MicrosoftSQL;
using FAnsi.Implementations.MySql;
using FAnsi.Implementations.Oracle;
using FAnsi.Implementations.PostgreSql;
using MySqlConnector;
using NUnit.Framework;
using Rdmp.Core.CommandLine.DatabaseCreation;
using Rdmp.Core.Curation;
using Rdmp.Core.Curation.Data;
using Rdmp.Core.Curation.Data.Defaults;
using Rdmp.Core.Databases;
using Rdmp.Core.Repositories;
using Rdmp.Core.Startup;
using Rdmp.Core.Startup.Events;
using YamlDotNet.Serialization;
using FAnsi.Discovery.ConnectionStringDefaults;
using Rdmp.Core.Curation.Data.DataLoad;
using Rdmp.Core.Curation.Data.Governance;
using Rdmp.Core.Curation.Data.Cache;
using Rdmp.Core.Curation.Data.Pipelines;
using Rdmp.Core.Curation.Data.Cohort.Joinables;
using Rdmp.Core.Curation.Data.Cohort;
using Rdmp.Core.Curation.Data.Aggregation;
using Rdmp.Core.Curation.Data.ImportExport;
using Rdmp.Core.DataExport.DataRelease.Audit;
using Rdmp.Core.DataExport.Data;
using Rdmp.Core.MapsDirectlyToDatabaseTable;
using Rdmp.Core.MapsDirectlyToDatabaseTable.Versioning;
using Rdmp.Core.ReusableLibraryCode;
using Rdmp.Core.ReusableLibraryCode.Checks;
using Rdmp.Core.ReusableLibraryCode.DataAccess;

namespace Tests.Common;

/// <summary>
/// Base class for all integration tests which need to read/write to a database (sql server, mysql or oracle).
/// </summary>
[TestFixture]
[NonParallelizable]
[Category("Database")]
public partial class DatabaseTests
{
    protected readonly IRDMPPlatformRepositoryServiceLocator RepositoryLocator;
    protected static TestDatabasesSettings TestDatabaseSettings;
    private static bool HaveTriedCreatingTestDatabases;

    public ICatalogueRepository CatalogueRepository => RepositoryLocator.CatalogueRepository;

    /// <summary>
    /// Gets an <see cref="ICatalogueRepository"/> that points to a
    /// database server or throws with <see cref="Assert.Inconclusive()"/>
    /// </summary>
    public CatalogueRepository CatalogueTableRepository
    {
        get
        {
            if (RepositoryLocator.CatalogueRepository is CatalogueRepository tableRepository)
                return tableRepository;

            Assert.Inconclusive("CatalogueRepository is not a TableRepository");
            return null;
        }
    }

    public IDataExportRepository DataExportRepository => RepositoryLocator.DataExportRepository;

    /// <summary>
    /// Gets an <see cref="IDataExportRepository"/> that points to a
    /// database server or throws with <see cref="Assert.Inconclusive()"/>
    /// </summary>
    public DataExportRepository DataExportTableRepository
    {
        get
        {
            if (RepositoryLocator.DataExportRepository is DataExportRepository tableRepository)
                return tableRepository;

            Assert.Inconclusive("DataExportRepository is not a TableRepository");
            return null;
        }
    }

    protected SqlConnectionStringBuilder UnitTestLoggingConnectionString;
    protected SqlConnectionStringBuilder DataQualityEngineConnectionString;


    protected DiscoveredServer DiscoveredServerICanCreateRandomDatabasesAndTablesOn;

    private readonly DiscoveredServer _discoveredMySqlServer;
    private readonly DiscoveredServer _discoveredOracleServer;
    private readonly DiscoveredServer _discoveredPostgresServer;
    private readonly DiscoveredServer _discoveredSqlServer;

    private static Startup _startup;

    static DatabaseTests()
    {
        Rdmp.Core.Repositories.CatalogueRepository.SuppressHelpLoading = true;

        ImplementationManager.Load<MicrosoftSQLImplementation>();
        ImplementationManager.Load<MySqlImplementation>();
        ImplementationManager.Load<OracleImplementation>();
        ImplementationManager.Load<PostgreSqlImplementation>();

        // Always ignore SSL when running tests
        DiscoveredServerHelper.AddConnectionStringKeyword(DatabaseType.MicrosoftSQLServer, "TrustServerCertificate",
            "true", ConnectionStringKeywordPriority.ApiRule);

        ReadSettingsFile();
    }

    private static void ReadSettingsFile()
    {
        const string settingsFile = "TestDatabases.txt";

        //see if there is a local text file first
        var f = new FileInfo(Path.Combine(TestContext.CurrentContext.TestDirectory, settingsFile));

        if (!f.Exists)
            throw new FileNotFoundException($"Could not find file '{f.FullName}'");

        using var s = new StreamReader(f.OpenRead());
        var deserializer = new DeserializerBuilder()
            .Build();

        TestDatabaseSettings = (TestDatabasesSettings)deserializer.Deserialize(s, typeof(TestDatabasesSettings));
    }

    public DatabaseTests()
    {
        var opts = new PlatformDatabaseCreationOptions
        {
            ServerName = TestDatabaseSettings.ServerName,
            Prefix = TestDatabaseNames.Prefix,
            Username = TestDatabaseSettings.Username,
            Password = TestDatabaseSettings.Password,
            ValidateCertificate = false
        };

        RepositoryLocator = TestDatabaseSettings.UseFileSystemRepo
            ? new RepositoryProvider(GetFreshYamlRepository())
            : new PlatformDatabaseCreationRepositoryFinder(opts);

<<<<<<< HEAD
        if (CatalogueRepository is TableRepository cataRepo)
        {
            Console.WriteLine(
                $"Expecting Unit Test Catalogue To Be At Server={cataRepo.DiscoveredServer.Name} Database={cataRepo.DiscoveredServer.GetCurrentDatabase()}");

            if (!cataRepo.DiscoveredServer.Exists()) DealWithMissingTestDatabases(opts, cataRepo);
        }


        Console.WriteLine("Found Catalogue");


        if (DataExportRepository is TableRepository tblRepo)
        {
            Console.WriteLine(
                $"Expecting Unit Test Data Export To Be At Server={tblRepo.DiscoveredServer.Name} Database= {tblRepo.DiscoveredServer.GetCurrentDatabase()}");
            Assert.IsTrue(tblRepo.DiscoveredServer.Exists(),
                "Data Export database does not exist, run 'rdmp.exe install ...' to create it (Ensure that servername and prefix in TestDatabases.txt match those you provide to CreateDatabases.exe e.g. 'rdmp.exe install localhost\\sqlexpress TEST_')");
        }


        Console.WriteLine("Found DataExport");

        Console.Write(Environment.NewLine + Environment.NewLine + Environment.NewLine);
=======
        // TODO: JS 2023-06-21 Temporary workaround for FAnsi not catching OperationCanceledException
        var missing = true;
        try
        {
            missing = CatalogueRepository is TableRepository cataRepo && !cataRepo.DiscoveredServer.Exists();
        }
        catch (OperationCanceledException e)
        {
            Console.WriteLine(e);
        }

        if (missing) DealWithMissingTestDatabases(opts, CatalogueRepository as TableRepository);

        if (DataExportRepository is TableRepository tblRepo)
            Assert.IsTrue(tblRepo.DiscoveredServer.Exists(),
                "Data Export database does not exist, run 'rdmp.exe install ...' to create it (Ensure that server name and prefix in TestDatabases.txt match those you provide e.g. 'rdmp.exe install localhost\\sqlexpress TEST_')");
>>>>>>> 9e847e4d

        RunBlitzDatabases(RepositoryLocator);

        var defaults = CatalogueRepository;

        DataQualityEngineConnectionString = CreateServerPointerInCatalogue(defaults, TestDatabaseNames.Prefix,
            PlatformDatabaseCreation.DefaultDQEDatabaseName, PermissableDefaults.DQE, new DataQualityEnginePatcher());
        UnitTestLoggingConnectionString = CreateServerPointerInCatalogue(defaults, TestDatabaseNames.Prefix,
            PlatformDatabaseCreation.DefaultLoggingDatabaseName, PermissableDefaults.LiveLoggingServer_ID,
            new LoggingDatabasePatcher());
        DiscoveredServerICanCreateRandomDatabasesAndTablesOn = new DiscoveredServer(
            CreateServerPointerInCatalogue(defaults, TestDatabaseNames.Prefix, null,
                PermissableDefaults.RAWDataLoadServer, null));
        if (DiscoveredServerICanCreateRandomDatabasesAndTablesOn.Builder is SqlConnectionStringBuilder dsiccrdatocsb)
            dsiccrdatocsb.TrustServerCertificate = true;

        _discoveredSqlServer = new DiscoveredServer(TestDatabaseSettings.ServerName, null,
            DatabaseType.MicrosoftSQLServer, TestDatabaseSettings.Username, TestDatabaseSettings.Password);
        if (_discoveredSqlServer.Builder is SqlConnectionStringBuilder csb) csb.TrustServerCertificate = true;

        if (TestDatabaseSettings.MySql != null)
        {
            var builder = new MySqlConnectionStringBuilder(TestDatabaseSettings.MySql);

            foreach (string k in builder.Keys)
            {
                if (k is "server" or "database" or "user id" or "password")
                    continue;

                _ = new ConnectionStringKeyword(CatalogueRepository, DatabaseType.MySql, k, builder[k].ToString());
            }

            _discoveredMySqlServer = new DiscoveredServer(builder);
        }

        if (TestDatabaseSettings.Oracle != null)
            _discoveredOracleServer = new DiscoveredServer(TestDatabaseSettings.Oracle, DatabaseType.Oracle);

        if (TestDatabaseSettings.PostgreSql != null)
            _discoveredPostgresServer = new DiscoveredServer(TestDatabaseSettings.PostgreSql, DatabaseType.PostgreSql);
    }

    private static void DealWithMissingTestDatabases(PlatformDatabaseCreationOptions opts, TableRepository cataRepo)
    {
        var mainDb = cataRepo.DiscoveredServer.ExpectDatabase("master");

<<<<<<< HEAD
        if (HaveTriedCreatingTestDatabases || !mainDb.Server.Exists())
            Assert.Inconclusive(
                "Test database server does not exist.  You must install SQL Server LocalDb or Sql Server Express to run DatabaseTests. Or update TestDatabases.txt to point to your existing server.");
=======
        var exists = false;
        try
        {
            exists = mainDb.Server.Exists();
        }
        catch (OperationCanceledException e)
        {
            // TODO: JS 2023-06-21 Temporary workaround for FAnsi not catching OperationCanceledException in TestConnection
            Console.WriteLine(e);
        }
>>>>>>> 9e847e4d

        if (HaveTriedCreatingTestDatabases || !exists)
            Assert.Inconclusive(
                "Test database server does not exist.  You must install SQL Server LocalDb or Sql Server Express to run DatabaseTests. Or update TestDatabases.txt to point to your existing server.");

        // if user is trying to connect to a test database
        // and that server exists (but TEST_ databases don't)
        if (opts.Prefix.Contains("TEST", StringComparison.InvariantCultureIgnoreCase))
        {
            // then create them
            TestContext.Out.WriteLine($"Creating TEST databases on {mainDb.Server} using prefix {opts.Prefix}");

            PlatformDatabaseCreation.CreatePlatformDatabases(opts);
        }

        HaveTriedCreatingTestDatabases = true;
    }

    private static IDataExportRepository GetFreshYamlRepository()
    {
        var dir = new DirectoryInfo(Path.Combine(TestContext.CurrentContext.WorkDirectory, "Repo"));

        // clear out any test remnants
        if (dir.Exists)
            dir.Delete(true);

        return new YamlRepository(dir);
    }

    private SqlConnectionStringBuilder CreateServerPointerInCatalogue(IServerDefaults defaults, string prefix,
        string databaseName, PermissableDefaults defaultToSet, IPatcher patcher)
    {
        var opts = new PlatformDatabaseCreationOptions
        {
            ServerName = TestDatabaseSettings.ServerName,
            Prefix = prefix,
            Username = TestDatabaseSettings.Username,
            Password = TestDatabaseSettings.Password,
            ValidateCertificate = false
        };

        var builder = opts.GetBuilder(databaseName);

        if (string.IsNullOrWhiteSpace(databaseName))
            builder.InitialCatalog = "";

        //create a new pointer
        var externalServerPointer = new ExternalDatabaseServer(CatalogueRepository, databaseName ?? "RAW", patcher)
        {
            Server = builder.DataSource,
            Database = builder.InitialCatalog,
            Password = builder.Password,
            Username = builder.UserID
        };

        externalServerPointer.SaveToDatabase();

        //now make it the default DQE
        defaults.SetDefault(defaultToSet, externalServerPointer);

        return builder;
    }

    /// <summary>
    /// Deletes all objects in the Catalogue and DataExport databases
    /// </summary>
    /// <param name="repositoryLocator"></param>
    protected void RunBlitzDatabases(IRDMPPlatformRepositoryServiceLocator repositoryLocator)
    {
        if (CatalogueRepository is YamlRepository y)
            foreach (var o in y.AllObjects)
                o.DeleteInDatabase();

        if (CatalogueRepository is not TableRepository cataTblRepo)
            return;

        using var con = cataTblRepo.GetConnection();
        var catalogueDatabaseName = ((TableRepository)repositoryLocator.CatalogueRepository).DiscoveredServer
            .GetCurrentDatabase().GetRuntimeName();
        var dataExportDatabaseName = ((TableRepository)repositoryLocator.DataExportRepository).DiscoveredServer
            .GetCurrentDatabase().GetRuntimeName();

        UsefulStuff.ExecuteBatchNonQuery(string.Format(BlitzDatabases, catalogueDatabaseName, dataExportDatabaseName),
            con.Connection, con.Transaction);
    }

    /// <summary>
    /// Deletes all data tables except <see cref="ServerDefaults"/>, <see cref="ExternalDatabaseServer"/> and some other core tables which are required for access to
    /// DQE, logging etc
    /// </summary>
    protected void BlitzMainDataTables()
    {
        if (CatalogueRepository is YamlRepository y) BlitzMainDataTables(y);

        if (CatalogueRepository is not TableRepository cataTblRepo)
            return;

        using var con = cataTblRepo.GetConnection();
        var catalogueDatabaseName = ((TableRepository)RepositoryLocator.CatalogueRepository).DiscoveredServer
            .GetCurrentDatabase().GetRuntimeName();
        var dataExportDatabaseName = ((TableRepository)RepositoryLocator.DataExportRepository).DiscoveredServer
            .GetCurrentDatabase().GetRuntimeName();

        UsefulStuff.ExecuteBatchNonQuery(
            string.Format(BlitzDatabasesLite, catalogueDatabaseName, dataExportDatabaseName), con.Connection,
            con.Transaction);
    }

    private void BlitzMainDataTables(YamlRepository y)
    {
        DeleteAll<ConnectionStringKeyword>(y);
        DeleteAll<JoinableCohortAggregateConfigurationUse>(y);
        DeleteAll<JoinableCohortAggregateConfiguration>(y);
        DeleteAll<CohortIdentificationConfiguration>(y);
        DeleteAll<CohortAggregateContainer>(y);

        DeleteAll<ObjectExport>(y);
        DeleteAll<ObjectImport>(y);

        DeleteAll<AggregateTopX>(y);
        DeleteAll<AggregateContinuousDateAxis>(y);
        DeleteAll<AggregateDimension>(y);
        DeleteAll<AggregateConfiguration>(y);
        DeleteAll<AggregateFilter>(y);
        DeleteAll<AggregateFilterContainer>(y);
        DeleteAll<AggregateFilterParameter>(y);

        DeleteAll<AnyTableSqlParameter>(y);

        DeleteAll<Lookup>(y);
        DeleteAll<JoinInfo>(y);

        DeleteAll<ColumnInfo>(y);
        DeleteAll<ANOTable>(y);

        DeleteAll<PreLoadDiscardedColumn>(y);
        DeleteAll<TableInfo>(y);
        DeleteAll<DataAccessCredentials>(y);

        foreach (var c in CatalogueRepository.GetAllObjects<Catalogue>())
        {
            c.PivotCategory_ExtractionInformation_ID = null;
            c.TimeCoverage_ExtractionInformation_ID = null;
        }

        DeleteAll<ExtractionFilterParameterSetValue>(y);
        DeleteAll<ExtractionFilterParameterSet>(y);

        DeleteAll<ExtractionInformation>(y);

        DeleteAll<SupportingDocument>(y);
        DeleteAll<SupportingSQLTable>(y);

        DeleteAll<GovernanceDocument>(y);
        DeleteAll<GovernancePeriod>(y);

        DeleteAll<Favourite>(y);

        DeleteAll<PipelineComponentArgument>(y);
        DeleteAll<Pipeline>(y);
        DeleteAll<PipelineComponent>(y);

        DeleteAll<LoadModuleAssembly>(y);
        DeleteAll<Plugin>(y);

        DeleteAll<ReleaseLog>(y);
        DeleteAll<SupplementalExtractionResults>(y);
        DeleteAll<CumulativeExtractionResults>(y);
        DeleteAll<ExtractableColumn>(y);
        DeleteAll<SelectedDataSets>(y);

        DeleteAll<GlobalExtractionFilterParameter>(y);
        DeleteAll<ExtractionConfiguration>(y);

        DeleteAll<DeployedExtractionFilterParameter>(y);
        DeleteAll<DeployedExtractionFilter>(y);
        DeleteAll<FilterContainer>(y);

        DeleteAll<ExtractableCohort>(y);
        DeleteAll<ExternalCohortTable>(y);

        DeleteAll<ExtractableDataSetPackage>(y);

        DeleteAll<ExtractableDataSet>(y);
        DeleteAll<Project>(y);

        DeleteAll<CatalogueItem>(y);
        DeleteAll<Catalogue>(y);

        DeleteAll<CacheProgress>(y);
        DeleteAll<LoadProgress>(y);
        DeleteAll<LoadMetadata>(y);
    }

    private static void DeleteAll<T>(YamlRepository y) where T : IMapsDirectlyToDatabaseTable
    {
        foreach (var o in y.GetAllObjects<T>()) o.DeleteInDatabase();
    }

    protected void RunBlitzDatabases()
    {
        RunBlitzDatabases(RepositoryLocator);
    }

    [OneTimeSetUp]
    protected virtual void OneTimeSetUp()
    {
<<<<<<< HEAD
        //if it is the first time
        if (_startup == null)
        {
            _startup = new Startup(new EnvironmentInfo(), RepositoryLocator);

            _startup.DatabaseFound += StartupOnDatabaseFound;
            _startup.MEFFileDownloaded += StartupOnMEFFileDownloaded;
            _startup.PluginPatcherFound += StartupOnPluginPatcherFound;
            _startup.DoStartup(new IgnoreAllErrorsCheckNotifier());
        }
=======
        // Only run the first time
        if (_startup != null) return;
>>>>>>> 9e847e4d

        _startup = new Startup(RepositoryLocator);
        _startup.DatabaseFound += StartupOnDatabaseFound;
        _startup.PluginPatcherFound += StartupOnPluginPatcherFound;
        _startup.DoStartup(IgnoreAllErrorsCheckNotifier.Instance);
    }

    /// <summary>
    /// override to specify setup behaviour
    /// </summary>
    [SetUp]
    protected virtual void SetUp()
    {
    }

    [TearDown]
    protected void TearDown()
    {
        foreach (var discoveredDatabase in forCleanup)
            try
            {
                if (discoveredDatabase.Exists())
                    discoveredDatabase.Drop();
            }
            catch (Exception e)
            {
                Console.WriteLine($"Ignoring exception {e.Message} during db clean up");
            }
    }

    private void StartupOnDatabaseFound(object sender, PlatformDatabaseFoundEventArgs args)
    {
        if (args.Exception != null && args.Status != RDMPPlatformDatabaseStatus.Healthy &&
            args.Status != RDMPPlatformDatabaseStatus.SoftwareOutOfDate)
            Assert.Fail(args.SummariseAsString());

        switch (args.Status)
        {
            //it's a healthy message, jolly good
            case RDMPPlatformDatabaseStatus.Healthy:
                return;
            case RDMPPlatformDatabaseStatus.SoftwareOutOfDate:
                Assert.Fail(
                    @"Your TEST database schema is out of date with the API version you are testing with, 'run rdmp.exe install ...' to install the version which matches your nuget package.");
                break;
            //it's a tier appropriate fatal error message
            case RDMPPlatformDatabaseStatus.Broken:
            case RDMPPlatformDatabaseStatus.Unreachable:
            //it's slightly dodgy about its version numbers
            case RDMPPlatformDatabaseStatus.RequiresPatching:
                Assert.Fail(args.SummariseAsString());
                break;
        }
    }

    private void StartupOnPluginPatcherFound(object sender, PluginPatcherFoundEventArgs args)
    {
        Assert.IsTrue(args.Status == PluginPatcherStatus.Healthy, "PluginPatcherStatus is {0} for plugin {1}{2}{3}",
            args.Status, args.Type.Name, Environment.NewLine,
            args.Exception == null ? "No exception" : ExceptionHelper.ExceptionToListOfInnerMessages(args.Exception));
<<<<<<< HEAD
    }

    private void StartupOnMEFFileDownloaded(object sender, MEFFileDownloadProgressEventArgs args)
    {
        Assert.IsTrue(
            args.Status is MEFFileDownloadEventStatus.Success or MEFFileDownloadEventStatus.FailedDueToFileLock,
            "MEFFileDownloadEventStatus is {0} for plugin {1}{2}{3}", args.Status, args.FileBeingProcessed,
            Environment.NewLine,
            args.Exception == null ? "No exception" : ExceptionHelper.ExceptionToListOfInnerMessages(args.Exception));
=======
>>>>>>> 9e847e4d
    }


    public const string BlitzDatabases = @"
--If you want to blitz everything out of your test catalogue and data export database(s) then run the following SQL (adjusting for database names):

delete from {0}..ConnectionStringKeyword
delete from {0}..JoinableCohortAggregateConfigurationUse
delete from {0}..JoinableCohortAggregateConfiguration
delete from {0}..CohortIdentificationConfiguration
delete from {0}..CohortAggregateContainer

delete from {0}..AggregateConfiguration
delete from {0}..AggregateFilter
delete from {0}..AggregateFilterContainer
delete from {0}..AggregateFilterParameter

delete from {0}..AnyTableSqlParameter

delete from {0}..ColumnInfo
delete from {0}..ANOTable

delete from {0}..PreLoadDiscardedColumn
delete from {0}..TableInfo
delete from {0}..DataAccessCredentials

update {0}..Catalogue set PivotCategory_ExtractionInformation_ID = null
update {0}..Catalogue set TimeCoverage_ExtractionInformation_ID = null
GO

delete from {0}..ExtractionFilterParameterSetValue
delete from {0}..ExtractionFilterParameterSet

delete from {0}..ExtractionInformation

delete from {0}..CatalogueItemIssue
delete from {0}..IssueSystemUser

delete from {0}..SupportingDocument
delete from {0}..SupportingSQLTable

delete from {0}..GovernanceDocument
delete from {0}..GovernancePeriod_Catalogue
delete from {0}..GovernancePeriod

delete from {0}..Catalogue

delete from {0}..CacheProgress
delete from {0}..LoadProgress
delete from {0}..LoadMetadata

delete from {0}..ServerDefaults
delete from {0}..ExternalDatabaseServer
delete from {0}..Favourite

delete from {0}..PipelineComponentArgument
delete from {0}..Pipeline
delete from {0}..PipelineComponent

delete from {0}..ObjectExport
delete from {0}..ObjectImport

delete from {0}..LoadModuleAssembly
delete from {0}..Plugin

delete from {1}..ReleaseLog
delete from {1}..SupplementalExtractionResults
delete from {1}..CumulativeExtractionResults
delete from {1}..ExtractableColumn
delete from {1}..SelectedDataSets

delete from {1}..GlobalExtractionFilterParameter
delete from {1}..ExtractionConfiguration

delete from {1}..ConfigurationProperties

delete from {1}..DeployedExtractionFilterParameter
delete from {1}..DeployedExtractionFilter
delete from {1}..FilterContainer

delete from {1}..ExtractableCohort
delete from {1}..ExternalCohortTable

delete from {1}..ExtractableDataSetPackage

delete from {1}..ExtractableDataSet
delete from {1}..Project
";


    public const string BlitzDatabasesLite = @"
--If you want to blitz everything out of your test catalogue and data export database(s) then run the following SQL (adjusting for database names):

delete from {0}..ConnectionStringKeyword
delete from {0}..JoinableCohortAggregateConfigurationUse
delete from {0}..JoinableCohortAggregateConfiguration
delete from {0}..CohortIdentificationConfiguration
delete from {0}..CohortAggregateContainer

delete from {0}..AggregateConfiguration
delete from {0}..AggregateFilter
delete from {0}..AggregateFilterContainer
delete from {0}..AggregateFilterParameter

delete from {0}..AnyTableSqlParameter

delete from {0}..ColumnInfo
delete from {0}..ANOTable

delete from {0}..PreLoadDiscardedColumn
delete from {0}..TableInfo
delete from {0}..DataAccessCredentials

update {0}..Catalogue set PivotCategory_ExtractionInformation_ID = null
update {0}..Catalogue set TimeCoverage_ExtractionInformation_ID = null
GO

delete from {0}..ExtractionFilterParameterSetValue
delete from {0}..ExtractionFilterParameterSet

delete from {0}..ExtractionInformation

delete from {0}..CatalogueItemIssue
delete from {0}..IssueSystemUser

delete from {0}..SupportingDocument
delete from {0}..SupportingSQLTable

delete from {0}..GovernanceDocument
delete from {0}..GovernancePeriod_Catalogue
delete from {0}..GovernancePeriod

delete from {0}..Catalogue

delete from {0}..CacheProgress
delete from {0}..LoadProgress
delete from {0}..LoadMetadata

delete from {0}..Favourite

delete from {0}..PipelineComponentArgument
delete from {0}..Pipeline
delete from {0}..PipelineComponent

delete from {0}..ObjectExport
delete from {0}..ObjectImport

delete from {0}..LoadModuleAssembly
delete from {0}..Plugin

delete from {1}..ReleaseLog
delete from {1}..SupplementalExtractionResults
delete from {1}..CumulativeExtractionResults
delete from {1}..ExtractableColumn
delete from {1}..SelectedDataSets

delete from {1}..GlobalExtractionFilterParameter
delete from {1}..ExtractionConfiguration

delete from {1}..ConfigurationProperties

delete from {1}..DeployedExtractionFilterParameter
delete from {1}..DeployedExtractionFilter
delete from {1}..FilterContainer

delete from {1}..ExtractableCohort
delete from {1}..ExternalCohortTable

delete from {1}..ExtractableDataSetPackage

delete from {1}..ExtractableDataSet
delete from {1}..Project
";

    /// <summary>
    /// returns a Trimmed string in which all whitespace including newlines have been replaced by single spaces.  Useful for checking the exact values of expected
    /// queries built by query builders without having to worry about individual lines having leading/trailing whitespace etc.
    /// </summary>
    /// <param name="sql"></param>
    /// <returns></returns>
    protected static string CollapseWhitespace(string sql) =>
        //replace all whitespace with single spaces
<<<<<<< HEAD
        Regex.Replace(sql, @"\s+", " ").Trim();
=======
        Spaces().Replace(sql, " ").Trim();
>>>>>>> 9e847e4d

    private HashSet<DiscoveredDatabase> forCleanup = new();

    /// <summary>
    /// Gets an empty database on the test server of the appropriate DBMS
    /// </summary>
    /// <param name="type">The DBMS you want a server of (a valid connection string must exist in TestDatabases.txt)</param>
    /// <param name="dbnName">null for default test database name (recommended unless you are testing moving data from one database to another on the same test server)</param>
    /// <returns></returns>
    protected DiscoveredDatabase GetCleanedServer(DatabaseType type, string dbnName = null)
    {
        //the standard scratch area database
        var standardName = TestDatabaseNames.GetConsistentName("ScratchArea");

        //if user specified the standard name or no name
        var isStandardDb = dbnName == null || dbnName == standardName;

        //use the standard name if they haven't specified one
        dbnName ??= standardName;

        var server = type switch
        {
            DatabaseType.MicrosoftSQLServer => _discoveredSqlServer == null
                ? null
                : new DiscoveredServer(_discoveredSqlServer.Builder),
            DatabaseType.MySql => _discoveredMySqlServer == null
                ? null
                : new DiscoveredServer(_discoveredMySqlServer.Builder),
            DatabaseType.Oracle => _discoveredOracleServer == null
                ? null
                : new DiscoveredServer(_discoveredOracleServer.Builder),
            DatabaseType.PostgreSql => _discoveredPostgresServer == null
                ? null
                : new DiscoveredServer(_discoveredPostgresServer.Builder),
            _ => throw new ArgumentOutOfRangeException(nameof(type))
        };

        if (server == null)
            Assert.Inconclusive();

        //the microsoft one should exist! others are optional
        if (!server.Exists() && type != DatabaseType.MicrosoftSQLServer)
            Assert.Inconclusive();

        server.TestConnection();

        var database = server.ExpectDatabase(dbnName);

        if (database.Exists())
            DeleteTables(database);
        else
            database.Create(true);

        server.ChangeDatabase(dbnName);

        Assert.IsTrue(database.Exists());

        //if it had non standard naming mark it for deletion on clean-up
        if (!isStandardDb)
            forCleanup.Add(database);

        return database;
    }

    private static DiscoveredServer MsScratch, MyScratch, PostScratch, OracleScratch;

    protected (IManagedConnection trans, DiscoveredDatabase) GetScratchDatabase(DatabaseType type)
    {
        var server = type switch
        {
            DatabaseType.MicrosoftSQLServer => MsScratch ??= GetCleanedServer(type).Server,
            DatabaseType.MySql => MyScratch ??= GetCleanedServer(type).Server,
            DatabaseType.PostgreSql => PostScratch ??= GetCleanedServer(type).Server,
            DatabaseType.Oracle => OracleScratch ??= GetCleanedServer(type).Server,
            _ => throw new ArgumentOutOfRangeException(nameof(type))
        };
        var trans = server.BeginNewTransactedConnection();
        return (trans, server.GetCurrentDatabase());
    }

    protected static void DeleteTables(DiscoveredDatabase database)
    {
        var syntax = database.Server.GetQuerySyntaxHelper();

        if (database.Server.DatabaseType == DatabaseType.MicrosoftSQLServer)
<<<<<<< HEAD
            using (var con = database.Server.GetConnection())
            {
                con.Open();
                foreach (var t in database.DiscoverTables(false))
                    //disable system versioning on any temporal tables otherwise drop fails
                    try
                    {
                        t.Database.Server.GetCommand(
                            $@"IF OBJECTPROPERTY(OBJECT_ID('{syntax.EnsureWrapped(t.GetRuntimeName())}'), 'TableTemporalType') = 2
        ALTER TABLE {t.GetFullyQualifiedName()} SET (SYSTEM_VERSIONING = OFF)", con).ExecuteNonQuery();
                    }
                    catch (Exception)
                    {
                        TestContext.Out.WriteLine(
                            $"Failed to generate disable System Versioning check for table {t} (nevermind)");
                    }
            }
=======
        {
            using var con = database.Server.GetConnection();
            con.Open();
            foreach (var t in database.DiscoverTables(false))
                //disable system versioning on any temporal tables otherwise drop fails
                try
                {
                    t.Database.Server.GetCommand(
                        $@"IF OBJECTPROPERTY(OBJECT_ID('{syntax.EnsureWrapped(t.GetRuntimeName())}'), 'TableTemporalType') = 2
        ALTER TABLE {t.GetFullyQualifiedName()} SET (SYSTEM_VERSIONING = OFF)", con).ExecuteNonQuery();
                }
                catch (Exception)
                {
                    TestContext.Out.WriteLine(
                        $"Failed to generate disable System Versioning check for table {t} (never mind)");
                }
        }
>>>>>>> 9e847e4d

        var tables = new RelationshipTopologicalSort(database.DiscoverTables(true));

        foreach (var t in tables.Order.Reverse())
            try
            {
                t.Drop();
            }
            catch (Exception ex)
            {
                throw new Exception($"Failed to drop table '{t.GetFullyQualifiedName()} during cleanup", ex);
            }

        foreach (var t in database.DiscoverTableValuedFunctions())
            try
            {
                t.Drop();
            }
            catch (Exception ex)
            {
                throw new Exception($"Failed to drop table '{t.GetFullyQualifiedName()} during cleanup", ex);
            }
    }

    protected ICatalogue Import(DiscoveredTable tbl, out ITableInfo tableInfoCreated,
        out ColumnInfo[] columnInfosCreated, out CatalogueItem[] catalogueItems,
        out ExtractionInformation[] extractionInformations)
    {
        var importer = new TableInfoImporter(CatalogueRepository, tbl);
        importer.DoImport(out tableInfoCreated, out columnInfosCreated);

        var forwardEngineer = new ForwardEngineerCatalogue(tableInfoCreated, columnInfosCreated);
        forwardEngineer.ExecuteForwardEngineering(out var catalogue, out catalogueItems, out extractionInformations);

        return catalogue;
    }

    protected ICatalogue Import(DiscoveredTable tbl) => Import(tbl, out _, out _, out _, out _);

    protected ICatalogue Import(DiscoveredTable tbl, out ITableInfo tableInfoCreated,
<<<<<<< HEAD
        out ColumnInfo[] columnInfosCreated) => Import(tbl, out tableInfoCreated, out columnInfosCreated,
        out var catalogueItems, out var extractionInformations);
=======
        out ColumnInfo[] columnInfosCreated) => Import(tbl, out tableInfoCreated, out columnInfosCreated, out _, out _);
>>>>>>> 9e847e4d

    protected static void VerifyRowExist(DataTable resultTable, params object[] rowObjects)
    {
        if (resultTable.Columns.Count != rowObjects.Length)
            Assert.Fail(
                $"VerifyRowExist failed, resultTable had {resultTable.Columns.Count} while you expected {rowObjects.Length} columns");

        foreach (DataRow r in resultTable.Rows)
        {
            var matchAll = true;
            for (var i = 0; i < rowObjects.Length; i++)
                if (!AreBasicallyEquals(rowObjects[i], r[i]))
                    matchAll = false;

            //found a row that matches on all params
            if (matchAll)
                return;
        }

        Assert.Fail(
            $"VerifyRowExist failed, did not find expected rowObjects ({string.Join(",", rowObjects.Select(o => $"'{o}'"))}) in the resultTable");
    }

    public static bool AreBasicallyEquals(object o, object o2, bool handleSlashRSlashN = true)
    {
        //if they are legit equals
        if (Equals(o, o2))
            return true;

        //if they are null but basically the same
        var oIsNull = o == null || o == DBNull.Value || o.ToString().Equals("0");
        var o2IsNull = o2 == null || o2 == DBNull.Value || o2.ToString().Equals("0");

        if (oIsNull || o2IsNull)
            return oIsNull == o2IsNull;

        //they are not null so tostring them deals with int vs long etc that DbDataAdapters can be a bit flaky on
<<<<<<< HEAD
        if (handleSlashRSlashN)
            return string.Equals(o.ToString().Replace("\r", "").Replace("\n", ""),
                o2.ToString().Replace("\r", "").Replace("\n", ""));

        return string.Equals(o.ToString(), o2.ToString());
=======
        return handleSlashRSlashN
            ? string.Equals(o.ToString().Replace("\r", "").Replace("\n", ""),
                o2.ToString().Replace("\r", "").Replace("\n", ""))
            : string.Equals(o.ToString(), o2.ToString());
>>>>>>> 9e847e4d
    }


    [Flags]
    public enum TestLowPrivilegePermissions
    {
        Reader = 1,
        Writer = 2,
        CreateAndDropTables = 4,

        All = Reader | Writer | CreateAndDropTables
    }

    protected void SetupLowPrivilegeUserRightsFor(DiscoveredDatabase db, TestLowPrivilegePermissions permissions)
    {
        SetupLowPrivilegeUserRightsFor(db, permissions, null);
    }

    protected void SetupLowPrivilegeUserRightsFor(ITableInfo ti, TestLowPrivilegePermissions permissions)
    {
        var db = DataAccessPortal.ExpectDatabase(ti, DataAccessContext.InternalDataProcessing);
        SetupLowPrivilegeUserRightsFor(db, permissions, ti);
    }

    private void SetupLowPrivilegeUserRightsFor(DiscoveredDatabase db, TestLowPrivilegePermissions permissions,
        ITableInfo ti)
    {
        var dbType = db.Server.DatabaseType;

        //get access to the database using the current credentials
        var username = TestDatabaseSettings.GetLowPrivilegeUsername(dbType);
        var password = TestDatabaseSettings.GetLowPrivilegePassword(dbType);

        if (string.IsNullOrWhiteSpace(username) || string.IsNullOrWhiteSpace(password))
            Assert.Inconclusive();

        //give the user access to the table
        var sql = GrantAccessSql(username, dbType, permissions);

        using (var con = db.Server.GetConnection())
        {
            UsefulStuff.ExecuteBatchNonQuery(sql, con);
        }

        if (ti != null)
        {
            //remove any existing credentials
            foreach (var cred in CatalogueRepository.GetAllObjects<DataAccessCredentials>())
                CatalogueRepository.TableInfoCredentialsManager.BreakAllLinksBetween(cred, ti);

            //set the new ones
            var credentialsFactory = new DataAccessCredentialsFactory(CatalogueRepository);
            credentialsFactory.Create(ti, username, password, DataAccessContext.Any);
        }
    }


    private static string GrantAccessSql(string username, DatabaseType type, TestLowPrivilegePermissions permissions)
    {
        switch (type)
        {
            case DatabaseType.MicrosoftSQLServer:
                return string.Format(@"
if exists (select * from sys.sysusers where name = '{0}')
	drop user [{0}]
GO

CREATE USER [{0}] FOR LOGIN [{0}]
GO
{1} ALTER ROLE [db_datareader] ADD MEMBER [{0}]
{2} ALTER ROLE [db_datawriter] ADD MEMBER [{0}]
{3} ALTER ROLE [db_ddladmin] ADD MEMBER [{0}]
GO
", username,
                    permissions.HasFlag(TestLowPrivilegePermissions.Reader) ? "" : "--",
                    permissions.HasFlag(TestLowPrivilegePermissions.Reader) ? "" : "--",
                    permissions.HasFlag(TestLowPrivilegePermissions.CreateAndDropTables) ? "" : "--");
            case DatabaseType.MySql:
                break;
            case DatabaseType.Oracle:
                break;
            default:
                throw new ArgumentOutOfRangeException();
        }

        throw new NotImplementedException();
    }

    protected static void Clear(LoadDirectory loadDirectory)
    {
        DeleteFilesIn(loadDirectory.ForLoading);
        DeleteFilesIn(loadDirectory.ForArchiving);
        DeleteFilesIn(loadDirectory.Cache);
    }

    protected static void DeleteFilesIn(DirectoryInfo dir)
    {
        foreach (var f in dir.GetFiles())
            f.Delete();

        foreach (var d in dir.GetDirectories())
            d.Delete(true);
    }
<<<<<<< HEAD
=======

    [GeneratedRegex("\\s+")]
    private static partial Regex Spaces();
>>>>>>> 9e847e4d
}

public static class TestDatabaseNames
{
    public static string Prefix;

    public static string GetConsistentName(string databaseName) => Prefix + databaseName;
}<|MERGE_RESOLUTION|>--- conflicted
+++ resolved
@@ -159,32 +159,6 @@
             ? new RepositoryProvider(GetFreshYamlRepository())
             : new PlatformDatabaseCreationRepositoryFinder(opts);
 
-<<<<<<< HEAD
-        if (CatalogueRepository is TableRepository cataRepo)
-        {
-            Console.WriteLine(
-                $"Expecting Unit Test Catalogue To Be At Server={cataRepo.DiscoveredServer.Name} Database={cataRepo.DiscoveredServer.GetCurrentDatabase()}");
-
-            if (!cataRepo.DiscoveredServer.Exists()) DealWithMissingTestDatabases(opts, cataRepo);
-        }
-
-
-        Console.WriteLine("Found Catalogue");
-
-
-        if (DataExportRepository is TableRepository tblRepo)
-        {
-            Console.WriteLine(
-                $"Expecting Unit Test Data Export To Be At Server={tblRepo.DiscoveredServer.Name} Database= {tblRepo.DiscoveredServer.GetCurrentDatabase()}");
-            Assert.IsTrue(tblRepo.DiscoveredServer.Exists(),
-                "Data Export database does not exist, run 'rdmp.exe install ...' to create it (Ensure that servername and prefix in TestDatabases.txt match those you provide to CreateDatabases.exe e.g. 'rdmp.exe install localhost\\sqlexpress TEST_')");
-        }
-
-
-        Console.WriteLine("Found DataExport");
-
-        Console.Write(Environment.NewLine + Environment.NewLine + Environment.NewLine);
-=======
         // TODO: JS 2023-06-21 Temporary workaround for FAnsi not catching OperationCanceledException
         var missing = true;
         try
@@ -201,7 +175,6 @@
         if (DataExportRepository is TableRepository tblRepo)
             Assert.IsTrue(tblRepo.DiscoveredServer.Exists(),
                 "Data Export database does not exist, run 'rdmp.exe install ...' to create it (Ensure that server name and prefix in TestDatabases.txt match those you provide e.g. 'rdmp.exe install localhost\\sqlexpress TEST_')");
->>>>>>> 9e847e4d
 
         RunBlitzDatabases(RepositoryLocator);
 
@@ -248,11 +221,6 @@
     {
         var mainDb = cataRepo.DiscoveredServer.ExpectDatabase("master");
 
-<<<<<<< HEAD
-        if (HaveTriedCreatingTestDatabases || !mainDb.Server.Exists())
-            Assert.Inconclusive(
-                "Test database server does not exist.  You must install SQL Server LocalDb or Sql Server Express to run DatabaseTests. Or update TestDatabases.txt to point to your existing server.");
-=======
         var exists = false;
         try
         {
@@ -263,7 +231,6 @@
             // TODO: JS 2023-06-21 Temporary workaround for FAnsi not catching OperationCanceledException in TestConnection
             Console.WriteLine(e);
         }
->>>>>>> 9e847e4d
 
         if (HaveTriedCreatingTestDatabases || !exists)
             Assert.Inconclusive(
@@ -471,21 +438,8 @@
     [OneTimeSetUp]
     protected virtual void OneTimeSetUp()
     {
-<<<<<<< HEAD
-        //if it is the first time
-        if (_startup == null)
-        {
-            _startup = new Startup(new EnvironmentInfo(), RepositoryLocator);
-
-            _startup.DatabaseFound += StartupOnDatabaseFound;
-            _startup.MEFFileDownloaded += StartupOnMEFFileDownloaded;
-            _startup.PluginPatcherFound += StartupOnPluginPatcherFound;
-            _startup.DoStartup(new IgnoreAllErrorsCheckNotifier());
-        }
-=======
         // Only run the first time
         if (_startup != null) return;
->>>>>>> 9e847e4d
 
         _startup = new Startup(RepositoryLocator);
         _startup.DatabaseFound += StartupOnDatabaseFound;
@@ -546,18 +500,6 @@
         Assert.IsTrue(args.Status == PluginPatcherStatus.Healthy, "PluginPatcherStatus is {0} for plugin {1}{2}{3}",
             args.Status, args.Type.Name, Environment.NewLine,
             args.Exception == null ? "No exception" : ExceptionHelper.ExceptionToListOfInnerMessages(args.Exception));
-<<<<<<< HEAD
-    }
-
-    private void StartupOnMEFFileDownloaded(object sender, MEFFileDownloadProgressEventArgs args)
-    {
-        Assert.IsTrue(
-            args.Status is MEFFileDownloadEventStatus.Success or MEFFileDownloadEventStatus.FailedDueToFileLock,
-            "MEFFileDownloadEventStatus is {0} for plugin {1}{2}{3}", args.Status, args.FileBeingProcessed,
-            Environment.NewLine,
-            args.Exception == null ? "No exception" : ExceptionHelper.ExceptionToListOfInnerMessages(args.Exception));
-=======
->>>>>>> 9e847e4d
     }
 
 
@@ -740,11 +682,7 @@
     /// <returns></returns>
     protected static string CollapseWhitespace(string sql) =>
         //replace all whitespace with single spaces
-<<<<<<< HEAD
-        Regex.Replace(sql, @"\s+", " ").Trim();
-=======
         Spaces().Replace(sql, " ").Trim();
->>>>>>> 9e847e4d
 
     private HashSet<DiscoveredDatabase> forCleanup = new();
 
@@ -830,25 +768,6 @@
         var syntax = database.Server.GetQuerySyntaxHelper();
 
         if (database.Server.DatabaseType == DatabaseType.MicrosoftSQLServer)
-<<<<<<< HEAD
-            using (var con = database.Server.GetConnection())
-            {
-                con.Open();
-                foreach (var t in database.DiscoverTables(false))
-                    //disable system versioning on any temporal tables otherwise drop fails
-                    try
-                    {
-                        t.Database.Server.GetCommand(
-                            $@"IF OBJECTPROPERTY(OBJECT_ID('{syntax.EnsureWrapped(t.GetRuntimeName())}'), 'TableTemporalType') = 2
-        ALTER TABLE {t.GetFullyQualifiedName()} SET (SYSTEM_VERSIONING = OFF)", con).ExecuteNonQuery();
-                    }
-                    catch (Exception)
-                    {
-                        TestContext.Out.WriteLine(
-                            $"Failed to generate disable System Versioning check for table {t} (nevermind)");
-                    }
-            }
-=======
         {
             using var con = database.Server.GetConnection();
             con.Open();
@@ -866,7 +785,6 @@
                         $"Failed to generate disable System Versioning check for table {t} (never mind)");
                 }
         }
->>>>>>> 9e847e4d
 
         var tables = new RelationshipTopologicalSort(database.DiscoverTables(true));
 
@@ -907,12 +825,7 @@
     protected ICatalogue Import(DiscoveredTable tbl) => Import(tbl, out _, out _, out _, out _);
 
     protected ICatalogue Import(DiscoveredTable tbl, out ITableInfo tableInfoCreated,
-<<<<<<< HEAD
-        out ColumnInfo[] columnInfosCreated) => Import(tbl, out tableInfoCreated, out columnInfosCreated,
-        out var catalogueItems, out var extractionInformations);
-=======
         out ColumnInfo[] columnInfosCreated) => Import(tbl, out tableInfoCreated, out columnInfosCreated, out _, out _);
->>>>>>> 9e847e4d
 
     protected static void VerifyRowExist(DataTable resultTable, params object[] rowObjects)
     {
@@ -950,18 +863,10 @@
             return oIsNull == o2IsNull;
 
         //they are not null so tostring them deals with int vs long etc that DbDataAdapters can be a bit flaky on
-<<<<<<< HEAD
-        if (handleSlashRSlashN)
-            return string.Equals(o.ToString().Replace("\r", "").Replace("\n", ""),
-                o2.ToString().Replace("\r", "").Replace("\n", ""));
-
-        return string.Equals(o.ToString(), o2.ToString());
-=======
         return handleSlashRSlashN
             ? string.Equals(o.ToString().Replace("\r", "").Replace("\n", ""),
                 o2.ToString().Replace("\r", "").Replace("\n", ""))
             : string.Equals(o.ToString(), o2.ToString());
->>>>>>> 9e847e4d
     }
 
 
@@ -1065,12 +970,9 @@
         foreach (var d in dir.GetDirectories())
             d.Delete(true);
     }
-<<<<<<< HEAD
-=======
 
     [GeneratedRegex("\\s+")]
     private static partial Regex Spaces();
->>>>>>> 9e847e4d
 }
 
 public static class TestDatabaseNames
