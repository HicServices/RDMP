// Copyright (c) The University of Dundee 2018-2019
// This file is part of the Research Data Management Platform (RDMP).
// RDMP is free software: you can redistribute it and/or modify it under the terms of the GNU General Public License as published by the Free Software Foundation, either version 3 of the License, or (at your option) any later version.
// RDMP is distributed in the hope that it will be useful, but WITHOUT ANY WARRANTY; without even the implied warranty of MERCHANTABILITY or FITNESS FOR A PARTICULAR PURPOSE. See the GNU General Public License for more details.
// You should have received a copy of the GNU General Public License along with RDMP. If not, see <https://www.gnu.org/licenses/>.

using System;
using System.Collections.Generic;
using System.Data;
using Microsoft.Data.SqlClient;
using System.IO;
using System.Linq;
using System.Text.RegularExpressions;
using FAnsi;
using FAnsi.Connections;
using FAnsi.Discovery;
using FAnsi.Discovery.Constraints;
using FAnsi.Implementation;
using FAnsi.Implementations.MicrosoftSQL;
using FAnsi.Implementations.MySql;
using FAnsi.Implementations.Oracle;
using FAnsi.Implementations.PostgreSql;
using MySqlConnector;
using NUnit.Framework;
using Rdmp.Core.CommandLine.DatabaseCreation;
using Rdmp.Core.Curation;
using Rdmp.Core.Curation.Data;
using Rdmp.Core.Curation.Data.Defaults;
using Rdmp.Core.Databases;
using Rdmp.Core.Repositories;
using Rdmp.Core.Startup;
using Rdmp.Core.Startup.Events;
using YamlDotNet.Serialization;
using FAnsi.Discovery.ConnectionStringDefaults;
using Rdmp.Core.Curation.Data.DataLoad;
using Rdmp.Core.Curation.Data.Governance;
using Rdmp.Core.Curation.Data.Cache;
using Rdmp.Core.Curation.Data.Pipelines;
using Rdmp.Core.Curation.Data.Cohort.Joinables;
using Rdmp.Core.Curation.Data.Cohort;
using Rdmp.Core.Curation.Data.Aggregation;
using Rdmp.Core.Curation.Data.ImportExport;
using Rdmp.Core.DataExport.DataRelease.Audit;
using Rdmp.Core.DataExport.Data;
using Rdmp.Core.MapsDirectlyToDatabaseTable;
using Rdmp.Core.MapsDirectlyToDatabaseTable.Versioning;
using Rdmp.Core.ReusableLibraryCode;
using Rdmp.Core.ReusableLibraryCode.Checks;
using Rdmp.Core.ReusableLibraryCode.DataAccess;

namespace Tests.Common;

/// <summary>
/// Base class for all integration tests which need to read/write to a database (sql server, mysql or oracle).
/// </summary>
[TestFixture]
[NonParallelizable]
[Category("Database")]
public partial class DatabaseTests
{
    protected readonly IRDMPPlatformRepositoryServiceLocator RepositoryLocator;
    protected static TestDatabasesSettings TestDatabaseSettings;
    private static bool HaveTriedCreatingTestDatabases;

    public ICatalogueRepository CatalogueRepository => RepositoryLocator.CatalogueRepository;

    /// <summary>
    /// Gets an <see cref="ICatalogueRepository"/> that points to a
    /// database server or throws with <see cref="Assert.Inconclusive()"/>
    /// </summary>
    public CatalogueRepository CatalogueTableRepository
    {
        get {

            if (RepositoryLocator.CatalogueRepository is CatalogueRepository tableRepository)
                return tableRepository;

            Assert.Inconclusive("CatalogueRepository is not a TableRepository");
            return null;
        }
    }
    public IDataExportRepository DataExportRepository => RepositoryLocator.DataExportRepository;

    /// <summary>
    /// Gets an <see cref="IDataExportRepository"/> that points to a
    /// database server or throws with <see cref="Assert.Inconclusive()"/>
    /// </summary>
    public DataExportRepository DataExportTableRepository
    {
        get
        {

            if (RepositoryLocator.DataExportRepository is DataExportRepository tableRepository)
                return tableRepository;

            Assert.Inconclusive("DataExportRepository is not a TableRepository");
            return null;
        }
    }
    protected SqlConnectionStringBuilder UnitTestLoggingConnectionString;
    protected SqlConnectionStringBuilder DataQualityEngineConnectionString;


    protected DiscoveredServer DiscoveredServerICanCreateRandomDatabasesAndTablesOn;

    private readonly DiscoveredServer _discoveredMySqlServer;
    private readonly DiscoveredServer _discoveredOracleServer;
    private readonly DiscoveredServer _discoveredPostgresServer;
    private readonly DiscoveredServer _discoveredSqlServer;

    private static Startup _startup;

    static DatabaseTests()
    {
        Rdmp.Core.Repositories.CatalogueRepository.SuppressHelpLoading = true;
<<<<<<< HEAD

=======
            
>>>>>>> 5c0a3943
        ImplementationManager.Load<MicrosoftSQLImplementation>();
        ImplementationManager.Load<MySqlImplementation>();
        ImplementationManager.Load<OracleImplementation>();
        ImplementationManager.Load<PostgreSqlImplementation>();

        // Always ignore SSL when running tests
        DiscoveredServerHelper.AddConnectionStringKeyword(DatabaseType.MicrosoftSQLServer, "TrustServerCertificate", "true", ConnectionStringKeywordPriority.ApiRule);

        ReadSettingsFile();
    }

    private static void ReadSettingsFile()
    {
        const string settingsFile = "TestDatabases.txt";

        //see if there is a local text file first
        var f = new FileInfo(Path.Combine(TestContext.CurrentContext.TestDirectory,settingsFile));

        if (!f.Exists)
            throw new FileNotFoundException($"Could not find file '{f.FullName}'");

        using var s = new StreamReader(f.OpenRead());
        var deserializer = new DeserializerBuilder()
            .Build();

        TestDatabaseSettings = (TestDatabasesSettings)deserializer.Deserialize(s, typeof(TestDatabasesSettings));
    }

    public DatabaseTests()
    {

        var opts = new PlatformDatabaseCreationOptions
        {
            ServerName = TestDatabaseSettings.ServerName,
            Prefix = TestDatabaseNames.Prefix,
            Username = TestDatabaseSettings.Username,
            Password = TestDatabaseSettings.Password,
            ValidateCertificate = false
        };

        RepositoryLocator = TestDatabaseSettings.UseFileSystemRepo ?
<<<<<<< HEAD
            new RepositoryProvider(GetFreshYamlRepository()) :
=======
            new RepositoryProvider(global::Tests.Common.DatabaseTests.GetFreshYamlRepository()) :
>>>>>>> 5c0a3943
            new PlatformDatabaseCreationRepositoryFinder(opts);

<<<<<<< HEAD
        // TODO: JS 2023-06-21 Temporary workaround for FAnsi not catching OperationCanceledException
        var missing=true;
        try
        {
            missing = CatalogueRepository is TableRepository cataRepo && !cataRepo.DiscoveredServer.Exists();
        }
        catch (OperationCanceledException e)
        {
            Console.WriteLine(e);
        }
        if (missing)
        {
            DealWithMissingTestDatabases(opts, CatalogueRepository as TableRepository);
=======
            if(!cataRepo.DiscoveredServer.Exists())
            {
                DealWithMissingTestDatabases(opts,cataRepo);
            }

>>>>>>> 5c0a3943
        }

        if(DataExportRepository is TableRepository tblRepo)
        {
            Assert.IsTrue(tblRepo.DiscoveredServer.Exists(),
                "Data Export database does not exist, run 'rdmp.exe install ...' to create it (Ensure that server name and prefix in TestDatabases.txt match those you provide e.g. 'rdmp.exe install localhost\\sqlexpress TEST_')");
        }
        
        RunBlitzDatabases(RepositoryLocator);

        var defaults = CatalogueRepository;

        DataQualityEngineConnectionString = CreateServerPointerInCatalogue(defaults, TestDatabaseNames.Prefix, PlatformDatabaseCreation.DefaultDQEDatabaseName, PermissableDefaults.DQE,new DataQualityEnginePatcher());
        UnitTestLoggingConnectionString = CreateServerPointerInCatalogue(defaults, TestDatabaseNames.Prefix, PlatformDatabaseCreation.DefaultLoggingDatabaseName, PermissableDefaults.LiveLoggingServer_ID, new LoggingDatabasePatcher());
        DiscoveredServerICanCreateRandomDatabasesAndTablesOn = new DiscoveredServer(CreateServerPointerInCatalogue(defaults, TestDatabaseNames.Prefix, null, PermissableDefaults.RAWDataLoadServer, null));
        if (DiscoveredServerICanCreateRandomDatabasesAndTablesOn.Builder is SqlConnectionStringBuilder dsiccrdatocsb)
        {
            dsiccrdatocsb.TrustServerCertificate = true;
        }

        _discoveredSqlServer = new DiscoveredServer(TestDatabaseSettings.ServerName,null,DatabaseType.MicrosoftSQLServer,TestDatabaseSettings.Username,TestDatabaseSettings.Password);
        if (_discoveredSqlServer.Builder is SqlConnectionStringBuilder csb)
        {
            csb.TrustServerCertificate = true;
        }

        if (TestDatabaseSettings.MySql != null)
        {
            var builder = new MySqlConnectionStringBuilder(TestDatabaseSettings.MySql);

            foreach (string k in builder.Keys)
            {
                if (k is "server" or "database" or "user id" or "password")
                    continue;

                _=new ConnectionStringKeyword(CatalogueRepository, DatabaseType.MySql, k, builder[k].ToString());
            }
            _discoveredMySqlServer = new DiscoveredServer(builder);
        }

        if (TestDatabaseSettings.Oracle != null)
            _discoveredOracleServer = new DiscoveredServer(TestDatabaseSettings.Oracle, DatabaseType.Oracle);

        if(TestDatabaseSettings.PostgreSql != null)
            _discoveredPostgresServer = new DiscoveredServer(TestDatabaseSettings.PostgreSql, DatabaseType.PostgreSql);
    }

    private static void DealWithMissingTestDatabases(PlatformDatabaseCreationOptions opts, TableRepository cataRepo)
    {
        var mainDb = cataRepo.DiscoveredServer.ExpectDatabase("master");

        var exists = false;
        try
        {
            exists = mainDb.Server.Exists();
        }
        catch (OperationCanceledException e)
        {
            // TODO: JS 2023-06-21 Temporary workaround for FAnsi not catching OperationCanceledException in TestConnection
            Console.WriteLine(e);
        }
        if (HaveTriedCreatingTestDatabases || !exists)
        {
            Assert.Inconclusive("Test database server does not exist.  You must install SQL Server LocalDb or Sql Server Express to run DatabaseTests. Or update TestDatabases.txt to point to your existing server.");
        }

        // if user is trying to connect to a test database
        // and that server exists (but TEST_ databases don't)
        if (opts.Prefix.Contains("TEST",StringComparison.InvariantCultureIgnoreCase))
        {
            // then create them
            TestContext.Out.WriteLine($"Creating TEST databases on {mainDb.Server} using prefix {opts.Prefix}");

            PlatformDatabaseCreation.CreatePlatformDatabases(opts);
        }

        HaveTriedCreatingTestDatabases = true;
    }

    private static IDataExportRepository GetFreshYamlRepository()
    {
        var dir = new DirectoryInfo(Path.Combine(TestContext.CurrentContext.WorkDirectory, "Repo"));
            
        // clear out any test remnants
        if (dir.Exists)
            dir.Delete(true);

        return new YamlRepository(dir);
    }

    private SqlConnectionStringBuilder CreateServerPointerInCatalogue(IServerDefaults defaults, string prefix, string databaseName, PermissableDefaults defaultToSet,IPatcher patcher)
    {
        var opts = new PlatformDatabaseCreationOptions
        {
            ServerName = TestDatabaseSettings.ServerName,
            Prefix = prefix,
            Username = TestDatabaseSettings.Username,
            Password = TestDatabaseSettings.Password,
            ValidateCertificate = false
        };

        var builder = opts.GetBuilder(databaseName);

        if (string.IsNullOrWhiteSpace(databaseName))
            builder.InitialCatalog = "";

        //create a new pointer
        var externalServerPointer = new ExternalDatabaseServer(CatalogueRepository, databaseName??"RAW",patcher)
        {
            Server = builder.DataSource,
            Database = builder.InitialCatalog,
            Password = builder.Password,
            Username = builder.UserID
        };

        externalServerPointer.SaveToDatabase();

        //now make it the default DQE
        defaults.SetDefault(defaultToSet, externalServerPointer);
            
        return builder;
    }

    /// <summary>
    /// Deletes all objects in the Catalogue and DataExport databases
    /// </summary>
    /// <param name="repositoryLocator"></param>
    protected void RunBlitzDatabases(IRDMPPlatformRepositoryServiceLocator repositoryLocator)
    {
        if(CatalogueRepository is YamlRepository y)
        {
            foreach(var o in y.AllObjects)
            {
                o.DeleteInDatabase();
            }
        }

        if (CatalogueRepository is not TableRepository cataTblRepo)
            return;

        using var con = cataTblRepo.GetConnection();
        var catalogueDatabaseName = ((TableRepository) repositoryLocator.CatalogueRepository).DiscoveredServer.GetCurrentDatabase().GetRuntimeName();
        var dataExportDatabaseName = ((TableRepository) repositoryLocator.DataExportRepository).DiscoveredServer.GetCurrentDatabase().GetRuntimeName();

        UsefulStuff.ExecuteBatchNonQuery(string.Format(BlitzDatabases, catalogueDatabaseName, dataExportDatabaseName),con.Connection,con.Transaction);
    }

    /// <summary>
    /// Deletes all data tables except <see cref="ServerDefaults"/>, <see cref="ExternalDatabaseServer"/> and some other core tables which are required for access to
    /// DQE, logging etc
    /// </summary>
    protected void BlitzMainDataTables()
    {
        if (CatalogueRepository is YamlRepository y)
        {
            BlitzMainDataTables(y);
        }

        if (CatalogueRepository is not TableRepository cataTblRepo)
            return;

        using var con = cataTblRepo.GetConnection();
        var catalogueDatabaseName = ((TableRepository)RepositoryLocator.CatalogueRepository).DiscoveredServer.GetCurrentDatabase().GetRuntimeName();
        var dataExportDatabaseName = ((TableRepository)RepositoryLocator.DataExportRepository).DiscoveredServer.GetCurrentDatabase().GetRuntimeName();

        UsefulStuff.ExecuteBatchNonQuery(string.Format(BlitzDatabasesLite, catalogueDatabaseName, dataExportDatabaseName), con.Connection, con.Transaction);
    }

    private void BlitzMainDataTables(YamlRepository y)
    {
        DeleteAll<ConnectionStringKeyword>(y);
        DeleteAll<JoinableCohortAggregateConfigurationUse>(y);
        DeleteAll<JoinableCohortAggregateConfiguration>(y);
        DeleteAll<CohortIdentificationConfiguration>(y);
        DeleteAll<CohortAggregateContainer>(y);

        DeleteAll<ObjectExport>(y);
        DeleteAll<ObjectImport>(y);

        DeleteAll<AggregateTopX>(y);
        DeleteAll<AggregateContinuousDateAxis>(y);
        DeleteAll<AggregateDimension>(y);
        DeleteAll<AggregateConfiguration>(y);
        DeleteAll<AggregateFilter>(y);
        DeleteAll<AggregateFilterContainer>(y);
        DeleteAll<AggregateFilterParameter>(y);

        DeleteAll<AnyTableSqlParameter>(y);

        DeleteAll<Lookup>(y);
        DeleteAll<JoinInfo>(y);

        DeleteAll<ColumnInfo>(y);
        DeleteAll<ANOTable>(y);

        DeleteAll<PreLoadDiscardedColumn>(y);
        DeleteAll<TableInfo>(y);
        DeleteAll<DataAccessCredentials>(y);

        foreach(var c in CatalogueRepository.GetAllObjects<Catalogue>())
        {
            c.PivotCategory_ExtractionInformation_ID = null;
            c.TimeCoverage_ExtractionInformation_ID = null;

        }

        DeleteAll<ExtractionFilterParameterSetValue>(y);
        DeleteAll<ExtractionFilterParameterSet>(y);

        DeleteAll<ExtractionInformation>(y);

        DeleteAll<SupportingDocument>(y);
        DeleteAll<SupportingSQLTable>(y);

        DeleteAll<GovernanceDocument>(y);
        DeleteAll<GovernancePeriod>(y);

        DeleteAll<Favourite>(y);

        DeleteAll<PipelineComponentArgument>(y);
        DeleteAll<Pipeline>(y);
        DeleteAll<PipelineComponent>(y);

        DeleteAll<LoadModuleAssembly>(y);
        DeleteAll<Rdmp.Core.Curation.Data.Plugin>(y);

        DeleteAll<ReleaseLog>(y);
        DeleteAll<SupplementalExtractionResults>(y);
        DeleteAll<CumulativeExtractionResults>(y);
        DeleteAll<ExtractableColumn>(y);
        DeleteAll<SelectedDataSets>(y);

        DeleteAll<GlobalExtractionFilterParameter>(y);
        DeleteAll<ExtractionConfiguration>(y);

        DeleteAll<DeployedExtractionFilterParameter>(y);
        DeleteAll<DeployedExtractionFilter>(y);
        DeleteAll<FilterContainer>(y);

        DeleteAll<ExtractableCohort>(y);
        DeleteAll<ExternalCohortTable>(y);

        DeleteAll<ExtractableDataSetPackage>(y);

        DeleteAll<ExtractableDataSet>(y);
        DeleteAll<Project>(y);

        DeleteAll<CatalogueItem>(y);
        DeleteAll<Catalogue>(y);

        DeleteAll<CacheProgress>(y);
        DeleteAll<LoadProgress>(y);
        DeleteAll<LoadMetadata>(y);
    }

    private static void DeleteAll<T>(YamlRepository y) where T : IMapsDirectlyToDatabaseTable
    {
        foreach (var o in y.GetAllObjects<T>())
        {
            o.DeleteInDatabase();
        }
    }

    protected void RunBlitzDatabases()
    {
        RunBlitzDatabases(RepositoryLocator);
    }

    [OneTimeSetUp]
    protected virtual void OneTimeSetUp()
    {
        // Only run the first time
        if (_startup != null) return;

        _startup = new Startup(RepositoryLocator);
        _startup.DatabaseFound += StartupOnDatabaseFound;
        _startup.PluginPatcherFound += StartupOnPluginPatcherFound;
        _startup.DoStartup(IgnoreAllErrorsCheckNotifier.Instance);
    }

    /// <summary>
    /// override to specify setup behaviour
    /// </summary>
    [SetUp]
    protected virtual void SetUp()
    {

    }

    [TearDown]
    protected void TearDown()
    {
        foreach (var discoveredDatabase in forCleanup)
            try
            {
                if (discoveredDatabase.Exists())
                    discoveredDatabase.Drop();
            }
            catch (Exception e)
            {
                Console.WriteLine($"Ignoring exception {e.Message} during db clean up");
            }
    }

        private void StartupOnDatabaseFound(object sender, PlatformDatabaseFoundEventArgs args)
        {
            if (args.Exception != null && args.Status!=RDMPPlatformDatabaseStatus.Healthy && args.Status!=RDMPPlatformDatabaseStatus.SoftwareOutOfDate)
                Assert.Fail(args.SummariseAsString());

        switch (args.Status)
        {
            //it's a healthy message, jolly good
            case RDMPPlatformDatabaseStatus.Healthy:
                return;
            case RDMPPlatformDatabaseStatus.SoftwareOutOfDate:
                Assert.Fail(@"Your TEST database schema is out of date with the API version you are testing with, 'run rdmp.exe install ...' to install the version which matches your nuget package.");
                break;
            //it's a tier appropriate fatal error message
            case RDMPPlatformDatabaseStatus.Broken:
            case RDMPPlatformDatabaseStatus.Unreachable:
            //it's slightly dodgy about its version numbers
            case RDMPPlatformDatabaseStatus.RequiresPatching:
                Assert.Fail(args.SummariseAsString());
                break;
        }
    }

    private void StartupOnPluginPatcherFound(object sender, PluginPatcherFoundEventArgs args)
    {
        Assert.IsTrue(args.Status == PluginPatcherStatus.Healthy, "PluginPatcherStatus is {0} for plugin {1}{2}{3}", args.Status, args.Type.Name, Environment.NewLine, args.Exception == null ? "No exception" : ExceptionHelper.ExceptionToListOfInnerMessages(args.Exception));
    }

<<<<<<< HEAD
=======
    private void StartupOnMEFFileDownloaded(object sender, MEFFileDownloadProgressEventArgs args)
    {
        Assert.IsTrue(args.Status is MEFFileDownloadEventStatus.Success or MEFFileDownloadEventStatus.FailedDueToFileLock, "MEFFileDownloadEventStatus is {0} for plugin {1}{2}{3}", args.Status, args.FileBeingProcessed, Environment.NewLine, args.Exception == null ? "No exception" : ExceptionHelper.ExceptionToListOfInnerMessages(args.Exception));
    }

>>>>>>> 5c0a3943

    public const string BlitzDatabases = @"
--If you want to blitz everything out of your test catalogue and data export database(s) then run the following SQL (adjusting for database names):

delete from {0}..ConnectionStringKeyword
delete from {0}..JoinableCohortAggregateConfigurationUse
delete from {0}..JoinableCohortAggregateConfiguration
delete from {0}..CohortIdentificationConfiguration
delete from {0}..CohortAggregateContainer

delete from {0}..AggregateConfiguration
delete from {0}..AggregateFilter
delete from {0}..AggregateFilterContainer
delete from {0}..AggregateFilterParameter

delete from {0}..AnyTableSqlParameter

delete from {0}..ColumnInfo
delete from {0}..ANOTable

delete from {0}..PreLoadDiscardedColumn
delete from {0}..TableInfo
delete from {0}..DataAccessCredentials

update {0}..Catalogue set PivotCategory_ExtractionInformation_ID = null
update {0}..Catalogue set TimeCoverage_ExtractionInformation_ID = null
GO

delete from {0}..ExtractionFilterParameterSetValue
delete from {0}..ExtractionFilterParameterSet

delete from {0}..ExtractionInformation

delete from {0}..CatalogueItemIssue
delete from {0}..IssueSystemUser

delete from {0}..SupportingDocument
delete from {0}..SupportingSQLTable

delete from {0}..GovernanceDocument
delete from {0}..GovernancePeriod_Catalogue
delete from {0}..GovernancePeriod

delete from {0}..Catalogue

delete from {0}..CacheProgress
delete from {0}..LoadProgress
delete from {0}..LoadMetadata

delete from {0}..ServerDefaults
delete from {0}..ExternalDatabaseServer
delete from {0}..Favourite

delete from {0}..PipelineComponentArgument
delete from {0}..Pipeline
delete from {0}..PipelineComponent

delete from {0}..ObjectExport
delete from {0}..ObjectImport

delete from {0}..LoadModuleAssembly
delete from {0}..Plugin

delete from {1}..ReleaseLog
delete from {1}..SupplementalExtractionResults
delete from {1}..CumulativeExtractionResults
delete from {1}..ExtractableColumn
delete from {1}..SelectedDataSets

delete from {1}..GlobalExtractionFilterParameter
delete from {1}..ExtractionConfiguration

delete from {1}..ConfigurationProperties

delete from {1}..DeployedExtractionFilterParameter
delete from {1}..DeployedExtractionFilter
delete from {1}..FilterContainer

delete from {1}..ExtractableCohort
delete from {1}..ExternalCohortTable

delete from {1}..ExtractableDataSetPackage

delete from {1}..ExtractableDataSet
delete from {1}..Project
";



    public const string BlitzDatabasesLite = @"
--If you want to blitz everything out of your test catalogue and data export database(s) then run the following SQL (adjusting for database names):

delete from {0}..ConnectionStringKeyword
delete from {0}..JoinableCohortAggregateConfigurationUse
delete from {0}..JoinableCohortAggregateConfiguration
delete from {0}..CohortIdentificationConfiguration
delete from {0}..CohortAggregateContainer

delete from {0}..AggregateConfiguration
delete from {0}..AggregateFilter
delete from {0}..AggregateFilterContainer
delete from {0}..AggregateFilterParameter

delete from {0}..AnyTableSqlParameter

delete from {0}..ColumnInfo
delete from {0}..ANOTable

delete from {0}..PreLoadDiscardedColumn
delete from {0}..TableInfo
delete from {0}..DataAccessCredentials

update {0}..Catalogue set PivotCategory_ExtractionInformation_ID = null
update {0}..Catalogue set TimeCoverage_ExtractionInformation_ID = null
GO

delete from {0}..ExtractionFilterParameterSetValue
delete from {0}..ExtractionFilterParameterSet

delete from {0}..ExtractionInformation

delete from {0}..CatalogueItemIssue
delete from {0}..IssueSystemUser

delete from {0}..SupportingDocument
delete from {0}..SupportingSQLTable

delete from {0}..GovernanceDocument
delete from {0}..GovernancePeriod_Catalogue
delete from {0}..GovernancePeriod

delete from {0}..Catalogue

delete from {0}..CacheProgress
delete from {0}..LoadProgress
delete from {0}..LoadMetadata

delete from {0}..Favourite

delete from {0}..PipelineComponentArgument
delete from {0}..Pipeline
delete from {0}..PipelineComponent

delete from {0}..ObjectExport
delete from {0}..ObjectImport

delete from {0}..LoadModuleAssembly
delete from {0}..Plugin

delete from {1}..ReleaseLog
delete from {1}..SupplementalExtractionResults
delete from {1}..CumulativeExtractionResults
delete from {1}..ExtractableColumn
delete from {1}..SelectedDataSets

delete from {1}..GlobalExtractionFilterParameter
delete from {1}..ExtractionConfiguration

delete from {1}..ConfigurationProperties

delete from {1}..DeployedExtractionFilterParameter
delete from {1}..DeployedExtractionFilter
delete from {1}..FilterContainer

delete from {1}..ExtractableCohort
delete from {1}..ExternalCohortTable

delete from {1}..ExtractableDataSetPackage

delete from {1}..ExtractableDataSet
delete from {1}..Project
";

    /// <summary>
    /// returns a Trimmed string in which all whitespace including newlines have been replaced by single spaces.  Useful for checking the exact values of expected
    /// queries built by query builders without having to worry about individual lines having leading/trailing whitespace etc.
    /// </summary>
    /// <param name="sql"></param>
    /// <returns></returns>
    protected static string CollapseWhitespace(string sql)
    {
        //replace all whitespace with single spaces
        return Spaces().Replace(sql, " ").Trim();
    }

    private HashSet<DiscoveredDatabase> forCleanup = new();

    /// <summary>
    /// Gets an empty database on the test server of the appropriate DBMS
    /// </summary>
    /// <param name="type">The DBMS you want a server of (a valid connection string must exist in TestDatabases.txt)</param>
    /// <param name="dbnName">null for default test database name (recommended unless you are testing moving data from one database to another on the same test server)</param>
    /// <returns></returns>
    protected DiscoveredDatabase GetCleanedServer(DatabaseType type, string dbnName = null)
    {
        //the standard scratch area database
        var standardName = TestDatabaseNames.GetConsistentName("ScratchArea");

        //if user specified the standard name or no name
        var isStandardDb = dbnName == null || dbnName == standardName;
            
        //use the standard name if they haven't specified one
        dbnName ??= standardName;

        var server = type switch
        {
            DatabaseType.MicrosoftSQLServer => _discoveredSqlServer == null
                ? null
                : new DiscoveredServer(_discoveredSqlServer.Builder),
            DatabaseType.MySql => _discoveredMySqlServer == null
                ? null
                : new DiscoveredServer(_discoveredMySqlServer.Builder),
            DatabaseType.Oracle => _discoveredOracleServer == null
                ? null
                : new DiscoveredServer(_discoveredOracleServer.Builder),
            DatabaseType.PostgreSql => _discoveredPostgresServer == null
                ? null
                : new DiscoveredServer(_discoveredPostgresServer.Builder),
            _ => throw new ArgumentOutOfRangeException(nameof(type))
        };

        if (server == null)
            Assert.Inconclusive();

        //the microsoft one should exist! others are optional
        if (!server.Exists() && type != DatabaseType.MicrosoftSQLServer)
            Assert.Inconclusive();

        server.TestConnection();

        var database = server.ExpectDatabase(dbnName);

        if (database.Exists())
            DeleteTables(database);
        else
            database.Create(true);

        server.ChangeDatabase(dbnName);

        Assert.IsTrue(database.Exists());

        //if it had non standard naming mark it for deletion on clean-up
        if (!isStandardDb)
            forCleanup.Add(database);

        return database;
    }

    private static DiscoveredServer MsScratch,MyScratch,PostScratch,OracleScratch;
    protected (IManagedConnection trans, DiscoveredDatabase) GetScratchDatabase(DatabaseType type)
    {
        var server = type switch
        {
            DatabaseType.MicrosoftSQLServer => MsScratch ??= GetCleanedServer(type).Server,
            DatabaseType.MySql => MyScratch ??= GetCleanedServer(type).Server,
            DatabaseType.PostgreSql => PostScratch ??= GetCleanedServer(type).Server,
            DatabaseType.Oracle => OracleScratch ??= GetCleanedServer(type).Server,
            _ => throw new ArgumentOutOfRangeException(nameof(type))
        };
        var trans = server.BeginNewTransactedConnection();
        return (trans,server.GetCurrentDatabase());
    }

    protected static void DeleteTables(DiscoveredDatabase database)
    {
        var syntax = database.Server.GetQuerySyntaxHelper();

        if (database.Server.DatabaseType == DatabaseType.MicrosoftSQLServer)
        {
            using var con = database.Server.GetConnection();
            con.Open();
            foreach (var t in database.DiscoverTables(false))
            {
                //disable system versioning on any temporal tables otherwise drop fails
                try
                {
                    t.Database.Server.GetCommand(
                        $@"IF OBJECTPROPERTY(OBJECT_ID('{syntax.EnsureWrapped(t.GetRuntimeName())}'), 'TableTemporalType') = 2
        ALTER TABLE {t.GetFullyQualifiedName()} SET (SYSTEM_VERSIONING = OFF)", con).ExecuteNonQuery();
                }
                catch (Exception)
                {
                    TestContext.Out.WriteLine(
                        $"Failed to generate disable System Versioning check for table {t} (never mind)");
                }
            }
        }

        var tables = new RelationshipTopologicalSort(database.DiscoverTables(true));

        foreach (var t in tables.Order.Reverse())
            try
            {

                t.Drop();
            }
            catch (Exception ex)
            {
                throw new Exception( $"Failed to drop table '{t.GetFullyQualifiedName()} during cleanup",ex);
            }
            
        foreach (var t in database.DiscoverTableValuedFunctions())
            try
            {

                t.Drop();
            }
            catch (Exception ex)
            {
                throw new Exception( $"Failed to drop table '{t.GetFullyQualifiedName()} during cleanup",ex);
            }

    }

    protected ICatalogue Import(DiscoveredTable tbl, out ITableInfo tableInfoCreated, out ColumnInfo[] columnInfosCreated, out CatalogueItem[] catalogueItems, out ExtractionInformation[] extractionInformations)
    {
        var importer = new TableInfoImporter(CatalogueRepository, tbl);
        importer.DoImport(out tableInfoCreated,out columnInfosCreated);

        var forwardEngineer = new ForwardEngineerCatalogue(tableInfoCreated, columnInfosCreated);
        forwardEngineer.ExecuteForwardEngineering(out var catalogue,out catalogueItems,out extractionInformations);

        return catalogue;
    }

    protected ICatalogue Import(DiscoveredTable tbl)
    {
        return Import(tbl, out _, out _, out _,out _);
    }

    protected ICatalogue Import(DiscoveredTable tbl, out ITableInfo tableInfoCreated,out ColumnInfo[] columnInfosCreated)
    {
<<<<<<< HEAD
        return Import(tbl, out tableInfoCreated, out columnInfosCreated, out _, out _);
=======

        return Import(tbl, out tableInfoCreated, out columnInfosCreated, out CatalogueItem[] catalogueItems, out ExtractionInformation[] extractionInformations);
>>>>>>> 5c0a3943
    }

    protected static void VerifyRowExist(DataTable resultTable, params object[] rowObjects)
    {
        if (resultTable.Columns.Count != rowObjects.Length)
            Assert.Fail(
                $"VerifyRowExist failed, resultTable had {resultTable.Columns.Count} while you expected {rowObjects.Length} columns");

        foreach (DataRow r in resultTable.Rows)
        {
            var matchAll = true;
            for (var i = 0; i < rowObjects.Length; i++)
            {
                if (!AreBasicallyEquals(rowObjects[i], r[i]))
                    matchAll = false;
            }

            //found a row that matches on all params
            if (matchAll)
                return;
        }

        Assert.Fail(
            $"VerifyRowExist failed, did not find expected rowObjects ({string.Join(",", rowObjects.Select(o => $"'{o}'"))}) in the resultTable");
    }

    public static bool AreBasicallyEquals(object o, object o2, bool handleSlashRSlashN = true)
    {
        //if they are legit equals
        if (Equals(o, o2))
            return true;

        //if they are null but basically the same
        var oIsNull = o == null || o == DBNull.Value || o.ToString().Equals("0");
        var o2IsNull = o2 == null || o2 == DBNull.Value || o2.ToString().Equals("0");

        if (oIsNull || o2IsNull)
            return oIsNull == o2IsNull;

        //they are not null so tostring them deals with int vs long etc that DbDataAdapters can be a bit flaky on
        return handleSlashRSlashN
            ? string.Equals(o.ToString().Replace("\r","").Replace("\n",""), o2.ToString().Replace("\r","").Replace("\n",""))
            : string.Equals(o.ToString(), o2.ToString());
    }


    [Flags]
    public enum TestLowPrivilegePermissions
    {
        Reader = 1,
        Writer = 2,
        CreateAndDropTables = 4,

        All = Reader|Writer|CreateAndDropTables
    }

    protected void SetupLowPrivilegeUserRightsFor(DiscoveredDatabase db,TestLowPrivilegePermissions permissions)
    {
        SetupLowPrivilegeUserRightsFor(db, permissions, null);
    }
    protected void SetupLowPrivilegeUserRightsFor(ITableInfo ti, TestLowPrivilegePermissions permissions)
    {
        var db = DataAccessPortal.ExpectDatabase(ti, DataAccessContext.InternalDataProcessing);
        SetupLowPrivilegeUserRightsFor(db, permissions, ti);
    }

    private void SetupLowPrivilegeUserRightsFor(DiscoveredDatabase db, TestLowPrivilegePermissions permissions, ITableInfo ti)
    {
        var dbType = db.Server.DatabaseType;

        //get access to the database using the current credentials
        var username = TestDatabaseSettings.GetLowPrivilegeUsername(dbType);
        var password = TestDatabaseSettings.GetLowPrivilegePassword(dbType);

        if (string.IsNullOrWhiteSpace(username) || string.IsNullOrWhiteSpace(password))
            Assert.Inconclusive();

        //give the user access to the table
        var sql = GrantAccessSql(username, dbType, permissions);

        using (var con = db.Server.GetConnection())
            UsefulStuff.ExecuteBatchNonQuery(sql, con);

        if (ti != null)
        {
            //remove any existing credentials
            foreach (var cred in CatalogueRepository.GetAllObjects<DataAccessCredentials>())
                CatalogueRepository.TableInfoCredentialsManager.BreakAllLinksBetween(cred, ti);

            //set the new ones
            var credentialsFactory = new DataAccessCredentialsFactory(CatalogueRepository);
            credentialsFactory.Create(ti, username, password, DataAccessContext.Any);
        }
            
    }


    private static string GrantAccessSql(string username, DatabaseType type, TestLowPrivilegePermissions permissions)
    {
        switch (type)
        {
            case DatabaseType.MicrosoftSQLServer:
                return string.Format(@"
if exists (select * from sys.sysusers where name = '{0}')
	drop user [{0}]
GO

CREATE USER [{0}] FOR LOGIN [{0}]
GO
{1} ALTER ROLE [db_datareader] ADD MEMBER [{0}]
{2} ALTER ROLE [db_datawriter] ADD MEMBER [{0}]
{3} ALTER ROLE [db_ddladmin] ADD MEMBER [{0}]
GO
", username,
                    permissions.HasFlag(TestLowPrivilegePermissions.Reader) ? "" : "--",
                    permissions.HasFlag(TestLowPrivilegePermissions.Reader) ? "" : "--",
                    permissions.HasFlag(TestLowPrivilegePermissions.CreateAndDropTables) ? "" : "--");
            case DatabaseType.MySql:
                break;
            case DatabaseType.Oracle:
                break;
            default:
                throw new ArgumentOutOfRangeException();
        }

        throw new NotImplementedException();
    }

    protected static void Clear(LoadDirectory loadDirectory)
    {
        DeleteFilesIn(loadDirectory.ForLoading);
        DeleteFilesIn(loadDirectory.ForArchiving);
        DeleteFilesIn(loadDirectory.Cache);
    }

    protected static void DeleteFilesIn(DirectoryInfo dir)
    {
        foreach (var f in dir.GetFiles())
            f.Delete();

        foreach (var d in dir.GetDirectories())
            d.Delete(true);
    }

    [GeneratedRegex("\\s+")]
    private static partial Regex Spaces();
}


public static class TestDatabaseNames
{
    public static string Prefix;

    public static string GetConsistentName(string databaseName)
    {
        return Prefix + databaseName;
    }
}<|MERGE_RESOLUTION|>--- conflicted
+++ resolved
@@ -113,11 +113,7 @@
     static DatabaseTests()
     {
         Rdmp.Core.Repositories.CatalogueRepository.SuppressHelpLoading = true;
-<<<<<<< HEAD
-
-=======
-            
->>>>>>> 5c0a3943
+
         ImplementationManager.Load<MicrosoftSQLImplementation>();
         ImplementationManager.Load<MySqlImplementation>();
         ImplementationManager.Load<OracleImplementation>();
@@ -159,14 +155,9 @@
         };
 
         RepositoryLocator = TestDatabaseSettings.UseFileSystemRepo ?
-<<<<<<< HEAD
             new RepositoryProvider(GetFreshYamlRepository()) :
-=======
-            new RepositoryProvider(global::Tests.Common.DatabaseTests.GetFreshYamlRepository()) :
->>>>>>> 5c0a3943
             new PlatformDatabaseCreationRepositoryFinder(opts);
 
-<<<<<<< HEAD
         // TODO: JS 2023-06-21 Temporary workaround for FAnsi not catching OperationCanceledException
         var missing=true;
         try
@@ -180,13 +171,6 @@
         if (missing)
         {
             DealWithMissingTestDatabases(opts, CatalogueRepository as TableRepository);
-=======
-            if(!cataRepo.DiscoveredServer.Exists())
-            {
-                DealWithMissingTestDatabases(opts,cataRepo);
-            }
-
->>>>>>> 5c0a3943
         }
 
         if(DataExportRepository is TableRepository tblRepo)
@@ -519,14 +503,6 @@
         Assert.IsTrue(args.Status == PluginPatcherStatus.Healthy, "PluginPatcherStatus is {0} for plugin {1}{2}{3}", args.Status, args.Type.Name, Environment.NewLine, args.Exception == null ? "No exception" : ExceptionHelper.ExceptionToListOfInnerMessages(args.Exception));
     }
 
-<<<<<<< HEAD
-=======
-    private void StartupOnMEFFileDownloaded(object sender, MEFFileDownloadProgressEventArgs args)
-    {
-        Assert.IsTrue(args.Status is MEFFileDownloadEventStatus.Success or MEFFileDownloadEventStatus.FailedDueToFileLock, "MEFFileDownloadEventStatus is {0} for plugin {1}{2}{3}", args.Status, args.FileBeingProcessed, Environment.NewLine, args.Exception == null ? "No exception" : ExceptionHelper.ExceptionToListOfInnerMessages(args.Exception));
-    }
-
->>>>>>> 5c0a3943
 
     public const string BlitzDatabases = @"
 --If you want to blitz everything out of your test catalogue and data export database(s) then run the following SQL (adjusting for database names):
@@ -859,12 +835,7 @@
 
     protected ICatalogue Import(DiscoveredTable tbl, out ITableInfo tableInfoCreated,out ColumnInfo[] columnInfosCreated)
     {
-<<<<<<< HEAD
         return Import(tbl, out tableInfoCreated, out columnInfosCreated, out _, out _);
-=======
-
-        return Import(tbl, out tableInfoCreated, out columnInfosCreated, out CatalogueItem[] catalogueItems, out ExtractionInformation[] extractionInformations);
->>>>>>> 5c0a3943
     }
 
     protected static void VerifyRowExist(DataTable resultTable, params object[] rowObjects)
