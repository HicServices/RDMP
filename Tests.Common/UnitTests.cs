--- conflicted
+++ resolved
@@ -620,8 +620,6 @@
             var creds = WhenIHaveA<DataAccessCredentials>(repository);
             creds.SaveToDatabase();
             return (T)(object)new DatasetProviderConfiguration(repository, "test configuration", "RDMP.Unkown.Provider", "google.com", creds.ID, "unknown");
-<<<<<<< HEAD
-=======
         }
 
         if (typeof(T) == typeof(Dataset))
@@ -640,7 +638,6 @@
         if (typeof(T) == typeof(CatalogueDatasetLinkage))
         {
             return (T)(object)new CatalogueDatasetLinkage(repository, WhenIHaveA<Catalogue>(repository), WhenIHaveA<Dataset>(repository));
->>>>>>> 7c2caae3
         }
 
 
