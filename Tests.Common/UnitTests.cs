// Copyright (c) The University of Dundee 2018-2019
// This file is part of the Research Data Management Platform (RDMP).
// RDMP is free software: you can redistribute it and/or modify it under the terms of the GNU General Public License as published by the Free Software Foundation, either version 3 of the License, or (at your option) any later version.
// RDMP is distributed in the hope that it will be useful, but WITHOUT ANY WARRANTY; without even the implied warranty of MERCHANTABILITY or FITNESS FOR A PARTICULAR PURPOSE. See the GNU General Public License for more details.
// You should have received a copy of the GNU General Public License along with RDMP. If not, see <https://www.gnu.org/licenses/>.

using System;
using System.Collections.Generic;
using System.IO;
using System.Linq;
using System.Reflection;
using System.Runtime.CompilerServices;
using FAnsi;
using FAnsi.Implementation;
using FAnsi.Implementations.MicrosoftSQL;
using FAnsi.Implementations.MySql;
using FAnsi.Implementations.Oracle;
using FAnsi.Implementations.PostgreSql;
using NUnit.Framework;
using Rdmp.Core.CommandExecution;
using Rdmp.Core.CommandLine.Interactive;
using Rdmp.Core.Curation;
using Rdmp.Core.Curation.Data;
using Rdmp.Core.Curation.Data.Aggregation;
using Rdmp.Core.Curation.Data.Cache;
using Rdmp.Core.Curation.Data.Cohort;
using Rdmp.Core.Curation.Data.Cohort.Joinables;
using Rdmp.Core.Curation.Data.Dashboarding;
using Rdmp.Core.Curation.Data.DataLoad;
using Rdmp.Core.Curation.Data.Datasets;
using Rdmp.Core.Curation.Data.Governance;
using Rdmp.Core.Curation.Data.ImportExport;
using Rdmp.Core.Curation.Data.Pipelines;
using Rdmp.Core.Curation.Data.Remoting;
using Rdmp.Core.Curation.Data.Spontaneous;
using Rdmp.Core.Curation.DataHelper.RegexRedaction;
using Rdmp.Core.Databases;
using Rdmp.Core.DataExport.Data;
using Rdmp.Core.DataExport.DataRelease;
using Rdmp.Core.DataExport.DataRelease.Audit;
using Rdmp.Core.DataExport.DataRelease.Potential;
using Rdmp.Core.DataLoad.Modules.DataFlowOperations;
using Rdmp.Core.Datasets;
using Rdmp.Core.MapsDirectlyToDatabaseTable;
using Rdmp.Core.Repositories;
using Rdmp.Core.ReusableLibraryCode.Checks;
using Rdmp.Core.Setting;
using Spectre.Console;

namespace Tests.Common;

/// <summary>
/// Base class for all tests that want to create objects only in memory (and not in database like <see cref="DatabaseTests"/>)
/// </summary>
[Category("Unit")]
public class UnitTests
{
    protected MemoryDataExportRepository Repository = new();
    protected IRDMPPlatformRepositoryServiceLocator RepositoryLocator { get; private set; }

    //These types do not have to be supported by the method WhenIHaveA
    protected HashSet<string> SkipTheseTypes = new(new string[]
    {
        "TestColumn",
        "ExtractableCohort",
        "DQEGraphAnnotation",
        "Evaluation",
        "WindowLayout",
        "Dataset"
    });


    public UnitTests()
    {
        RepositoryLocator = new RepositoryProvider(Repository);
    }

    /// <summary>
    /// Returns an <see cref="IBasicActivateItems"/> based on the <see cref="RepositoryLocator"/>
    /// (or <paramref name="locator"/> if specified) that throws if input is sought (e.g.
    /// <see cref="IBasicActivateItems.YesNo(DialogArgs)"/>)
    /// </summary>
    /// <returns></returns>
    protected IBasicActivateItems GetActivator(IRDMPPlatformRepositoryServiceLocator locator = null) =>
        new ConsoleInputManager(locator ?? RepositoryLocator, ThrowImmediatelyCheckNotifier.Quiet)
        { DisallowInput = true };

    /// <summary>
    /// Override to do stuff before your first instance is constructed
    /// </summary>
    [OneTimeSetUp]
    protected virtual void OneTimeSetUp()
    {
        ImplementationManager.Load<MicrosoftSQLImplementation>();
        ImplementationManager.Load<MySqlImplementation>();
        ImplementationManager.Load<OracleImplementation>();
        ImplementationManager.Load<PostgreSqlImplementation>();
    }

    /// <summary>
    /// Loads FAnsi implementations for all supported DBMS platforms into memory
    /// </summary>
    [SetUp]
    protected virtual void SetUp()
    {
    }

    /// <summary>
    /// Creates a minimum viable object of Type T.  This includes the object and any dependencies e.g. a
    /// <see cref="ColumnInfo"/> cannot exist without a <see cref="TableInfo"/>.
    /// </summary>
    /// <typeparam name="T">Type of object you want to create</typeparam>
    /// <returns></returns>
    /// <exception cref="NotSupportedException">If there is not yet an implementation for the given T.  Feel free to write one.</exception>
    [MethodImpl(MethodImplOptions.AggressiveInlining)]
    protected T WhenIHaveA<T>() where T : DatabaseEntity => WhenIHaveA<T>(Repository);


    /// <summary>
    /// Creates a minimum viable object of Type T.  This includes the object and any dependencies e.g. a
    /// <see cref="ColumnInfo"/> cannot exist without a <see cref="TableInfo"/>.
    /// </summary>
    /// <typeparam name="T">Type of object you want to create</typeparam>
    /// <returns></returns>
    /// <exception cref="NotSupportedException">If there is not yet an implementation for the given T.  Feel free to write one.</exception>
    [MethodImpl(MethodImplOptions.AggressiveInlining)]
    public static T WhenIHaveA<T>(MemoryDataExportRepository repository) where T : DatabaseEntity
    {
        if (typeof(T) == typeof(Catalogue))
            return Save(new Catalogue(repository, "Mycata")) as T;


        if (typeof(T) == typeof(ExtendedProperty))
            return (T)(object)new ExtendedProperty(repository, Save(new Catalogue(repository, "Mycata")), "TestProp",
                0);


        if (typeof(T) == typeof(CatalogueItem))
        {
            var cata = new Catalogue(repository, "Mycata");
            return (T)(object)new CatalogueItem(repository, cata, "MyCataItem");
        }

        if (typeof(T) == typeof(ExtractionInformation))
        {
            var col = WhenIHaveA<ColumnInfo>(repository);

            var cata = new Catalogue(repository, "Mycata");
            var ci = new CatalogueItem(repository, cata, "MyCataItem");
            var ei = new ExtractionInformation(repository, ci, col, "MyCataItem");
            return (T)(object)Save(ei);
        }

        if (typeof(T) == typeof(TableInfo))
        {
            var table = new TableInfo(repository, "My_Table") { DatabaseType = DatabaseType.MicrosoftSQLServer };
            return (T)(object)table;
        }

        if (typeof(T) == typeof(ColumnInfo))
        {
            var ti = WhenIHaveA<TableInfo>(repository);
            var col = new ColumnInfo(repository, "My_Col", "varchar(10)", ti);
            return (T)(object)col;
        }

        if (typeof(T) == typeof(AggregateConfiguration)) return (T)(object)WhenIHaveA(repository, out _, out _);

        if (typeof(T) == typeof(ExternalDatabaseServer))
            return (T)(object)Save(new ExternalDatabaseServer(repository, "My Server", null));

        if (typeof(T) == typeof(ANOTable)) return (T)(object)WhenIHaveA(repository, out ExternalDatabaseServer _);

        if (typeof(T) == typeof(LoadMetadata))
        {
            //creates the table, column, catalogue, catalogue item and extraction information
            var ei = WhenIHaveA<ExtractionInformation>(repository);
            var cata = ei.CatalogueItem.Catalogue;

            var ti = ei.ColumnInfo.TableInfo;
            ti.Server = "localhost";
            ti.Database = "mydb";
            ti.SaveToDatabase();

            var lmd = new LoadMetadata(repository, "MyLoad");
            lmd.SaveToDatabase();
            cata.SaveToDatabase();
            lmd.LinkToCatalogue(cata);
            return (T)(object)lmd;
        }

        if (typeof(T) == typeof(AggregateTopX))
        {
            var agg = WhenIHaveA<AggregateConfiguration>(repository);
            return (T)(object)new AggregateTopX(repository, agg, 10);
        }

        if (typeof(T) == typeof(ConnectionStringKeyword))
            return (T)(object)new ConnectionStringKeyword(repository, DatabaseType.MicrosoftSQLServer,
                "MultipleActiveResultSets", "true");

        if (typeof(T) == typeof(DashboardLayout))
            return (T)(object)new DashboardLayout(repository, "My Layout");

        if (typeof(T) == typeof(DashboardControl))
        {
            var layout = WhenIHaveA<DashboardLayout>(repository);
            return (T)(object)Save(new DashboardControl(repository, layout, typeof(int), 0, 0, 100, 100, "")
            { ControlType = "GoodBadCataloguePieChart" });
        }

        if (typeof(T) == typeof(DashboardObjectUse))
        {
            var layout = WhenIHaveA<DashboardLayout>(repository);
            var control = Save(new DashboardControl(repository, layout, typeof(int), 0, 0, 100, 100, "")
            { ControlType = "GoodBadCataloguePieChart" });
            var use = new DashboardObjectUse(repository, control, WhenIHaveA<Catalogue>(repository));
            return (T)(object)use;
        }

        if (typeof(T) == typeof(ExtractionFilter))
        {
            var ei = WhenIHaveA<ExtractionInformation>(repository);
            return (T)(object)new ExtractionFilter(repository, "My Filter", ei);
        }

        if (typeof(T) == typeof(ExtractionFilterParameter))
        {
            var filter = WhenIHaveA<ExtractionFilter>(repository);
            filter.WhereSQL = "@myParam = 'T'";

            return (T)(object)new ExtractionFilterParameter(repository, "DECLARE @myParam varchar(10)", filter);
        }

        if (typeof(T) == typeof(ExtractionFilterParameterSetValue))
        {
            var parameter = WhenIHaveA<ExtractionFilterParameter>(repository);
            var set = new ExtractionFilterParameterSet(repository, parameter.ExtractionFilter, "Parameter Set");
            return (T)(object)new ExtractionFilterParameterSetValue(repository, set, parameter);
        }

        if (typeof(T) == typeof(ExtractionFilterParameterSet))
            return (T)(object)WhenIHaveA<ExtractionFilterParameterSetValue>(repository).ExtractionFilterParameterSet;

        if (typeof(T) == typeof(Favourite))
            return (T)(object)new Favourite(repository, WhenIHaveA<Catalogue>(repository));

        if (typeof(T) == typeof(ObjectExport)) return (T)(object)WhenIHaveA(repository, out ShareManager _);

        if (typeof(T) == typeof(ObjectImport))
        {
            var export = WhenIHaveA(repository, out ShareManager sm);
            return (T)(object)sm.GetImportAs(export.SharingUID, WhenIHaveA<Catalogue>(repository));
        }

        if (typeof(T) == typeof(WindowLayout))
            return (T)(object)new WindowLayout(repository, "My window arrangement",
                "<html><body>ignore this</body></html>");

        if (typeof(T) == typeof(RemoteRDMP))
            return (T)(object)new RemoteRDMP(repository);

        if (typeof(T) == typeof(CohortIdentificationConfiguration))
            return (T)(object)new CohortIdentificationConfiguration(repository, "My cic");

        if (typeof(T) == typeof(JoinableCohortAggregateConfiguration))
        {
            var config = WhenIHaveCohortAggregateConfiguration(repository, "PatientIndexTable");
            var cic = WhenIHaveA<CohortIdentificationConfiguration>(repository);
            cic.EnsureNamingConvention(config);
            return (T)(object)new JoinableCohortAggregateConfiguration(repository, cic, config);
        }

        if (typeof(T) == typeof(JoinableCohortAggregateConfigurationUse))
        {
            var joinable = WhenIHaveA<JoinableCohortAggregateConfiguration>(repository);
            var config = WhenIHaveCohortAggregateConfiguration(repository, "Aggregate");
            return (T)(object)joinable.AddUser(config);
        }

        if (typeof(T) == typeof(AggregateContinuousDateAxis))
        {
            var config = WhenIHaveA(repository, out var dateEi, out _);

            //remove the other Ei
            config.AggregateDimensions[0].DeleteInDatabase();
            //add the date one
            var dim = new AggregateDimension(repository, dateEi, config);

            return (T)(object)new AggregateContinuousDateAxis(repository, dim);
        }

        if (typeof(T) == typeof(AggregateDimension))
            return (T)(object)WhenIHaveA<AggregateConfiguration>(repository).AggregateDimensions[0];

        if (typeof(T) == typeof(AggregateFilterContainer))
        {
            var config = WhenIHaveA<AggregateConfiguration>(repository);
            var container = new AggregateFilterContainer(repository, FilterContainerOperation.AND);
            config.RootFilterContainer_ID = container.ID;
            config.SaveToDatabase();
            return (T)(object)container;
        }

        if (typeof(T) == typeof(AggregateFilter))
        {
            var container = WhenIHaveA<AggregateFilterContainer>(repository);
            return (T)(object)new AggregateFilter(repository, "My Filter", container);
        }

        if (typeof(T) == typeof(AggregateFilterParameter))
        {
            var filter = WhenIHaveA<AggregateFilter>(repository);
            filter.WhereSQL = "@MyP = 'mnnn apples'";
            filter.SaveToDatabase();

            return (T)filter.GetFilterFactory().CreateNewParameter(filter, "DECLARE @MyP as varchar(10)");
        }

        if (typeof(T) == typeof(LoadProgress))
            return (T)(object)new LoadProgress(repository, WhenIHaveA<LoadMetadata>(repository));

        if (typeof(T) == typeof(CacheProgress))
            return (T)(object)new CacheProgress(repository, WhenIHaveA<LoadProgress>(repository));

        if (typeof(T) == typeof(CacheFetchFailure))
            return (T)(object)new CacheFetchFailure(repository, WhenIHaveA<CacheProgress>(repository),
                DateTime.Now.Subtract(new TimeSpan(1, 0, 0, 0)), DateTime.Now, new Exception("It didn't work"));

        if (typeof(T) == typeof(CohortAggregateContainer))
        {
            var cic = WhenIHaveA<CohortIdentificationConfiguration>(repository);
            cic.CreateRootContainerIfNotExists();
            return (T)(object)cic.RootCohortAggregateContainer;
        }

        if (typeof(T) == typeof(AnyTableSqlParameter))
        {
            var cic = WhenIHaveA<CohortIdentificationConfiguration>(repository);
            return (T)(object)new AnyTableSqlParameter(repository, cic, "DECLARE @myGlobal as varchar(10)");
        }

        if (typeof(T) == typeof(DataAccessCredentials))
            return (T)(object)new DataAccessCredentials(repository, "My credentials");

        if (typeof(T) == typeof(GovernancePeriod))
            return (T)(object)new GovernancePeriod(repository);

        if (typeof(T) == typeof(GovernanceDocument))
        {
            var fi = new FileInfo(Path.Combine(TestContext.CurrentContext.TestDirectory, "myfile.txt"));
            return (T)(object)new GovernanceDocument(repository, WhenIHaveA<GovernancePeriod>(repository), fi);
        }

        if (typeof(T) == typeof(PermissionWindow))
            return (T)(object)new PermissionWindow(repository);


        if (typeof(T) == typeof(JoinInfo))
        {
            WhenIHaveTwoTables(repository, out var col1, out var col2, out _);

            return (T)(object)new JoinInfo(repository, col1, col2, ExtractionJoinType.Left, null);
        }

        if (typeof(T) == typeof(Lookup))
        {
            WhenIHaveTwoTables(repository, out var col1, out var col2, out var col3);

            return (T)(object)new Lookup(repository, col3, col1, col2, ExtractionJoinType.Left, null);
        }

        if (typeof(T) == typeof(LookupCompositeJoinInfo))
        {
            var lookup = WhenIHaveA<Lookup>(repository);

            var otherJoinFk = new ColumnInfo(repository, "otherJoinKeyForeign", "int", lookup.ForeignKey.TableInfo);
            var otherJoinPk = new ColumnInfo(repository, "otherJoinKeyPrimary", "int", lookup.PrimaryKey.TableInfo);

            return (T)(object)new LookupCompositeJoinInfo(repository, lookup, otherJoinFk, otherJoinPk);
        }

        if (typeof(T) == typeof(Pipeline))
            return (T)(object)new Pipeline(repository, "My Pipeline");

        if (typeof(T) == typeof(PipelineComponent))
            return (T)(object)new PipelineComponent(repository, WhenIHaveA<Pipeline>(repository),
                typeof(ColumnForbidder), 0, "My Component");

        if (typeof(T) == typeof(PipelineComponentArgument))
        {
            var comp = WhenIHaveA<PipelineComponent>(repository);
            return (T)comp.CreateArgumentsForClassIfNotExists<ColumnForbidder>().First();
        }

        if (typeof(T) == typeof(PreLoadDiscardedColumn))
            return (T)(object)new PreLoadDiscardedColumn(repository, WhenIHaveA<TableInfo>(repository),
                "MyDiscardedColumn");


        if (typeof(T) == typeof(ProcessTask))
            return (T)(object)new ProcessTask(repository, WhenIHaveA<LoadMetadata>(repository), LoadStage.AdjustRaw);

        if (typeof(T) == typeof(ProcessTaskArgument))
            return (T)(object)new ProcessTaskArgument(repository, WhenIHaveA<ProcessTask>(repository));


        if (typeof(T) == typeof(StandardRegex))
            return (T)(object)new StandardRegex(repository);

        if (typeof(T) == typeof(SupportingSQLTable))
            return (T)(object)new SupportingSQLTable(repository, WhenIHaveA<Catalogue>(repository), "Some Handy Query");

        if (typeof(T) == typeof(TicketingSystemConfiguration))
            return (T)(object)new TicketingSystemConfiguration(repository, "My Ticketing System");
        if (typeof(T) == typeof(TicketingSystemReleaseStatus))
        {
            var ticketingSystem = WhenIHaveA<TicketingSystemConfiguration>(repository);
            ticketingSystem.SaveToDatabase();
            return (T)(object)new TicketingSystemReleaseStatus(repository, "my_status", null, ticketingSystem);
        }
        if (typeof(T) == typeof(SupportingDocument))
            return (T)(object)new SupportingDocument(repository, WhenIHaveA<Catalogue>(repository), "HelpFile.docx");

        if (typeof(T) == typeof(Project))
            return (T)(object)new Project(repository, "My Project");

        if (typeof(T) == typeof(ExtractionConfiguration))
            return (T)(object)new ExtractionConfiguration(repository, WhenIHaveA<Project>(repository));

        if (typeof(T) == typeof(ExtractableDataSet))
        {
            //To make an extractable dataset we need an extraction identifier (e.g. chi) that will be linked in the cohort
            var ei = WhenIHaveA<ExtractionInformation>(repository);
            ei.IsExtractionIdentifier = true;
            ei.SaveToDatabase();

            //And we need another column too just for sanity sakes (in the same table)
            var ci2 = new CatalogueItem(repository, ei.CatalogueItem.Catalogue, "ci2");
            var col2 = new ColumnInfo(repository, "My_Col2", "varchar(10)", ei.ColumnInfo.TableInfo);
            _ = new ExtractionInformation(repository, ci2, col2, col2.GetFullyQualifiedName());

            return (T)(object)new ExtractableDataSet(repository, ei.CatalogueItem.Catalogue);
        }

        if (typeof(T) == typeof(CumulativeExtractionResults))
            return (T)(object)new CumulativeExtractionResults(repository,
                WhenIHaveA<ExtractionConfiguration>(repository), WhenIHaveA<ExtractableDataSet>(repository),
                "SELECT * FROM Anywhere");

        if (typeof(T) == typeof(SelectedDataSets))
        {
            var eds = WhenIHaveA<ExtractableDataSet>(repository);
            var config = WhenIHaveA<ExtractionConfiguration>(repository);

            foreach (var ei in eds.Catalogue.GetAllExtractionInformation(ExtractionCategory.Any))
                _ = new ExtractableColumn(repository, eds, config, ei, ei.Order, ei.SelectSQL);

            return (T)(object)new SelectedDataSets(repository, config, eds, null);
        }


        if (typeof(T) == typeof(ReleaseLog))
        {
            var file = Path.Combine(TestContext.CurrentContext.TestDirectory, "myDataset.csv");
            File.WriteAllText(file, "omg rows");

            var sds = WhenIHaveA<SelectedDataSets>(repository);
            _ = new CumulativeExtractionResults(repository, sds.ExtractionConfiguration, sds.ExtractableDataSet,
                "SELECT * FROM ANYWHERE");
            var potential = new FlatFileReleasePotential(new RepositoryProvider(repository), sds);

            return (T)(object)new ReleaseLog(repository,
                potential,
                new ReleaseEnvironmentPotential(sds.ExtractionConfiguration),
                false,
                new DirectoryInfo(TestContext.CurrentContext.TestDirectory),
                new FileInfo(file));
        }

        if (typeof(T) == typeof(ExtractableDataSetPackage))
            return (T)(object)new ExtractableDataSetPackage(repository, "My Cool Package");


        if (typeof(T) == typeof(SupplementalExtractionResults))
            return (T)(object)new SupplementalExtractionResults(repository,
                WhenIHaveA<CumulativeExtractionResults>(repository), "Select * from Lookup",
                WhenIHaveA<SupportingSQLTable>(repository));

        if (typeof(T) == typeof(SelectedDataSetsForcedJoin))
            return (T)(object)new SelectedDataSetsForcedJoin(repository, WhenIHaveA<SelectedDataSets>(repository),
                WhenIHaveA<TableInfo>(repository));

        if (typeof(T) == typeof(ProjectCohortIdentificationConfigurationAssociation))
            return (T)(object)new ProjectCohortIdentificationConfigurationAssociation(repository,
                WhenIHaveA<Project>(repository), WhenIHaveA<CohortIdentificationConfiguration>(repository));

        if (typeof(T) == typeof(ExternalCohortTable))
            return Save((T)(object)new ExternalCohortTable(repository, "My cohorts", DatabaseType.MicrosoftSQLServer)
            {
                Database = "MyCohortsDb",
                DefinitionTableForeignKeyField = "c_id",
                PrivateIdentifierField = "priv",
                ReleaseIdentifierField = "rel",
                TableName = "Cohorts",
                DefinitionTableName = "InventoryTable",
                Server = "localhost\\sqlexpress"
            });

        if (typeof(T) == typeof(ExtractableCohort))
            throw new NotSupportedException(
                "You should inherit from TestsRequiringACohort instead, cohorts have to exist to be constructed");

        if (typeof(T) == typeof(GlobalExtractionFilterParameter))
            return (T)(object)new GlobalExtractionFilterParameter(repository,
                WhenIHaveA<ExtractionConfiguration>(repository), "DECLARE @ExtractionGlobal as varchar(100)");


        if (typeof(T) == typeof(ExtractableColumn))
        {
            var ei = WhenIHaveA<ExtractionInformation>(repository);

            var eds = new ExtractableDataSet(repository, ei.CatalogueItem.Catalogue);
            var config = WhenIHaveA<ExtractionConfiguration>(repository);
            config.AddDatasetToConfiguration(eds);

            return (T)(object)config.GetAllExtractableColumnsFor(eds).Single();
        }

        if (typeof(T) == typeof(FilterContainer))
        {
            var sds = WhenIHaveA<SelectedDataSets>(repository);
            var container = new FilterContainer(repository, FilterContainerOperation.AND);
            sds.RootFilterContainer_ID = container.ID;
            sds.SaveToDatabase();

            return (T)(object)container;
        }


        if (typeof(T) == typeof(DeployedExtractionFilter))
        {
            var container = WhenIHaveA<FilterContainer>(repository);
            return (T)(object)new DeployedExtractionFilter(repository, "Fish = 'haddock'", container);
        }

        if (typeof(T) == typeof(DeployedExtractionFilterParameter))
        {
            var filter = WhenIHaveA<DeployedExtractionFilter>(repository);
            filter.WhereSQL = "@had = 'enough'";
            return (T)(object)filter.GetFilterFactory().CreateNewParameter(filter, "DECLARE @had as varchar(100)");
        }

        if (typeof(T) == typeof(ExtractionProgress))
        {
            var cata = new Catalogue(repository, "MyCata");
            var cataItem = new CatalogueItem(repository, cata, "MyCol");
            var table = new TableInfo(repository, "MyTable");
            var col = new ColumnInfo(repository, "mycol", "datetime", table);

            var ei = new ExtractionInformation(repository, cataItem, col, "mycol");
            cata.TimeCoverage_ExtractionInformation_ID = ei.ID;
            cata.SaveToDatabase();

            var eds = new ExtractableDataSet(repository, cata);
            var project = new Project(repository, "My Proj");
            var config = new ExtractionConfiguration(repository, project);
            var sds = new SelectedDataSets(repository, config, eds, null);

            return (T)(object)new ExtractionProgress(repository, sds);
        }


        if (typeof(T) == typeof(Commit)) return (T)(object)new Commit(repository, Guid.NewGuid(), "Breaking stuff");

        if (typeof(T) == typeof(Memento))
        {
            var commit = WhenIHaveA<Commit>(repository);
            var cata = WhenIHaveA<Catalogue>(repository);

            return (T)(object)new Memento(repository, commit, MementoType.Add, cata, null, "placeholder");
        }

        if (typeof(T) == typeof(LoadMetadataCatalogueLinkage))
        {
            var cata = WhenIHaveA<Catalogue>(repository);

            var lmd = WhenIHaveA<LoadMetadata>(repository);

            return (T)(object)new LoadMetadataCatalogueLinkage(repository, lmd, cata);
        }

        if (typeof(T) == typeof(Setting))
        {
            return (T)(object)new Setting(repository.CatalogueRepository, "", "");
        }

<<<<<<< HEAD
        if (typeof(T) == typeof(RegexRedaction))
=======
        if(typeof(T) == typeof(RegexRedaction))
>>>>>>> 188afdb9
        {
            return (T)(object)new RegexRedaction(repository.CatalogueRepository, 0, 0, "", "", 0, new Dictionary<ColumnInfo, string>());
        }
        if (typeof(T) == typeof(RegexRedactionConfiguration))
        {
<<<<<<< HEAD
            return (T)(object)new RegexRedactionConfiguration(repository.CatalogueRepository, "name", new System.Text.RegularExpressions.Regex(".*"), "T");
        }
        if (typeof(T) == typeof(RegexRedactionKey))
        {
            return (T)(object)new RegexRedactionKey(repository.CatalogueRepository, WhenIHaveA<RegexRedaction>(repository), WhenIHaveA<ColumnInfo>(repository), "PK");
        }
        if (typeof(T) == typeof(PluginDataset))
        {
            return (T)(object)new PluginDataset(repository,"Plugin Dataset");
        }
        if (typeof(T) == typeof(PureDataset))
        {
            return (T)(object)  new PureDataset(repository,"Pure Dataset");
        }
        if (typeof(T) == typeof(DatasetProviderConfiguration))
        {
            var creds = WhenIHaveA<DataAccessCredentials>(repository);
            creds.SaveToDatabase();
            return (T)(object)new DatasetProviderConfiguration(repository, "test configuration", "RDMP.Unkown.Provider", "google.com", creds.ID, "unknown");
=======
            return (T)(object)new RegexRedactionConfiguration(repository.CatalogueRepository,"name",new System.Text.RegularExpressions.Regex(".*"),"T");
        }
        if (typeof(T) == typeof(RegexRedactionKey))
        {
            return (T)(object)new RegexRedactionKey(repository.CatalogueRepository,WhenIHaveA<RegexRedaction>(repository),WhenIHaveA<ColumnInfo>(repository),"PK");
>>>>>>> 188afdb9
        }


        throw new TestCaseNotWrittenYetException(typeof(T));
    }

    private static void WhenIHaveTwoTables(MemoryDataExportRepository repository, out ColumnInfo col1,
        out ColumnInfo col2, out ColumnInfo col3)
    {
        WhenIHaveTwoTables(repository, out _, out _, out col1, out col2, out col3);
    }

    private static void WhenIHaveTwoTables(MemoryDataExportRepository repository, out TableInfo ti1, out TableInfo ti2,
        out ColumnInfo col1, out ColumnInfo col2, out ColumnInfo col3)
    {
        ti1 = WhenIHaveA<TableInfo>(repository);
        ti1.Name = "ParentTable";
        ti1.Database = "MyDb";
        ti1.SaveToDatabase();
        col1 = new ColumnInfo(repository, "ParentCol", "varchar(10)", ti1);

        ti2 = WhenIHaveA<TableInfo>(repository);
        ti2.Name = "ChildTable";
        ti2.Database = "MyDb";
        col2 = new ColumnInfo(repository, "ChildCol", "varchar(10)", ti2);
        col3 = new ColumnInfo(repository, "Desc", "varchar(10)", ti2);
    }

    private static AggregateConfiguration WhenIHaveCohortAggregateConfiguration(MemoryDataExportRepository repository,
        string name)
    {
        var config = WhenIHaveA<AggregateConfiguration>(repository);
        config.Name = name;
        config.SaveToDatabase();

        var ei = config.AggregateDimensions[0].ExtractionInformation;
        ei.IsExtractionIdentifier = true;
        ei.SaveToDatabase();
        return config;
    }

    /// <inheritdoc cref="WhenIHaveA{T}()"/>
    protected static AggregateConfiguration WhenIHaveA(MemoryDataExportRepository repository,
        out ExtractionInformation dateEi, out ExtractionInformation otherEi)
    {
        var ti = WhenIHaveA<TableInfo>(repository);
        var dateCol = new ColumnInfo(repository, "MyDateCol", "datetime2", ti);
        var otherCol = new ColumnInfo(repository, "MyOtherCol", "varchar(10)", ti);

        var cata = WhenIHaveA<Catalogue>(repository);
        var dateCi = new CatalogueItem(repository, cata, dateCol.Name);
        dateEi = new ExtractionInformation(repository, dateCi, dateCol, dateCol.Name);
        var otherCi = new CatalogueItem(repository, cata, otherCol.Name);
        otherEi = new ExtractionInformation(repository, otherCi, otherCol, otherCol.Name);

        var config = new AggregateConfiguration(repository, cata, "My graph");
        _ = new AggregateDimension(repository, otherEi, config);
        return config;
    }

    /// <inheritdoc cref="WhenIHaveA{T}()"/>
    protected static ANOTable WhenIHaveA(MemoryDataExportRepository repository, out ExternalDatabaseServer server)
    {
        server = new ExternalDatabaseServer(repository, "ANO Server", new ANOStorePatcher());
        return new ANOTable(repository, server, "ANOFish", "F");
    }

    /// <inheritdoc cref="WhenIHaveA{T}()"/>
    protected static ObjectExport WhenIHaveA(MemoryDataExportRepository repository, out ShareManager shareManager)
    {
        shareManager = new ShareManager(new RepositoryProvider(repository));
        return shareManager.GetNewOrExistingExportFor(WhenIHaveA<Catalogue>(repository));
    }

    private static T Save<T>(T s) where T : ISaveable
    {
        s.SaveToDatabase();
        return s;
    }

    //Fields that can be safely ignored when comparing an object created in memory with one created into the database.
    private static readonly string[] IgnorePropertiesWhenDiffing =
        { "ID", "Repository", "CatalogueRepository", "SoftwareVersion" };

    public static Dictionary<PropertyInfo, HashSet<object>> _alreadyChecked = new();

    /// <summary>
    /// Asserts that the two objects are basically the same except for IDs/Repositories.  This includes checking all public properties
    /// that are not in the <see cref="IgnorePropertiesWhenDiffing"/> list.  Date fields will be validated as equal if they are within
    /// 10 seconds of each other (<see cref="AreAboutTheSameTime"/>).
    /// </summary>
    /// <param name="memObj"></param>
    /// <param name="dbObj"></param>
    /// <param name="firstIteration"></param>
    public static void AssertAreEqual(IMapsDirectlyToDatabaseTable memObj, IMapsDirectlyToDatabaseTable dbObj,
        bool firstIteration = true)
    {
        if (firstIteration)
            _alreadyChecked.Clear();

        foreach (var property in memObj.GetType().GetProperties())
        {
            if (IgnorePropertiesWhenDiffing.Contains(property.Name) || property.Name.EndsWith("_ID"))
                continue;

            if (!_alreadyChecked.ContainsKey(property))
                _alreadyChecked.Add(property, new HashSet<object>());

            //if we have already checked this property
            if (_alreadyChecked[property].Contains(memObj))
                return; //don't check it again

            _alreadyChecked[property].Add(memObj);

            object memValue = null;
            object dbValue = null;
            try
            {
                memValue = property.GetValue(memObj);
            }
            catch (Exception e)
            {
                Assert.Fail($"{memObj.GetType().Name} Property {property.Name} could not be read from Memory:\r\n{e}");
            }

            try
            {
                dbValue = property.GetValue(dbObj);
            }
            catch (Exception e)
            {
                Assert.Fail($"{dbObj.GetType().Name} Property {property.Name} could not be read from Database:\r\n{e}");
            }

            if (memValue is IMapsDirectlyToDatabaseTable table)
            {
                AssertAreEqual(table, (IMapsDirectlyToDatabaseTable)dbValue, false);
                return;
            }

            if (memValue is IEnumerable<IMapsDirectlyToDatabaseTable> tables)
            {
                AssertAreEqual(tables, (IEnumerable<IMapsDirectlyToDatabaseTable>)dbValue, false);
                return;
            }

            if (memValue is DateTime memTime && dbValue is DateTime dbTime)
                if (!AreAboutTheSameTime(memTime, dbTime))
                    Assert.Fail($"Dates differed, {memObj.GetType().Name} Property {property.Name} differed Memory={memTime} and Db={dbTime}");
                else
                    return;

            //treat empty strings as the same as
            memValue = memValue as string == string.Empty ? null : memValue;
            dbValue = dbValue as string == string.Empty ? null : dbValue;

            //all other properties should be legit
            Assert.That(memValue, Is.EqualTo(dbValue), $"{memObj.GetType().Name} Property {property.Name} differed Memory='{memValue}' and Db='{dbValue}'");
        }
    }

    public static void AssertAreEqual(IEnumerable<IMapsDirectlyToDatabaseTable> memObjects,
        IEnumerable<IMapsDirectlyToDatabaseTable> dbObjects, bool firstIteration = true)
    {
        var memObjectsArr = memObjects.OrderBy(o => o.ID).ToArray();
        var dbObjectsArr = dbObjects.OrderBy(o => o.ID).ToArray();

        Assert.That(memObjectsArr.Length == dbObjectsArr.Length);

        for (var i = 0; i < memObjectsArr.Length; i++)
            AssertAreEqual(memObjectsArr[i], dbObjectsArr[i], firstIteration);
    }

    /// <summary>
    /// The number of seconds that have to differ between two DateTime objects in method <see cref="AreAboutTheSameTime"/> before
    /// they are considered not the same time
    /// </summary>
    private const double TimeThresholdInSeconds = 60;

    private static bool AreAboutTheSameTime(DateTime memValue, DateTime dbValue) =>
        Math.Abs(memValue.Subtract(dbValue).TotalSeconds) < TimeThresholdInSeconds;


    /// <summary>
    /// Returns instances of all Types supported by <see cref="WhenIHaveA{T}()"/>
    /// </summary>
    /// <returns></returns>
    protected IEnumerable<DatabaseEntity> WhenIHaveAll()
    {
        var methodWhenIHaveA = GetWhenIHaveAMethod();
        var repo = new object[] { Repository };
        var types = typeof(Catalogue).Assembly.GetTypes()
            .Where(t => !t.Name.StartsWith("Spontaneous") && !SkipTheseTypes.Contains(t.Name) &&
                        typeof(DatabaseEntity).IsAssignableFrom(t) && !typeof(SpontaneousObject).IsAssignableFrom(t) &&
                        !t.IsAbstract && !t.IsInterface);

        foreach (var t in types)
        {
            //ensure that the method supports the Type
            yield return (DatabaseEntity)methodWhenIHaveA.MakeGenericMethod(t).Invoke(this, repo);
        }
    }

    /// <summary>
    /// Returns a properly initialized object of Type <paramref name="t"/> which must be a <see cref="DatabaseEntity"/> that
    /// is supported by <see cref="UnitTests"/>
    /// </summary>
    /// <param name="t"></param>
    /// <returns></returns>
    public IMapsDirectlyToDatabaseTable WhenIHaveA(Type t)
    {
        var methodWhenIHaveA = GetWhenIHaveAMethod();
        //ensure that the method supports the Type
        var genericWhenIHaveA = methodWhenIHaveA.MakeGenericMethod(t);
        return (DatabaseEntity)genericWhenIHaveA.Invoke(this, null);
    }

    private MethodInfo GetWhenIHaveAMethod()
    {
        return typeof(UnitTests).GetMethod(nameof(WhenIHaveA), 1, new[] { typeof(MemoryDataExportRepository) });
    }
}<|MERGE_RESOLUTION|>--- conflicted
+++ resolved
@@ -595,17 +595,12 @@
             return (T)(object)new Setting(repository.CatalogueRepository, "", "");
         }
 
-<<<<<<< HEAD
         if (typeof(T) == typeof(RegexRedaction))
-=======
-        if(typeof(T) == typeof(RegexRedaction))
->>>>>>> 188afdb9
         {
             return (T)(object)new RegexRedaction(repository.CatalogueRepository, 0, 0, "", "", 0, new Dictionary<ColumnInfo, string>());
         }
         if (typeof(T) == typeof(RegexRedactionConfiguration))
         {
-<<<<<<< HEAD
             return (T)(object)new RegexRedactionConfiguration(repository.CatalogueRepository, "name", new System.Text.RegularExpressions.Regex(".*"), "T");
         }
         if (typeof(T) == typeof(RegexRedactionKey))
@@ -625,13 +620,6 @@
             var creds = WhenIHaveA<DataAccessCredentials>(repository);
             creds.SaveToDatabase();
             return (T)(object)new DatasetProviderConfiguration(repository, "test configuration", "RDMP.Unkown.Provider", "google.com", creds.ID, "unknown");
-=======
-            return (T)(object)new RegexRedactionConfiguration(repository.CatalogueRepository,"name",new System.Text.RegularExpressions.Regex(".*"),"T");
-        }
-        if (typeof(T) == typeof(RegexRedactionKey))
-        {
-            return (T)(object)new RegexRedactionKey(repository.CatalogueRepository,WhenIHaveA<RegexRedaction>(repository),WhenIHaveA<ColumnInfo>(repository),"PK");
->>>>>>> 188afdb9
         }
 
 
