--- conflicted
+++ resolved
@@ -1,51 +1,4 @@
 <Project Sdk="Microsoft.NET.Sdk">
-<<<<<<< HEAD
-  <PropertyGroup>
-    <PackageId>HIC.RDMP.Plugin.Test</PackageId>
-    <version>$(version)</version>
-    <title>HIC.RDMP.Plugin.Test</title>
-    <TargetFramework>net7.0</TargetFramework>
-    <authors>Health Informatics Centre, University of Dundee</authors>
-    <owners>Health Informatics Centre, University of Dundee</owners>
-    <licenseUrl>https://raw.githubusercontent.com/HicServices/RDMP/master/LICENSE</licenseUrl>
-    <projectUrl>https://github.com/HicServices/RDMP</projectUrl>
-    <iconUrl>
-      https://raw.githubusercontent.com/HicServices/RDMP/master/Application/ResearchDataManagementPlatform/Icon/main.png</iconUrl>
-    <requireLicenseAcceptance>false</requireLicenseAcceptance>
-    <PackageLicenseExpression>GPL-3.0-or-later</PackageLicenseExpression>
-    <description>Package for writing plugin tests</description>
-    <copyright>Copyright 2018-2019</copyright>
-    <GenerateAssemblyInfo>false</GenerateAssemblyInfo>
-    <GenerateDocumentationFile>true</GenerateDocumentationFile>
-    <NoWarn>1701;1702;CS1591</NoWarn>
-    <DebugType>embedded</DebugType>
-    <DebugSymbols>true</DebugSymbols>
-    <IsPackable>true</IsPackable>
-  </PropertyGroup>
-  <ItemGroup>
-    <None Remove="TestDatabases.txt" />
-  </ItemGroup>
-  <ItemGroup>
-    <Compile Include="..\SharedAssemblyInfo.cs" Link="SharedAssemblyInfo.cs" />
-  </ItemGroup>
-  <ItemGroup>
-    <Content Include="TestDatabases.txt">
-      <CopyToOutputDirectory>PreserveNewest</CopyToOutputDirectory>
-    </Content>
-  </ItemGroup>
-  <ItemGroup>
-    <ProjectReference Include="..\Rdmp.Core\Rdmp.Core.csproj" />
-  </ItemGroup>
-  <ItemGroup>
-    <PackageReference Include="Microsoft.SourceLink.GitHub" Version="1.1.1">
-      <PrivateAssets>all</PrivateAssets>
-      <IncludeAssets>runtime; build; native; contentfiles; analyzers; buildtransitive</IncludeAssets>
-    </PackageReference>
-    <PackageReference Include="NSubstitute" Version="5.0.0" />
-    <PackageReference Include="Microsoft.NET.Test.Sdk" Version="17.7.1" />
-    <PackageReference Include="NUnit" Version="3.13.3" />
-  </ItemGroup>
-=======
     <PropertyGroup>
         <PackageId>HIC.RDMP.Plugin.Test</PackageId>
         <version>$(version)</version>
@@ -91,5 +44,4 @@
         <PackageReference Include="Microsoft.NET.Test.Sdk" Version="17.7.2" />
         <PackageReference Include="NUnit" Version="3.13.3" />
     </ItemGroup>
->>>>>>> c8836872
 </Project>