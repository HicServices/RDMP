--- conflicted
+++ resolved
@@ -28,17 +28,9 @@
     public static INameDatabasesAndTablesDuringLoads Mock_INameDatabasesAndTablesDuringLoads(
         string databaseNameToReturn, string tableNameToReturn)
     {
-<<<<<<< HEAD
         return Mock.Of<INameDatabasesAndTablesDuringLoads>(x =>
             x.GetDatabaseName(It.IsAny<string>(), It.IsAny<LoadBubble>()) == databaseNameToReturn &&
             x.GetName(It.IsAny<string>(), It.IsAny<LoadBubble>()) == tableNameToReturn);
-=======
-        var mock = Substitute.For<INameDatabasesAndTablesDuringLoads>();
-
-        mock.GetDatabaseName(Arg.Any<string>(), Arg.Any<LoadBubble>()).Returns(databaseNameToReturn);
-        mock.GetName(Arg.Any<string>(), Arg.Any<LoadBubble>()).Returns(tableNameToReturn);
-        return mock;
->>>>>>> e5e8e757
     }
 
     /// <inheritdoc cref="Mock_INameDatabasesAndTablesDuringLoads(string, string)"/>
@@ -68,7 +60,6 @@
         lmd.GetAllCatalogues().Returns(new[] { cata });
         lmd.GetDistinctLoggingTask().Returns(TestLoggingTask);
 
-<<<<<<< HEAD
         lmd.Setup(m => m.GetDistinctLiveDatabaseServer())
             .Returns(tableInfo.Discover(DataAccessContext.DataLoad).Database.Server);
         lmd.Setup(m => m.GetAllCatalogues()).Returns(new[] { cata.Object });
@@ -77,11 +68,6 @@
         cata.Setup(m => m.GetTableInfoList(It.IsAny<bool>())).Returns(new[] { tableInfo });
         cata.Setup(m => m.LoggingDataTask).Returns(TestLoggingTask);
         return lmd.Object;
-=======
-        cata.GetTableInfoList(Arg.Any<bool>()).Returns(new[] { tableInfo });
-        cata.LoggingDataTask.Returns(TestLoggingTask);
-        return lmd;
->>>>>>> e5e8e757
     }
 
     /// <summary>
@@ -91,22 +77,11 @@
     /// <returns></returns>
     public static ITableInfo Mock_TableInfo(DiscoveredTable table)
     {
-<<<<<<< HEAD
         return Mock.Of<ITableInfo>(p =>
             p.Name == table.GetFullyQualifiedName() &&
             p.Database == table.Database.GetRuntimeName() &&
             p.DatabaseType == table.Database.Server.DatabaseType &&
             p.IsTableValuedFunction == (table.TableType == TableType.TableValuedFunction) &&
             p.Discover(It.IsAny<DataAccessContext>()) == table);
-=======
-        var mock = Substitute.For<ITableInfo>();
-        mock.Name.Returns(table.GetFullyQualifiedName());
-        mock.Database.Returns(table.Database.GetRuntimeName());
-        mock.DatabaseType.Returns(table.Database.Server.DatabaseType);
-        mock.IsTableValuedFunction.Returns(table.TableType == TableType.TableValuedFunction);
-        mock.Discover(Arg.Any<DataAccessContext>()).Returns(table);
-        return mock;
-
->>>>>>> e5e8e757
     }
 }