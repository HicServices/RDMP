// Copyright (c) The University of Dundee 2018-2019
// This file is part of the Research Data Management Platform (RDMP).
// RDMP is free software: you can redistribute it and/or modify it under the terms of the GNU General Public License as published by the Free Software Foundation, either version 3 of the License, or (at your option) any later version.
// RDMP is distributed in the hope that it will be useful, but WITHOUT ANY WARRANTY; without even the implied warranty of MERCHANTABILITY or FITNESS FOR A PARTICULAR PURPOSE. See the GNU General Public License for more details.
// You should have received a copy of the GNU General Public License along with RDMP. If not, see <https://www.gnu.org/licenses/>.

using System;
using System.Linq;
using FAnsi.Discovery;
using NUnit.Framework;
using Rdmp.Core.Curation.Data;
using Rdmp.Core.Curation.Data.DataLoad;
using Rdmp.Core.Curation.Data.Defaults;
using Rdmp.Core.Databases;
using Rdmp.Core.MapsDirectlyToDatabaseTable.Versioning;
using Rdmp.Core.ReusableLibraryCode.Checks;

namespace Tests.Common.Scenarios;

public class TestsRequiringANOStore : TestsRequiringA
{
    protected ExternalDatabaseServer ANOStore_ExternalDatabaseServer { get; set; }
    protected DiscoveredDatabase ANOStore_Database { get; set; }
    protected string ANOStore_DatabaseName = TestDatabaseNames.GetConsistentName("ANOStore");

    [OneTimeSetUp]
    protected override void OneTimeSetUp()
    {
        base.OneTimeSetUp();

        ANOStore_Database = DiscoveredServerICanCreateRandomDatabasesAndTablesOn.ExpectDatabase(ANOStore_DatabaseName);

        CreateANODatabase();

        CreateReferenceInCatalogueToANODatabase();
    }

    private void CreateANODatabase()
    {
        if (ANOStore_Database.Exists())
            ANOStore_Database.Drop();

        var scriptCreate = new MasterDatabaseScriptExecutor(ANOStore_Database);

<<<<<<< HEAD
        scriptCreate.CreateAndPatchDatabase(new ANOStorePatcher(), new ThrowImmediatelyCheckNotifier());
=======
        scriptCreate.CreateAndPatchDatabase(new ANOStorePatcher(), ThrowImmediatelyCheckNotifier.Quiet);
>>>>>>> 9e847e4d
    }

    private void CreateReferenceInCatalogueToANODatabase()
    {
        RemovePreExistingReference();

        //now create a new reference!
        ANOStore_ExternalDatabaseServer =
            new ExternalDatabaseServer(CatalogueRepository, ANOStore_DatabaseName, new ANOStorePatcher());
        ANOStore_ExternalDatabaseServer.SetProperties(ANOStore_Database);

        CatalogueRepository.SetDefault(PermissableDefaults.ANOStore, ANOStore_ExternalDatabaseServer);
    }

    private void RemovePreExistingReference()
    {
        //There will likely be an old reference to the external database server
        var preExisting = CatalogueRepository.GetAllObjects<ExternalDatabaseServer>()
            .SingleOrDefault(e => e.Name.Equals(ANOStore_DatabaseName));

        if (preExisting == null) return;

        //Some child tests will likely create ANOTables that reference this server so we need to cleanup those for them so that we can cleanup the old server reference too
        foreach (var lingeringTablesReferencingServer in CatalogueRepository.GetAllObjects<ANOTable>()
                     .Where(a => a.Server_ID == preExisting.ID))
        {
            //unhook the anonymisation transform from any ColumnInfos using it
            foreach (var colWithANOTransform in CatalogueRepository.GetAllObjects<ColumnInfo>()
                         .Where(c => c.ANOTable_ID == lingeringTablesReferencingServer.ID))
            {
                Console.WriteLine(
                    $"Unhooked ColumnInfo {colWithANOTransform} from ANOTable {lingeringTablesReferencingServer}");
                colWithANOTransform.ANOTable_ID = null;
                colWithANOTransform.SaveToDatabase();
            }

            TruncateANOTable(lingeringTablesReferencingServer);
            lingeringTablesReferencingServer.DeleteInDatabase();
        }

        //now delete the old server reference
        preExisting.DeleteInDatabase();
    }

    protected void TruncateANOTable(ANOTable anoTable)
    {
        Console.WriteLine($"Truncating table {anoTable.TableName} on server {ANOStore_ExternalDatabaseServer}");

        var server = ANOStore_Database.Server;
        using var con = server.GetConnection();
        con.Open();
        using (var cmdDelete = server.GetCommand(
                   $"if exists (select top 1 * from sys.tables where name ='{anoTable.TableName}') TRUNCATE TABLE {anoTable.TableName}",
                   con))
        {
<<<<<<< HEAD
            con.Open();
            using (var cmdDelete = server.GetCommand(
                       $"if exists (select top 1 * from sys.tables where name ='{anoTable.TableName}') TRUNCATE TABLE {anoTable.TableName}",
                       con))
            {
                cmdDelete.ExecuteNonQuery();
            }

            con.Close();
        }
=======
            cmdDelete.ExecuteNonQuery();
        }

        con.Close();
>>>>>>> 9e847e4d
    }
}<|MERGE_RESOLUTION|>--- conflicted
+++ resolved
@@ -42,11 +42,7 @@
 
         var scriptCreate = new MasterDatabaseScriptExecutor(ANOStore_Database);
 
-<<<<<<< HEAD
-        scriptCreate.CreateAndPatchDatabase(new ANOStorePatcher(), new ThrowImmediatelyCheckNotifier());
-=======
         scriptCreate.CreateAndPatchDatabase(new ANOStorePatcher(), ThrowImmediatelyCheckNotifier.Quiet);
->>>>>>> 9e847e4d
     }
 
     private void CreateReferenceInCatalogueToANODatabase()
@@ -102,22 +98,9 @@
                    $"if exists (select top 1 * from sys.tables where name ='{anoTable.TableName}') TRUNCATE TABLE {anoTable.TableName}",
                    con))
         {
-<<<<<<< HEAD
-            con.Open();
-            using (var cmdDelete = server.GetCommand(
-                       $"if exists (select top 1 * from sys.tables where name ='{anoTable.TableName}') TRUNCATE TABLE {anoTable.TableName}",
-                       con))
-            {
-                cmdDelete.ExecuteNonQuery();
-            }
-
-            con.Close();
-        }
-=======
             cmdDelete.ExecuteNonQuery();
         }
 
         con.Close();
->>>>>>> 9e847e4d
     }
 }