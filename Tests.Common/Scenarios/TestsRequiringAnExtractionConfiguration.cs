// Copyright (c) The University of Dundee 2018-2019
// This file is part of the Research Data Management Platform (RDMP).
// RDMP is free software: you can redistribute it and/or modify it under the terms of the GNU General Public License as published by the Free Software Foundation, either version 3 of the License, or (at your option) any later version.
// RDMP is distributed in the hope that it will be useful, but WITHOUT ANY WARRANTY; without even the implied warranty of MERCHANTABILITY or FITNESS FOR A PARTICULAR PURPOSE. See the GNU General Public License for more details.
// You should have received a copy of the GNU General Public License along with RDMP. If not, see <https://www.gnu.org/licenses/>.

using System;
using System.Collections.Generic;
using System.Data;
using System.IO;
using System.Linq;
using FAnsi.Discovery;
using NUnit.Framework;
using Rdmp.Core.CommandExecution;
using Rdmp.Core.CommandLine.Options;
using Rdmp.Core.CommandLine.Runners;
using Rdmp.Core.Curation.Data;
using Rdmp.Core.Curation.Data.Pipelines;
using Rdmp.Core.DataExport.Data;
using Rdmp.Core.DataExport.DataExtraction;
using Rdmp.Core.DataExport.DataExtraction.Commands;
using Rdmp.Core.DataExport.DataExtraction.Pipeline;
using Rdmp.Core.DataExport.DataExtraction.Pipeline.Destinations;
using Rdmp.Core.DataExport.DataExtraction.Pipeline.Sources;
using Rdmp.Core.DataExport.DataExtraction.UserPicks;
using Rdmp.Core.DataFlowPipeline;
using Rdmp.Core.Logging;
using Rdmp.Core.QueryBuilding;
using Rdmp.Core.ReusableLibraryCode.Checks;
using Rdmp.Core.ReusableLibraryCode.Progress;
using TypeGuesser;

namespace Tests.Common.Scenarios;

[TestFixture]
public class TestsRequiringAnExtractionConfiguration : TestsRequiringACohort
{
    protected ICatalogue _catalogue;
    protected ITableInfo _tableInfo;
    protected ExtractableDataSet _extractableDataSet;
    protected Project _project;
    protected ExtractionConfiguration _configuration;
    protected ExtractionInformation[] _extractionInformations;
    protected List<IColumn> _extractableColumns = new();
    protected ExtractDatasetCommand _request;

    private readonly string _testDatabaseName = TestDatabaseNames.GetConsistentName("ExtractionConfiguration");

    protected bool AllowEmptyExtractions = false;
    protected SelectedDataSets _selectedDataSet;
    protected ColumnInfo[] _columnInfos;

    /// <summary>
    /// Called when pipeline components are created during <see cref="SetupPipeline"/>.  Allows you to make last minute changes to them e.g. before pipeline is executed
    /// </summary>
    protected Action<PipelineComponent> AdjustPipelineComponentDelegate { get; set; }

    protected string ProjectDirectory { get; private set; }

    /// <summary>
    /// The database in which the referenced data is stored, created during <see cref="TestsRequiringACohort.OneTimeSetUp"/>
    /// </summary>
    public DiscoveredDatabase Database { get; private set; }

    [SetUp]
    protected override void SetUp()
    {
        base.SetUp();

        Reset();
    }

    protected void Reset()
    {
        _extractableColumns = new List<IColumn>();

        ProjectDirectory = Path.Combine(TestContext.CurrentContext.WorkDirectory, "TestProject");

        SetupCatalogueConfigurationEtc();

        SetupDataExport();

        _configuration.Cohort_ID = _extractableCohort.ID;
        _configuration.SaveToDatabase();


        _request = new ExtractDatasetCommand(_configuration, _extractableCohort, new ExtractableDatasetBundle(_extractableDataSet),
            _extractableColumns, new HICProjectSalt(_project),
            new ExtractionDirectory(ProjectDirectory, _configuration));
    }

    private void SetupDataExport()
    {
        _extractableDataSet = new ExtractableDataSet(DataExportRepository, _catalogue);

        _project = new Project(DataExportRepository, _testDatabaseName)
        {
            ProjectNumber = 1
        };

        Directory.CreateDirectory(ProjectDirectory);
        _project.ExtractionDirectory = ProjectDirectory;
            
        _project.SaveToDatabase();

        _configuration = new ExtractionConfiguration(DataExportRepository, _project);
            
        //select the dataset for extraction under this configuration
        _selectedDataSet = new SelectedDataSets(RepositoryLocator.DataExportRepository,_configuration,_extractableDataSet,null);

        //select all the columns for extraction
        foreach (var toSelect in _extractionInformations)
        {
            var col = new ExtractableColumn(DataExportRepository, _extractableDataSet, _configuration, toSelect, toSelect.Order, toSelect.SelectSQL);

            if (col.GetRuntimeName().Equals("PrivateID"))
                col.IsExtractionIdentifier = true;

            col.SaveToDatabase();

            _extractableColumns.Add(col);
        }
    }

    private void SetupCatalogueConfigurationEtc()
    {
        Database = GetCleanedServer(FAnsi.DatabaseType.MicrosoftSQLServer);

        var dt = new DataTable();
        dt.Columns.Add("PrivateID");
        dt.Columns.Add("Name");
        dt.Columns.Add("DateOfBirth");

        dt.Rows.Add(new object[] {_cohortKeysGenerated.Keys.First(), "Dave", "2001-01-01"});

        var tbl = Database.CreateTable("TestTable", dt, new[] { new DatabaseColumnRequest("Name",new DatabaseTypeRequest(typeof(string),50))});

<<<<<<< HEAD
        _catalogue = Import(tbl, out _tableInfo, out _columnInfos, out _,out _extractionInformations);
            
=======
        _catalogue = Import(tbl, out _tableInfo, out _columnInfos, out CatalogueItem[] cataItems, out _extractionInformations);

>>>>>>> 5c0a3943
        var _privateID = _extractionInformations.First(e => e.GetRuntimeName().Equals("PrivateID"));
        _privateID.IsExtractionIdentifier = true;
        _privateID.SaveToDatabase();
            
    }

    protected void ExecuteRunner()
    {
        var pipeline = SetupPipeline();

        var runner = new ExtractionRunner(new ThrowImmediatelyActivator(RepositoryLocator),new ExtractionOptions
        {
            Command = CommandLineActivity.run, ExtractionConfiguration = _configuration.ID.ToString(),
            ExtractGlobals = true, Pipeline = pipeline.ID.ToString()
        });

        var returnCode = runner.Run(
            RepositoryLocator,
            ThrowImmediatelyDataLoadEventListener.Quiet,
            ThrowImmediatelyCheckNotifier.Quiet,
            new GracefulCancellationToken());

        Assert.AreEqual(0,returnCode,"Return code from runner was non zero");
    }

    protected void Execute(out ExtractionPipelineUseCase pipelineUseCase, out IExecuteDatasetExtractionDestination results, IDataLoadEventListener listener = null)
    {
        listener ??= ThrowImmediatelyDataLoadEventListener.Quiet;

        var d = new DataLoadInfo("Internal", _testDatabaseName, "IgnoreMe", "", true, new DiscoveredServer(UnitTestLoggingConnectionString));

        Pipeline pipeline = null;

        //because extractable columns is likely to include chi column, it will be removed from the collection (for a substitution identifier)
        var before = _extractableColumns.ToArray();

        try
        {
            pipeline = SetupPipeline();
            pipelineUseCase = new ExtractionPipelineUseCase(new ThrowImmediatelyActivator(RepositoryLocator),_request.Configuration.Project, _request, pipeline, d);

            pipelineUseCase.Execute(listener);

            Assert.IsNotEmpty(pipelineUseCase.Source.Request.QueryBuilder.SQL);

            Assert.IsTrue(pipelineUseCase.ExtractCommand.State == ExtractCommandState.Completed);
        }
        finally
        {
            pipeline?.DeleteInDatabase();
        }

        results =  pipelineUseCase.Destination;
        _extractableColumns = new List<IColumn>(before);
    }



    protected virtual Pipeline SetupPipeline()
    {
        var repository = RepositoryLocator.CatalogueRepository;
        var pipeline = new Pipeline(repository, "Empty extraction pipeline");

        var component = new PipelineComponent(repository, pipeline, typeof(ExecuteDatasetExtractionFlatFileDestination), 0, "Destination");
        var arguments = component.CreateArgumentsForClassIfNotExists<ExecuteDatasetExtractionFlatFileDestination>().ToArray();
            
        if(arguments.Length < 3)
            throw new Exception("Expected only 2 arguments for type ExecuteDatasetExtractionFlatFileDestination, did somebody add another [DemandsInitialization]? if so handle it below");

        arguments.Single(a => a.Name.Equals("DateFormat")).SetValue("yyyy-MM-dd");
        arguments.Single(a => a.Name.Equals("DateFormat")).SaveToDatabase();

        arguments.Single(a => a.Name.Equals("FlatFileType")).SetValue(ExecuteExtractionToFlatFileType.CSV);
        arguments.Single(a => a.Name.Equals("FlatFileType")).SaveToDatabase();

        AdjustPipelineComponentDelegate?.Invoke(component);

        var component2 = new PipelineComponent(repository, pipeline, typeof(ExecuteDatasetExtractionSource), -1, "Source");
        var arguments2 = component2.CreateArgumentsForClassIfNotExists<ExecuteDatasetExtractionSource>().ToArray();

        arguments2.Single(a => a.Name.Equals("AllowEmptyExtractions")).SetValue(AllowEmptyExtractions);
        arguments2.Single(a => a.Name.Equals("AllowEmptyExtractions")).SaveToDatabase();

        AdjustPipelineComponentDelegate?.Invoke(component2);

        //configure the component as the destination
        pipeline.DestinationPipelineComponent_ID = component.ID;
        pipeline.SourcePipelineComponent_ID = component2.ID;
        pipeline.SaveToDatabase();

        return pipeline;
    }
}<|MERGE_RESOLUTION|>--- conflicted
+++ resolved
@@ -135,13 +135,8 @@
 
         var tbl = Database.CreateTable("TestTable", dt, new[] { new DatabaseColumnRequest("Name",new DatabaseTypeRequest(typeof(string),50))});
 
-<<<<<<< HEAD
         _catalogue = Import(tbl, out _tableInfo, out _columnInfos, out _,out _extractionInformations);
             
-=======
-        _catalogue = Import(tbl, out _tableInfo, out _columnInfos, out CatalogueItem[] cataItems, out _extractionInformations);
-
->>>>>>> 5c0a3943
         var _privateID = _extractionInformations.First(e => e.GetRuntimeName().Equals("PrivateID"));
         _privateID.IsExtractionIdentifier = true;
         _privateID.SaveToDatabase();
