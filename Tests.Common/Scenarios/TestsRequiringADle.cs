--- conflicted
+++ resolved
@@ -79,11 +79,7 @@
         //Get DleRunner to run pre load checks (includes trigger creation etc)
         var runner = new DleRunner(new DleOptions
             { LoadMetadata = TestLoadMetadata.ID.ToString(), Command = CommandLineActivity.check });
-<<<<<<< HEAD
-        runner.Run(RepositoryLocator, new ThrowImmediatelyDataLoadEventListener(), new AcceptAllCheckNotifier(),
-=======
         runner.Run(RepositoryLocator, ThrowImmediatelyDataLoadEventListener.Quiet, new AcceptAllCheckNotifier(),
->>>>>>> 9e847e4d
             new GracefulCancellationToken());
     }
 
@@ -177,21 +173,13 @@
             //Get DleRunner to run pre load checks (includes trigger creation etc)
             var checker = new DleRunner(new DleOptions
                 { LoadMetadata = lmd.ID.ToString(), Command = CommandLineActivity.check });
-<<<<<<< HEAD
-            checker.Run(RepositoryLocator, new ThrowImmediatelyDataLoadEventListener(), new AcceptAllCheckNotifier(),
-=======
             checker.Run(RepositoryLocator, ThrowImmediatelyDataLoadEventListener.Quiet, new AcceptAllCheckNotifier(),
->>>>>>> 9e847e4d
                 new GracefulCancellationToken(timeout, timeout));
         }
 
         var runner = new DleRunner(new DleOptions
             { LoadMetadata = lmd.ID.ToString(), Command = CommandLineActivity.run });
-<<<<<<< HEAD
-        runner.Run(RepositoryLocator, new ThrowImmediatelyDataLoadEventListener(), new ThrowImmediatelyCheckNotifier(),
-=======
         runner.Run(RepositoryLocator, ThrowImmediatelyDataLoadEventListener.Quiet, ThrowImmediatelyCheckNotifier.Quiet,
->>>>>>> 9e847e4d
             new GracefulCancellationToken(timeout, timeout));
     }
 }