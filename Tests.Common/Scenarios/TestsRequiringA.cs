--- conflicted
+++ resolved
@@ -24,15 +24,9 @@
     public void AdjustColumns(List<DatabaseColumnRequest> columns)
     {
         //create string columns as varchar(500) to avoid load errors  when creating new csv files you want to load into the database
-<<<<<<< HEAD
-        foreach (var c in columns)
-            if (c.TypeRequested.CSharpType == typeof(string) && c.TypeRequested.Width.HasValue)
-                c.TypeRequested.Width = Math.Max(500, c.TypeRequested.Width.Value);
-=======
         foreach (var c in columns.Where(c =>
                      c.TypeRequested.CSharpType == typeof(string) && c.TypeRequested.Width.HasValue))
             c.TypeRequested.Width = Math.Max(500, c.TypeRequested.Width.Value);
->>>>>>> 9e847e4d
     }
 
     protected DiscoveredTable CreateDataset<T>(DiscoveredDatabase db, int people, int rows, Random r,
