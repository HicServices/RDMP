--- conflicted
+++ resolved
@@ -26,11 +26,7 @@
         var hi = new HelpIcon();
 
         //length is over 150 characters
-<<<<<<< HEAD
-        var testLongString =
-=======
         const string testLongString =
->>>>>>> 9e847e4d
             "kdsfldsfjsdafdfjsdafldsafadsfksdafjdfjdsfasdjfdsjfsdfldsjfkdsfkdsfksdafjdfsdaf;sdafsdafadsflsdafksdfjadslfjdsflsdjfldsfksadkfadkfasdfadsjfasdsdfladsfjsdjfkdflsdfksdfkadsfladsfj";
         hi.SetHelpText(null, testLongString);
         Assert.AreEqual(HelpIcon.MaxHoverTextLength, hi.HoverText.Length);
