// Copyright (c) The University of Dundee 2018-2019
// This file is part of the Research Data Management Platform (RDMP).
// RDMP is free software: you can redistribute it and/or modify it under the terms of the GNU General Public License as published by the Free Software Foundation, either version 3 of the License, or (at your option) any later version.
// RDMP is distributed in the hope that it will be useful, but WITHOUT ANY WARRANTY; without even the implied warranty of MERCHANTABILITY or FITNESS FOR A PARTICULAR PURPOSE. See the GNU General Public License for more details.
// You should have received a copy of the GNU General Public License along with RDMP. If not, see <https://www.gnu.org/licenses/>.

using System;
using System.Collections;
using System.Collections.Concurrent;
using System.Collections.Generic;
using System.Diagnostics;
using System.Linq;
using System.Reflection;
using System.Text;
using System.Windows.Forms;
using MongoDB.Driver;
using NUnit.Framework;
using Rdmp.Core.CommandExecution.AtomicCommands;
using Rdmp.Core.Curation.Data;
using Rdmp.Core.Curation.Data.Spontaneous;
using Rdmp.Core.ReusableLibraryCode.Checks;
using Rdmp.UI.Collections;
using Rdmp.UI.CommandExecution;
using Rdmp.UI.MainFormUITabs;
using Rdmp.UI.Refreshing;
using Rdmp.UI.TestsAndSetup.ServicePropogation;
using Tests.Common;

namespace Rdmp.UI.Tests;

public class UITests : UnitTests
{
    private TestActivateItems _itemActivator;
    private ToMemoryCheckNotifier _checkResults;

    public Control LastUserInterfaceLaunched { get; set; }

    protected TestActivateItems ItemActivator => _itemActivator?? InitializeItemActivator();

    /// <summary>
    /// Generates the <see cref="ItemActivator"/> (if it hasn't already been initialized).  This is normally done automatically
    /// for you (e.g. when calling <see cref="AndLaunch{T}(DatabaseEntity, bool)"/>).
    /// </summary>
    private TestActivateItems InitializeItemActivator()
    {
        _itemActivator = new TestActivateItems(this,Repository);
        _itemActivator.CommandExecutionFactory = new RDMPCommandExecutionFactory(_itemActivator);
        return _itemActivator;
    }

    /// <summary>
    /// 'Launches' a new instance of the UI defined by Type T which must be compatible with the provided <paramref name="o"/>.  The UI will not
    /// visibly appear but will be mounted on a Form and generally should behave like live ones.
    /// 
    /// <para>Method only tracks one set of results at once, so if you call this method more than once then expect old Errors to disapear.</para>
    /// </summary>
    /// <typeparam name="T"></typeparam>
    /// <param name="o"></param>
    /// <param name="setDatabaseObject">True to call <see cref="IRDMPSingleDatabaseObjectControl.SetDatabaseObject"/> before returning.  If false you
    /// will have to call it yourself</param>
    /// <returns></returns>
    /// <exception cref="NotSupportedException">Thrown when calling this method multiple times within a single test</exception>
    public T AndLaunch<T>(DatabaseEntity o,bool setDatabaseObject=true) where T : Control, IRDMPSingleDatabaseObjectControl, new()
    {
        var ui = new T();
        AndLaunch(ui);
        if(setDatabaseObject)
            ui.SetDatabaseObject(ItemActivator, o);
        return ui;
    }


    public T AndLaunch<T>() where T : RDMPCollectionUI,new()
    {
        var ui = new T();
        AndLaunch(ui);
        ui.SetItemActivator(ItemActivator);
        return ui;
    }
    public void AndLaunch(Control ui)
    {
        //clear the old results
        ClearResults();

        var f = new Form();

        f.Controls.Add(ui);
        CreateControls(ui);

        if(ui is IRDMPControl rdmpUi)
        {
            rdmpUi.CommonFunctionality.BeforeChecking += CommonFunctionalityOnBeforeChecking;
            rdmpUi.CommonFunctionality.OnFatal += CommonFunctionalityOnFatal;
        }

        LastUserInterfaceLaunched = ui;
    }


    /// <summary>
    /// Clears the ItemActivator and ui fields
    /// </summary>
    [SetUp]
    protected void ClearResults()
    {
        _itemActivator?.Results.Clear();

        _checkResults = null;

        LastUserInterfaceLaunched = null;
    }
    /// <summary>
    /// Asserts that the given command is impossible for the <paramref name="expectedReason"/>
    /// </summary>
    /// <param name="cmd"></param>
    /// <param name="expectedReason">The reason it should be impossible - uses StringAssert.Contains</param>
    protected static void AssertCommandIsImpossible(IAtomicCommand cmd, string expectedReason)
    {
        Assert.IsTrue(cmd.IsImpossible);
        StringAssert.Contains(expectedReason, cmd.ReasonCommandImpossible);
    }
    /// <summary>
    /// Asserts that the given command is not marked IsImpossible
    /// </summary>
    /// <param name="cmd"></param>
    protected static void AssertCommandIsPossible(IAtomicCommand cmd)
    {
        //if it isn't marked impossible
        if(!cmd.IsImpossible)
            return;

        if(string.IsNullOrWhiteSpace(cmd.ReasonCommandImpossible))
            Assert.Fail("Command was impossible but no reason was given!!!");

        Assert.Fail($"Command was Impossible because:{cmd.ReasonCommandImpossible}");
    }

    private void CommonFunctionalityOnBeforeChecking(object sender, EventArgs eventArgs)
    {
        //intercept checking and replace with our own in memory checks
        var e = (BeforeCheckingEventArgs) eventArgs;

        _checkResults = new ToMemoryCheckNotifier();
        try
        {
            e.Checkable.Check(_checkResults);
        }
        catch (Exception ex)
        {
            _checkResults.OnCheckPerformed(new CheckEventArgs("Checks threw exception", CheckResult.Fail, ex));
        }
        e.Cancel = true;
    }

    private void CommonFunctionalityOnFatal(object sender, CheckEventArgs e)
    {
        ItemActivator.Results.FatalCalls.Add(e);
    }


    /// <summary>
    /// Checks the recorded errors up to this point in the test and fails the test if there are errors
    /// at the given <paramref name="expectedErrorLevel"/>
    /// </summary>
    /// <param name="expectedErrorLevel"></param>
    protected void AssertNoErrors(ExpectedErrorType expectedErrorLevel)
    {
        switch (expectedErrorLevel)
        {
            case ExpectedErrorType.KilledForm:
                Assert.IsEmpty(ItemActivator.Results.KilledForms);
                break;
            case ExpectedErrorType.Fatal:
                Assert.IsEmpty(ItemActivator.Results.FatalCalls);
                break;
            case ExpectedErrorType.FailedCheck:

                //there must have been something checked that failed with the provided message
                if (_checkResults != null)
                    Assert.IsEmpty(_checkResults.Messages.Where(m => m.Result == CheckResult.Fail));
                break;
            case ExpectedErrorType.ErrorProvider:
                Assert.IsEmpty(GetAllErrorProviderErrorsShown());

                break;
            case ExpectedErrorType.GlobalErrorCheckNotifier:

                Assert.IsEmpty(((ToMemoryCheckNotifier)_itemActivator.GlobalErrorCheckNotifier).Messages);

                break;

            case ExpectedErrorType.Any:
                AssertNoErrors(ExpectedErrorType.KilledForm);
                AssertNoErrors(ExpectedErrorType.Fatal);
                AssertNoErrors(ExpectedErrorType.FailedCheck);
                AssertNoErrors(ExpectedErrorType.ErrorProvider);
                AssertNoErrors(ExpectedErrorType.GlobalErrorCheckNotifier);
                break;
            default:
                throw new ArgumentOutOfRangeException(nameof(expectedErrorLevel));
        }
    }

    /// <summary>
    /// Checks the recorded errors up to this point in the test and fails the test if there are errors.  This is the same
    /// as passing <see cref="ExpectedErrorType.Any"/> to the overload
    /// </summary>
    protected void AssertNoErrors()
    {
        AssertNoErrors(ExpectedErrorType.Any);
    }

    /// <summary>
    /// Checks that the given <paramref name="expectedContainsText"/> was displayed to the user at the
    /// given <paramref name="expectedErrorLevel"/>
    /// </summary>
    /// <param name="expectedErrorLevel">The error level to be checked.  Do not pass 'Any'</param>
    /// <param name="expectedContainsText"></param>
    /// <exception cref="ArgumentOutOfRangeException">If <paramref name="expectedErrorLevel"/> is not supported e.g. Any</exception>
    protected void AssertErrorWasShown(ExpectedErrorType expectedErrorLevel, string expectedContainsText)
    {
        switch (expectedErrorLevel)
        {
            case ExpectedErrorType.KilledForm:
                Assert.IsTrue(ItemActivator.Results.KilledForms.Values.Any(v=>v.Message.Contains(expectedContainsText)),"Failed to find expected Exception, Exceptions were:\r\n" +string.Join(Environment.NewLine,ItemActivator.Results.KilledForms.Values.Select(v=>v.ToString())) );
                break;
            case ExpectedErrorType.Fatal:
                Assert.IsTrue(ItemActivator.Results.FatalCalls.Any(c => c.Message.Contains(expectedContainsText)));
                break;
            case ExpectedErrorType.FailedCheck:

                if (_checkResults == null)
                    throw new Exception("Could not check for Checks error because control did not register an ICheckable");

                AssertFailedCheck(_checkResults,expectedContainsText);

                break;
            case ExpectedErrorType.GlobalErrorCheckNotifier:

                AssertFailedCheck((ToMemoryCheckNotifier)_itemActivator.GlobalErrorCheckNotifier, expectedContainsText);
                break;
            case ExpectedErrorType.ErrorProvider:

                Assert.IsTrue(GetAllErrorProviderErrorsShown().Any(m => m.Contains(expectedContainsText)));

                break;
            default:
                throw new ArgumentOutOfRangeException(nameof(expectedErrorLevel));
        }
    }

    private static void AssertFailedCheck(ToMemoryCheckNotifier checkResults,string expectedContainsText)
    {
        //there must have been something checked that failed with the provided message
        Assert.IsTrue(checkResults.Messages.Any(m =>
            m.Message.Contains(expectedContainsText) ||
            m.Ex != null && m.Ex.Message.Contains(expectedContainsText)
                         && m.Result == CheckResult.Fail));
    }

    private List<string> GetAllErrorProviderErrorsShown()
    {
        var controls = GetControl<Control>().ToArray();
<<<<<<< HEAD
        var errorProviders =
            //get all controls with ErrorProvider fields
            controls.SelectMany(GetErrorProviders)
                //and any we registered through the BinderWithErrorProviderFactory
                .Union(ItemActivator.Results.RegisteredRules.Select(r => r.ErrorProvider))
                .Distinct()
                .ToList();

        //get the error messages that have been shown from any of these

        return errorProviders.SelectMany(GetErrors).ToList();
    }


    private static FieldInfo _items;
    private static IEnumerable<string> GetErrors(ErrorProvider ep)
    {
        if (!ep.HasErrors) yield break;
        _items ??= typeof(ErrorProvider).GetField("_items", BindingFlags.NonPublic|BindingFlags.Instance) ?? throw new Exception("ErrorProvider _items field missing?!");
        var itemsV = _items.GetValue(ep) ?? throw new Exception("EP had missing _items");
        var itemsValues = _items.FieldType.GetProperty("Values") ?? throw new Exception("No _items.Values");
        var values = (ICollection)itemsValues.GetValue(itemsV) ?? throw new Exception("No Values");
        foreach (var iv in values)
        {
            var s=iv.GetType().GetField("_error", BindingFlags.NonPublic|BindingFlags.Instance)?.GetValue(iv) as string;
            if (!string.IsNullOrWhiteSpace(s))
                yield return s;
        }
    }

    private List<ErrorProvider> GetErrorProviders(Control arg)
    {
        var errorProviderFields = arg.GetType().GetFields(BindingFlags.Instance | BindingFlags.NonPublic).Where(f => f.FieldType == typeof(ErrorProvider));

        return errorProviderFields.Select(f => f.GetValue(arg)).Where(instance => instance != null).Cast<ErrorProvider>().ToList();
=======
        var providers = controls.SelectMany(GetErrorProviders)
            .Union(ItemActivator.Results.RegisteredRules.Select(static r => r.ErrorProvider)).Distinct();
        var errors=providers.Where(static ep=>ep.HasErrors)
            .SelectMany(ep => controls.Select(ep.GetError)).Where(static s=>!string.IsNullOrWhiteSpace(s));
        return errors.ToList();
    }

    private static readonly ConcurrentDictionary<Type, FieldInfo[]>  ErrorProviderFieldCache =new();
    private static IEnumerable<ErrorProvider> GetErrorProviders(Control arg)
    {
        var t = arg.GetType();
        var errorProviderFields = ErrorProviderFieldCache.GetOrAdd(t, static t => t
            .GetFields(BindingFlags.Instance | BindingFlags.NonPublic)
            .Where(static f => f.FieldType == typeof(ErrorProvider)).ToArray());
        return errorProviderFields.Select(f => f.GetValue(arg)).Where(static instance => instance != null).Cast<ErrorProvider>();
>>>>>>> 5c0a3943
    }

    /// <summary>
    /// Returns all controls of type T that are in the currently shown user interface (<see cref="LastUserInterfaceLaunched"/>)
    /// 
    /// </summary>
    /// <typeparam name="T"></typeparam>
    /// <returns></returns>
    protected List<T> GetControl<T>() where T:Control
    {
        return GetControl(LastUserInterfaceLaunched, new List<T>());
    }

    private static List<T> GetControl<T>(Control c, List<T> list) where T:Control
    {
        if(c is T control)
            list.Add(control);

        foreach (Control child in c.Controls)
            GetControl(child, list);

        return list;
    }

    /// <summary>
    /// Triggers a refresh message for the given <paramref name="o"/>.  This will update any user interfaces displaying it.
    /// </summary>
    /// <param name="o"></param>
    protected void Publish(DatabaseEntity o)
    {
        ItemActivator.RefreshBus.Publish(this, new RefreshObjectEventArgs(o));
    }

    private static void CreateControls(Control control)
    {
        CreateControl(control);
        foreach (Control subcontrol in control.Controls)
        {
            CreateControl(subcontrol);
        }
    }
    private static void CreateControl(Control control)
    {
        var method = control.GetType().GetMethod("CreateControl", BindingFlags.Instance | BindingFlags.NonPublic);
        var parameters = method.GetParameters();
        Debug.Assert(parameters.Length == 1, "Looking only for the method with a single parameter");
        Debug.Assert(parameters[0].ParameterType == typeof(bool), "Single parameter is not of type boolean");

        method.Invoke(control, new object[] { true });
    }

    /// <summary>
    /// Iterates through all supported types for <see cref="UnitTests.WhenIHaveA{T}()"/> and generates instances.  Then
    /// calls all <see cref="IRDMPSingleDatabaseObjectControl"/> user interfaces which match the instance (e.g.
    /// <see cref="CatalogueUI"/> for <see cref="Catalogue"/>.  Then calls the <paramref name="action"/> on the ui instance
    /// created.
    /// </summary>
    /// <param name="action"></param>
    protected void ForEachUI(Action<IRDMPSingleDatabaseObjectControl> action)
    {
        var types = typeof(Catalogue).Assembly.GetTypes()
            .Where(t => t != null && typeof (DatabaseEntity).IsAssignableFrom(t) && !t.IsAbstract && !t.IsInterface).ToArray();

        var uiTypes = typeof(CatalogueUI).Assembly.GetTypes()
            .Where(t=>t != null && typeof(IRDMPSingleDatabaseObjectControl).IsAssignableFrom(t)
                                && !t.IsAbstract && !t.IsInterface
<<<<<<< HEAD
                                && t.BaseType?.BaseType != null
=======
                                && t.BaseType != null
                                && t.BaseType.BaseType != null
>>>>>>> 5c0a3943
                                && t.BaseType.BaseType.GetGenericArguments().Any()).ToArray();

        var methods = typeof (UITests).GetMethods(BindingFlags.Public | BindingFlags.NonPublic | BindingFlags.Instance);
        var methodWhenIHaveA = methods.Single(m => m.Name.Equals("WhenIHaveA") && !m.GetParameters().Any());

        var objectsToTest = types
            .Where(t => !SkipTheseTypes.Contains(t.Name) && !t.Name.StartsWith("Spontaneous") &&
                        !typeof(SpontaneousObject).IsAssignableFrom(t))
            .Select(t => methodWhenIHaveA.MakeGenericMethod(t))
            .Select(genericWhenIHaveA => (DatabaseEntity)genericWhenIHaveA.Invoke(this, null)).ToList();

        //sets up all the child providers etc
        _itemActivator=InitializeItemActivator();

        foreach(var o in objectsToTest)
        {
            //foreach compatible UI
            foreach (var uiType in uiTypes.Where(a=>a.BaseType.BaseType.GetGenericArguments()[0] == o.GetType()))
            {
                //todo
                var methodAndLaunch = methods.Single(m => m.Name.Equals("AndLaunch") && m.GetParameters().Length >= 1 && m.GetParameters()[0].ParameterType == typeof(DatabaseEntity));

                //ensure that the method supports the Type
                var genericAndLaunch = methodAndLaunch.MakeGenericMethod(uiType);

                IRDMPSingleDatabaseObjectControl ui;

                try
                {
                    ui = (IRDMPSingleDatabaseObjectControl) genericAndLaunch.Invoke(this,new object[]{o,true});

                    if(ui is IDisposable d)
                        d.Dispose();
                }
                catch(Exception ex)
                {
                    throw new Exception(
                        $"Failed to construct '{uiType}'.  Code to reproduce is:{Environment.NewLine}{ShowCode(o.GetType(), uiType)}",ex);
                }


                action(ui);
                ClearResults();
            }
        }
    }

    private static string ShowCode(Type t, Type uiType)
    {
        var sb = new StringBuilder();

        sb.AppendLine("using NUnit.Framework;");
        sb.AppendLine($"using {t.Namespace};");
        sb.AppendLine($"using {uiType.Namespace};");
        sb.AppendLine();

        sb.AppendLine($"namespace {uiType.Namespace.Replace("Rdmp.UI", "Rdmp.UI.Tests")}");
        sb.AppendLine("{");

        sb.AppendLine($"\tpublic class {uiType.Name}Tests :UITests");
        sb.AppendLine("\t{");

        sb.AppendLine("\t\t[Test,UITimeout(20000)]");
        sb.AppendLine($"\t\tpublic void Test_{uiType.Name}_Constructor()");
        sb.AppendLine("\t\t{");
        sb.AppendLine($"\t\t\tvar o = WhenIHaveA<{t.Name}>();");
        sb.AppendLine($"\t\t\tvar ui = AndLaunch<{uiType.Name}>(o);");

        sb.AppendLine("\t\t\tAssert.IsNotNull(ui);");
        sb.AppendLine("\t\t\t//AssertNoErrors(ExpectedErrorType.Fatal);");
        sb.AppendLine("\t\t\t//AssertNoErrors(ExpectedErrorType.KilledForm);");

        sb.AppendLine("\t\t}");

        sb.AppendLine("\t}");
        sb.AppendLine("}");
        return sb.ToString();
    }
}

public enum ExpectedErrorType
{
    /// <summary>
    /// Form must have been made a request to be forcibly closed (this is the highest level of error a form can instigate).
    /// </summary>
    KilledForm,

    /// <summary>
    /// Form decided to notify user of a problem outside the scope of the object ICheckable
    /// </summary>
    Fatal,

    /// <summary>
    /// ICheckable object was checked and failed checks in the UI
    /// </summary>
    FailedCheck,

    /// <summary>
    /// An ErrorProvider icon was shown next to some control
    /// </summary>
    ErrorProvider,

    /// <summary>
    /// System wide errors reported to <see cref="Rdmp.UI.ItemActivation.IActivateItems.GlobalErrorCheckNotifier"/>
    /// </summary>
    GlobalErrorCheckNotifier,

    /// <summary>
    /// An error at any level
    /// </summary>
    Any
}<|MERGE_RESOLUTION|>--- conflicted
+++ resolved
@@ -261,43 +261,6 @@
     private List<string> GetAllErrorProviderErrorsShown()
     {
         var controls = GetControl<Control>().ToArray();
-<<<<<<< HEAD
-        var errorProviders =
-            //get all controls with ErrorProvider fields
-            controls.SelectMany(GetErrorProviders)
-                //and any we registered through the BinderWithErrorProviderFactory
-                .Union(ItemActivator.Results.RegisteredRules.Select(r => r.ErrorProvider))
-                .Distinct()
-                .ToList();
-
-        //get the error messages that have been shown from any of these
-
-        return errorProviders.SelectMany(GetErrors).ToList();
-    }
-
-
-    private static FieldInfo _items;
-    private static IEnumerable<string> GetErrors(ErrorProvider ep)
-    {
-        if (!ep.HasErrors) yield break;
-        _items ??= typeof(ErrorProvider).GetField("_items", BindingFlags.NonPublic|BindingFlags.Instance) ?? throw new Exception("ErrorProvider _items field missing?!");
-        var itemsV = _items.GetValue(ep) ?? throw new Exception("EP had missing _items");
-        var itemsValues = _items.FieldType.GetProperty("Values") ?? throw new Exception("No _items.Values");
-        var values = (ICollection)itemsValues.GetValue(itemsV) ?? throw new Exception("No Values");
-        foreach (var iv in values)
-        {
-            var s=iv.GetType().GetField("_error", BindingFlags.NonPublic|BindingFlags.Instance)?.GetValue(iv) as string;
-            if (!string.IsNullOrWhiteSpace(s))
-                yield return s;
-        }
-    }
-
-    private List<ErrorProvider> GetErrorProviders(Control arg)
-    {
-        var errorProviderFields = arg.GetType().GetFields(BindingFlags.Instance | BindingFlags.NonPublic).Where(f => f.FieldType == typeof(ErrorProvider));
-
-        return errorProviderFields.Select(f => f.GetValue(arg)).Where(instance => instance != null).Cast<ErrorProvider>().ToList();
-=======
         var providers = controls.SelectMany(GetErrorProviders)
             .Union(ItemActivator.Results.RegisteredRules.Select(static r => r.ErrorProvider)).Distinct();
         var errors=providers.Where(static ep=>ep.HasErrors)
@@ -313,7 +276,6 @@
             .GetFields(BindingFlags.Instance | BindingFlags.NonPublic)
             .Where(static f => f.FieldType == typeof(ErrorProvider)).ToArray());
         return errorProviderFields.Select(f => f.GetValue(arg)).Where(static instance => instance != null).Cast<ErrorProvider>();
->>>>>>> 5c0a3943
     }
 
     /// <summary>
@@ -380,12 +342,7 @@
         var uiTypes = typeof(CatalogueUI).Assembly.GetTypes()
             .Where(t=>t != null && typeof(IRDMPSingleDatabaseObjectControl).IsAssignableFrom(t)
                                 && !t.IsAbstract && !t.IsInterface
-<<<<<<< HEAD
                                 && t.BaseType?.BaseType != null
-=======
-                                && t.BaseType != null
-                                && t.BaseType.BaseType != null
->>>>>>> 5c0a3943
                                 && t.BaseType.BaseType.GetGenericArguments().Any()).ToArray();
 
         var methods = typeof (UITests).GetMethods(BindingFlags.Public | BindingFlags.NonPublic | BindingFlags.Instance);
