--- conflicted
+++ resolved
@@ -18,10 +18,7 @@
 {
     private readonly List<string> _rdmpFormClassNames = new();
     private readonly List<string> _fails = new();
-<<<<<<< HEAD
 
-=======
->>>>>>> 5c0a3943
     private List<string> methodIgnoreList = new()
     {
         "if",
@@ -33,11 +30,7 @@
     private Regex methodCalls = new("^\\s*([A-Za-z0-9]*)\\s?\\(", RegexOptions.Multiline);
     private Regex rdmpFormClasses = new("class\\s+(.*)\\s*:\\s*RDMPForm");
     private Regex rdmpControlClasses = new("class\\s+(.*)\\s*:\\s*RDMPUserControl");
-<<<<<<< HEAD
 
-=======
-        
->>>>>>> 5c0a3943
     public void FindUninitializedForms(List<string> csFiles )
     {
         foreach (var readToEnd in csFiles.Select(File.ReadAllText))
@@ -45,11 +38,6 @@
             DealWithRDMPForms(readToEnd);
             DealWithRDMPUserControls(readToEnd);
         }
-<<<<<<< HEAD
-=======
-
-        var rdmpFormClassNames = _rdmpFormClassNames;
->>>>>>> 5c0a3943
 
         //look for "new (myclass1|myclass2)\s*\("
         var sbFindInstantiations = new StringBuilder("new (");
