--- conflicted
+++ resolved
@@ -29,11 +29,7 @@
     private const bool ReWriteMarkdownToReferenceGlossary = true;
 
     //words that are in Pascal case and you can use in comments despite not being in the codebase... this is an ironic variable to be honest
-<<<<<<< HEAD
-    //since the very fact that you add something to _ignorelist means that it is in the codebase after all!
-=======
     //since the very fact that you add something to Ignorelist means that it is in the codebase after all!
->>>>>>> 9e847e4d
 
     #region IgnoreList Terms
 
@@ -319,11 +315,7 @@
             if (file.Contains("packages"))
                 continue;
 
-<<<<<<< HEAD
-            foreach (var line in File.ReadAllLines(file))
-=======
             foreach (var line in File.ReadLines(file))
->>>>>>> 9e847e4d
                 //if it is a comment
                 if (MatchComments.IsMatch(line))
                 {
@@ -377,11 +369,7 @@
         if (problems.Any())
         {
             Console.WriteLine(
-<<<<<<< HEAD
-                "Found problem words in comments (Scroll down to see by file then if you think they are fine add them to DocumentationCrossExaminationTest._ignorelist):");
-=======
                 "Found problem words in comments (Scroll down to see by file then if you think they are fine add them to DocumentationCrossExaminationTest.Ignorelist):");
->>>>>>> 9e847e4d
             foreach (var pLine in problems.Where(l => l.Contains('\n')).Select(p => p.Split('\n')))
                 Console.WriteLine($"\"{pLine[1]}\",");
             foreach (var problem in problems)
