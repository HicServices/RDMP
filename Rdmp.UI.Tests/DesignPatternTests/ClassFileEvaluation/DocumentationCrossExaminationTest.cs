--- conflicted
+++ resolved
@@ -239,15 +239,10 @@
             "UserInterfaceOverview",
             "MyPipelinePlugin",
             "TestAnonymisationPluginsDatabaseTests",
-<<<<<<< HEAD
-            "PDFs"
-        };
-=======
+            "PDFs",
             "MyPatIndexTable",
             "MSBuild15CMD",
             "SetupLazy",
->>>>>>> f250dc53
-
         };
         #endregion
         public DocumentationCrossExaminationTest(DirectoryInfo slndir)
