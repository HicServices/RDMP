// Copyright (c) The University of Dundee 2018-2019
// This file is part of the Research Data Management Platform (RDMP).
// RDMP is free software: you can redistribute it and/or modify it under the terms of the GNU General Public License as published by the Free Software Foundation, either version 3 of the License, or (at your option) any later version.
// RDMP is distributed in the hope that it will be useful, but WITHOUT ANY WARRANTY; without even the implied warranty of MERCHANTABILITY or FITNESS FOR A PARTICULAR PURPOSE. See the GNU General Public License for more details.
// You should have received a copy of the GNU General Public License along with RDMP. If not, see <https://www.gnu.org/licenses/>.

using System;
using System.Collections.Generic;
using System.IO;
using System.Linq;
using System.Text.RegularExpressions;
using NUnit.Framework;

namespace Rdmp.UI.Tests.DesignPatternTests.ClassFileEvaluation;

public partial class AllImportantClassesDocumented
{
    private List<string> _csFilesList;
    private List<string> problems = new();
    private int commentedCount;
    private int commentLineCount;
    private bool strict = false;

    private string[] excusedClassFileNames =
    {
        "Class1.cs",
        "Program.cs",
        "PluginNugetClass.cs",
        "PluginTest.cs",
        "PluginUI.cs",

        //todo resolve the following:
        "ReleasePipeline.cs", //needs refactoring
        "ReleaseUseCase.cs", //needs refactoring
        "FixedDataReleaseSource.cs", //needs refactoring
        "CacheFetchRequestProvider.cs", //why do we need this class?

        "SharedObjectImporter.cs", //deprecated by the anonymisation object sharing framework?
        "Relationship.cs", //deprecated by the anonymisation object sharing framework?
        "RelationshipMap.cs" //deprecated by the anonymisation object sharing framework?
    };

    public void FindProblems(List<string> csFilesList)
    {
        _csFilesList = csFilesList;

        foreach (var f in _csFilesList)
        {
            if (excusedClassFileNames.Contains(Path.GetFileName(f)))
                continue;

            var text = File.ReadAllText(f);

<<<<<<< HEAD
            var startAt = text.IndexOf("public class");
            if (startAt == -1)
                startAt = text.IndexOf("public interface");
=======
            var startAt = text.IndexOf("public class", StringComparison.Ordinal);
            if (startAt == -1)
                startAt = text.IndexOf("public interface", StringComparison.Ordinal);
>>>>>>> 9e847e4d

            if (startAt != -1)
            {
                var beforeDeclaration = text[..startAt];

                var mNamespace = NamespaceRegex().Match(beforeDeclaration);

                if (!mNamespace.Success)
                    Assert.Fail($"No namespace found in class file {f}"); //no namespace in class!

                var nameSpace = mNamespace.Groups[1].Value;

                //skip tests
                if (nameSpace.Contains("Tests"))
                    continue;

                if (nameSpace.Contains("TestData.Relational")) //this has never been tested / used
                    continue;

                if (nameSpace.Contains("CohortManagerLibrary.FreeText")) //this has never been tested / used
                    continue;

                if (nameSpace.Contains("CatalogueWebService")) //this has never been tested / used
                    continue;

                if (nameSpace.Contains("CommitAssemblyEmptyAssembly"))
                    continue;

                var match = SummaryTagRegex().Match(beforeDeclaration);
                var matchInherit = InheritDocRegex().Match(beforeDeclaration);

                //are there comments?
                if (!match.Success && !matchInherit.Success)
                {
                    //no!
                    if (!strict) //are we being strict?
                    {
                        //User interface namespaces/related classes
                        if (nameSpace.Contains("Nodes"))
                            continue;
                        if (nameSpace.Contains("CommandExecution"))
                            continue;

                        if (nameSpace.Contains("Copying"))
                            continue;
                        if (nameSpace.Contains("Icons"))
                            continue;

                        if (nameSpace.Contains("Diagnostics"))
                            continue;

                        if (nameSpace.Contains("Dashboard"))
                            continue;

                        if (nameSpace.Contains("MapsDirectlyToDatabaseTableUI"))
                            continue;

                        //Provider specific implementations of stuff that is documented at interface level
                        if (nameSpace.Contains(".Discovery.Microsoft") || nameSpace.Contains(".Discovery.Oracle") ||
                            nameSpace.Contains(".Discovery.MySql"))
                            continue;
                    }

                    var idxLastSlash = f.LastIndexOf("\\", StringComparison.Ordinal);

<<<<<<< HEAD
                    if (idxLastSlash != -1)
                        problems.Add(string.Format("FAIL UNDOCUMENTED CLASS:{0} ({1})",
                            f[(f.LastIndexOf("\\") + 1)..],
                            f[..idxLastSlash])
                        );
                    else
                        problems.Add($"FAIL UNDOCUMENTED CLASS:{f}");
=======
                    problems.Add(
                        idxLastSlash != -1
                            ? $"FAIL UNDOCUMENTED CLASS:{f[(f.LastIndexOf("\\", StringComparison.Ordinal) + 1)..]} ({f[..idxLastSlash]})"
                            : $"FAIL UNDOCUMENTED CLASS:{f}"
                    );
>>>>>>> 9e847e4d
                }
                else
                {
                    var lines = match.Groups[1].Value
                        .Split(new[] { Environment.NewLine }, StringSplitOptions.RemoveEmptyEntries).Length;
                    commentLineCount += lines;
                    commentedCount++;
                }
            }
        }

        foreach (var fail in problems)
            Console.WriteLine(fail);

        Console.WriteLine($"Total Documented Classes:{commentedCount}");
        Console.WriteLine($"Total Lines of Classes Documentation:{commentLineCount}");

        Assert.AreEqual(0, problems.Count);
    }

    [GeneratedRegex("namespace (.*)")]
    private static partial Regex NamespaceRegex();

    [GeneratedRegex("<summary>(.*)</summary>", RegexOptions.Singleline)]
    private static partial Regex SummaryTagRegex();

    [GeneratedRegex("<inheritdoc", RegexOptions.Singleline)]
    private static partial Regex InheritDocRegex();
}<|MERGE_RESOLUTION|>--- conflicted
+++ resolved
@@ -51,15 +51,9 @@
 
             var text = File.ReadAllText(f);
 
-<<<<<<< HEAD
-            var startAt = text.IndexOf("public class");
-            if (startAt == -1)
-                startAt = text.IndexOf("public interface");
-=======
             var startAt = text.IndexOf("public class", StringComparison.Ordinal);
             if (startAt == -1)
                 startAt = text.IndexOf("public interface", StringComparison.Ordinal);
->>>>>>> 9e847e4d
 
             if (startAt != -1)
             {
@@ -125,21 +119,11 @@
 
                     var idxLastSlash = f.LastIndexOf("\\", StringComparison.Ordinal);
 
-<<<<<<< HEAD
-                    if (idxLastSlash != -1)
-                        problems.Add(string.Format("FAIL UNDOCUMENTED CLASS:{0} ({1})",
-                            f[(f.LastIndexOf("\\") + 1)..],
-                            f[..idxLastSlash])
-                        );
-                    else
-                        problems.Add($"FAIL UNDOCUMENTED CLASS:{f}");
-=======
                     problems.Add(
                         idxLastSlash != -1
                             ? $"FAIL UNDOCUMENTED CLASS:{f[(f.LastIndexOf("\\", StringComparison.Ordinal) + 1)..]} ({f[..idxLastSlash]})"
                             : $"FAIL UNDOCUMENTED CLASS:{f}"
                     );
->>>>>>> 9e847e4d
                 }
                 else
                 {
