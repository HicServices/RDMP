﻿// Copyright (c) The University of Dundee 2018-2019
// This file is part of the Research Data Management Platform (RDMP).
// RDMP is free software: you can redistribute it and/or modify it under the terms of the GNU General Public License as published by the Free Software Foundation, either version 3 of the License, or (at your option) any later version.
// RDMP is distributed in the hope that it will be useful, but WITHOUT ANY WARRANTY; without even the implied warranty of MERCHANTABILITY or FITNESS FOR A PARTICULAR PURPOSE. See the GNU General Public License for more details.
// You should have received a copy of the GNU General Public License along with RDMP. If not, see <https://www.gnu.org/licenses/>.

using System;
using System.Collections.Generic;
using System.ComponentModel;
using System.Linq;
using System.Windows.Forms;
using Rdmp.Core.CommandExecution;
using Rdmp.Core.CommandExecution.AtomicCommands;
using Rdmp.Core.CommandExecution.Combining;
using Rdmp.Core.Curation.Data.Aggregation;
using Rdmp.Core.Curation.Data.DataLoad;
using Rdmp.Core.Curation.Data.Pipelines;
using Rdmp.Core.DataExport.Data;
using Rdmp.Core.Providers;
using Rdmp.Core.Providers.Nodes;
using Rdmp.Core.Repositories;
using Rdmp.Core.ReusableLibraryCode.Checks;
using Rdmp.UI.AggregationUIs.Advanced;
using Rdmp.UI.CommandExecution;
using Rdmp.UI.CommandExecution.Proposals;
using Rdmp.UI.ItemActivation;
using Rdmp.UI.Menus;
using Rdmp.UI.Tests.DesignPatternTests.ClassFileEvaluation;
using Rdmp.UI.TestsAndSetup.ServicePropogation;

namespace Rdmp.UI.Tests.DesignPatternTests;

/// <summary>
/// This class exists to ensure that code blocks in the markdown documentation compile (at least!).  The guid matches the guid in the markdown file.  The method
/// <see cref="DocumentationCrossExaminationTest.EnsureCodeBlocksCompile"/> checks that the code in the markdown matches the code here within the same guid region.
/// </summary>
internal class MarkdownCodeBlockTests
{
    #region df7d2bb4cd6145719f933f6f15218b1a

    private class FrozenExtractionConfigurationsNode
    {
        public Project Project { get; set; }

        public FrozenExtractionConfigurationsNode(Project project)
        {
            Project = project;
        }

        public override string ToString() => "Frozen Extraction Configurations";
    }

    #endregion

    private class _a93fd8b3d1fb4ad8975ef8cf9c384236
    {
        #region a93fd8b3d1fb4ad8975ef8cf9c384236

        private class FrozenExtractionConfigurationsNode
        {
            public Project Project { get; set; }

            public FrozenExtractionConfigurationsNode(Project project)
            {
                Project = project;
            }

            public override string ToString() => "Frozen Extraction Configurations";

            protected bool Equals(FrozenExtractionConfigurationsNode other) => Equals(Project, other.Project);

            public override bool Equals(object obj)
            {
                if (obj is null) return false;
                if (ReferenceEquals(this, obj)) return true;
<<<<<<< HEAD
                if (obj.GetType() != GetType()) return false;
                return Equals((FrozenExtractionConfigurationsNode)obj);
=======
                return obj.GetType() == GetType() && Equals((FrozenExtractionConfigurationsNode)obj);
>>>>>>> 9e847e4d
            }

            public override int GetHashCode() => Project?.GetHashCode() ?? 0;
        }

        #endregion


        private class _c9aeab3ddaf643e5967c3e2352c388f0 : DataExportChildProvider
        {
            #region c9aeab3ddaf643e5967c3e2352c388f0

            private void AddChildren(ExtractionConfigurationsNode extractionConfigurationsNode,
                DescendancyList descendancy)
            {
                var children = new HashSet<object>();

                var frozenConfigurationsNode =
                    new FrozenExtractionConfigurationsNode(extractionConfigurationsNode.Project);
                children.Add(frozenConfigurationsNode);

                var configs = ExtractionConfigurations
                    .Where(c => c.Project_ID == extractionConfigurationsNode.Project.ID).ToArray();
                foreach (var config in configs)
                {
                    AddChildren(config, descendancy.Add(config));
                    children.Add(config);
                }

                AddToDictionaries(children, descendancy);
            }

            #endregion

            private void AddChildren(ExtractionConfiguration extractionConfigurationsNode, DescendancyList descendancy)
            {
                throw new NotImplementedException();
            }

            public _c9aeab3ddaf643e5967c3e2352c388f0(IRDMPPlatformRepositoryServiceLocator repositoryLocator,
                IChildProvider[] pluginChildProviders, ICheckNotifier errorsCheckNotifier) : base(repositoryLocator,
                pluginChildProviders, errorsCheckNotifier, null)
            {
            }
        }


        private class _0bac9aa7f8874a25bc1fe1361b91f6e5 : DataExportChildProvider
        {
            #region 0bac9aa7f8874a25bc1fe1361b91f6e5

            private void AddChildren(ExtractionConfigurationsNode extractionConfigurationsNode,
                DescendancyList descendancy)
            {
                var children = new HashSet<object>();

                //Create a frozen extraction configurations folder as a subfolder of each ExtractionConfigurationsNode
                var frozenConfigurationsNode =
                    new FrozenExtractionConfigurationsNode(extractionConfigurationsNode.Project);

                //Make the frozen folder appear under the extractionConfigurationsNode
                children.Add(frozenConfigurationsNode);

                //Add children to the frozen folder
                AddChildren(frozenConfigurationsNode, descendancy.Add(frozenConfigurationsNode));

                //Add ExtractionConfigurations which are not released (frozen)
                var configs = ExtractionConfigurations
                    .Where(c => c.Project_ID == extractionConfigurationsNode.Project.ID).ToArray();
                foreach (var config in configs.Where(c => !c.IsReleased))
                {
                    AddChildren(config, descendancy.Add(config));
                    children.Add(config);
                }

                AddToDictionaries(children, descendancy);
            }

            private void AddChildren(FrozenExtractionConfigurationsNode frozenExtractionConfigurationsNode,
                DescendancyList descendancy)
            {
                var children = new HashSet<object>();

                //Add ExtractionConfigurations which are not released (frozen)
                var configs = ExtractionConfigurations
                    .Where(c => c.Project_ID == frozenExtractionConfigurationsNode.Project.ID).ToArray();
                foreach (var config in configs.Where(c => c.IsReleased))
                {
                    AddChildren(config, descendancy.Add(config));
                    children.Add(config);
                }

                AddToDictionaries(children, descendancy);
            }

            #endregion

            private void AddChildren(ExtractionConfiguration frozenExtractionConfigurationsNode,
                DescendancyList descendancy)
            {
                throw new NotImplementedException();
            }

            public _0bac9aa7f8874a25bc1fe1361b91f6e5(IRDMPPlatformRepositoryServiceLocator repositoryLocator,
                IChildProvider[] pluginChildProviders, ICheckNotifier errorsCheckNotifier) : base(repositoryLocator,
                pluginChildProviders, errorsCheckNotifier, null)
            {
            }
        }

        private class _f243e95a6dc94b3486f44b8f0bb0ed7d
        {
            #region f243e95a6dc94b3486f44b8f0bb0ed7d

            private class AllServersNodeMenu : RDMPContextMenuStrip
            {
                public AllServersNodeMenu(RDMPContextMenuStripArgs args, AllServersNode o) : base(args, o)
                {
                    Add(new ExecuteCommandCreateNewEmptyCatalogue(args.ItemActivator));
                }
            }

            #endregion
        }

        private class _cae13dde1de14f5cac984330a222c311
        {
            #region cae13dde1de14f5cac984330a222c311

            private class ProposeExecutionWhenTargetIsPipeline : RDMPCommandExecutionProposal<Pipeline>
            {
                public ProposeExecutionWhenTargetIsPipeline(IActivateItems itemActivator) : base(itemActivator)
                {
                }

                public override bool CanActivate(Pipeline target) => true;

                public override void Activate(Pipeline target)
                {
                    MessageBox.Show("Double clicked");
                }

                public override ICommandExecution ProposeExecution(ICombineToMakeCommand cmd, Pipeline target,
                    InsertOption insertOption = InsertOption.Default) => null;
            }

            #endregion
        }

        private class _d5ff7bebc57942df8c6c57a316bf72c6 : RDMPCommandExecutionProposal<AggregateConfiguration>
        {
            public override bool CanActivate(AggregateConfiguration target) => throw new NotImplementedException();

            public override ICommandExecution ProposeExecution(ICombineToMakeCommand cmd, AggregateConfiguration target,
                InsertOption insertOption = InsertOption.Default) =>
                throw new NotImplementedException();

            public _d5ff7bebc57942df8c6c57a316bf72c6(IActivateItems itemActivator) : base(itemActivator)
            {
            }

            #region d5ff7bebc57942df8c6c57a316bf72c6

            public override void Activate(AggregateConfiguration target)
            {
                ItemActivator.Activate<AggregateEditorUI, AggregateConfiguration>(target);
            }

            #endregion


            #region 56df0867990f4b0397e51a6a49f7bdd0

            [TypeDescriptionProvider(typeof(AbstractControlDescriptionProvider<ANOTableUI_Design, UserControl>))]
            public abstract class ANOTableUI_Design : RDMPSingleDatabaseObjectControl<ANOTable>
            {
            }

            #endregion
        }

        private class _59f55fa3ef50404291c7ae3996772635 : RDMPCommandExecutionProposal<Pipeline>
        {
            public override bool CanActivate(Pipeline target) => throw new NotImplementedException();

            public override void Activate(Pipeline target)
            {
                throw new NotImplementedException();
            }

            #region 59f55fa3ef50404291c7ae3996772635
<<<<<<< HEAD

            public override ICommandExecution ProposeExecution(ICombineToMakeCommand cmd, Pipeline target,
                InsertOption insertOption = InsertOption.Default)
            {
                if (cmd is CatalogueCombineable sourceCatalogueCombineable)
                    return new ExecuteCommandDelete(ItemActivator, sourceCatalogueCombineable.Catalogue);

                return null;
            }
=======

            public override ICommandExecution ProposeExecution(ICombineToMakeCommand cmd, Pipeline target,
                InsertOption insertOption = InsertOption.Default) =>
                cmd is CatalogueCombineable sourceCatalogueCombineable
                    ? new ExecuteCommandDelete(ItemActivator, sourceCatalogueCombineable.Catalogue)
                    : (ICommandExecution)null;
>>>>>>> 9e847e4d

            #endregion

            public _59f55fa3ef50404291c7ae3996772635(IActivateItems itemActivator) : base(itemActivator)
            {
            }
        }

        private class _bbee6cb18ebd4e35a19f5fa521063648
        {
            #region bbee6cb18ebd4e35a19f5fa521063648

            public class PipelineCombineable : ICombineToMakeCommand
            {
                public Pipeline Pipeline { get; private set; }
                public bool IsEmpty { get; private set; }

                public PipelineCombineable(Pipeline pipeline)
                {
                    Pipeline = pipeline;
                    IsEmpty = Pipeline.PipelineComponents.Count == 0;
                }

                public string GetSqlString() => "";
            }

            #endregion
        }
    }
}<|MERGE_RESOLUTION|>--- conflicted
+++ resolved
@@ -73,12 +73,7 @@
             {
                 if (obj is null) return false;
                 if (ReferenceEquals(this, obj)) return true;
-<<<<<<< HEAD
-                if (obj.GetType() != GetType()) return false;
-                return Equals((FrozenExtractionConfigurationsNode)obj);
-=======
                 return obj.GetType() == GetType() && Equals((FrozenExtractionConfigurationsNode)obj);
->>>>>>> 9e847e4d
             }
 
             public override int GetHashCode() => Project?.GetHashCode() ?? 0;
@@ -270,24 +265,12 @@
             }
 
             #region 59f55fa3ef50404291c7ae3996772635
-<<<<<<< HEAD
-
-            public override ICommandExecution ProposeExecution(ICombineToMakeCommand cmd, Pipeline target,
-                InsertOption insertOption = InsertOption.Default)
-            {
-                if (cmd is CatalogueCombineable sourceCatalogueCombineable)
-                    return new ExecuteCommandDelete(ItemActivator, sourceCatalogueCombineable.Catalogue);
-
-                return null;
-            }
-=======
 
             public override ICommandExecution ProposeExecution(ICombineToMakeCommand cmd, Pipeline target,
                 InsertOption insertOption = InsertOption.Default) =>
                 cmd is CatalogueCombineable sourceCatalogueCombineable
                     ? new ExecuteCommandDelete(ItemActivator, sourceCatalogueCombineable.Catalogue)
                     : (ICommandExecution)null;
->>>>>>> 9e847e4d
 
             #endregion
 
