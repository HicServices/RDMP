// Copyright (c) The University of Dundee 2018-2019
// This file is part of the Research Data Management Platform (RDMP).
// RDMP is free software: you can redistribute it and/or modify it under the terms of the GNU General Public License as published by the Free Software Foundation, either version 3 of the License, or (at your option) any later version.
// RDMP is distributed in the hope that it will be useful, but WITHOUT ANY WARRANTY; without even the implied warranty of MERCHANTABILITY or FITNESS FOR A PARTICULAR PURPOSE. See the GNU General Public License for more details.
// You should have received a copy of the GNU General Public License along with RDMP. If not, see <https://www.gnu.org/licenses/>.

using System;
using System.Collections.Generic;
using System.IO;
using System.Linq;
using FAnsi.Discovery;
using NUnit.Framework;
using Rdmp.Core.CommandExecution;
using Rdmp.Core.CommandExecution.AtomicCommands;
using Rdmp.Core.CommandExecution.AtomicCommands.Automation;
using Rdmp.Core.CommandExecution.AtomicCommands.Sharing;
using Rdmp.Core.CommandLine.Interactive;
using Rdmp.Core.Repositories;
using Rdmp.Core.ReusableLibraryCode.Checks;
using Rdmp.UI.CommandExecution.AtomicCommands;
using Tests.Common;

namespace Rdmp.UI.Tests.DesignPatternTests;

public class RunUITests : DatabaseTests
{
    private List<Type> allowedToBeIncompatible
        = new(new[]
        {
            typeof(ExecuteCommandShow),
            typeof(ExecuteCommandSetDataAccessContextForCredentials),
            typeof(ExecuteCommandActivate),
            typeof(ExecuteCommandCreateNewExternalDatabaseServer),
            typeof(ExecuteCommandShowTooltip),
            typeof(ExecuteCommandShowKeywordHelp),
            typeof(ExecuteCommandCollapseChildNodes),
            typeof(ExecuteCommandExpandAllNodes),
            typeof(ExecuteCommandViewCohortAggregateGraph),
            typeof(ExecuteCommandExecuteExtractionAggregateGraph),

            typeof(ExecuteCommandAddNewCatalogueItem),

            typeof(ExecuteCommandCreateNewFilter),

            //requires a use case
            typeof(ExecuteCommandCreateNewPipeline),
            typeof(ExecuteCommandEditPipelineWithUseCase),

            typeof(ExecuteCommandExportLoggedDataToCsv),
            typeof(ExecuteCommandGenerateRunCommand),
            typeof(ExecuteCommandRunDetached),


            typeof(ExecuteCommandShowXmlDoc),
            typeof(ImpossibleCommand),

            typeof(ExecuteCommandChangeLoadStage),
            typeof(ExecuteCommandReOrderProcessTask),
            typeof(ExecuteCommandAddAggregateConfigurationToCohortIdentificationSetContainer),
            typeof(ExecuteCommandAddCatalogueToCohortIdentificationSetContainer),
            typeof(ExecuteCommandAddCohortToExtractionConfiguration),
            typeof(ExecuteCommandAddDatasetsToConfiguration),
            typeof(ExecuteCommandConvertAggregateConfigurationToPatientIndexTable),
            typeof(ExecuteCommandMakePatientIndexTableIntoRegularCohortIdentificationSetAgain),
            typeof(ExecuteCommandMoveAggregateIntoContainer),
            typeof(ExecuteCommandMoveCohortAggregateContainerIntoSubContainer),
            typeof(ExecuteCommandMoveContainerIntoContainer),
            typeof(ExecuteCommandMoveFilterIntoContainer),
            typeof(ExecuteCommandPutIntoFolder),
            typeof(ExecuteCommandReOrderAggregate),
            typeof(ExecuteCommandReOrderAggregateContainer),
            typeof(ExecuteCommandUseCredentialsToAccessTableInfoData),
            typeof(ExecuteCommandCreateLookup),
            typeof(ExecuteCommandImportFilterDescriptionsFromShare),
            typeof(ExecuteCommandSetArgument),
            typeof(ExecuteCommandAddToSession)
        });

    [Test]
    public void AllCommandsCompatible()
    {
        var uiTests = new UITests();
        var activator = new TestActivateItems(uiTests, new MemoryDataExportRepository());

        allowedToBeIncompatible.AddRange(activator.GetIgnoredCommands());

        var commandCaller = new CommandInvoker(activator);

        Assert.IsTrue(commandCaller.WhyCommandNotSupported(typeof(ExecuteCommandDelete)) is null);

<<<<<<< HEAD
        var notSupported = RepositoryLocator.CatalogueRepository.MEF.GetAllTypes()
=======
        var notSupported = MEF.GetAllTypes()
>>>>>>> 9e847e4d
            .Where(t => typeof(IAtomicCommand).IsAssignableFrom(t) && !t.IsAbstract &&
                        !t.IsInterface) //must be something we would normally expect to be a supported Type
            .Except(allowedToBeIncompatible) //and isn't a permissible one
            .Where(t => commandCaller.WhyCommandNotSupported(t) is not null) //but for some reason isn't
            .ToArray();

        Assert.AreEqual(0, notSupported.Length,
            "The following commands were not compatible with RunUI:" + Environment.NewLine +
            string.Join(Environment.NewLine, notSupported.Select(t => t.Name)));
    }

    [Test]
    public void Test_IsSupported_BasicActivator()
    {
<<<<<<< HEAD
        IBasicActivateItems basic = new ConsoleInputManager(RepositoryLocator, new ThrowImmediatelyCheckNotifier());
=======
        IBasicActivateItems basic = new ConsoleInputManager(RepositoryLocator, ThrowImmediatelyCheckNotifier.Quiet);
>>>>>>> 9e847e4d

        var commandCaller = new CommandInvoker(basic);
        foreach (var t in new[]
                 {
                     typeof(ExecuteCommandDelete), typeof(ExecuteCommandList),
                     typeof(ExecuteCommandExportLoggedDataToCsv), typeof(TestCommandDiscoveredDatabase),
                     typeof(TestCommandLotsOfParameters), typeof(TestCommandTypeParameter)
                 })
        {
            var isSupported = commandCaller.WhyCommandNotSupported(t);
            Assert.IsTrue(isSupported is null, $"Unsupported type {t} due to {isSupported}");
        }
    }

    private class TestCommandDiscoveredDatabase : BasicCommandExecution
    {
        public TestCommandDiscoveredDatabase(IBasicActivateItems activator, DiscoveredDatabase _) : base(activator)
        {
        }
    }

    private class TestCommandLotsOfParameters : BasicCommandExecution
    {
        public TestCommandLotsOfParameters(IRDMPPlatformRepositoryServiceLocator _1, DiscoveredDatabase _2,
            DirectoryInfo _3) : base()
        {
        }
    }

    private class TestCommandTypeParameter : BasicCommandExecution
    {
        public TestCommandTypeParameter(IRDMPPlatformRepositoryServiceLocator _1, Type _2) : base()
        {
        }
    }
}<|MERGE_RESOLUTION|>--- conflicted
+++ resolved
@@ -88,11 +88,7 @@
 
         Assert.IsTrue(commandCaller.WhyCommandNotSupported(typeof(ExecuteCommandDelete)) is null);
 
-<<<<<<< HEAD
-        var notSupported = RepositoryLocator.CatalogueRepository.MEF.GetAllTypes()
-=======
         var notSupported = MEF.GetAllTypes()
->>>>>>> 9e847e4d
             .Where(t => typeof(IAtomicCommand).IsAssignableFrom(t) && !t.IsAbstract &&
                         !t.IsInterface) //must be something we would normally expect to be a supported Type
             .Except(allowedToBeIncompatible) //and isn't a permissible one
@@ -107,11 +103,7 @@
     [Test]
     public void Test_IsSupported_BasicActivator()
     {
-<<<<<<< HEAD
-        IBasicActivateItems basic = new ConsoleInputManager(RepositoryLocator, new ThrowImmediatelyCheckNotifier());
-=======
         IBasicActivateItems basic = new ConsoleInputManager(RepositoryLocator, ThrowImmediatelyCheckNotifier.Quiet);
->>>>>>> 9e847e4d
 
         var commandCaller = new CommandInvoker(basic);
         foreach (var t in new[]
