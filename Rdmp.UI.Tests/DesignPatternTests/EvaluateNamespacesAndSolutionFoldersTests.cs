--- conflicted
+++ resolved
@@ -72,11 +72,7 @@
         //      DependenciesEvaluation dependencies = new DependenciesEvaluation();
         //      dependencies.FindProblems(sln);
 
-<<<<<<< HEAD
-        InterfaceDeclarationsCorrect.FindProblems(CatalogueRepository.MEF);
-=======
         InterfaceDeclarationsCorrect.FindProblems();
->>>>>>> 9e847e4d
 
         var documented = new AllImportantClassesDocumented();
         documented.FindProblems(_csFilesFound);
@@ -348,12 +344,8 @@
                         sbSuggestedText.AppendLine(text[i]);
 
                         //add the para tag
-<<<<<<< HEAD
-                        var nextLine = text[i + 1].Insert(text[i + 1].IndexOf("///") + 4, "<para>");
-=======
                         var nextLine = text[i + 1].Insert(text[i + 1].IndexOf("///", StringComparison.Ordinal) + 4,
                             "<para>");
->>>>>>> 9e847e4d
                         sbSuggestedText.AppendLine(nextLine);
                         i++;
                         paraOpened = true;
