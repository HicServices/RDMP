﻿// Copyright (c) The University of Dundee 2018-2019
// This file is part of the Research Data Management Platform (RDMP).
// RDMP is free software: you can redistribute it and/or modify it under the terms of the GNU General Public License as published by the Free Software Foundation, either version 3 of the License, or (at your option) any later version.
// RDMP is distributed in the hope that it will be useful, but WITHOUT ANY WARRANTY; without even the implied warranty of MERCHANTABILITY or FITNESS FOR A PARTICULAR PURPOSE. See the GNU General Public License for more details.
// You should have received a copy of the GNU General Public License along with RDMP. If not, see <https://www.gnu.org/licenses/>.

using System;
using System.Collections.Generic;
using System.IO;
using System.Linq;
using System.Text;
using System.Text.RegularExpressions;
using NUnit.Framework;
using Rdmp.Core.Repositories;
using Rdmp.Core.ReusableLibraryCode.VisualStudioSolutionFileProcessing;
using Rdmp.UI.Tests.DesignPatternTests.ClassFileEvaluation;
using Tests.Common;

namespace Rdmp.UI.Tests.DesignPatternTests;

public class EvaluateNamespacesAndSolutionFoldersTests : DatabaseTests
{
    private const string SolutionName = "HIC.DataManagementPlatform.sln";
    private readonly List<string> _csFilesFound = new();

    public static readonly HashSet<string> IgnoreList = new()
    {
        "Program.cs",
        "Settings.Designer.cs",
        "Class1.cs",
        "Images.Designer.cs",
        "ToolTips.Designer.cs",
        "Resources.Designer.cs",
        "ProjectInstaller.cs",
        "ProjectInstaller.Designer.cs",
        "TableView.cs",
        "TreeView.cs"
    };

    [Test]
    public void EvaluateNamespacesAndSolutionFolders()
    {
        var solutionDir = new DirectoryInfo(AppDomain.CurrentDomain.BaseDirectory);
        while (solutionDir?.GetFiles("*.sln").Any() != true) solutionDir = solutionDir?.Parent;
        Assert.IsNotNull(solutionDir, "Failed to find {0} in any parent directories", SolutionName);

        var sln = new VisualStudioSolutionFile(solutionDir, solutionDir.GetFiles(SolutionName).Single());

        ProcessFolderRecursive(sln.RootFolders, solutionDir);

        foreach (var rootLevelProjects in sln.RootProjects)
            FindProjectInFolder(rootLevelProjects, solutionDir);

        var foundProjects = sln.Projects.ToDictionary(project => project, project => new List<string>());

        FindUnreferencedProjectsRecursively(foundProjects, solutionDir);

        foreach (var kvp in foundProjects)
            switch (kvp.Value.Count)
            {
                case 0:
                    Error(
                        $"FAIL: Did not find project {kvp.Key.Name} while traversing solution directories and subdirectories");
                    break;
                case > 1:
                    Error(
                        $"FAIL: Found 2+ copies of project {kvp.Key.Name} while traversing solution directories and subdirectories:{Environment.NewLine}{string.Join(Environment.NewLine, kvp.Value)}");
                    break;
            }

        Assert.AreEqual(0, _errors.Count);
        //      DependenciesEvaluation dependencies = new DependenciesEvaluation();
        //      dependencies.FindProblems(sln);

<<<<<<< HEAD
        InterfaceDeclarationsCorrect.FindProblems();
=======
        InterfaceDeclarationsCorrect.FindProblems(CatalogueRepository.MEF);
>>>>>>> e5e8e757

        var documented = new AllImportantClassesDocumented();
        documented.FindProblems(_csFilesFound);

        var uiStandardisationTest = new UserInterfaceStandardisationChecker();
        uiStandardisationTest.FindProblems(_csFilesFound);

        var crossExamination = new DocumentationCrossExaminationTest(solutionDir);
        crossExamination.FindProblems(_csFilesFound);

        //Assuming all files are present and correct we can now evaluate the RDMP specific stuff:
        var otherTestRunner = new RDMPFormInitializationTests();
        otherTestRunner.FindUninitializedForms(_csFilesFound);

        var propertyChecker = new SuspiciousRelationshipPropertyUse();
        propertyChecker.FindPropertyMisuse(_csFilesFound);

        var explicitDatabaseNamesChecker = new ExplicitDatabaseNameChecker();
        ExplicitDatabaseNameChecker.FindProblems(_csFilesFound);

        var noMappingToDatabaseComments = new AutoCommentsEvaluator();
        AutoCommentsEvaluator.FindProblems(_csFilesFound);

        CopyrightHeaderEvaluator.FindProblems(_csFilesFound);

        //foreach (var file in slndir.EnumerateFiles("*.cs", SearchOption.AllDirectories))
        //{

        //    if (file.Name.StartsWith("AssemblyInfo") || file.Name.StartsWith("TemporaryGenerated") || file.Name.EndsWith("Designer.cs"))
        //        continue;

        //    var line = File.ReadLines(file.FullName).FirstOrDefault();
        //    if (line != null && line.StartsWith("// Copyright"))
        //        continue;


        //    Console.WriteLine(file.FullName);
        //}
    }

    private void FindUnreferencedProjectsRecursively(Dictionary<VisualStudioProjectReference, List<string>> projects,
        DirectoryInfo dir)
    {
        var projFiles = dir.EnumerateFiles("*.csproj");

        foreach (var projFile in projFiles)
        {
            if (projFile.Directory.FullName.Contains("CodeTutorials"))
                continue;

            var key = projects.Keys.SingleOrDefault(p => (p.Name + ".csproj").Equals(projFile.Name));
            if (key == null)
                Error($"FAIL:Unreferenced csproj file spotted :{projFile.FullName}");
            else
                projects[key].Add(projFile.FullName);
        }

        foreach (var subdir in dir.EnumerateDirectories())
            FindUnreferencedProjectsRecursively(projects, subdir);
    }

    private void ProcessFolderRecursive(IEnumerable<VisualStudioSolutionFolder> folders,
        DirectoryInfo currentPhysicalDirectory)
    {
        //Process root folders
        foreach (var solutionFolder in folders)
        {
            var physicalSolutionFolder = currentPhysicalDirectory.EnumerateDirectories()
                .SingleOrDefault(d => d.Name.Equals(solutionFolder.Name));

            if (physicalSolutionFolder == null)
            {
                Error(
                    $"FAIL: Solution Folder exists called {solutionFolder.Name} but there is no corresponding physical folder in {currentPhysicalDirectory.FullName}");
                continue;
            }

            foreach (var p in solutionFolder.ChildrenProjects)
                FindProjectInFolder(p, physicalSolutionFolder);

            if (solutionFolder.ChildrenFolders.Any())
                ProcessFolderRecursive(solutionFolder.ChildrenFolders, physicalSolutionFolder);
        }
    }

    private void FindProjectInFolder(VisualStudioProjectReference p, DirectoryInfo physicalSolutionFolder)
    {
        var physicalProjectFolder =
            physicalSolutionFolder.EnumerateDirectories().SingleOrDefault(f => f.Name.Equals(p.Name));

        if (physicalProjectFolder == null)
        {
            Error($"FAIL: Physical folder {p.Name} does not exist in directory {physicalSolutionFolder.FullName}");
        }
        else
        {
            var csProjFile = physicalProjectFolder.EnumerateFiles("*.csproj").SingleOrDefault(f => f.Name.Equals(
                $"{p.Name}.csproj"));
            if (csProjFile == null)
            {
                Error(
                    $"FAIL: .csproj file {p.Name}.csproj was not found in folder {physicalProjectFolder.FullName}");
            }
            else
            {
                var tidy = new CsProjFileTidy(csProjFile);

                foreach (var str in tidy.UntidyMessages)
                    Error(str);

                foreach (var found in tidy.csFilesFound
                             .Where(found => _csFilesFound.Any(otherFile =>
                                 Path.GetFileName(otherFile).Equals(Path.GetFileName(found)))).Where(found =>
                                 !IgnoreList.Contains(Path.GetFileName(found))))
                    Error($"Found 2+ files called {Path.GetFileName(found)}");

                _csFilesFound.AddRange(tidy.csFilesFound);
            }
        }
    }

    private readonly List<string> _errors = new();

    private void Error(string s)
    {
        Console.WriteLine(s);
        _errors.Add(s);
    }
}

public class CopyrightHeaderEvaluator
{
    public static void FindProblems(List<string> csFilesFound)
    {
        var suggestedNewFileContents = new Dictionary<string, string>(StringComparer.CurrentCultureIgnoreCase);

        foreach (var file in csFilesFound)
        {
            if (file.Contains(".Designer.cs") || EvaluateNamespacesAndSolutionFoldersTests.IgnoreList.Contains(file))
                continue;

            var changes = false;

            var sbSuggestedText = new StringBuilder();

            var text = File.ReadLines(file).First();

            if (!text.StartsWith("// Copyright (c) The University of Dundee 2018-20")
                && text !=
                @"// This code is adapted from https://www.codeproject.com/Articles/1182358/Using-Autocomplete-in-Windows-Console-Applications")
            {
                changes = true;
                sbSuggestedText.AppendLine(@"// Copyright (c) The University of Dundee 2018-2023");
                sbSuggestedText.AppendLine(@"// This file is part of the Research Data Management Platform (RDMP).");
                sbSuggestedText.AppendLine(
                    @"// RDMP is free software: you can redistribute it and/or modify it under the terms of the GNU General Public License as published by the Free Software Foundation, either version 3 of the License, or (at your option) any later version.");
                sbSuggestedText.AppendLine(
                    @"// RDMP is distributed in the hope that it will be useful, but WITHOUT ANY WARRANTY; without even the implied warranty of MERCHANTABILITY or FITNESS FOR A PARTICULAR PURPOSE. See the GNU General Public License for more details.");
                sbSuggestedText.AppendLine(
                    @"// You should have received a copy of the GNU General Public License along with RDMP. If not, see <https://www.gnu.org/licenses/>.");
                sbSuggestedText.AppendLine();
                sbSuggestedText.AppendJoin(Environment.NewLine, text);
            }

            if (changes)
                suggestedNewFileContents.Add(file, sbSuggestedText.ToString());
        }

        Assert.AreEqual(0, suggestedNewFileContents.Count, "The following files did not contain copyright:{0}{1}",
            Environment.NewLine,
            string.Join(Environment.NewLine, suggestedNewFileContents.Keys.Select(Path.GetFileName)));

        //drag your debugger stack pointer to here to mess up all your files to match the suggestedNewFileContents :)
        foreach (var suggestedNewFileContent in suggestedNewFileContents)
            File.WriteAllText(suggestedNewFileContent.Key, suggestedNewFileContent.Value);
    }
}

public partial class AutoCommentsEvaluator
{
    public static void FindProblems(List<string> csFilesFound)
    {
        var suggestedNewFileContents = new Dictionary<string, string>(StringComparer.CurrentCultureIgnoreCase);

        foreach (var f in csFilesFound)
        {
            if (f.Contains(".Designer.cs"))
                continue;

            var changes = false;

            var sbSuggestedText = new StringBuilder();

            var text = File.ReadAllLines(f);
            var areInSummary = false;
            var paraOpened = false;

            for (var i = 0; i < text.Length; i++)
            {
                //////////////////////////////////No Mapping Properties////////////////////////////////////////////////////
                if (text[i].Trim().Equals("[NoMappingToDatabase]"))
                {
                    var currentClassName = GetUniqueTypeName(Path.GetFileNameWithoutExtension(f));

                    var t = MEF.GetType(currentClassName);

                    //if the previous line isn't a summary comment
                    if (!text[i - 1].Trim().StartsWith("///"))
                    {
                        var next = text[i + 1];

                        var m = PublicRegex().Match(next);
                        if (m.Success)
                        {
                            var whitespace = m.Groups[1].Value;
                            var member = m.Groups[3].Value;

                            Assert.IsTrue(string.IsNullOrWhiteSpace(whitespace));
                            Assert.IsNotNull(t);

                            if (t.GetProperty($"{member}_ID") != null)
                            {
                                changes = true;
                                sbSuggestedText.AppendLine(whitespace + $"/// <inheritdoc cref=\"{member}_ID\"/>");
                            }
                            else
                            {
                                sbSuggestedText.AppendLine(text[i]);
                                continue;
                            }
                        }
                    }
                }


                if (text[i].Trim().Equals("/// <summary>"))
                {
                    areInSummary = true;
                    paraOpened = false;
                }

                if (text[i].Trim().Equals("/// </summary>"))
                {
                    if (paraOpened)
                    {
                        //
                        sbSuggestedText.Insert(sbSuggestedText.Length - 2, "</para>");
                        paraOpened = false;
                    }

                    areInSummary = false;
                }

                //if we have a paragraph break in the summary comments and the next line isn't an end summary
                if (areInSummary && text[i].Trim().Equals("///") && !text[i + 1].Trim().Equals("/// </summary>"))
                {
                    if (paraOpened)
                    {
                        sbSuggestedText.Insert(sbSuggestedText.Length - 2, "</para>");
                        paraOpened = false;
                    }

                    //there should be a para tag
                    if (!text[i + 1].Contains("<para>") && text[i + 1].Contains("///"))
                    {
                        changes = true;

                        //add current line
                        sbSuggestedText.AppendLine(text[i]);

                        //add the para tag
<<<<<<< HEAD
                        var nextLine = text[i + 1].Insert(text[i + 1].IndexOf("///", StringComparison.Ordinal) + 4,
                            "<para>");
=======
                        var nextLine = text[i + 1].Insert(text[i + 1].IndexOf("///") + 4, "<para>");
>>>>>>> e5e8e757
                        sbSuggestedText.AppendLine(nextLine);
                        i++;
                        paraOpened = true;
                        continue;
                    }
                }

                sbSuggestedText.AppendLine(text[i]);
            }

            if (changes)
                suggestedNewFileContents.Add(f, sbSuggestedText.ToString());
        }


        //drag your debugger stack pointer to here to mess up all your files to match the suggestedNewFileContents :)
        if (suggestedNewFileContents.Count==0)
            Assert.Pass();
        else
        {
            Console.WriteLine($"Replacing file contents in {string.Join(";", suggestedNewFileContents.Keys)}");
        }
        foreach (var suggestedNewFileContent in suggestedNewFileContents)
            File.WriteAllText(suggestedNewFileContent.Key, suggestedNewFileContent.Value);

        Assert.IsEmpty(suggestedNewFileContents);
    }

    private static string GetUniqueTypeName(string typename)
    {
        return typename switch
        {
            "ColumnInfo" => "Rdmp.Core.Curation.Data.ColumnInfo",
            "IFilter" => "Rdmp.Core.Curation.Data.IFilter",
            _ => typename
        };
    }

    [GeneratedRegex("(.*)public\\b(.*)\\s+(.*)\\b")]
    private static partial Regex PublicRegex();
}<|MERGE_RESOLUTION|>--- conflicted
+++ resolved
@@ -72,11 +72,7 @@
         //      DependenciesEvaluation dependencies = new DependenciesEvaluation();
         //      dependencies.FindProblems(sln);
 
-<<<<<<< HEAD
         InterfaceDeclarationsCorrect.FindProblems();
-=======
-        InterfaceDeclarationsCorrect.FindProblems(CatalogueRepository.MEF);
->>>>>>> e5e8e757
 
         var documented = new AllImportantClassesDocumented();
         documented.FindProblems(_csFilesFound);
@@ -348,12 +344,8 @@
                         sbSuggestedText.AppendLine(text[i]);
 
                         //add the para tag
-<<<<<<< HEAD
                         var nextLine = text[i + 1].Insert(text[i + 1].IndexOf("///", StringComparison.Ordinal) + 4,
                             "<para>");
-=======
-                        var nextLine = text[i + 1].Insert(text[i + 1].IndexOf("///") + 4, "<para>");
->>>>>>> e5e8e757
                         sbSuggestedText.AppendLine(nextLine);
                         i++;
                         paraOpened = true;
