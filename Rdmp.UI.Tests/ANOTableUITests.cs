﻿// Copyright (c) The University of Dundee 2018-2019
// This file is part of the Research Data Management Platform (RDMP).
// RDMP is free software: you can redistribute it and/or modify it under the terms of the GNU General Public License as published by the Free Software Foundation, either version 3 of the License, or (at your option) any later version.
// RDMP is distributed in the hope that it will be useful, but WITHOUT ANY WARRANTY; without even the implied warranty of MERCHANTABILITY or FITNESS FOR A PARTICULAR PURPOSE. See the GNU General Public License for more details.
// You should have received a copy of the GNU General Public License along with RDMP. If not, see <https://www.gnu.org/licenses/>.

using NUnit.Framework;
using Rdmp.Core.Curation.Data;
using Rdmp.Core.Curation.Data.DataLoad;
using Rdmp.UI.ANOEngineeringUIs;

namespace Rdmp.UI.Tests;

internal class ANOTableUITests : UITests
{
    [Test, UITimeout(50000)]
    public void Test_ANOTableUI_NormalState()
    {
        var anoTable = WhenIHaveA<ANOTable>();
        AndLaunch<ANOTableUI>(anoTable);

        //not much we can do about this without mocking the data access layer
        AssertErrorWasShown(ExpectedErrorType.Fatal, "Could not reach ANO Server");

        //but form was not killed and server is not in error
        AssertNoErrors(ExpectedErrorType.KilledForm);
        AssertNoErrors(ExpectedErrorType.ErrorProvider);

        anoTable.DeleteInDatabase();
    }

    [Test, UITimeout(50000)]
    public void Test_ANOTableUI_ServerWrongType()
    {
<<<<<<< HEAD
        var anoTable = WhenIHaveA(Repository, out ExternalDatabaseServer srv);
=======
        var anoTable = WhenIHaveA<ANOTable>(Repository, out var srv);
>>>>>>> 5c0a3943
        srv.CreatedByAssembly = null;
        srv.SaveToDatabase();

        AndLaunch<ANOTableUI>(anoTable);

        //should be an error on the server showing that it is misconfigured
        AssertErrorWasShown(ExpectedErrorType.ErrorProvider,"Server is not an ANO server");
        AssertErrorWasShown(ExpectedErrorType.Fatal, "Could not reach ANO Server");

        //but form was not killed
        AssertNoErrors(ExpectedErrorType.KilledForm);

        anoTable.DeleteInDatabase();
    }


}<|MERGE_RESOLUTION|>--- conflicted
+++ resolved
@@ -32,11 +32,7 @@
     [Test, UITimeout(50000)]
     public void Test_ANOTableUI_ServerWrongType()
     {
-<<<<<<< HEAD
-        var anoTable = WhenIHaveA(Repository, out ExternalDatabaseServer srv);
-=======
         var anoTable = WhenIHaveA<ANOTable>(Repository, out var srv);
->>>>>>> 5c0a3943
         srv.CreatedByAssembly = null;
         srv.SaveToDatabase();
 
