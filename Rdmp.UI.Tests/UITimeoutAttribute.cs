--- conflicted
+++ resolved
@@ -46,11 +46,7 @@
             _timeout = timeout;
         }
 
-<<<<<<< HEAD
-        [LibraryImport("user32.dll")]
-=======
         [LibraryImport("user32.dll", EntryPoint = "SendMessageW")]
->>>>>>> 5c0a3943
         private static partial IntPtr SendMessage(IntPtr hWnd, uint Msg, int wParam, IntPtr lParam);
 
         [DllImport("user32.dll", SetLastError = true, CharSet = CharSet.Unicode)]
