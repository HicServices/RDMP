--- conflicted
+++ resolved
@@ -119,14 +119,7 @@
                 if (threadException != null)
                     throw threadException;
 
-<<<<<<< HEAD
-                if (result == null)
-                    throw new Exception("UI test did not produce a result");
-
-                return result;
-=======
                 return result ?? throw new Exception("UI test did not produce a result");
->>>>>>> 9e847e4d
             }
             catch (AggregateException ae)
             {
