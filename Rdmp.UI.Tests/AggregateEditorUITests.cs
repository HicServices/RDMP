﻿// Copyright (c) The University of Dundee 2018-2019
// This file is part of the Research Data Management Platform (RDMP).
// RDMP is free software: you can redistribute it and/or modify it under the terms of the GNU General Public License as published by the Free Software Foundation, either version 3 of the License, or (at your option) any later version.
// RDMP is distributed in the hope that it will be useful, but WITHOUT ANY WARRANTY; without even the implied warranty of MERCHANTABILITY or FITNESS FOR A PARTICULAR PURPOSE. See the GNU General Public License for more details.
// You should have received a copy of the GNU General Public License along with RDMP. If not, see <https://www.gnu.org/licenses/>.

using System.Linq;
using NUnit.Framework;
using Rdmp.Core.CommandExecution.AtomicCommands;
using Rdmp.Core.Curation.Data;
using Rdmp.Core.Curation.Data.Aggregation;
using Rdmp.UI.AggregationUIs.Advanced;

namespace Rdmp.UI.Tests;

internal class AggregateEditorUITests : UITests
{
    [Test]
    [UITimeout(50000)]
    public void Test_AggregateEditorUI_NormalState()
    {
        var config = GetAggregateConfigurationWithNoDimensions();
        var ui = AndLaunch<AggregateEditorUI>(config);

        //The selected columns ui
        var colsUi = ui.selectColumnUI1;

        //should show two available columns
        var available = colsUi.AvailableColumns;
        Assert.AreEqual(2, available.Count);

        //the count(*) column
        var included = colsUi.IncludedColumns;
        Assert.AreEqual(1, included.Count);

        //before we have added any columns it should not be possible to launch the graph
        var cmdExecuteGraph = new ExecuteCommandExecuteAggregateGraph(ItemActivator, config);
        Assert.IsTrue(cmdExecuteGraph.IsImpossible);
        StringAssert.Contains("No tables could be identified for the query.  Try adding a column or a force join",
            cmdExecuteGraph.ReasonCommandImpossible);

        var ei = config.Catalogue.CatalogueItems[0].ExtractionInformation;

        //create a new dimension to the config in the database
<<<<<<< HEAD
        var dim = new AggregateDimension(Repository, ei, config);
=======
        _ = new AggregateDimension(Repository, ei, config);
>>>>>>> 9e847e4d

        //publish a refresh
        Publish(config);

        //should show one available columns
        available = colsUi.AvailableColumns;
        Assert.AreEqual(1, available.Count);

        //the count(*) column and the added dimension
        included = colsUi.IncludedColumns;
        Assert.AreEqual(2, included.Count);

        //should now be possible to launch the graph
        cmdExecuteGraph = new ExecuteCommandExecuteAggregateGraph(ItemActivator, config);
        Assert.IsFalse(cmdExecuteGraph.IsImpossible);

        AssertNoErrors(ExpectedErrorType.Any);
    }

    [Test]
    [UITimeout(50000)]
    public void Test_AggregateEditorUI_AxisOnlyShowsDateDimensions()
    {
        var config = GetAggregateConfigurationWithNoDimensions(out var dateEi, out var otherEi);

        var dimDate = new AggregateDimension(Repository, dateEi, config);
        var dimOther = new AggregateDimension(Repository, otherEi, config);
        config.ClearAllInjections();

        var ui = AndLaunch<AggregateEditorUI>(config);

        //only date should be an option for axis dimension
        Assert.AreEqual(1, ui.ddAxisDimension.Items.Count);
        Assert.AreEqual(dimDate, ui.ddAxisDimension.Items[0]);

        //dates are not valid for pivots
        Assert.AreEqual(1, ui.ddPivotDimension.Items.Count);
        Assert.AreEqual(dimOther, ui.ddPivotDimension.Items[0]);

        //it wants us to pick either a pivot or an axis
        AssertErrorWasShown(ExpectedErrorType.FailedCheck,
            "In order to have 2 columns, one must be selected as a pivot");
        config.PivotOnDimensionID = dimOther.ID;
        config.SaveToDatabase();

        Publish(config);

        AssertNoErrors(ExpectedErrorType.Any);
    }

    [Test]
    [UITimeout(50000)]
    public void Test_AggregateEditorUI_NoExtractableColumns()
    {
        //Create a Catalogue with an AggregateConfiguration that doesn't have any extractable columns yet
        var cata = WhenIHaveA<Catalogue>();
        var config = new AggregateConfiguration(Repository, cata, "My config");

        //these commands should be impossible
        var cmd = new ExecuteCommandAddNewAggregateGraph(ItemActivator, cata);
        Assert.IsTrue(cmd.IsImpossible);
        StringAssert.Contains("no extractable columns", cmd.ReasonCommandImpossible);

        //and if the broken config is activated
        var ui = AndLaunch<AggregateEditorUI>(config);

        //it should not launch and instead show the following message
        var killed = ItemActivator.Results.KilledForms.Single();
        Assert.AreEqual(ui.ParentForm, killed.Key);
        StringAssert.Contains("no extractable columns", killed.Value.Message);
    }


    private AggregateConfiguration GetAggregateConfigurationWithNoDimensions() =>
<<<<<<< HEAD
        GetAggregateConfigurationWithNoDimensions(out var dateEi, out var otherEi);
=======
        GetAggregateConfigurationWithNoDimensions(out _, out _);
>>>>>>> 9e847e4d

    private AggregateConfiguration GetAggregateConfigurationWithNoDimensions(out ExtractionInformation dateEi,
        out ExtractionInformation otherEi)
    {
<<<<<<< HEAD
        var config = WhenIHaveA<AggregateConfiguration>(Repository, out dateEi, out otherEi);
=======
        var config = WhenIHaveA(Repository, out dateEi, out otherEi);
>>>>>>> 9e847e4d

        //remove any existing dimensions
        foreach (var d in config.AggregateDimensions)
            d.DeleteInDatabase();

        config.ClearAllInjections();
        return config;
    }
}<|MERGE_RESOLUTION|>--- conflicted
+++ resolved
@@ -42,11 +42,7 @@
         var ei = config.Catalogue.CatalogueItems[0].ExtractionInformation;
 
         //create a new dimension to the config in the database
-<<<<<<< HEAD
-        var dim = new AggregateDimension(Repository, ei, config);
-=======
         _ = new AggregateDimension(Repository, ei, config);
->>>>>>> 9e847e4d
 
         //publish a refresh
         Publish(config);
@@ -121,20 +117,12 @@
 
 
     private AggregateConfiguration GetAggregateConfigurationWithNoDimensions() =>
-<<<<<<< HEAD
-        GetAggregateConfigurationWithNoDimensions(out var dateEi, out var otherEi);
-=======
         GetAggregateConfigurationWithNoDimensions(out _, out _);
->>>>>>> 9e847e4d
 
     private AggregateConfiguration GetAggregateConfigurationWithNoDimensions(out ExtractionInformation dateEi,
         out ExtractionInformation otherEi)
     {
-<<<<<<< HEAD
-        var config = WhenIHaveA<AggregateConfiguration>(Repository, out dateEi, out otherEi);
-=======
         var config = WhenIHaveA(Repository, out dateEi, out otherEi);
->>>>>>> 9e847e4d
 
         //remove any existing dimensions
         foreach (var d in config.AggregateDimensions)
