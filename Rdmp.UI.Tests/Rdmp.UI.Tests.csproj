<Project Sdk="Microsoft.NET.Sdk">
<<<<<<< HEAD
  <PropertyGroup>
    <TargetFramework>net7.0-windows</TargetFramework>
    <GenerateAssemblyInfo>false</GenerateAssemblyInfo>
    <EnableWindowsTargeting>true</EnableWindowsTargeting>
    <DebugType>embedded</DebugType>
    <DebugSymbols>true</DebugSymbols>
    <NoWarn>NU1701</NoWarn>
    <AllowUnsafeBlocks>true</AllowUnsafeBlocks>
  </PropertyGroup>
  <ItemGroup>
    <Compile Include="..\SharedAssemblyInfo.cs" Link="SharedAssemblyInfo.cs" />
  </ItemGroup>
  <ItemGroup>
    <PackageReference Include="coverlet.collector" Version="6.0.0">
      <PrivateAssets>all</PrivateAssets>
      <IncludeAssets>runtime; build; native; contentfiles; analyzers; buildtransitive</IncludeAssets>
    </PackageReference>
    <PackageReference Include="Microsoft.NET.Test.Sdk" Version="17.6.3" />
    <PackageReference Include="NUnit" Version="3.13.3" />
    <PackageReference Include="NUnit3TestAdapter" Version="4.5.0">
      <PrivateAssets>all</PrivateAssets>
      <IncludeAssets>runtime; build; native; contentfiles; analyzers; buildtransitive</IncludeAssets>
    </PackageReference>
    <PackageReference Include="NunitXml.TestLogger" Version="3.0.131" />
  </ItemGroup>
  <ItemGroup>
    <ProjectReference Include="..\Application\ResearchDataManagementPlatform\ResearchDataManagementPlatform.csproj" />
    <ProjectReference Include="..\Rdmp.UI\Rdmp.UI.csproj" />
    <ProjectReference Include="..\Tests.Common\Tests.Common.csproj" />
  </ItemGroup>
  <ItemGroup>
    <Folder Include="CollectionUIs\" />
  </ItemGroup>
=======
    <PropertyGroup>
        <TargetFramework>net7.0-windows</TargetFramework>
        <GenerateAssemblyInfo>false</GenerateAssemblyInfo>
        <EnableWindowsTargeting>true</EnableWindowsTargeting>
        <DebugType>embedded</DebugType>
        <DebugSymbols>true</DebugSymbols>
        <NoWarn>NU1701</NoWarn>
        <AllowUnsafeBlocks>true</AllowUnsafeBlocks>
    </PropertyGroup>
    <ItemGroup>
        <Compile Include="..\SharedAssemblyInfo.cs" Link="SharedAssemblyInfo.cs" />
    </ItemGroup>
    <ItemGroup>
        <PackageReference Include="coverlet.collector" Version="6.0.0">
            <PrivateAssets>all</PrivateAssets>
            <IncludeAssets>runtime; build; native; contentfiles; analyzers; buildtransitive</IncludeAssets>
        </PackageReference>
        <PackageReference Include="Microsoft.NET.Test.Sdk" Version="17.7.1" />
        <PackageReference Include="NSubstitute" Version="5.0.0" />
        <PackageReference Include="NUnit" Version="3.13.3" />
        <PackageReference Include="NUnit3TestAdapter" Version="4.5.0">
            <PrivateAssets>all</PrivateAssets>
            <IncludeAssets>runtime; build; native; contentfiles; analyzers; buildtransitive</IncludeAssets>
        </PackageReference>
        <PackageReference Include="NunitXml.TestLogger" Version="3.1.15" />
    </ItemGroup>
    <ItemGroup>
        <ProjectReference
            Include="..\Application\ResearchDataManagementPlatform\ResearchDataManagementPlatform.csproj" />
        <ProjectReference Include="..\Rdmp.UI\Rdmp.UI.csproj" />
        <ProjectReference Include="..\Tests.Common\Tests.Common.csproj" />
    </ItemGroup>
    <ItemGroup>
        <Folder Include="CollectionUIs\" />
    </ItemGroup>
>>>>>>> 54d77a6d
</Project><|MERGE_RESOLUTION|>--- conflicted
+++ resolved
@@ -1,5 +1,4 @@
 <Project Sdk="Microsoft.NET.Sdk">
-<<<<<<< HEAD
   <PropertyGroup>
     <TargetFramework>net7.0-windows</TargetFramework>
     <GenerateAssemblyInfo>false</GenerateAssemblyInfo>
@@ -17,57 +16,22 @@
       <PrivateAssets>all</PrivateAssets>
       <IncludeAssets>runtime; build; native; contentfiles; analyzers; buildtransitive</IncludeAssets>
     </PackageReference>
-    <PackageReference Include="Microsoft.NET.Test.Sdk" Version="17.6.3" />
+    <PackageReference Include="Microsoft.NET.Test.Sdk" Version="17.7.1" />
+    <PackageReference Include="NSubstitute" Version="5.0.0" />
     <PackageReference Include="NUnit" Version="3.13.3" />
     <PackageReference Include="NUnit3TestAdapter" Version="4.5.0">
       <PrivateAssets>all</PrivateAssets>
       <IncludeAssets>runtime; build; native; contentfiles; analyzers; buildtransitive</IncludeAssets>
     </PackageReference>
-    <PackageReference Include="NunitXml.TestLogger" Version="3.0.131" />
+    <PackageReference Include="NunitXml.TestLogger" Version="3.1.15" />
   </ItemGroup>
   <ItemGroup>
-    <ProjectReference Include="..\Application\ResearchDataManagementPlatform\ResearchDataManagementPlatform.csproj" />
+    <ProjectReference
+      Include="..\Application\ResearchDataManagementPlatform\ResearchDataManagementPlatform.csproj" />
     <ProjectReference Include="..\Rdmp.UI\Rdmp.UI.csproj" />
     <ProjectReference Include="..\Tests.Common\Tests.Common.csproj" />
   </ItemGroup>
   <ItemGroup>
     <Folder Include="CollectionUIs\" />
   </ItemGroup>
-=======
-    <PropertyGroup>
-        <TargetFramework>net7.0-windows</TargetFramework>
-        <GenerateAssemblyInfo>false</GenerateAssemblyInfo>
-        <EnableWindowsTargeting>true</EnableWindowsTargeting>
-        <DebugType>embedded</DebugType>
-        <DebugSymbols>true</DebugSymbols>
-        <NoWarn>NU1701</NoWarn>
-        <AllowUnsafeBlocks>true</AllowUnsafeBlocks>
-    </PropertyGroup>
-    <ItemGroup>
-        <Compile Include="..\SharedAssemblyInfo.cs" Link="SharedAssemblyInfo.cs" />
-    </ItemGroup>
-    <ItemGroup>
-        <PackageReference Include="coverlet.collector" Version="6.0.0">
-            <PrivateAssets>all</PrivateAssets>
-            <IncludeAssets>runtime; build; native; contentfiles; analyzers; buildtransitive</IncludeAssets>
-        </PackageReference>
-        <PackageReference Include="Microsoft.NET.Test.Sdk" Version="17.7.1" />
-        <PackageReference Include="NSubstitute" Version="5.0.0" />
-        <PackageReference Include="NUnit" Version="3.13.3" />
-        <PackageReference Include="NUnit3TestAdapter" Version="4.5.0">
-            <PrivateAssets>all</PrivateAssets>
-            <IncludeAssets>runtime; build; native; contentfiles; analyzers; buildtransitive</IncludeAssets>
-        </PackageReference>
-        <PackageReference Include="NunitXml.TestLogger" Version="3.1.15" />
-    </ItemGroup>
-    <ItemGroup>
-        <ProjectReference
-            Include="..\Application\ResearchDataManagementPlatform\ResearchDataManagementPlatform.csproj" />
-        <ProjectReference Include="..\Rdmp.UI\Rdmp.UI.csproj" />
-        <ProjectReference Include="..\Tests.Common\Tests.Common.csproj" />
-    </ItemGroup>
-    <ItemGroup>
-        <Folder Include="CollectionUIs\" />
-    </ItemGroup>
->>>>>>> 54d77a6d
 </Project>