// Copyright (c) The University of Dundee 2018-2019
// This file is part of the Research Data Management Platform (RDMP).
// RDMP is free software: you can redistribute it and/or modify it under the terms of the GNU General Public License as published by the Free Software Foundation, either version 3 of the License, or (at your option) any later version.
// RDMP is distributed in the hope that it will be useful, but WITHOUT ANY WARRANTY; without even the implied warranty of MERCHANTABILITY or FITNESS FOR A PARTICULAR PURPOSE. See the GNU General Public License for more details.
// You should have received a copy of the GNU General Public License along with RDMP. If not, see <https://www.gnu.org/licenses/>.

using System.Linq;
using NUnit.Framework;
using Rdmp.Core.Curation.Data.DataLoad;
using Rdmp.UI.CommandExecution.AtomicCommands;
using Rdmp.UI.DataLoadUIs.LoadMetadataUIs.LoadDiagram;

namespace Rdmp.UI.Tests;

public class LoadDiagramUITests : UITests
{
    [Test]
    [UITimeout(50000)]
    public void Test_LoadDiagramUITests_NormalState()
    {
        var lmd = WhenIHaveA<LoadMetadata>();
<<<<<<< HEAD

        SetupMEF();

        var ui = AndLaunch<LoadDiagramUI>(lmd);
=======
        _ = AndLaunch<LoadDiagramUI>(lmd);
>>>>>>> 9e847e4d

        //it isn't impossible to show us
        AssertCommandIsPossible(new ExecuteCommandViewLoadDiagram(ItemActivator, lmd));

        AssertNoErrors(ExpectedErrorType.Any);
    }

    [Test]
    [UITimeout(50000)]
    public void Test_LoadDiagramUITests_NoCatalogues()
    {
        var lmd = WhenIHaveA<LoadMetadata>();

        //delete the Catalogue so the load is an orphan
        lmd.GetAllCatalogues().Single().DeleteInDatabase();
<<<<<<< HEAD

        SetupMEF();
=======
>>>>>>> 9e847e4d

        _ = AndLaunch<LoadDiagramUI>(lmd);

<<<<<<< HEAD
        //cant launch the command
=======
        //can't launch the command
>>>>>>> 9e847e4d
        AssertCommandIsImpossible(new ExecuteCommandViewLoadDiagram(ItemActivator, lmd),
            "does not have any associated Catalogues");

        //and ui should be showing big problems
        AssertErrorWasShown(ExpectedErrorType.Fatal, "Could not fetch data");
    }
}<|MERGE_RESOLUTION|>--- conflicted
+++ resolved
@@ -19,14 +19,7 @@
     public void Test_LoadDiagramUITests_NormalState()
     {
         var lmd = WhenIHaveA<LoadMetadata>();
-<<<<<<< HEAD
-
-        SetupMEF();
-
-        var ui = AndLaunch<LoadDiagramUI>(lmd);
-=======
         _ = AndLaunch<LoadDiagramUI>(lmd);
->>>>>>> 9e847e4d
 
         //it isn't impossible to show us
         AssertCommandIsPossible(new ExecuteCommandViewLoadDiagram(ItemActivator, lmd));
@@ -42,19 +35,10 @@
 
         //delete the Catalogue so the load is an orphan
         lmd.GetAllCatalogues().Single().DeleteInDatabase();
-<<<<<<< HEAD
-
-        SetupMEF();
-=======
->>>>>>> 9e847e4d
 
         _ = AndLaunch<LoadDiagramUI>(lmd);
 
-<<<<<<< HEAD
-        //cant launch the command
-=======
         //can't launch the command
->>>>>>> 9e847e4d
         AssertCommandIsImpossible(new ExecuteCommandViewLoadDiagram(ItemActivator, lmd),
             "does not have any associated Catalogues");
 
