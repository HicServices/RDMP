--- conflicted
+++ resolved
@@ -36,18 +36,11 @@
             this.lblDescription = new System.Windows.Forms.Label();
             this.tbDescription = new System.Windows.Forms.TextBox();
             this.tbName = new System.Windows.Forms.TextBox();
-<<<<<<< HEAD
-            this.label2 = new System.Windows.Forms.Label();
-            this.tbID = new System.Windows.Forms.TextBox();
-            this.label1 = new System.Windows.Forms.Label();
-            this.btnSave = new CatalogueManager.SimpleControls.ObjectSaverButton();
-=======
             this.objectSaverButton1 = new CatalogueManager.SimpleControls.ObjectSaverButton();
             this.ticket = new CatalogueManager.LocationsMenu.Ticketing.TicketingControl();
             this.queryCachingServerSelector = new CatalogueManager.AggregationUIs.QueryCachingServerSelector();
             this.CohortCompilerUI1 = new CohortManager.SubComponents.CohortCompilerUI();
             this.btnCollapseOrExpand = new System.Windows.Forms.Button();
->>>>>>> 20aec80d
             this.SuspendLayout();
             // 
             // label1
@@ -137,14 +130,6 @@
             // 
             // CohortCompilerUI1
             // 
-<<<<<<< HEAD
-            this.btnSave.Enabled = false;
-            this.btnSave.Location = new System.Drawing.Point(64, 53);
-            this.btnSave.Margin = new System.Windows.Forms.Padding(0);
-            this.btnSave.Name = "btnSave";
-            this.btnSave.Size = new System.Drawing.Size(75, 26);
-            this.btnSave.TabIndex = 50;
-=======
             this.CohortCompilerUI1.Anchor = ((System.Windows.Forms.AnchorStyles)((((System.Windows.Forms.AnchorStyles.Top | System.Windows.Forms.AnchorStyles.Bottom) 
             | System.Windows.Forms.AnchorStyles.Left) 
             | System.Windows.Forms.AnchorStyles.Right)));
@@ -163,7 +148,6 @@
             this.btnCollapseOrExpand.Text = "-";
             this.btnCollapseOrExpand.UseVisualStyleBackColor = true;
             this.btnCollapseOrExpand.Click += new System.EventHandler(this.btnCollapseOrExpand_Click);
->>>>>>> 20aec80d
             // 
             // CohortIdentificationConfigurationUI
             // 
