--- conflicted
+++ resolved
@@ -12,10 +12,7 @@
     <DebugSymbols>true</DebugSymbols>
     <PublishSingleFile>true</PublishSingleFile>
     <PublishReadyToRun>true</PublishReadyToRun>
-<<<<<<< HEAD
     <ServerGarbageCollection>true</ServerGarbageCollection>
-=======
->>>>>>> 16f253a2
   </PropertyGroup>
   <PropertyGroup>
     
