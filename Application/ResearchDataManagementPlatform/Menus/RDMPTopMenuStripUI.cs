// Copyright (c) The University of Dundee 2018-2019
// This file is part of the Research Data Management Platform (RDMP).
// RDMP is free software: you can redistribute it and/or modify it under the terms of the GNU General Public License as published by the Free Software Foundation, either version 3 of the License, or (at your option) any later version.
// RDMP is distributed in the hope that it will be useful, but WITHOUT ANY WARRANTY; without even the implied warranty of MERCHANTABILITY or FITNESS FOR A PARTICULAR PURPOSE. See the GNU General Public License for more details.
// You should have received a copy of the GNU General Public License along with RDMP. If not, see <https://www.gnu.org/licenses/>.

using System;
using System.Diagnostics;
using System.IO;
using System.Linq;
using System.Windows.Forms;
using AutoUpdaterDotNET;
using Rdmp.Core.CommandExecution;
using Rdmp.Core.CommandExecution.AtomicCommands;
using Rdmp.Core.CommandExecution.AtomicCommands.CatalogueCreationCommands;
using Rdmp.Core.CommandExecution.AtomicCommands.CohortCreationCommands;
using Rdmp.Core.CommandLine.Options;
using Rdmp.Core.Curation.Data.Cohort;
using Rdmp.Core.Databases;
using Rdmp.Core.DataQualityEngine;
using Rdmp.Core.Logging;
using Rdmp.Core.Reports;
using Rdmp.Core.ReusableLibraryCode;
using Rdmp.Core.ReusableLibraryCode.Checks;
using Rdmp.Core.ReusableLibraryCode.Settings;
using Rdmp.UI;
using Rdmp.UI.ChecksUI;
using Rdmp.UI.CommandExecution.AtomicCommands;
using Rdmp.UI.CommandExecution.AtomicCommands.UIFactory;
using Rdmp.UI.LocationsMenu.Ticketing;
using Rdmp.UI.MainFormUITabs;
using Rdmp.UI.Menus.MenuItems;
using Rdmp.UI.Performance;
using Rdmp.UI.PluginManagement.CodeGeneration;
using Rdmp.UI.SimpleControls;
using Rdmp.UI.SimpleDialogs;
using Rdmp.UI.SimpleDialogs.NavigateTo;
using Rdmp.UI.TestsAndSetup;
using Rdmp.UI.TestsAndSetup.ServicePropogation;
using Rdmp.UI.Tutorials;
using ResearchDataManagementPlatform.Menus.MenuItems;
using ResearchDataManagementPlatform.WindowManagement;
using ResearchDataManagementPlatform.WindowManagement.ContentWindowTracking.Persistence;
using ResearchDataManagementPlatform.WindowManagement.Licenses;
using WeifenLuo.WinFormsUI.Docking;

namespace ResearchDataManagementPlatform.Menus;

/// <summary>
/// The Top menu of the RDMP lets you do most tasks that do not relate directly to a single object (most single object tasks are accessed by right clicking the object).
/// 
/// <para>Locations:
/// - Change which DataCatalogue database you are pointed at (not usually needed unless you have two different databases e.g. a Test database and a Live database)
/// - Setup Logging / Anonymisation / Query Caching / Data Quality Engine databases
/// - Configure a Ticketing system e.g. Jira for tracking time against tickets (you can set a ticket identifier for datasets, project extractions etc)
/// - Perform bulk renaming operations across your entire catalogue database (useful for when someone remaps your server drives to a new letter! e.g. 'D:\Datasets\Private\' becomes 'E:\')
/// - Refresh the window by reloading all Catalogues/TableInfos etc </para>
/// 
/// <para>View:
/// - View/Edit dataset loading logic
/// - View/Edit the governance approvals your datasets have (including attachments, period covered, datasets included in approval etc)
/// - View the Logging database contents (a relational view of all activities undertaken by all Data Analysts using the RDMP - loading, extractions, dqe runs etc).</para>
/// 
/// <para>Reports
/// - Generate a variety of reports that summarise the state of your datasets / governance etc</para>
/// 
/// <para>Help
/// - View the user manual
/// - View a technical description of each of the core objects maintained by RDMP (Catalogues, TableInfos etc) and what they mean (intended for programmers)</para>
/// </summary>
public partial class RDMPTopMenuStripUI : RDMPUserControl
{
    private WindowManager _windowManager;

    private SaveMenuItem _saveToolStripMenuItem;
    private AtomicCommandUIFactory _atomicCommandUIFactory;

    public RDMPTopMenuStripUI()
    {
        InitializeComponent();
    }

    private void BuildSwitchInstanceMenuItems()
    {
        var args = RDMPBootStrapper.ApplicationArguments;

        // somehow app was launched without populating the load args
        if (args == null)
        {
            return;
        }

        var origYamlFile = args.ConnectionStringsFileLoaded;

        //default settings were used if no yaml file was specified or the file specified did not exist
        var defaultsUsed = origYamlFile == null;

        // if defaults were not used then it is valid to switch to them
        switchToDefaultSettings.Enabled = !defaultsUsed;

        switchToDefaultSettings.Checked = defaultsUsed;
        launchNewWithDefaultSettings.Checked = defaultsUsed;

        // load the yaml files in the RDMP binary directory
        var exeDir = UsefulStuff.GetExecutableDirectory();
        AddMenuItemsForSwitchingToInstancesInYamlFilesOf(origYamlFile, exeDir);

        // also add yaml files from wherever they got their original yaml file
<<<<<<< HEAD
        if (origYamlFile?.FileLoaded != null && !exeDir.FullName.Equals(origYamlFile.FileLoaded.Directory?.FullName))
=======
        if (origYamlFile?.FileLoaded != null && !exeDir.FullName.Equals(origYamlFile.FileLoaded.Directory.FullName))
>>>>>>> 5c0a3943
        {
            AddMenuItemsForSwitchingToInstancesInYamlFilesOf(origYamlFile, origYamlFile.FileLoaded.Directory);
        }

    }

    private void AddMenuItemsForSwitchingToInstancesInYamlFilesOf(ConnectionStringsYamlFile origYamlFile, DirectoryInfo dir)
    {
        foreach (var yaml in dir.GetFiles("*.yaml"))
        {
            // if the yaml file is invalid bail out early
            if (!ConnectionStringsYamlFile.TryLoadFrom(yaml, out var connectionStrings))
                continue;

            var isSameAsCurrent = origYamlFile?.FileLoaded != null && yaml.FullName.Equals(origYamlFile.FileLoaded.FullName);

            var launchNew = new ToolStripMenuItem(connectionStrings.Name ?? yaml.Name, null, (_, _) => { LaunchNew(connectionStrings); })
            {
                Checked = isSameAsCurrent,
                ToolTipText = connectionStrings.Description ?? yaml.FullName
            };

            var switchTo = new ToolStripMenuItem(connectionStrings.Name ?? yaml.Name, null, (_, _) => { SwitchTo(connectionStrings); })
            {
                Enabled = !isSameAsCurrent,
                Checked = isSameAsCurrent,
                ToolTipText = connectionStrings.Description ?? yaml.FullName
            };

            launchAnotherInstanceToolStripMenuItem.DropDownItems.Add(launchNew);
            switchToInstanceToolStripMenuItem.DropDownItems.Add(switchTo);

        }
    }

    private static void SwitchTo(ConnectionStringsYamlFile yaml)
    {
        LaunchNew(yaml);

        Application.Exit();
    }

    private static void LaunchNew(ConnectionStringsYamlFile yaml)
    {
        var exeName = Path.Combine(UsefulStuff.GetExecutableDirectory().FullName, Process.GetCurrentProcess().ProcessName);
        if(yaml == null)
        {
            Process.Start(exeName);
        }
        else
        {
            Process.Start(exeName, $"--{nameof(RDMPCommandLineOptions.ConnectionStringsFile)} \"{yaml.FileLoaded.FullName}\"");
        }
    }

    private void configureExternalServersToolStripMenuItem_Click(object sender, EventArgs e)
    {
        new ExecuteCommandConfigureDefaultServers(Activator).Execute();
    }

    private void setTicketingSystemToolStripMenuItem_Click(object sender, EventArgs e)
    {
        var ui = new TicketingSystemConfigurationUI();
        Activator.ShowWindow(ui, true);
    }


    private void governanceReportToolStripMenuItem_Click(object sender, EventArgs e)
    {
        var generator = new GovernanceReport(new DatasetTimespanCalculator(), Activator.RepositoryLocator.CatalogueRepository);
        generator.GenerateReport();
    }
    private void logViewerToolStripMenuItem_Click(object sender, EventArgs e)
    {
        var cmd = new ExecuteCommandViewLogs(Activator, new LogViewerFilter(LoggingTables.DataLoadTask));
        cmd.Execute();
    }


    private void metadataReportToolStripMenuItem_Click(object sender, EventArgs e)
    {
        var cmd = new ExecuteCommandGenerateMetadataReport(Activator);
        cmd.Execute();
    }


    private void dITAExtractionToolStripMenuItem_Click(object sender, EventArgs e)
    {
        var f = new Form
        {
            Text = "DITA Extraction of Catalogue Metadata"
        };
        var d = new DitaExtractorUI();
        d.SetItemActivator(Activator);
        f.Width = d.Width + 10;
        f.Height = d.Height + 50;
        f.Controls.Add(d);
        f.Show();
    }

    private void generateTestDataToolStripMenuItem_Click(object sender, EventArgs e)
    {
        new ExecuteCommandGenerateTestDataUI(Activator).Execute();
    }

    private void showPerformanceCounterToolStripMenuItem_Click(object sender, EventArgs e)
    {
        new PerformanceCounterUI().Show();
    }

    private void openExeDirectoryToolStripMenuItem_Click(object sender, EventArgs e)
    {

        try
        {
            UsefulStuff.ShowPathInWindowsExplorer(UsefulStuff.GetExecutableDirectory());
        }
        catch (Exception exception)
        {
            ExceptionViewer.Show(exception);
        }
    }

    private void userManualToolStripMenuItem_Click(object sender, EventArgs e)
    {
        try
        {
            UsefulStuff.OpenUrl("https://github.com/HicServices/RDMP#research-data-management-platform");
        }
        catch (Exception exception)
        {
            ExceptionViewer.Show(exception);
        }
    }

    private void generateClassTableSummaryToolStripMenuItem_Click(object sender, EventArgs e)
    {
        var report = new DocumentationReportDatabaseEntities();
        report.GenerateReport(Activator.RepositoryLocator.CatalogueRepository.CommentStore,
            new PopupChecksUI("Generating class summaries", false),
            Activator.CoreIconProvider,
            true);
    }

    private void showHelpToolStripMenuItem_Click(object sender, EventArgs e)
    {
        if(_windowManager.Navigation.Current is RDMPSingleControlTab t)
            t.ShowHelp(Activator);
    }

    public void SetWindowManager(WindowManager windowManager)
    {
        SetItemActivator(windowManager.ActivateItems);

        _windowManager = windowManager;
        _atomicCommandUIFactory = new AtomicCommandUIFactory(Activator);


        //top menu strip setup / adjustment
        LocationsMenu.DropDownItems.Add(new DataExportMenu(Activator));
        _saveToolStripMenuItem = new SaveMenuItem
        {
            Enabled = false,
            Name = "saveToolStripMenuItem",
            Size = new System.Drawing.Size(214, 22)
        };
        fileToolStripMenuItem.DropDownItems.Insert(3,_saveToolStripMenuItem);

        _windowManager.TabChanged += WindowFactory_TabChanged;
        _windowManager.Navigation.Changed += (s,e)=>UpdateForwardBackEnabled();

        var tracker = new TutorialTracker(Activator);
        foreach (var t in tracker.TutorialsAvailable)
            tutorialsToolStripMenuItem.DropDownItems.Add(new LaunchTutorialMenuItem(tutorialsToolStripMenuItem, Activator, t, tracker));

        tutorialsToolStripMenuItem.DropDownItems.Add(new ToolStripSeparator());

        tutorialsToolStripMenuItem.DropDownItems.Add(new DisableTutorialsMenuItem(tutorialsToolStripMenuItem, tracker));
        tutorialsToolStripMenuItem.DropDownItems.Add(new ResetTutorialsMenuItem(tutorialsToolStripMenuItem, tracker));

        closeToolStripMenuItem.Enabled = false;

        rdmpTaskBar1.SetWindowManager(_windowManager);

        // Location menu
        instancesToolStripMenuItem.DropDownItems.Add(_atomicCommandUIFactory.CreateMenuItem(
            new ExecuteCommandChoosePlatformDatabase(Activator.RepositoryLocator) { OverrideCommandName = "Change Default Instance" }));

        Activator.Theme.ApplyTo(menuStrip1);

        try
        {
            BuildSwitchInstanceMenuItems();
        }
        catch (Exception ex)
        {
            Activator.GlobalErrorCheckNotifier.OnCheckPerformed(
                new CheckEventArgs("Failed to BuildSwitchInstanceMenuItems", CheckResult.Fail, ex));
        }

        launchAnotherInstanceToolStripMenuItem.ToolTipText = "Start another copy of the RDMP process targetting the same (or another) RDMP platform database";

        if(switchToInstanceToolStripMenuItem.DropDownItems.Count > 1)
        {
            switchToInstanceToolStripMenuItem.Enabled = true;
            switchToInstanceToolStripMenuItem.ToolTipText = "Close the application and start another copy of the RDMP process targetting another RDMP platform database";
        }
        else
        {
            switchToInstanceToolStripMenuItem.Enabled = false;
            switchToInstanceToolStripMenuItem.ToolTipText = "There are no other RDMP platform databases configured, create a .yaml file with connection strings to enable this feature";
        }
    }


    private IAtomicCommand[] GetNewCommands()
    {
        //Catalogue commands
        return new IAtomicCommand[]
        {
            new ExecuteCommandCreateNewCatalogueByImportingFileUI(Activator),
            new ExecuteCommandCreateNewCatalogueByImportingExistingDataTable(Activator),
            new ExecuteCommandImportTableInfo(Activator,null,false),
            new ExecuteCommandCreateNewCohortIdentificationConfiguration(Activator),
            new ExecuteCommandCreateNewLoadMetadata(Activator),
            new ExecuteCommandCreateNewStandardRegex(Activator),
            new ExecuteCommandCreateNewCohortDatabaseUsingWizard(Activator),
            new ExecuteCommandCreateNewCohortByExecutingACohortIdentificationConfiguration(Activator,null),
            new ExecuteCommandCreateNewCohortFromFile(Activator,null),
            new ExecuteCommandCreateNewCohortFromCatalogue(Activator),
            new ExecuteCommandCreateNewCohortFromTable(Activator,null),
            new ExecuteCommandCreateNewExtractableDataSetPackage(Activator),
            new ExecuteCommandCreateNewDataExtractionProject(Activator),
            new ExecuteCommandRelease(Activator) { OverrideCommandName = "New Release..." },
            new ExecuteCommandCreateANOVersion(Activator)
        };
    }

    private void WindowFactory_TabChanged(object sender, IDockContent newTab)
    {
<<<<<<< HEAD
        closeToolStripMenuItem.Enabled = newTab is not null and not PersistableToolboxDockContent;
=======
        closeToolStripMenuItem.Enabled = newTab != null && newTab is not PersistableToolboxDockContent;
>>>>>>> 5c0a3943
        showHelpToolStripMenuItem.Enabled = newTab is RDMPSingleControlTab;

        if (newTab is not RDMPSingleControlTab singleObjectControlTab)
        {
            _saveToolStripMenuItem.Saveable = null;
            return;
        }

        var saveable = singleObjectControlTab.Control as ISaveableUI;

        //if user wants to emphasise on tab change and there's an object we can emphasise associated with the control
        if (singleObjectControlTab.Control is IRDMPSingleDatabaseObjectControl singleObject && UserSettings.EmphasiseOnTabChanged && singleObject.DatabaseObject != null)
        {
            var isCicChild = Activator.CoreChildProvider.GetDescendancyListIfAnyFor(singleObject.DatabaseObject)?.Parents?.Any(p=>p is CohortIdentificationConfiguration);

            //don't emphasise things that live under cics because it doesn't result in a collection being opened but instead opens the cic Tab (which could result in you being unable to get to your original tab!)
            if(isCicChild == false)
            {
                _windowManager.Navigation.Suspend();
                Activator.RequestItemEmphasis(this, new EmphasiseRequest(singleObject.DatabaseObject));
                _windowManager.Navigation.Resume();
            }

        }


        _saveToolStripMenuItem.Saveable = saveable;
    }

    /// <summary>
    /// Updates the enabled status (greyed out) of the Forward/Back menu items (includes the use of keyobard shortcuts)
    /// </summary>
    private void UpdateForwardBackEnabled()
    {
        navigateBackwardToolStripMenuItem.Enabled = _windowManager.Navigation.CanBack();
        navigateForwardToolStripMenuItem.Enabled = _windowManager.Navigation.CanForward();
    }


    private void codeGenerationToolStripMenuItem_Click(object sender, EventArgs e)
    {
        var ui = new GenerateClassCodeFromTableUI();
        ui.Show();
    }

    private void runToolStripMenuItem_Click(object sender, EventArgs e)
    {
        var dialog = new RunUI(_windowManager.ActivateItems);
        dialog.Show();
    }

    private void userSettingsToolStripMenuItem_Click(object sender, EventArgs e)
    {
        var settings = new UserSettingsFileUI(Activator);
        settings.Show();
    }

    private void licenseToolStripMenuItem_Click(object sender, EventArgs e)
    {
        var l = new LicenseUI();
        l.ShowDialog();
    }

    public void InjectButton(ToolStripButton button)
    {
        rdmpTaskBar1.InjectButton(button);
    }

    private void openToolStripMenuItem_Click(object sender, EventArgs e)
    {
        Activator.SelectAnythingThen(new DialogArgs
        {
            WindowTitle = "Open"
        }, o => Activator.WindowArranger.SetupEditAnything(this, o));
    }

    private void findToolStripMenuItem_Click(object sender, EventArgs e)
    {
        Activator.SelectAnythingThen(new DialogArgs
        {
            WindowTitle = "Find",
            InitialSearchTextGuid = new Guid("00a0733b-848f-4bf3-bcde-7028fe159050"),
            IsFind = true,
            TaskDescription = "Enter the name of an object or part of the name or the dataset/project it is in."

        }, o => Activator.RequestItemEmphasis(this, new EmphasiseRequest(o)));
    }

    private void closeToolStripMenuItem_Click(object sender, EventArgs e)
    {
        _windowManager.CloseCurrentTab();
    }

    private void findAndReplaceToolStripMenuItem_Click(object sender, EventArgs e)
    {
        Activator.ShowWindow(new FindAndReplaceUI(Activator),true);
    }

    private void navigateBackwardToolStripMenuItem_Click(object sender, EventArgs e)
    {
        _windowManager.Navigation.Back(true);
    }

    private void navigateForwardToolStripMenuItem_Click(object sender, EventArgs e)
    {
        _windowManager.Navigation.Forward(true);
    }

    private void checkForUpdatesToolStripMenuItem_Click(object sender, EventArgs e)
    {
        // AutoUpdater.NET is Windows-only for now:
        if (!OperatingSystem.IsWindowsVersionAtLeast(7))
            return;

        var url = "https://raw.githubusercontent.com/HicServices/RDMP/main/rdmp-client.xml";

        // Give user a chance to change the URL that is updating from
        if(!Activator.TypeText("Update Location","Url:",int.MaxValue,url,out url,false))
            return;

        try
        {
            AutoUpdater.ReportErrors = true;
            AutoUpdater.Start(url);
        }
        catch (Exception ex)
        {
            Activator.ShowException($"Failed to update from {url}", ex);
        }
    }

    private void ListAllTypesToolStripMenuItem_Click(object sender, EventArgs e)
    {
        var file = new FileInfo(Path.GetTempFileName());
        File.WriteAllLines(file.FullName, Rdmp.Core.Repositories.MEF.GetAllTypes().Select(t=>t.FullName));
        UsefulStuff.ShowPathInWindowsExplorer(file);
    }

    private void NewToolStripMenuItem_Click(object sender, EventArgs e)
    {
        var dlg = new SelectDialog<IAtomicCommand>(new DialogArgs
        {
            WindowTitle = "Create New",
            TaskDescription = "What do you want to create?"
        },Activator,GetNewCommands(),false);

        if (dlg.ShowDialog() == DialogResult.OK)
        {
            var picked = dlg.Selected;
            picked.Execute();
        }
    }

    private void quitToolStripMenuItem_Click(object sender, EventArgs e)
    {
        Application.Exit();
    }

    private void newSessionToolStripMenuItem_Click(object sender, EventArgs e)
    {
        var cmd = new ExecuteCommandStartSession(Activator,null,null);
        cmd.Execute();
    }


    private void queryDataExport_Click(object sender, EventArgs e)
    {
        var cmd = new ExecuteCommandQueryPlatformDatabase(Activator, nameof(DataExportPatcher));

        if (cmd.IsImpossible)
        {
            Activator.Show("Cannot Query Database", cmd.ReasonCommandImpossible);
            return;
        }

        cmd.Execute();
    }

    private void queryCatalogue_Click(object sender, EventArgs e)
    {
        var cmd = new ExecuteCommandQueryPlatformDatabase(Activator, nameof(CataloguePatcher));

        if (cmd.IsImpossible)
        {
            Activator.Show("Cannot Query Database",cmd.ReasonCommandImpossible);
            return;
        }
        cmd.Execute();
    }

    private void restartApplicationToolStripMenuItem_Click(object sender, EventArgs e)
    {
        if (UserSettings.ConfirmApplicationExiting && Activator.Confirm("Restart Application?", "Confirm Restart") == false)
            return;


        ApplicationRestarter.Restart();
    }

    private void lastCommandMonitorToolStripMenuItem_Click(object sender, EventArgs e)
    {
        var lastCommand = new LastCommandUI();
        lastCommand.Show();
    }

    private void switchToUsingUserSettings_Click(object sender, EventArgs e)
    {
        SwitchTo(null);
    }

    private void launchNewInstanceWithUserSettings_Click(object sender, EventArgs e)
    {
        LaunchNew(null);
    }

    private void terminateProcessToolStripMenuItem_Click(object sender, EventArgs e)
    {
        if(Activator.YesNo("Terminate the process without saving?","Terminate"))
        {
            Process.GetCurrentProcess().Kill();
        }
    }

    private void findMultipleToolStripMenuItem_Click(object sender, EventArgs e)
    {
        var cmd = new ExecuteCommandStartSession(Activator, null, ExecuteCommandStartSession.FindResultsTitle);
        cmd.Execute();
    }

    private void viewHistoryToolStripMenuItem_Click(object sender, EventArgs e)
    {
        Activator.ShowWindow(new CommitsUI(Activator), true);
    }
}<|MERGE_RESOLUTION|>--- conflicted
+++ resolved
@@ -106,11 +106,7 @@
         AddMenuItemsForSwitchingToInstancesInYamlFilesOf(origYamlFile, exeDir);
 
         // also add yaml files from wherever they got their original yaml file
-<<<<<<< HEAD
         if (origYamlFile?.FileLoaded != null && !exeDir.FullName.Equals(origYamlFile.FileLoaded.Directory?.FullName))
-=======
-        if (origYamlFile?.FileLoaded != null && !exeDir.FullName.Equals(origYamlFile.FileLoaded.Directory.FullName))
->>>>>>> 5c0a3943
         {
             AddMenuItemsForSwitchingToInstancesInYamlFilesOf(origYamlFile, origYamlFile.FileLoaded.Directory);
         }
@@ -351,11 +347,7 @@
 
     private void WindowFactory_TabChanged(object sender, IDockContent newTab)
     {
-<<<<<<< HEAD
         closeToolStripMenuItem.Enabled = newTab is not null and not PersistableToolboxDockContent;
-=======
-        closeToolStripMenuItem.Enabled = newTab != null && newTab is not PersistableToolboxDockContent;
->>>>>>> 5c0a3943
         showHelpToolStripMenuItem.Enabled = newTab is RDMPSingleControlTab;
 
         if (newTab is not RDMPSingleControlTab singleObjectControlTab)
