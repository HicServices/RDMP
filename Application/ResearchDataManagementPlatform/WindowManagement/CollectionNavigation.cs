--- conflicted
+++ resolved
@@ -15,28 +15,11 @@
 /// <summary>
 /// Records the fact that the user visited a specific object in a tree collection
 /// </summary>
-<<<<<<< HEAD
-public class CollectionNavigation : INavigation
-{
-    public IMapsDirectlyToDatabaseTable Object { get; }
-
-    public bool IsAlive
-    {
-        get
-        {
-            if (Object is IMightNotExist o)
-                return o.Exists();
-
-            return true;
-        }
-    }
-=======
 public sealed class CollectionNavigation : PropertywiseEquatable<CollectionNavigation>, INavigation
 {
     public IMapsDirectlyToDatabaseTable Object { get; }
 
     [MemberwiseEqualityIgnore] public bool IsAlive => Object is not IMightNotExist o || o.Exists();
->>>>>>> 9e847e4d
 
     public CollectionNavigation(IMapsDirectlyToDatabaseTable @object)
     {
@@ -53,19 +36,4 @@
     }
 
     public override string ToString() => Object.ToString();
-<<<<<<< HEAD
-
-    public override bool Equals(object obj) =>
-        obj is CollectionNavigation other &&
-        Object.Equals(other.Object);
-
-    public override int GetHashCode()
-    {
-        unchecked
-        {
-            return 162302186 + EqualityComparer<IMapsDirectlyToDatabaseTable>.Default.GetHashCode(Object);
-        }
-    }
-=======
->>>>>>> 9e847e4d
 }