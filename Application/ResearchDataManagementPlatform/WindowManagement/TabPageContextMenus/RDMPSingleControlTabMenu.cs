--- conflicted
+++ resolved
@@ -50,17 +50,10 @@
         }
 
         Items.Add("Refresh", FamFamFamIcons.arrow_refresh.ImageToBitmap(),
-<<<<<<< HEAD
-            (s, e) => _tab.HandleUserRequestingTabRefresh(activator));
-
-        var help = new ToolStripMenuItem("Help", FamFamFamIcons.help.ImageToBitmap(),
-            (s, e) => _tab.ShowHelp(activator))
-=======
             (s, e) => tab1.HandleUserRequestingTabRefresh(activator));
 
         var help = new ToolStripMenuItem("Help", FamFamFamIcons.help.ImageToBitmap(),
             (s, e) => tab1.ShowHelp(activator))
->>>>>>> 9e847e4d
         {
             ShortcutKeys = Keys.F1
         };
