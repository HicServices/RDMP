--- conflicted
+++ resolved
@@ -415,15 +415,10 @@
 
         uiInstance.SetDatabaseObject(this, databaseObject);
 
-<<<<<<< HEAD
-        if (insertIndex is not null && _mainDockPanel.ActivePane is not null)
-            _mainDockPanel.ActivePane.SetContentIndex(floatable, (int)insertIndex);
-=======
         if (insertIndex is not null && panel is not null)
         {
             panel.SetContentIndex(floatable, (int)insertIndex);
         }
->>>>>>> 5da580f0
 
         SetTabText(floatable, uiInstance);
 
