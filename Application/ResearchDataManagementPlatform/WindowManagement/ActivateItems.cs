--- conflicted
+++ resolved
@@ -171,15 +171,6 @@
             ? singleControlForm.Name ?? singleControlForm.GetType().Name //or worst case scenario use the type name!
             : singleControlForm.Text;
 
-<<<<<<< HEAD
-        if (singleControlForm is Form && asDocument)
-            throw new Exception(
-                $"Control '{singleControlForm}' is a Form and asDocument was passed as true.  When asDocument is true you must be a Control not a Form e.g. inherit from RDMPUserControl instead of RDMPForm");
-
-        var c = singleControlForm as RDMPUserControl;
-
-        c?.SetItemActivator(this);
-=======
         switch (singleControlForm)
         {
             case Form when asDocument:
@@ -189,7 +180,6 @@
                 c.SetItemActivator(this);
                 break;
         }
->>>>>>> 9e847e4d
 
         var content = WindowFactory.Create(this, singleControlForm, name, null);
 
@@ -303,15 +293,9 @@
     public DialogResult ShowDialog(Form form)
     {
         // if on wrong Thread
-<<<<<<< HEAD
-        if (_mainDockPanel?.InvokeRequired ?? false) return _mainDockPanel.Invoke(() => ShowDialog(form));
-
-        return form.ShowDialog();
-=======
         return _mainDockPanel?.InvokeRequired ?? false
             ? _mainDockPanel.Invoke(() => ShowDialog(form))
             : form.ShowDialog();
->>>>>>> 9e847e4d
     }
 
     public void KillForm(Form f, Exception reason)
@@ -455,23 +439,6 @@
             {
                 var databaseObject = instruction.DatabaseObject;
 
-<<<<<<< HEAD
-            DockContent floatable = WindowFactory.Create(this, RefreshBus, uiInstance,
-                CoreIconProvider.GetImage(databaseObject), databaseObject);
-
-            floatable.Show(_mainDockPanel, DockState.Document);
-            try
-            {
-                uiInstance.SetDatabaseObject(this, (DatabaseEntity)databaseObject);
-                SetTabText(floatable, uiInstance);
-            }
-            catch (Exception e)
-            {
-                floatable.Close();
-                throw new Exception(
-                    $"SetDatabaseObject failed on Control of Type '{instruction.UIControlType.Name}', control closed, see inner Exception for details",
-                    e);
-=======
                 //the database object is gone? deleted maybe
                 if (databaseObject == null)
                     return null;
@@ -494,16 +461,10 @@
                 }
 
                 return floatable;
->>>>>>> 9e847e4d
             }
             default:
                 return (DockContent)activator.ShowWindow(c, true);
         }
-<<<<<<< HEAD
-
-        return (DockContent)activator.ShowWindow(c, true);
-=======
->>>>>>> 9e847e4d
     }
 
     private static void SetTabText(DockContent floatable, INamedTab tab)
@@ -598,11 +559,7 @@
         if (_mainDockPanel?.InvokeRequired ?? false)
             return _mainDockPanel.Invoke(() => SelectDatabase(allowDatabaseCreation, taskDescription));
 
-<<<<<<< HEAD
-        var dialog = new ServerDatabaseTableSelectorDialog(taskDescription, false, true, this);
-=======
         using var dialog = new ServerDatabaseTableSelectorDialog(taskDescription, false, true, this);
->>>>>>> 9e847e4d
         dialog.ShowDialog();
         return dialog.DialogResult == DialogResult.OK ? dialog.SelectedDatabase : null;
     }
@@ -742,15 +699,9 @@
     public override FileInfo SelectFile(string prompt)
     {
         // if on wrong Thread
-<<<<<<< HEAD
-        if (_mainDockPanel?.InvokeRequired ?? false) return _mainDockPanel.Invoke(() => SelectFile(prompt));
-
-        return SelectFile(prompt, null, null);
-=======
         return _mainDockPanel?.InvokeRequired ?? false
             ? _mainDockPanel.Invoke(() => SelectFile(prompt))
             : SelectFile(prompt, null, null);
->>>>>>> 9e847e4d
     }
 
     public override FileInfo SelectFile(string prompt, string patternDescription, string pattern)
@@ -759,21 +710,6 @@
         if (_mainDockPanel?.InvokeRequired ?? false)
             return _mainDockPanel.Invoke(() => SelectFile(prompt, patternDescription, pattern));
 
-<<<<<<< HEAD
-        using (var fb = new OpenFileDialog { CheckFileExists = false, Multiselect = false })
-        {
-            if (patternDescription != null && pattern != null)
-                fb.Filter = $"{patternDescription}|{pattern}";
-
-            if (fb.ShowDialog() == DialogResult.OK)
-            {
-                // entering "null" in a winforms file dialog will return something like "D:\Blah\null"
-                if (string.Equals(Path.GetFileName(fb.FileName), "null", StringComparison.CurrentCultureIgnoreCase))
-                    return null;
-
-                return new FileInfo(fb.FileName);
-            }
-=======
         using var fb = new OpenFileDialog { CheckFileExists = false, Multiselect = false };
         if (patternDescription != null && pattern != null)
             fb.Filter = $"{patternDescription}|{pattern}";
@@ -783,7 +719,6 @@
             return string.Equals(Path.GetFileName(fb.FileName), "null", StringComparison.CurrentCultureIgnoreCase)
                 ? null
                 : new FileInfo(fb.FileName);
->>>>>>> 9e847e4d
 
         return null;
     }
@@ -793,21 +728,10 @@
         // if on wrong Thread
         if (_mainDockPanel?.InvokeRequired ?? false)
             return _mainDockPanel.Invoke(() => SelectFiles(prompt, patternDescription, pattern));
-<<<<<<< HEAD
-
-        using (var fb = new OpenFileDialog { CheckFileExists = false, Multiselect = true })
-        {
-            if (patternDescription != null && pattern != null)
-                fb.Filter = $"{patternDescription}|{pattern}";
-
-            if (fb.ShowDialog() == DialogResult.OK)
-                return fb.FileNames.Select(f => new FileInfo(f)).ToArray();
-=======
 
         using var fb = new OpenFileDialog { CheckFileExists = false, Multiselect = true };
         if (patternDescription != null && pattern != null)
             fb.Filter = $"{patternDescription}|{pattern}";
->>>>>>> 9e847e4d
 
         return fb.ShowDialog() == DialogResult.OK ? fb.FileNames.Select(f => new FileInfo(f)).ToArray() : null;
     }
@@ -854,19 +778,9 @@
             AllowMultiSelect = true
         };
 
-<<<<<<< HEAD
-        if (selectDialog.ShowDialog() == DialogResult.OK)
-        {
-            var ms = selectDialog.MultiSelected.ToList();
-            var toReturn = Array.CreateInstance(arrayElementType, ms.Count);
-
-            for (var i = 0; i < ms.Count; i++)
-                toReturn.SetValue(ms[i], i);
-=======
         if (selectDialog.ShowDialog() != DialogResult.OK) return null;
         var ms = selectDialog.MultiSelected.ToList();
         var toReturn = Array.CreateInstance(arrayElementType, ms.Count);
->>>>>>> 9e847e4d
 
         for (var i = 0; i < ms.Count; i++)
             toReturn.SetValue(ms[i], i);
@@ -899,11 +813,7 @@
                 IsFind = sessionName.StartsWith(ExecuteCommandStartSession.FindResultsTitle)
             }, typeof(IMapsDirectlyToDatabaseTable), CoreChildProvider.GetAllSearchables().Keys.ToArray())?.ToList();
 
-<<<<<<< HEAD
-            if (initialObjects == null || !initialObjects.Any())
-=======
             if (initialObjects?.Any() != true)
->>>>>>> 9e847e4d
                 // user cancelled picking objects
                 return;
         }
