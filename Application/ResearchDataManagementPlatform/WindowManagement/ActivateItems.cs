// Copyright (c) The University of Dundee 2018-2019
// This file is part of the Research Data Management Platform (RDMP).
// RDMP is free software: you can redistribute it and/or modify it under the terms of the GNU General Public License as published by the Free Software Foundation, either version 3 of the License, or (at your option) any later version.
// RDMP is distributed in the hope that it will be useful, but WITHOUT ANY WARRANTY; without even the implied warranty of MERCHANTABILITY or FITNESS FOR A PARTICULAR PURPOSE. See the GNU General Public License for more details.
// You should have received a copy of the GNU General Public License along with RDMP. If not, see <https://www.gnu.org/licenses/>.

using System;
using System.Collections.Generic;
using System.Data;
using System.Diagnostics;
using System.IO;
using System.Linq;
using System.Threading;
using System.Threading.Tasks;
using System.Windows.Forms;
using FAnsi.Discovery;
using Rdmp.Core;
using Rdmp.Core.CohortCommitting.Pipeline;
using Rdmp.Core.CommandExecution;
using Rdmp.Core.CommandExecution.AtomicCommands;
using Rdmp.Core.CommandLine.Runners;
using Rdmp.Core.Curation.Data;
using Rdmp.Core.Curation.Data.Aggregation;
using Rdmp.Core.Curation.Data.Cohort;
using Rdmp.Core.Curation.Data.Dashboarding;
using Rdmp.Core.Curation.Data.DataLoad;
using Rdmp.Core.Curation.Data.Defaults;
using Rdmp.Core.Curation.Data.Pipelines;
using Rdmp.Core.DataExport.Data;
using Rdmp.Core.DataViewing;
using Rdmp.Core.Icons.IconProvision;
using Rdmp.Core.Logging;
using Rdmp.Core.MapsDirectlyToDatabaseTable;
using Rdmp.Core.MapsDirectlyToDatabaseTable.Revertable;
using Rdmp.Core.MapsDirectlyToDatabaseTable.Versioning;
using Rdmp.Core.Providers;
using Rdmp.Core.Repositories;
using Rdmp.Core.ReusableLibraryCode;
using Rdmp.Core.ReusableLibraryCode.Checks;
using Rdmp.Core.ReusableLibraryCode.Settings;
using Rdmp.UI.AggregationUIs;
using Rdmp.UI.CatalogueSummary.LoadEvents;
using Rdmp.UI.CohortUI.CreateHoldoutLookup;
using Rdmp.UI.CohortUI.ImportCustomData;
using Rdmp.UI.Collections;
using Rdmp.UI.Collections.Providers;
using Rdmp.UI.CommandExecution;
using Rdmp.UI.CommandExecution.AtomicCommands;
using Rdmp.UI.Copying;
using Rdmp.UI.DataViewing;
using Rdmp.UI.ItemActivation;
using Rdmp.UI.ItemActivation.Arranging;
using Rdmp.UI.Logging;
using Rdmp.UI.PipelineUIs.Pipelines;
using Rdmp.UI.Refreshing;
using Rdmp.UI.Rules;
using Rdmp.UI.SimpleDialogs;
using Rdmp.UI.SimpleDialogs.ForwardEngineering;
using Rdmp.UI.SingleControlForms;
using Rdmp.UI.SubComponents;
using Rdmp.UI.TestsAndSetup.ServicePropogation;
using Rdmp.UI.Theme;
using Rdmp.UI.Versioning;
using Rdmp.UI.Wizard;
using ResearchDataManagementPlatform.WindowManagement.ContentWindowTracking.Persistence;
using ResearchDataManagementPlatform.WindowManagement.WindowArranging;
using SixLabors.ImageSharp;
using SixLabors.ImageSharp.PixelFormats;
using WeifenLuo.WinFormsUI.Docking;
using Image = SixLabors.ImageSharp.Image;
using Rectangle = System.Drawing.Rectangle;

namespace ResearchDataManagementPlatform.WindowManagement;

/// <summary>
///     Central class for RDMP main application, this class provides access to all the main systems in RDMP user interface
///     such as Emphasis, the RefreshBus, Child
///     provision etc.  See IActivateItems for full details
/// </summary>
public class ActivateItems : BasicActivateItems, IActivateItems, IRefreshBusSubscriber
{
    private readonly DockPanel _mainDockPanel;
    private readonly WindowManager _windowManager;

    private WindowFactory WindowFactory { get; }


    public ITheme Theme { get; }

    public RefreshBus RefreshBus { get; }

    public IArrangeWindows WindowArranger { get; }

    public override void Publish(IMapsDirectlyToDatabaseTable databaseEntity)
    {
        if (databaseEntity is DatabaseEntity de)
            RefreshBus.Publish(this, new RefreshObjectEventArgs(de));
    }

    public override void ShowWarning(string message)
    {
        // if on wrong Thread
        if (_mainDockPanel?.InvokeRequired ?? false)
        {
            _mainDockPanel.Invoke(() => ShowWarning(message));
            return;
        }

        WideMessageBox.Show("Message", message, Environment.StackTrace, true, null, WideMessageBoxTheme.Warning);
    }

    public override void Show(string title, string message)
    {
        // if on wrong Thread
        if (_mainDockPanel?.InvokeRequired ?? false)
        {
            _mainDockPanel.Invoke(() => Show(title, message));
            return;
        }

        WideMessageBox.Show(title, message, Environment.StackTrace, true, null, WideMessageBoxTheme.Help);
    }

    public ICombineableFactory CommandFactory { get; }
    public ICommandExecutionFactory CommandExecutionFactory { get; }
    public HistoryProvider HistoryProvider { get; }

    private List<IProblemProvider> ProblemProviders { get; }

    public ActivateItems(ITheme theme, RefreshBus refreshBus, DockPanel mainDockPanel,
        IRDMPPlatformRepositoryServiceLocator repositoryLocator, WindowFactory windowFactory,
        WindowManager windowManager, ICheckNotifier globalErrorCheckNotifier) : base(repositoryLocator,
        globalErrorCheckNotifier)
    {
        Theme = theme;
        IsWinForms = true;
        InteractiveDeletes = true;
        WindowFactory = windowFactory;
        _mainDockPanel = mainDockPanel;
        _windowManager = windowManager;
        RefreshBus = refreshBus;

        RefreshBus.ChildProvider = CoreChildProvider;

        HistoryProvider = new HistoryProvider(repositoryLocator);

        WindowArranger = new WindowArranger(this, _windowManager, _mainDockPanel);

        CommandFactory = new RDMPCombineableFactory();
        CommandExecutionFactory = new RDMPCommandExecutionFactory(this);

        ProblemProviders = new List<IProblemProvider>
        {
            new DataExportProblemProvider(),
            new CatalogueProblemProvider()
        };
        RefreshProblemProviders();

        RefreshBus.Subscribe(this);

        // We can run subprocesses
        IsAbleToLaunchSubprocesses = true;
    }

    protected override ICoreChildProvider GetChildProvider()
    {
        var provider = base.GetChildProvider();

        if (RefreshBus != null) RefreshBus.ChildProvider = provider;

        return provider;
    }


    public Form ShowWindow(Control singleControlForm, bool asDocument = false)
    {
        // if on wrong Thread
        if (_mainDockPanel?.InvokeRequired ?? false)
            return _mainDockPanel.Invoke(() => ShowWindow(singleControlForm, asDocument));

        var width = singleControlForm.Size.Width + SystemInformation.BorderSize.Width;
        var height = singleControlForm.Size.Height + SystemInformation.BorderSize.Height;

        //use the .Text or fallback on .Name
        var name = string.IsNullOrWhiteSpace(singleControlForm.Text)
            ? singleControlForm.Name ?? singleControlForm.GetType().Name //or worst case scenario use the type name!
            : singleControlForm.Text;

        switch (singleControlForm)
        {
            case Form when asDocument:
                throw new Exception(
                    $"Control '{singleControlForm}' is a Form and asDocument was passed as true.  When asDocument is true you must be a Control not a Form e.g. inherit from RDMPUserControl instead of RDMPForm");
            case RDMPUserControl c:
                c.SetItemActivator(this);
                break;
        }

        var content = WindowFactory.Create(this, singleControlForm, name, null);

        if (asDocument)
            content.Show(_mainDockPanel, DockState.Document);
        else
            content.Show(_mainDockPanel, new Rectangle(0, 0, width, height));

        return content;
    }

    public override void RequestItemEmphasis(object sender, EmphasiseRequest request)
    {
        // if on wrong Thread
        if (_mainDockPanel?.InvokeRequired ?? false)
        {
            _mainDockPanel.Invoke(() => RequestItemEmphasis(sender, request));
            return;
        }

        AdjustEmphasiseRequest(request);

        //ensure a relevant Toolbox is available
        var descendancy = CoreChildProvider.GetDescendancyListIfAnyFor(request.ObjectToEmphasise);

        var root = descendancy != null
            ? descendancy.Parents.FirstOrDefault()
            : request.ObjectToEmphasise; //assume maybe o is a root object itself?

        if (root is CohortIdentificationConfiguration cic)
            Activate<CohortIdentificationConfigurationUI, CohortIdentificationConfiguration>(cic);
        else if (root != null)
            _windowManager.ShowCollectionWhichSupportsRootObjectType(root);

        //really should be a listener now btw since we just launched the relevant Toolbox if it wasn't there before
        //Look at assignments to Sender, the invocation list can change the Sender!
        var args = new EmphasiseEventArgs(request);
        OnEmphasise(this, args);

        //might be different than sender that was passed in
        if (args.Sender is DockContent content)
            content.Activate();

        //user is being shown the given object so track it as a recent (e.g. GoTo etc)
        if (args.Request.ObjectToEmphasise is IMapsDirectlyToDatabaseTable m)
            HistoryProvider.Add(m);
    }

    public override bool SelectEnum(DialogArgs args, Type enumType, out Enum chosen)
    {
        // if on wrong Thread
        if (_mainDockPanel?.InvokeRequired ?? false)
        {
            Enum result = default;
            var rtn = _mainDockPanel.Invoke(() => SelectEnum(args, enumType, out result));
            chosen = result;
            return rtn;
        }

        return SelectObject(args, Enum.GetValues(enumType).Cast<Enum>().ToArray(), out chosen);
    }

    public override bool SelectType(DialogArgs args, Type[] available, out Type chosen)
    {
        return SelectObject(args, available, out chosen);
    }

    public override bool CanActivate(object target)
    {
        return CommandExecutionFactory.CanActivate(target);
    }

    protected override void ActivateImpl(object o)
    {
        // if on wrong Thread
        if (_mainDockPanel?.InvokeRequired ?? false)
        {
            _mainDockPanel.Invoke(() => ActivateImpl(o));
            return;
        }

        if (CommandExecutionFactory.CanActivate(o))
            CommandExecutionFactory.Activate(o);
    }

    public bool IsRootObjectOfCollection(RDMPCollection collection, object rootObject)
    {
        //if the collection an arbitrary one then it is definitely not the root collection for anyone
        return collection != RDMPCollection.None && _windowManager.GetCollectionForRootObject(rootObject) == collection;
    }

    /// <summary>
    ///     Consults all currently configured IProblemProviders and returns true if any report a problem with the object
    /// </summary>
    /// <param name="model"></param>
    /// <returns></returns>
    public bool HasProblem(object model)
    {
        return ProblemProviders.Any(p => p.HasProblem(model));
    }

    /// <summary>
    ///     Consults all currently configured IProblemProviders and returns the first Problem reported by any about the object
    ///     or null
    ///     if there are no problems reported.
    /// </summary>
    /// <param name="model"></param>
    /// <returns></returns>
    public string DescribeProblemIfAny(object model)
    {
        return ProblemProviders.Select(p => p.DescribeProblem(model)).FirstOrDefault(desc => desc != null);
    }

    public string GetDocumentation(Type type)
    {
        return RepositoryLocator.CatalogueRepository.CommentStore.GetTypeDocumentationIfExists(type);
    }

    public string CurrentDirectory => Environment.CurrentDirectory;

    public DialogResult ShowDialog(Form form)
    {
        // if on wrong Thread
        return _mainDockPanel?.InvokeRequired ?? false
            ? _mainDockPanel.Invoke(() => ShowDialog(form))
            : form.ShowDialog();
    }

    public void KillForm(Form f, Exception reason)
    {
        // if on wrong Thread
        if (f.InvokeRequired)
        {
            f.Invoke(() => KillForm(f, reason));
            return;
        }

        f.Close();
        ExceptionViewer.Show("Window Closed", reason);
    }

    public void KillForm(Form f, string reason)
    {
        // if on wrong Thread
        if (f.InvokeRequired)
        {
            f.Invoke(() => KillForm(f, reason));
            return;
        }

        f.Close();
        WideMessageBox.Show("Window Closed", reason);
    }

    public void OnRuleRegistered(IBinderRule rule)
    {
        //no special action required
    }

    /// <summary>
    ///     Asks the user if they want to reload a fresh copy with a Yes/No message box.
    /// </summary>
    /// <param name="databaseEntity"></param>
    /// <returns></returns>
    public bool ShouldReloadFreshCopy(DatabaseEntity databaseEntity)
    {
        return YesNo($"{databaseEntity} is out of date with database, would you like to reload a fresh copy?",
            "Object Changed");
    }

    public T Activate<T, T2>(T2 databaseObject)
        where T : RDMPSingleDatabaseObjectControl<T2>, new()
        where T2 : DatabaseEntity
    {
        return Activate<T, T2>(databaseObject, CoreIconProvider.GetImage(databaseObject));
    }

    public T Activate<T>(IPersistableObjectCollection collection)
        where T : Control, IObjectCollectionControl, new()

    {
        //if the window is already open
        if (PopExisting(typeof(T), collection, out var existingHostedControlInstance))
        {
            //just update its state
            var existing = (T)existingHostedControlInstance;
            existing.SetCollection(this, collection);

            return existing;
        }


        var uiInstance = new T();
        Activate(uiInstance, collection);
        return uiInstance;
    }


    private T Activate<T, T2>(T2 databaseObject, Image<Rgba32> tabImage)
        where T : RDMPSingleDatabaseObjectControl<T2>, new()
        where T2 : DatabaseEntity
    {
        if (PopExisting(typeof(T), databaseObject, out var existingHostedControlInstance))
            return (T)existingHostedControlInstance;

        var uiInstance = new T();
        var floatable = WindowFactory.Create(this, RefreshBus, uiInstance, tabImage, databaseObject);

        int? insertIndex = null;
        var panel = _mainDockPanel.Panes.Where(p => p.IsActiveDocumentPane).SingleOrDefault();
        if (panel is not null)
        {
            var contents = panel.Contents;
            insertIndex = contents.IndexOf(panel.ActiveContent) + 1;
        }

        floatable.Show(_mainDockPanel, DockState.Document);

        uiInstance.SetDatabaseObject(this, databaseObject);

<<<<<<< HEAD
        if (insertIndex is not null && _mainDockPanel.ActivePane is not null)
=======
        if (insertIndex is not null && panel is not null)
>>>>>>> f49d51e2
        {
            panel.SetContentIndex(floatable, (int)insertIndex);
        }

        SetTabText(floatable, uiInstance);

        return uiInstance;
    }

    private bool PopExisting(Type windowType, IMapsDirectlyToDatabaseTable databaseObject,
        out Control existingHostedControlInstance)
    {
        var existing = _windowManager.GetActiveWindowIfAnyFor(windowType, databaseObject);
        existingHostedControlInstance = null;

        if (existing != null)
        {
            existingHostedControlInstance = existing.Control;
            existing.Activate();

            // only refresh if there are changes to the underlying object
            if (databaseObject is IRevertable r &&
                r.HasLocalChanges().Evaluation == ChangeDescription.DatabaseCopyDifferent)
                existing.HandleUserRequestingTabRefresh(this);
        }

        return existing != null;
    }

    private bool PopExisting(Type windowType, IPersistableObjectCollection collection,
        out Control existingHostedControlInstance)
    {
        var existing = _windowManager.GetActiveWindowIfAnyFor(windowType, collection);
        existingHostedControlInstance = null;

        if (existing != null)
        {
            existingHostedControlInstance = existing.Control;
            existing.Activate();

            // only refresh if there are changes to some of the underlying objects
            if (collection.DatabaseObjects.OfType<IRevertable>().Any(r =>
                    r.HasLocalChanges().Evaluation == ChangeDescription.DatabaseCopyDifferent))
                existing.HandleUserRequestingTabRefresh(this);
        }

        return existing != null;
    }

    public DockContent Activate(DeserializeInstruction instruction, IActivateItems activator)
    {
        if (instruction.DatabaseObject != null && instruction.ObjectCollection != null)
            throw new ArgumentException(
                "DeserializeInstruction cannot have both a DatabaseObject and an ObjectCollection");

        var c = (Control)UIObjectConstructor.Construct(instruction.UIControlType, activator);

        switch (c)
        {
            //it has a database object so call SetDatabaseObject
            //if we get here then Instruction wasn't for a
            case IObjectCollectionControl uiCollection:
                return Activate(uiCollection, instruction.ObjectCollection);
            case IRDMPSingleDatabaseObjectControl uiInstance:
            {
                var databaseObject = instruction.DatabaseObject;

                //the database object is gone? deleted maybe
                if (databaseObject == null)
                    return null;

                DockContent floatable = WindowFactory.Create(this, RefreshBus, uiInstance,
                    CoreIconProvider.GetImage(databaseObject), databaseObject);

                floatable.Show(_mainDockPanel, DockState.Document);
                try
                {
                    uiInstance.SetDatabaseObject(this, (DatabaseEntity)databaseObject);
                    SetTabText(floatable, uiInstance);
                }
                catch (Exception e)
                {
                    floatable.Close();
                    throw new Exception(
                        $"SetDatabaseObject failed on Control of Type '{instruction.UIControlType.Name}', control closed, see inner Exception for details",
                        e);
                }

                return floatable;
            }
            default:
                return (DockContent)activator.ShowWindow(c, true);
        }
    }

    private static void SetTabText(DockContent floatable, INamedTab tab)
    {
        var tabText = tab.GetTabName();
        var tabToolTipText = tab.GetTabToolTip();

        floatable.TabText = tabText;

        // set tool tip to the full tab name or custom representation
        floatable.ToolTipText = string.IsNullOrEmpty(tabToolTipText) ? tabText : tabToolTipText;

        if (floatable.ParentForm != null)
            floatable.ParentForm.Text = $"{tabText} - RDMP";
    }

    public PersistableObjectCollectionDockContent Activate(IObjectCollectionControl collectionControl,
        IPersistableObjectCollection objectCollection)
    {
        var floatable = WindowFactory.Create(this, collectionControl, objectCollection, null);
        floatable.Show(_mainDockPanel, DockState.Document);
        return floatable;
    }

    public void RefreshBus_RefreshObject(object sender, RefreshObjectEventArgs e)
    {
        // if we don't want to do selective refresh or can't (because partial refreshes are not supported on the type)
        if (HardRefresh || !UserSettings.SelectiveRefresh || !CoreChildProvider.SelectiveRefresh(e.Object))
        {
            //update the child provider with a full refresh
            GetChildProvider();
            HardRefresh = false;
        }

        RefreshProblemProviders();
    }

    private void RefreshProblemProviders()
    {
        foreach (var p in ProblemProviders)
            p.RefreshProblems(CoreChildProvider);
    }

    /// <inheritdoc />
    public override bool YesNo(DialogArgs args, out bool chosen)
    {
        // if on wrong Thread
        if (_mainDockPanel?.InvokeRequired ?? false)
        {
            bool result = default;
            var rtn = _mainDockPanel.Invoke(() => YesNo(args, out result));
            chosen = result;
            return rtn;
        }

        var dr = MessageBox.Show(args.TaskDescription ?? args.EntryLabel, args.WindowTitle, MessageBoxButtons.YesNo);
        chosen = dr == DialogResult.Yes;
        return dr switch
        {
            DialogResult.Yes => true,
            DialogResult.No => true,
            _ => false
        };
    }

    public override bool TypeText(DialogArgs args, int maxLength, string initialText, out string text,
        bool requireSaneHeaderText)
    {
        // if on wrong Thread
        if (_mainDockPanel?.InvokeRequired ?? false)
        {
            string result = default;
            var rtn = _mainDockPanel.Invoke(() =>
                TypeText(args, maxLength, initialText, out result, requireSaneHeaderText));
            text = result;
            return rtn;
        }

        var textTyper =
            new TypeTextOrCancelDialog(args, maxLength, initialText, false, maxLength > MultiLineLengthThreshold)
            {
                RequireSaneHeaderText = requireSaneHeaderText
            };

        text = textTyper.ShowDialog() == DialogResult.OK ? textTyper.ResultText : null;
        return !string.IsNullOrWhiteSpace(text);
    }

    public override DiscoveredDatabase SelectDatabase(bool allowDatabaseCreation, string taskDescription)
    {
        // if on wrong Thread
        if (_mainDockPanel?.InvokeRequired ?? false)
            return _mainDockPanel.Invoke(() => SelectDatabase(allowDatabaseCreation, taskDescription));

        using var dialog = new ServerDatabaseTableSelectorDialog(taskDescription, false, true, this);
        dialog.ShowDialog();
        return dialog.DialogResult == DialogResult.OK ? dialog.SelectedDatabase : null;
    }

    public override DiscoveredTable SelectTable(bool allowDatabaseCreation, string taskDescription)
    {
        // if on wrong Thread
        if (_mainDockPanel?.InvokeRequired ?? false)
            return _mainDockPanel.Invoke(() => SelectTable(allowDatabaseCreation, taskDescription));

        using var dialog = new ServerDatabaseTableSelectorDialog(taskDescription, true, true, this)
        {
            AllowTableValuedFunctionSelection = true
        };

        dialog.ShowDialog();

        return dialog.DialogResult == DialogResult.OK ? dialog.SelectedTable : null;
    }

    public override void ShowException(string errorText, Exception exception)
    {
        // if on wrong Thread
        if (_mainDockPanel?.InvokeRequired ?? false)
        {
            _mainDockPanel.Invoke(() => ShowException(errorText, exception));
            return;
        }

        ExceptionViewer.Show(errorText, exception);
    }

    public override void Wait(string title, Task task, CancellationTokenSource cts)
    {
        // if on wrong Thread
        if (_mainDockPanel?.InvokeRequired ?? false)
        {
            _mainDockPanel.Invoke(() => Wait(title, task, cts));
            return;
        }

        var ui = new WaitUI(title, task, cts);
        ui.ShowDialog();
    }


    public override IEnumerable<Type> GetIgnoredCommands()
    {
        yield return typeof(ExecuteCommandRefreshObject);
        yield return typeof(ExecuteCommandChangeExtractability);
        yield return typeof(ExecuteCommandOpenInExplorer);
        yield return typeof(ExecuteCommandDeletePlugin);
        yield return typeof(ExecuteCommandCreateNewFileBasedProcessTask);
    }


    public override IMapsDirectlyToDatabaseTable SelectOne(DialogArgs args,
        IMapsDirectlyToDatabaseTable[] availableObjects)
    {
        // if on wrong Thread
        if (_mainDockPanel?.InvokeRequired ?? false)
            return _mainDockPanel.Invoke(() => SelectOne(args, availableObjects));

        if (!availableObjects.Any())
        {
            MessageBox.Show($"There are no compatible objects in your RMDP for:{Environment.NewLine}{args}");
            return null;
        }

        //if there is only one object available to select
        if (availableObjects.Length == 1)
            if (args.AllowAutoSelect)
                return availableObjects[0];

        if (SelectObject(args, availableObjects, out var selected)) return selected;

        return null; //user didn't select one of the IMapsDirectlyToDatabaseTable objects shown in the dialog
    }

    public override bool SelectObject<T>(DialogArgs args, T[] available, out T selected)
    {
        // if on wrong Thread
        if (_mainDockPanel?.InvokeRequired ?? false)
        {
            T result = default;
            var rtn = _mainDockPanel.Invoke(() => SelectObject(args, available, out result));
            selected = result;
            return rtn;
        }

        var pick = new SelectDialog<T>(args, this, available, false);

        if (pick.ShowDialog() == DialogResult.OK)
        {
            selected = pick.Selected;
            return true;
        }

        selected = default;
        return false;
    }

    public override bool SelectObjects<T>(DialogArgs args, T[] available, out T[] selected)
    {
        // if on wrong Thread
        if (_mainDockPanel?.InvokeRequired ?? false)
        {
            T[] result = default;
            var rtn = _mainDockPanel.Invoke(() => SelectObjects(args, available, out result));
            selected = result;
            return rtn;
        }

        var pick = new SelectDialog<T>(args, this, available, false)
        {
            AllowMultiSelect = true
        };

        if (pick.ShowDialog() == DialogResult.OK)
        {
            selected = pick.MultiSelected.ToArray();
            return true;
        }

        selected = default;
        return false;
    }

    public override DirectoryInfo SelectDirectory(string prompt)
    {
        // if on wrong Thread
        if (_mainDockPanel?.InvokeRequired ?? false) return _mainDockPanel.Invoke(() => SelectDirectory(prompt));

        using var fb = new FolderBrowserDialog();
        return fb.ShowDialog() == DialogResult.OK ? new DirectoryInfo(fb.SelectedPath) : null;
    }

    public override FileInfo SelectFile(string prompt)
    {
        // if on wrong Thread
        return _mainDockPanel?.InvokeRequired ?? false
            ? _mainDockPanel.Invoke(() => SelectFile(prompt))
            : SelectFile(prompt, null, null);
    }

    public override FileInfo SelectFile(string prompt, string patternDescription, string pattern)
    {
        // if on wrong Thread
        if (_mainDockPanel?.InvokeRequired ?? false)
            return _mainDockPanel.Invoke(() => SelectFile(prompt, patternDescription, pattern));

        using var fb = new OpenFileDialog { CheckFileExists = false, Multiselect = false };
        if (patternDescription != null && pattern != null)
            fb.Filter = $"{patternDescription}|{pattern}";

        if (fb.ShowDialog() == DialogResult.OK)
            // entering "null" in a winforms file dialog will return something like "D:\Blah\null"
            return string.Equals(Path.GetFileName(fb.FileName), "null", StringComparison.CurrentCultureIgnoreCase)
                ? null
                : new FileInfo(fb.FileName);

        return null;
    }

    public override FileInfo[] SelectFiles(string prompt, string patternDescription, string pattern)
    {
        // if on wrong Thread
        if (_mainDockPanel?.InvokeRequired ?? false)
            return _mainDockPanel.Invoke(() => SelectFiles(prompt, patternDescription, pattern));

        using var fb = new OpenFileDialog { CheckFileExists = false, Multiselect = true };
        if (patternDescription != null && pattern != null)
            fb.Filter = $"{patternDescription}|{pattern}";

        return fb.ShowDialog() == DialogResult.OK ? fb.FileNames.Select(f => new FileInfo(f)).ToArray() : null;
    }

    protected override bool SelectValueTypeImpl(DialogArgs args, Type paramType, object initialValue, out object chosen)
    {
        // if on wrong Thread
        if (_mainDockPanel?.InvokeRequired ?? false)
        {
            object result = default;
            var rtn = _mainDockPanel.Invoke(() => SelectValueTypeImpl(args, paramType, initialValue, out result));
            chosen = result;
            return rtn;
        }

        //whatever else it is use string
        var typeTextDialog = new TypeTextOrCancelDialog(args, 1000, initialValue?.ToString());

        if (typeTextDialog.ShowDialog() == DialogResult.OK)
        {
            chosen = UsefulStuff.ChangeType(typeTextDialog.ResultText, paramType);
            return true;
        }

        chosen = null;
        return false;
    }

    public override IMapsDirectlyToDatabaseTable[] SelectMany(DialogArgs args, Type arrayElementType,
        IMapsDirectlyToDatabaseTable[] availableObjects)
    {
        // if on wrong Thread
        if (_mainDockPanel?.InvokeRequired ?? false)
            return _mainDockPanel.Invoke(() => SelectMany(args, arrayElementType, availableObjects));

        if (!availableObjects.Any())
        {
            MessageBox.Show($"There are no '{arrayElementType.Name}' objects in your RMDP");
            return null;
        }

        using var selectDialog = new SelectDialog<IMapsDirectlyToDatabaseTable>(args, this, availableObjects, false)
        {
            AllowMultiSelect = true
        };

        if (!new List<DialogResult> { DialogResult.OK, DialogResult.Cancel }.Contains(selectDialog.ShowDialog()))
            return null;
        var ms = selectDialog.MultiSelected.ToList();
        var toReturn = Array.CreateInstance(arrayElementType, ms.Count);

        for (var i = 0; i < ms.Count; i++)
            toReturn.SetValue(ms[i], i);

        return toReturn.Cast<IMapsDirectlyToDatabaseTable>().ToArray();
    }

    public override List<CommandInvokerDelegate> GetDelegates()
    {
        return new List<CommandInvokerDelegate>
        {
            new(typeof(IActivateItems), true, p => this)
        };
    }

    public void StartSession(string sessionName, IEnumerable<IMapsDirectlyToDatabaseTable> initialObjects,
        string initialSearch)
    {
        if (initialObjects == null)
        {
            initialObjects = SelectMany(new DialogArgs
            {
                WindowTitle = sessionName.StartsWith(ExecuteCommandStartSession.FindResultsTitle)
                    ? "Find Multiple"
                    : "Session Objects",
                TaskDescription =
                    "Pick which objects you want added to the session window.  You can always add more later",
                InitialSearchText = initialSearch,

                IsFind = sessionName.StartsWith(ExecuteCommandStartSession.FindResultsTitle)
            }, typeof(IMapsDirectlyToDatabaseTable), CoreChildProvider.GetAllSearchables().Keys.ToArray())?.ToList();

            if (initialObjects?.Any() != true)
                // user cancelled picking objects
                return;
        }

        var panel = WindowFactory.Create(this, new SessionCollectionUI(), new SessionCollection(sessionName)
        {
            DatabaseObjects = initialObjects.ToList()
        }, Image.Load<Rgba32>(CatalogueIcons.WindowLayout));
        panel.Show(_mainDockPanel, DockState.DockLeft);
    }


    /// <inheritdoc />
    public IEnumerable<SessionCollectionUI> GetSessions()
    {
        return _windowManager.GetAllWindows<SessionCollectionUI>();
    }

    public override IPipelineRunner GetPipelineRunner(DialogArgs args, IPipelineUseCase useCase, IPipeline pipeline)
    {
        if (useCase is not null && pipeline is not null) return new PipelineRunner(useCase, pipeline);
        var configureAndExecuteDialog = new ConfigureAndExecutePipelineUI(args, useCase, this)
        {
            Dock = DockStyle.Fill
        };

        return configureAndExecuteDialog;
    }

    public override CohortCreationRequest GetCohortCreationRequest(ExternalCohortTable externalCohortTable,
        IProject project, string cohortInitialDescription)
    {
        // if on wrong Thread
        if (_mainDockPanel?.InvokeRequired ?? false)
            return _mainDockPanel.Invoke(() =>
                GetCohortCreationRequest(externalCohortTable, project, cohortInitialDescription));

        var ui = new CohortCreationRequestUI(this, externalCohortTable, project);

        if (!string.IsNullOrWhiteSpace(cohortInitialDescription))
            ui.CohortDescription = $"{cohortInitialDescription} ({Environment.UserName} - {DateTime.Now})";

        return ui.ShowDialog() == DialogResult.OK ? ui.Result : null;
    }

    public override CohortHoldoutLookupRequest GetCohortHoldoutLookupRequest(ExternalCohortTable externalCohortTable,
        IProject project, CohortIdentificationConfiguration cic)
    {
        // if on wrong Thread
        if (_mainDockPanel?.InvokeRequired ?? false)
            return _mainDockPanel.Invoke(() =>
                GetCohortHoldoutLookupRequest(externalCohortTable, project, cic));

        var ui = new CreateHoldoutLookupUI(this, externalCohortTable, cic);

        if (!string.IsNullOrWhiteSpace(cic.Description))
            ui.CohortDescription = $"{cic.Description} ({Environment.UserName} - {DateTime.Now})";
        return ui.ShowDialog() == DialogResult.OK ? ui.Result : null;
    }

    public override ICatalogue CreateAndConfigureCatalogue(ITableInfo tableInfo,
        ColumnInfo[] extractionIdentifierColumns, string initialDescription, IProject projectSpecific, string folder)
    {
        if (extractionIdentifierColumns is not null)
            return base.CreateAndConfigureCatalogue(tableInfo, extractionIdentifierColumns, initialDescription,
                projectSpecific, folder);
        // if on wrong Thread
        if (_mainDockPanel?.InvokeRequired ?? false)
            return _mainDockPanel.Invoke(() => CreateAndConfigureCatalogue(tableInfo, extractionIdentifierColumns,
                initialDescription, projectSpecific, folder));

        var ui = new ConfigureCatalogueExtractabilityUI(this, tableInfo, initialDescription, projectSpecific)
        {
            TargetFolder = folder
        };
        ui.ShowDialog();

        return ui.CatalogueCreatedIfAny;
    }

    public override ExternalDatabaseServer CreateNewPlatformDatabase(ICatalogueRepository catalogueRepository,
        PermissableDefaults defaultToSet, IPatcher patcher, DiscoveredDatabase db)
    {
        // if on wrong Thread
        if (_mainDockPanel?.InvokeRequired ?? false)
            return _mainDockPanel.Invoke(
                () => CreateNewPlatformDatabase(catalogueRepository, defaultToSet, patcher, db));

        //launch the winforms UI for creating a database
        return CreatePlatformDatabase.CreateNewExternalServer(catalogueRepository, defaultToSet, patcher);
    }

    public override bool ShowCohortWizard(out CohortIdentificationConfiguration cic)
    {
        // if on wrong Thread
        if (_mainDockPanel?.InvokeRequired ?? false)
        {
            CohortIdentificationConfiguration result = default;
            var rtn = _mainDockPanel.Invoke(() => ShowCohortWizard(out result));
            cic = result;
            return rtn;
        }

        var wizard = new CreateNewCohortIdentificationConfigurationUI(this);

        cic = wizard.ShowDialog() == DialogResult.OK ? wizard.CohortIdentificationCriteriaCreatedIfAny : null;

        // Wizard was shown so that's a thing
        return true;
    }

    public override void SelectAnythingThen(DialogArgs args, Action<IMapsDirectlyToDatabaseTable> callback)
    {
        // if on wrong Thread
        if (_mainDockPanel?.InvokeRequired ?? false)
        {
            _mainDockPanel.Invoke(() => SelectAnythingThen(args, callback));
            return;
        }

        var select = new SelectDialog<IMapsDirectlyToDatabaseTable>(
            args, this, CoreChildProvider.GetAllSearchables().Select(k => k.Key), false,
            _windowManager.GetFocusedCollection());

        if (select.ShowDialog() == DialogResult.OK && select.Selected != null) callback(select.Selected);
    }

    public override void ShowData(IViewSQLAndResultsCollection collection)
    {
        // if on wrong Thread
        if (_mainDockPanel?.InvokeRequired ?? false)
        {
            _mainDockPanel.Invoke(() => ShowData(collection));
            return;
        }

        Activate<ViewSQLAndResultsWithDataGridUI>(collection);
    }

    public override void ShowLogs(ILoggedActivityRootObject rootObject)
    {
        // if on wrong Thread
        if (_mainDockPanel?.InvokeRequired ?? false)
        {
            _mainDockPanel.Invoke(() => ShowLogs(rootObject));
            return;
        }

        Activate<LoadEventsTreeView>(new LoadEventsTreeViewObjectCollection(rootObject));
    }

    public override void ShowLogs(ExternalDatabaseServer loggingServer, LogViewerFilter filter)
    {
        // if on wrong Thread
        if (_mainDockPanel?.InvokeRequired ?? false)
        {
            _mainDockPanel.Invoke(() => ShowLogs(loggingServer, filter));
            return;
        }


        var loggingTabUI = Activate<LoggingTabUI, ExternalDatabaseServer>(loggingServer);
        if (filter != null)
            loggingTabUI.SetFilter(filter);
    }

    public override void ShowGraph(AggregateConfiguration aggregate)
    {
        // if on wrong Thread
        if (_mainDockPanel?.InvokeRequired ?? false)
        {
            _mainDockPanel.Invoke(() => ShowGraph(aggregate));
            return;
        }

        var graph = Activate<AggregateGraphUI, AggregateConfiguration>(aggregate);
        graph.LoadGraphAsync();
    }

    public override void LaunchSubprocess(ProcessStartInfo startInfo)
    {
        // if on wrong Thread
        if (_mainDockPanel?.InvokeRequired ?? false)
        {
            _mainDockPanel.Invoke(() => LaunchSubprocess(startInfo));
            return;
        }

        var ctrl = new ConsoleControl.ConsoleControl();
        ShowWindow(ctrl, true);
        ctrl.StartProcess(startInfo);
    }

    public override void ShowData(DataTable table)
    {
        // if on wrong Thread
        if (_mainDockPanel?.InvokeRequired ?? false)
        {
            _mainDockPanel.Invoke(() => ShowData(table));
            return;
        }

        var ui = new DataTableViewerUI(table, "Table");
        ShowDialog(new SingleControlForm(ui, true));
    }
}<|MERGE_RESOLUTION|>--- conflicted
+++ resolved
@@ -415,11 +415,7 @@
 
         uiInstance.SetDatabaseObject(this, databaseObject);
 
-<<<<<<< HEAD
-        if (insertIndex is not null && _mainDockPanel.ActivePane is not null)
-=======
         if (insertIndex is not null && panel is not null)
->>>>>>> f49d51e2
         {
             panel.SetContentIndex(floatable, (int)insertIndex);
         }
