// Copyright (c) The University of Dundee 2018-2019
// This file is part of the Research Data Management Platform (RDMP).
// RDMP is free software: you can redistribute it and/or modify it under the terms of the GNU General Public License as published by the Free Software Foundation, either version 3 of the License, or (at your option) any later version.
// RDMP is distributed in the hope that it will be useful, but WITHOUT ANY WARRANTY; without even the implied warranty of MERCHANTABILITY or FITNESS FOR A PARTICULAR PURPOSE. See the GNU General Public License for more details.
// You should have received a copy of the GNU General Public License along with RDMP. If not, see <https://www.gnu.org/licenses/>.

using System;
using System.Reflection;
using System.Windows.Forms;
using Rdmp.Core;
using Rdmp.Core.Curation.Data.Dashboarding;
using Rdmp.Core.Repositories;
using Rdmp.Core.Repositories.Construction;
using Rdmp.UI.LoadExecutionUIs;
using Rdmp.UI.ProjectUI;
using Rdmp.UI.Raceway;

namespace ResearchDataManagementPlatform.WindowManagement.ContentWindowTracking.Persistence;

/// <summary>
/// Translates persistence strings into DeserializeInstructions for restoring the RDMP main application window layout after application close/restart.
/// </summary>
public class PersistenceDecisionFactory
{
<<<<<<< HEAD
=======
    private PersistStringHelper _persistStringHelper = new();

>>>>>>> 5c0a3943
    public PersistenceDecisionFactory()
    {
        //ensure dashboard UI assembly is loaded
        Assembly.Load(typeof (RacewayRenderAreaUI).Assembly.FullName);
        //ensure data export UI assembly is loaded
        Assembly.Load(typeof(ExtractionConfigurationUI).Assembly.FullName);
        //ensure DLE UI assembly is loaded
        Assembly.Load(typeof(ExecuteLoadMetadataUI).Assembly.FullName);
    }

    /// <summary>
    /// If <paramref name="persistString"/> describes the persisted control state
    /// as described by the basic <see cref="RDMPSingleControlTab"/> class (rather
    /// than a more specialised class like <see cref="RDMPSingleControlTab"/>) then
    /// we return a new instruction of what Type of control to create
    /// </summary>
    /// <param name="persistString"></param>
    /// <param name="repositoryLocator"></param>
    /// <returns></returns>
    public static DeserializeInstruction ShouldCreateBasicControl(string persistString, IRDMPPlatformRepositoryServiceLocator repositoryLocator)
    {
        if (!persistString.StartsWith(RDMPSingleControlTab.BasicPrefix))
            return null;

        //return BasicPrefix + s + Control.GetType().Name
        var tokens = persistString.Split(PersistStringHelper.Separator);

        if (tokens.Length != 2)
            throw new PersistenceException(
                $"Unexpected number of tokens ({tokens.Length}) for Persistence of Type {RDMPSingleControlTab.BasicPrefix}");

        var controlType = GetTypeByName(tokens[1], typeof(Control), repositoryLocator);

        return new DeserializeInstruction(controlType);
    }

    public static RDMPCollection? ShouldCreateCollection(string persistString)
    {
        return !persistString.StartsWith(PersistableToolboxDockContent.Prefix)
            ? null
            : PersistableToolboxDockContent.GetToolboxFromPersistString(persistString);
    }

    public static DeserializeInstruction ShouldCreateSingleObjectControl(string persistString, IRDMPPlatformRepositoryServiceLocator repositoryLocator)
    {
        if (!persistString.StartsWith(PersistableSingleDatabaseObjectDockContent.Prefix))
            return null;

        //return Prefix + s + _control.GetType().Name + s + _databaseObject.Repository.GetType() +  s + _databaseObject.GetType().Name + s + _databaseObject.ID;
        var tokens = persistString.Split(PersistStringHelper.Separator);

        if (tokens.Length != 5)
            throw new PersistenceException(
                $"Unexpected number of tokens ({tokens.Length}) for Persistence of Type {PersistableSingleDatabaseObjectDockContent.Prefix}");

        var controlType = GetTypeByName(tokens[1], typeof(Control), repositoryLocator);
        var o = repositoryLocator.GetArbitraryDatabaseObject(tokens[2], tokens[3], int.Parse(tokens[4]));
            
        return new DeserializeInstruction(controlType,o);

    }

    public static DeserializeInstruction ShouldCreateObjectCollection(string persistString, IRDMPPlatformRepositoryServiceLocator repositoryLocator)
    {
        if (!persistString.StartsWith(PersistableObjectCollectionDockContent.Prefix))
            return null;
            
        if(!persistString.Contains(PersistStringHelper.ExtraText))
            throw new PersistenceException($"Persistence string did not contain '{PersistStringHelper.ExtraText}");

        //Looks something like this  RDMPObjectCollection:MyCoolControlUI:MyControlUIsBundleOfObjects:[CatalogueRepository:AggregateConfiguration:105,CatalogueRepository:AggregateConfiguration:102,CatalogueRepository:AggregateConfiguration:101]###EXTRA_TEXT###I've got a lovely bunch of coconuts
        var tokens = persistString.Split(PersistStringHelper.Separator);

        var uiType = GetTypeByName(tokens[1],typeof(Control),repositoryLocator);
        var collectionType = GetTypeByName(tokens[2], typeof (IPersistableObjectCollection), repositoryLocator);

<<<<<<< HEAD
=======
        var objectConstructor = new ObjectConstructor();
>>>>>>> 5c0a3943
        var collectionInstance = (IPersistableObjectCollection)ObjectConstructor.Construct(collectionType);
                
        if(collectionInstance.DatabaseObjects == null)
            throw new PersistenceException(
                $"Constructor of Type '{collectionType}' did not initialise property DatabaseObjects");
<<<<<<< HEAD
            
        var allObjectsString = PersistStringHelper.MatchCollectionInString(persistString);

        collectionInstance.DatabaseObjects.AddRange(PersistStringHelper.GetObjectCollectionFromPersistString(allObjectsString,repositoryLocator));

=======

        var allObjectsString = PersistStringHelper.MatchCollectionInString(persistString);

        collectionInstance.DatabaseObjects.AddRange(PersistStringHelper.GetObjectCollectionFromPersistString(allObjectsString,repositoryLocator));

>>>>>>> 5c0a3943
        var extraText = PersistStringHelper.GetExtraText(persistString);
        collectionInstance.LoadExtraText(extraText);

        return new DeserializeInstruction(uiType,collectionInstance);
    }

    private static Type GetTypeByName(string s, Type expectedBaseClassType,IRDMPPlatformRepositoryServiceLocator repositoryLocator)
    {
<<<<<<< HEAD
        var toReturn = MEF.GetType(s) ?? throw new TypeLoadException($"Could not find Type called '{s}'");
        if (expectedBaseClassType?.IsAssignableFrom(toReturn) == false)
            throw new TypeLoadException(
                $"Persistence string included a reference to Type '{s}' which we managed to find but it did not match an expected base Type ({expectedBaseClassType})");
=======
        var toReturn = repositoryLocator.CatalogueRepository.MEF.GetType(s) ?? throw new TypeLoadException($"Could not find Type called '{s}'");
        if (expectedBaseClassType != null)
            if (!expectedBaseClassType.IsAssignableFrom(toReturn))
                throw new TypeLoadException(
                    $"Persistence string included a reference to Type '{s}' which we managed to find but it did not match an expected base Type ({expectedBaseClassType})");
>>>>>>> 5c0a3943

        return toReturn;
    }

}<|MERGE_RESOLUTION|>--- conflicted
+++ resolved
@@ -22,11 +22,6 @@
 /// </summary>
 public class PersistenceDecisionFactory
 {
-<<<<<<< HEAD
-=======
-    private PersistStringHelper _persistStringHelper = new();
-
->>>>>>> 5c0a3943
     public PersistenceDecisionFactory()
     {
         //ensure dashboard UI assembly is loaded
@@ -103,28 +98,16 @@
         var uiType = GetTypeByName(tokens[1],typeof(Control),repositoryLocator);
         var collectionType = GetTypeByName(tokens[2], typeof (IPersistableObjectCollection), repositoryLocator);
 
-<<<<<<< HEAD
-=======
-        var objectConstructor = new ObjectConstructor();
->>>>>>> 5c0a3943
         var collectionInstance = (IPersistableObjectCollection)ObjectConstructor.Construct(collectionType);
                 
         if(collectionInstance.DatabaseObjects == null)
             throw new PersistenceException(
                 $"Constructor of Type '{collectionType}' did not initialise property DatabaseObjects");
-<<<<<<< HEAD
             
         var allObjectsString = PersistStringHelper.MatchCollectionInString(persistString);
 
         collectionInstance.DatabaseObjects.AddRange(PersistStringHelper.GetObjectCollectionFromPersistString(allObjectsString,repositoryLocator));
 
-=======
-
-        var allObjectsString = PersistStringHelper.MatchCollectionInString(persistString);
-
-        collectionInstance.DatabaseObjects.AddRange(PersistStringHelper.GetObjectCollectionFromPersistString(allObjectsString,repositoryLocator));
-
->>>>>>> 5c0a3943
         var extraText = PersistStringHelper.GetExtraText(persistString);
         collectionInstance.LoadExtraText(extraText);
 
@@ -133,18 +116,10 @@
 
     private static Type GetTypeByName(string s, Type expectedBaseClassType,IRDMPPlatformRepositoryServiceLocator repositoryLocator)
     {
-<<<<<<< HEAD
         var toReturn = MEF.GetType(s) ?? throw new TypeLoadException($"Could not find Type called '{s}'");
         if (expectedBaseClassType?.IsAssignableFrom(toReturn) == false)
             throw new TypeLoadException(
                 $"Persistence string included a reference to Type '{s}' which we managed to find but it did not match an expected base Type ({expectedBaseClassType})");
-=======
-        var toReturn = repositoryLocator.CatalogueRepository.MEF.GetType(s) ?? throw new TypeLoadException($"Could not find Type called '{s}'");
-        if (expectedBaseClassType != null)
-            if (!expectedBaseClassType.IsAssignableFrom(toReturn))
-                throw new TypeLoadException(
-                    $"Persistence string included a reference to Type '{s}' which we managed to find but it did not match an expected base Type ({expectedBaseClassType})");
->>>>>>> 5c0a3943
 
         return toReturn;
     }
