// Copyright (c) The University of Dundee 2018-2019
// This file is part of the Research Data Management Platform (RDMP).
// RDMP is free software: you can redistribute it and/or modify it under the terms of the GNU General Public License as published by the Free Software Foundation, either version 3 of the License, or (at your option) any later version.
// RDMP is distributed in the hope that it will be useful, but WITHOUT ANY WARRANTY; without even the implied warranty of MERCHANTABILITY or FITNESS FOR A PARTICULAR PURPOSE. See the GNU General Public License for more details.
// You should have received a copy of the GNU General Public License along with RDMP. If not, see <https://www.gnu.org/licenses/>.

using System;
using System.Reflection;
using System.Windows.Forms;
using Rdmp.Core;
using Rdmp.Core.Curation.Data.Dashboarding;
using Rdmp.Core.Repositories;
using Rdmp.Core.Repositories.Construction;
using Rdmp.UI.LoadExecutionUIs;
using Rdmp.UI.ProjectUI;
using Rdmp.UI.Raceway;

namespace ResearchDataManagementPlatform.WindowManagement.ContentWindowTracking.Persistence;

/// <summary>
/// Translates persistence strings into DeserializeInstructions for restoring the RDMP main application window layout after application close/restart.
/// </summary>
public class PersistenceDecisionFactory
{
    public PersistenceDecisionFactory()
    {
        //ensure dashboard UI assembly is loaded
        Assembly.Load(typeof(RacewayRenderAreaUI).Assembly.FullName);
        //ensure data export UI assembly is loaded
        Assembly.Load(typeof(ExtractionConfigurationUI).Assembly.FullName);
        //ensure DLE UI assembly is loaded
        Assembly.Load(typeof(ExecuteLoadMetadataUI).Assembly.FullName);
    }

    /// <summary>
    /// If <paramref name="persistString"/> describes the persisted control state
    /// as described by the basic <see cref="RDMPSingleControlTab"/> class (rather
    /// than a more specialised class like <see cref="RDMPSingleControlTab"/>) then
    /// we return a new instruction of what Type of control to create
    /// </summary>
    /// <param name="persistString"></param>
    /// <param name="repositoryLocator"></param>
    /// <returns></returns>
    public static DeserializeInstruction ShouldCreateBasicControl(string persistString,
        IRDMPPlatformRepositoryServiceLocator repositoryLocator)
    {
        if (!persistString.StartsWith(RDMPSingleControlTab.BasicPrefix))
            return null;

        //return BasicPrefix + s + Control.GetType().Name
        var tokens = persistString.Split(PersistStringHelper.Separator);

        if (tokens.Length != 2)
            throw new PersistenceException(
                $"Unexpected number of tokens ({tokens.Length}) for Persistence of Type {RDMPSingleControlTab.BasicPrefix}");

        var controlType = GetTypeByName(tokens[1], typeof(Control), repositoryLocator);

        return new DeserializeInstruction(controlType);
    }

    public static RDMPCollection? ShouldCreateCollection(string persistString) =>
        !persistString.StartsWith(PersistableToolboxDockContent.Prefix)
            ? null
            : PersistableToolboxDockContent.GetToolboxFromPersistString(persistString);

    public static DeserializeInstruction ShouldCreateSingleObjectControl(string persistString,
        IRDMPPlatformRepositoryServiceLocator repositoryLocator)
    {
        if (!persistString.StartsWith(PersistableSingleDatabaseObjectDockContent.Prefix))
            return null;

        //return Prefix + s + _control.GetType().Name + s + _databaseObject.Repository.GetType() +  s + _databaseObject.GetType().Name + s + _databaseObject.ID;
        var tokens = persistString.Split(PersistStringHelper.Separator);

        if (tokens.Length != 5)
            throw new PersistenceException(
                $"Unexpected number of tokens ({tokens.Length}) for Persistence of Type {PersistableSingleDatabaseObjectDockContent.Prefix}");

        var controlType = GetTypeByName(tokens[1], typeof(Control), repositoryLocator);
        var o = repositoryLocator.GetArbitraryDatabaseObject(tokens[2], tokens[3], int.Parse(tokens[4]));

        return new DeserializeInstruction(controlType, o);
    }

    public static DeserializeInstruction ShouldCreateObjectCollection(string persistString,
        IRDMPPlatformRepositoryServiceLocator repositoryLocator)
    {
        if (!persistString.StartsWith(PersistableObjectCollectionDockContent.Prefix))
            return null;

        if (!persistString.Contains(PersistStringHelper.ExtraText))
            throw new PersistenceException($"Persistence string did not contain '{PersistStringHelper.ExtraText}");

        //Looks something like this  RDMPObjectCollection:MyCoolControlUI:MyControlUIsBundleOfObjects:[CatalogueRepository:AggregateConfiguration:105,CatalogueRepository:AggregateConfiguration:102,CatalogueRepository:AggregateConfiguration:101]###EXTRA_TEXT###I've got a lovely bunch of coconuts
        var tokens = persistString.Split(PersistStringHelper.Separator);

        var uiType = GetTypeByName(tokens[1], typeof(Control), repositoryLocator);
        var collectionType = GetTypeByName(tokens[2], typeof(IPersistableObjectCollection), repositoryLocator);

        var collectionInstance = (IPersistableObjectCollection)ObjectConstructor.Construct(collectionType);

        if (collectionInstance.DatabaseObjects == null)
            throw new PersistenceException(
                $"Constructor of Type '{collectionType}' did not initialise property DatabaseObjects");

        var allObjectsString = PersistStringHelper.MatchCollectionInString(persistString);

        collectionInstance.DatabaseObjects.AddRange(
            PersistStringHelper.GetObjectCollectionFromPersistString(allObjectsString, repositoryLocator));

        var extraText = PersistStringHelper.GetExtraText(persistString);
        collectionInstance.LoadExtraText(extraText);

        return new DeserializeInstruction(uiType, collectionInstance);
    }

    private static Type GetTypeByName(string s, Type expectedBaseClassType,
        IRDMPPlatformRepositoryServiceLocator repositoryLocator)
    {
<<<<<<< HEAD
        var toReturn = repositoryLocator.CatalogueRepository.MEF.GetType(s) ??
                       throw new TypeLoadException($"Could not find Type called '{s}'");
        if (expectedBaseClassType != null)
            if (!expectedBaseClassType.IsAssignableFrom(toReturn))
                throw new TypeLoadException(
                    $"Persistence string included a reference to Type '{s}' which we managed to find but it did not match an expected base Type ({expectedBaseClassType})");
=======
        var toReturn = MEF.GetType(s) ?? throw new TypeLoadException($"Could not find Type called '{s}'");
        if (expectedBaseClassType?.IsAssignableFrom(toReturn) == false)
            throw new TypeLoadException(
                $"Persistence string included a reference to Type '{s}' which we managed to find but it did not match an expected base Type ({expectedBaseClassType})");
>>>>>>> 9e847e4d

        return toReturn;
    }
}<|MERGE_RESOLUTION|>--- conflicted
+++ resolved
@@ -118,19 +118,10 @@
     private static Type GetTypeByName(string s, Type expectedBaseClassType,
         IRDMPPlatformRepositoryServiceLocator repositoryLocator)
     {
-<<<<<<< HEAD
-        var toReturn = repositoryLocator.CatalogueRepository.MEF.GetType(s) ??
-                       throw new TypeLoadException($"Could not find Type called '{s}'");
-        if (expectedBaseClassType != null)
-            if (!expectedBaseClassType.IsAssignableFrom(toReturn))
-                throw new TypeLoadException(
-                    $"Persistence string included a reference to Type '{s}' which we managed to find but it did not match an expected base Type ({expectedBaseClassType})");
-=======
         var toReturn = MEF.GetType(s) ?? throw new TypeLoadException($"Could not find Type called '{s}'");
         if (expectedBaseClassType?.IsAssignableFrom(toReturn) == false)
             throw new TypeLoadException(
                 $"Persistence string included a reference to Type '{s}' which we managed to find but it did not match an expected base Type ({expectedBaseClassType})");
->>>>>>> 9e847e4d
 
         return toReturn;
     }
