// Copyright (c) The University of Dundee 2018-2019
// This file is part of the Research Data Management Platform (RDMP).
// RDMP is free software: you can redistribute it and/or modify it under the terms of the GNU General Public License as published by the Free Software Foundation, either version 3 of the License, or (at your option) any later version.
// RDMP is distributed in the hope that it will be useful, but WITHOUT ANY WARRANTY; without even the implied warranty of MERCHANTABILITY or FITNESS FOR A PARTICULAR PURPOSE. See the GNU General Public License for more details.
// You should have received a copy of the GNU General Public License along with RDMP. If not, see <https://www.gnu.org/licenses/>.

using System;
using System.Collections.Generic;
using System.Linq;
using Rdmp.Core;
using Rdmp.Core.Curation.Data.Dashboarding;
using Rdmp.UI;
using Rdmp.UI.Collections;
using WeifenLuo.WinFormsUI.Docking;

namespace ResearchDataManagementPlatform.WindowManagement.ContentWindowTracking.Persistence;

/// <summary>
/// A Document Tab that hosts an RDMPCollection, the control knows how to save itself to the persistence settings file for the user ensuring that when they next open the
/// software the Tab can be reloaded and displayed.  Persistance involves storing this Tab type, the Collection Control type being hosted by the Tab (an RDMPCollection).
/// Since there can only ever be one RDMPCollection of any Type active at a time this is all that must be stored to persist the control
/// </summary>
[TechnicalUI]
[System.ComponentModel.DesignerCategory("")]
public class PersistableToolboxDockContent : DockContent
{
    public const string Prefix = "Toolbox";

    public readonly RDMPCollection CollectionType;

    public PersistableToolboxDockContent(RDMPCollection collectionType)
    {
        CollectionType = collectionType;
    }

    protected override string GetPersistString()
    {
        var args = new Dictionary<string, string>
        {
            { "Toolbox", CollectionType.ToString() }
        };

<<<<<<< HEAD

        return Prefix + PersistStringHelper.Separator + PersistStringHelper.SaveDictionaryToString(args);
    }

    public RDMPCollectionUI GetCollection() => Controls.OfType<RDMPCollectionUI>().SingleOrDefault();
=======
        return $"{Prefix}{PersistStringHelper.Separator}{PersistStringHelper.SaveDictionaryToString(args)}";
    }
>>>>>>> 9e847e4d

    public RDMPCollectionUI GetCollection() => Controls.OfType<RDMPCollectionUI>().SingleOrDefault();

    public static RDMPCollection? GetToolboxFromPersistString(string persistString)
    {
        var s = persistString[(Prefix.Length + 1)..];

        var args = PersistStringHelper.LoadDictionaryFromString(s);

        return args.TryGetValue("Toolbox", out var toolbox) &&
               Enum.TryParse(toolbox, true, out RDMPCollection collection)
            ? collection
            : null;
    }
}<|MERGE_RESOLUTION|>--- conflicted
+++ resolved
@@ -40,16 +40,8 @@
             { "Toolbox", CollectionType.ToString() }
         };
 
-<<<<<<< HEAD
-
-        return Prefix + PersistStringHelper.Separator + PersistStringHelper.SaveDictionaryToString(args);
-    }
-
-    public RDMPCollectionUI GetCollection() => Controls.OfType<RDMPCollectionUI>().SingleOrDefault();
-=======
         return $"{Prefix}{PersistStringHelper.Separator}{PersistStringHelper.SaveDictionaryToString(args)}";
     }
->>>>>>> 9e847e4d
 
     public RDMPCollectionUI GetCollection() => Controls.OfType<RDMPCollectionUI>().SingleOrDefault();
 
