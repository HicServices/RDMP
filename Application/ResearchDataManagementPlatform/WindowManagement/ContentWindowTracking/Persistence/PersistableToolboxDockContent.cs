--- conflicted
+++ resolved
@@ -27,10 +27,7 @@
     public const string Prefix = "Toolbox";
 
     public readonly RDMPCollection CollectionType;
-<<<<<<< HEAD
-=======
     private PersistStringHelper persistStringHelper = new();
->>>>>>> 5c0a3943
 
     public PersistableToolboxDockContent(RDMPCollection collectionType)
     {
@@ -43,19 +40,7 @@
             { "Toolbox", CollectionType.ToString() }
         };
 
-<<<<<<< HEAD
         return $"{Prefix}{PersistStringHelper.Separator}{PersistStringHelper.SaveDictionaryToString(args)}";
-=======
-
-
-        var args = new Dictionary<string, string>
-        {
-            { "Toolbox", CollectionType.ToString() }
-        };
-
-
-        return Prefix + PersistStringHelper.Separator + PersistStringHelper.SaveDictionaryToString(args);
->>>>>>> 5c0a3943
     }
     public RDMPCollectionUI GetCollection()
     {
@@ -64,23 +49,9 @@
 
     public static RDMPCollection? GetToolboxFromPersistString(string persistString)
     {
-<<<<<<< HEAD
         var s = persistString[(Prefix.Length + 1)..];
 
         var args = PersistStringHelper.LoadDictionaryFromString(s);
-=======
-        var helper = new PersistStringHelper();
-        var s = persistString[(Prefix.Length + 1)..];
-
-        var args = PersistStringHelper.LoadDictionaryFromString(s);
-
-
-        if (args.TryGetValue("Toolbox", out var arg))
-        {
-            Enum.TryParse(arg, true, out RDMPCollection collection);
-            return collection;
-        }
->>>>>>> 5c0a3943
 
         return args.TryGetValue("Toolbox", out var toolbox) &&
                Enum.TryParse(toolbox, true, out RDMPCollection collection)
