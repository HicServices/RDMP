// Copyright (c) The University of Dundee 2018-2019
// This file is part of the Research Data Management Platform (RDMP).
// RDMP is free software: you can redistribute it and/or modify it under the terms of the GNU General Public License as published by the Free Software Foundation, either version 3 of the License, or (at your option) any later version.
// RDMP is distributed in the hope that it will be useful, but WITHOUT ANY WARRANTY; without even the implied warranty of MERCHANTABILITY or FITNESS FOR A PARTICULAR PURPOSE. See the GNU General Public License for more details.
// You should have received a copy of the GNU General Public License along with RDMP. If not, see <https://www.gnu.org/licenses/>.

using System;
using System.IO;
using System.Runtime.InteropServices;
using CommandLine;
using Rdmp.Core.Curation.Data;
using Rdmp.Core.ReusableLibraryCode;
using Rdmp.Core.ReusableLibraryCode.Checks;
using Rdmp.Core.Startup;
using Rdmp.UI;
using Rdmp.UI.SimpleDialogs;
using Rdmp.UI.TestsAndSetup;

namespace ResearchDataManagementPlatform;

<<<<<<< HEAD
internal static partial class Program
=======
internal static class Program
>>>>>>> 5c0a3943
{
    [LibraryImport("kernel32.dll")]
    private static partial void AttachConsole(int dwProcessId);

        /// <summary>
        /// The main entry point for the application.
        /// </summary>
        [STAThread]
<<<<<<< HEAD
        private static void Main(string[] args)
        {
=======
    private static void Main(string[] args)
        {
            // if user has the command line built and runnable from the windows
            // client then don't load the dlls (or we end up with 2 copies!).
            SafeDirectoryCatalog.IgnoreDll = f => Path.GetFileName(f.DirectoryName)?.Equals("cli")==true;

>>>>>>> 5c0a3943
            try
            {
                AttachConsole(-1);
            }
            catch (Exception)
            {
                Console.WriteLine("Couldn't redirect console. Never mind");
            }

            Startup.PreStartup();

<<<<<<< HEAD
        UsefulStuff.GetParser()
            .ParseArguments<ResearchDataManagementPlatformOptions>(args)
            .MapResult(RunApp, _ => -1);
=======
            UsefulStuff.GetParser()
                .ParseArguments<ResearchDataManagementPlatformOptions>(args)
                .MapResult(RunApp, err => -1);
>>>>>>> 5c0a3943
    }

    private static object RunApp(ResearchDataManagementPlatformOptions arg)
    {
        try
        {
            arg.PopulateConnectionStringsFromYamlIfMissing(ThrowImmediatelyCheckNotifier.Quiet);
        }
        catch(Exception ex)
        {
            ExceptionViewer.Show(ex);
            return -500;
        }

        var bootStrapper =
            new RDMPBootStrapper(arg, locator =>
            {
                var form = new RDMPMainForm();
                form.SetRepositoryLocator(locator);
                return form;
            });

        bootStrapper.Show();
        return 0;
    }
}<|MERGE_RESOLUTION|>--- conflicted
+++ resolved
@@ -18,11 +18,7 @@
 
 namespace ResearchDataManagementPlatform;
 
-<<<<<<< HEAD
 internal static partial class Program
-=======
-internal static class Program
->>>>>>> 5c0a3943
 {
     [LibraryImport("kernel32.dll")]
     private static partial void AttachConsole(int dwProcessId);
@@ -31,17 +27,8 @@
         /// The main entry point for the application.
         /// </summary>
         [STAThread]
-<<<<<<< HEAD
         private static void Main(string[] args)
         {
-=======
-    private static void Main(string[] args)
-        {
-            // if user has the command line built and runnable from the windows
-            // client then don't load the dlls (or we end up with 2 copies!).
-            SafeDirectoryCatalog.IgnoreDll = f => Path.GetFileName(f.DirectoryName)?.Equals("cli")==true;
-
->>>>>>> 5c0a3943
             try
             {
                 AttachConsole(-1);
@@ -53,15 +40,9 @@
 
             Startup.PreStartup();
 
-<<<<<<< HEAD
         UsefulStuff.GetParser()
             .ParseArguments<ResearchDataManagementPlatformOptions>(args)
             .MapResult(RunApp, _ => -1);
-=======
-            UsefulStuff.GetParser()
-                .ParseArguments<ResearchDataManagementPlatformOptions>(args)
-                .MapResult(RunApp, err => -1);
->>>>>>> 5c0a3943
     }
 
     private static object RunApp(ResearchDataManagementPlatformOptions arg)
