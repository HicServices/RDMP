--- conflicted
+++ resolved
@@ -1,14 +1,6 @@
 extraction:
   csharp:
     index:
-<<<<<<< HEAD
-      solution: "HIC.DataManagementPlatform.sln"
-      vstools_version: "16"
-      msbuild:
-        configuration: "release"
-        platform: "Any CPU"
-=======
       buildless: true
       dotnet:
-        version: 5.0.103
->>>>>>> 8542244b
+        version: 5.0.103