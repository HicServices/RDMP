--- conflicted
+++ resolved
@@ -100,7 +100,6 @@
 
                 List<CustomLine> sqlLines = new List<CustomLine>();
 
-
                 var toSet = columnsToMigrate.FieldsToUpdate.Where(c => !c.IsPrimaryKey).Select(c => string.Format("t1.{0} = t2.{0}", c.GetRuntimeName())).ToArray();
 
                 if(!toSet.Any())
@@ -110,16 +109,11 @@
                 }
 
                 //t1.Name = t2.Name, t1.Age=T2.Age etc
-<<<<<<< HEAD
                 sqlLines.Add(new CustomLine(string.Join(",",toSet), QueryComponent.SET));
                 
-=======
-                sqlLines.Add(new CustomLine(string.Join(",", columnsToMigrate.FieldsToUpdate.Where(c=>!c.IsPrimaryKey).Select(c=>string.Format("t1.{0} = t2.{0}",c.GetRuntimeName()))), QueryComponent.SET));
-
                 //also update the hic_dataLoadRunID field
                 sqlLines.Add(new CustomLine(string.Format("t1.{0}={1}", SpecialFieldNames.DataLoadRunID,dataLoadInfoID),QueryComponent.SET));
 
->>>>>>> d1a26a0e
                 //t1.Name <> t2.Name AND t1.Age <> t2.Age etc
                 sqlLines.Add(new CustomLine(string.Join(" OR ",columnsToMigrate.FieldsToDiff.Where(c=>!c.IsPrimaryKey).Select(GetORLine)), QueryComponent.WHERE));
                 
