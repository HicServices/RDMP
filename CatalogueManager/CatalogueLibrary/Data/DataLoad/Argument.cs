--- conflicted
+++ resolved
@@ -232,14 +232,6 @@
 
         public Type GetSystemType()
         {
-<<<<<<< HEAD
-            var basicType = PermissableTypes.SingleOrDefault(t => t.ToString().Equals(Type));
-            
-            if (basicType != null)
-                return basicType;
-            
-            return ((CatalogueRepository)Repository).MEF.GetTypeByNameFromAnyLoadedAssembly(Type);
-=======
             //if we know they type (it is exactly one we are expecting)
             foreach (Type knownType in PermissableTypes)
             {
@@ -255,7 +247,6 @@
                 throw new Exception("Could not figure out what SystemType to use for Type = '" + Type +"'");
 
             return anyType;
->>>>>>> e7712b39
         }
 
         public void SetType(Type t)
