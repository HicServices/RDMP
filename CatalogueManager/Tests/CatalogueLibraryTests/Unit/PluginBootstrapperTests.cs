﻿using System;
using System.Reflection;
using CatalogueLibrary.Data;
using CatalogueLibrary.ExternalDatabaseServerPatching;
using CatalogueLibrary.Repositories;
using CatalogueLibrary.Repositories.Construction.Exceptions;
using NUnit.Framework;
using RDMPStartup;
using Tests.Common;

namespace CatalogueLibraryTests.Unit
{
    public class PluginBootstrapperTests : DatabaseTests
    {
        private class TestPluginPatcher : PluginPatcher
        {
            public TestPluginPatcher(CatalogueRepository catalogueRepository) : base(catalogueRepository)
            {
            }

            public override IExternalDatabaseServer[] FindDatabases(out Assembly hostAssembly, out Assembly dbAssembly)
            {
                throw new NotImplementedException();
            }
        }

        private class TestPluginPatcherWithNoConstructor : IPluginPatcher
        {
            public IExternalDatabaseServer[] FindDatabases(out Assembly hostAssembly, out Assembly dbAssembly)
            {
                throw new NotImplementedException();
            }
        }

        private class TestPluginPatcherWithNoValidConstructor : IPluginPatcher
        {
            public TestPluginPatcherWithNoValidConstructor(int a)
            {
            }

            public TestPluginPatcherWithNoValidConstructor(string a)
            {
            }

            public IExternalDatabaseServer[] FindDatabases(out Assembly hostAssembly, out Assembly dbAssembly)
            {
                throw new NotImplementedException();
            }
        }

        [Test]
        public void LoadPluginPatcher_PluginClassHasNoConstructor()
        {
            var bootstrapper = new PluginBootstrapper(CatalogueRepository);
            var ex = Assert.Throws<ObjectLacksCompatibleConstructorException>(() => bootstrapper.Create(typeof(TestPluginPatcherWithNoConstructor)));
<<<<<<< HEAD
            Assert.IsTrue(ex.Message.Contains("does not have a constructor taking an"));
=======
            Assert.IsTrue(ex.Message.Contains("does not have a constructor taking"));
>>>>>>> cc664149
        }

        [Test]
        public void LoadPluginPatcher_PluginClassHasNoValidConstructor()
        {
            var bootstrapper = new PluginBootstrapper(CatalogueRepository);
            var ex = Assert.Throws<ObjectLacksCompatibleConstructorException>(() => bootstrapper.Create(typeof(TestPluginPatcherWithNoValidConstructor)));
<<<<<<< HEAD
            Assert.IsTrue(ex.Message.Contains("does not have a constructor taking an"));
=======
            Assert.IsTrue(ex.Message.Contains("does not have a constructor taking"));
>>>>>>> cc664149
        }

        [Test]
        public void LoadPluginPatcher_ValidPluginClass()
        {
            CatalogueRepository.MEF.AddTypeToCatalogForTesting(typeof(TestPluginPatcher));
            var bootstrapper = new PluginBootstrapper(CatalogueRepository);
            Assert.DoesNotThrow(() => bootstrapper.Create(typeof(TestPluginPatcher)));
        }
    }

}<|MERGE_RESOLUTION|>--- conflicted
+++ resolved
@@ -53,11 +53,7 @@
         {
             var bootstrapper = new PluginBootstrapper(CatalogueRepository);
             var ex = Assert.Throws<ObjectLacksCompatibleConstructorException>(() => bootstrapper.Create(typeof(TestPluginPatcherWithNoConstructor)));
-<<<<<<< HEAD
-            Assert.IsTrue(ex.Message.Contains("does not have a constructor taking an"));
-=======
             Assert.IsTrue(ex.Message.Contains("does not have a constructor taking"));
->>>>>>> cc664149
         }
 
         [Test]
@@ -65,11 +61,7 @@
         {
             var bootstrapper = new PluginBootstrapper(CatalogueRepository);
             var ex = Assert.Throws<ObjectLacksCompatibleConstructorException>(() => bootstrapper.Create(typeof(TestPluginPatcherWithNoValidConstructor)));
-<<<<<<< HEAD
-            Assert.IsTrue(ex.Message.Contains("does not have a constructor taking an"));
-=======
             Assert.IsTrue(ex.Message.Contains("does not have a constructor taking"));
->>>>>>> cc664149
         }
 
         [Test]
