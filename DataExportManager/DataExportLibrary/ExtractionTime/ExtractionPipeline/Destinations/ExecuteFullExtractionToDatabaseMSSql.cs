--- conflicted
+++ resolved
@@ -90,16 +90,10 @@
 
         public DataTable ProcessPipelineData(DataTable toProcess, IDataLoadEventListener listener, GracefulCancellationToken cancellationToken)
         {
-<<<<<<< HEAD
+            _request.ElevateState(ExtractCommandState.WritingToFile);
             _toProcess = toProcess;
 
             _destinationDatabase = GetDestinationDatabase(listener);
-=======
-            _request.ElevateState(ExtractCommandState.WritingToFile);
-
-            if (_destination == null)
-                _destination = PrepareDestination(listener, toProcess);
->>>>>>> 171cb55c
 
             //give the data table the correct name
             if (toProcess.ExtendedProperties.ContainsKey("ProperlyNamed") && toProcess.ExtendedProperties["ProperlyNamed"].Equals(true))
