using System;
using System.Collections.Generic;
using System.IO;
using System.Linq;
using CatalogueLibrary.Repositories;
using DataExportLibrary.Data.DataTables;
using DataExportLibrary.ExtractionTime.UserPicks;
using DataExportLibrary.Interfaces.Data.DataTables;
using DataExportLibrary.Interfaces.ExtractionTime.Commands;

namespace DataExportLibrary.ExtractionTime.Commands
{
    /// <summary>
<<<<<<< HEAD
    /// In the Extraction use case, this Command represent the extraction of all Globals defined in an ExtractionConfiguration through an extraction pipeline.
    /// This includes SupportingDocuments and SuppotingSQL.
    /// </summary>
    public class ExtractGlobalsCommand : ExtractCommand
=======
    /// Extraction command for the data export engine which mandates the extraction of all global (not dataset specific) files in an <see cref="ExtractionConfiguration"/> (e.g.
    /// <see cref="CatalogueLibrary.Data.SupportingSQLTable"/>)
    /// </summary>
    public class ExtractGlobalsCommand : IExtractCommand
>>>>>>> 8b532140
    {
        public GlobalsBundle Globals { get; set; }

        public IRDMPPlatformRepositoryServiceLocator RepositoryLocator { get; private set; }
        public List<IExtractionResults> ExtractionResults { get; private set; }

        public ExtractGlobalsCommand(IRDMPPlatformRepositoryServiceLocator repositoryLocator, IProject project, ExtractionConfiguration configuration, GlobalsBundle globals):base(configuration)
        {
            this.RepositoryLocator = repositoryLocator;
            this.Globals = globals;
            this.ExtractionResults = new List<IExtractionResults>();
        }

        public override DirectoryInfo GetExtractionDirectory()
        {
            return new ExtractionDirectory(Project.ExtractionDirectory, Configuration).GetGlobalsDirectory();
        }

        public override string DescribeExtractionImplementation()
        {
            return String.Join(";", Globals.Contents);
        }

    }
}<|MERGE_RESOLUTION|>--- conflicted
+++ resolved
@@ -11,33 +11,30 @@
 namespace DataExportLibrary.ExtractionTime.Commands
 {
     /// <summary>
-<<<<<<< HEAD
-    /// In the Extraction use case, this Command represent the extraction of all Globals defined in an ExtractionConfiguration through an extraction pipeline.
-    /// This includes SupportingDocuments and SuppotingSQL.
-    /// </summary>
-    public class ExtractGlobalsCommand : ExtractCommand
-=======
     /// Extraction command for the data export engine which mandates the extraction of all global (not dataset specific) files in an <see cref="ExtractionConfiguration"/> (e.g.
     /// <see cref="CatalogueLibrary.Data.SupportingSQLTable"/>)
     /// </summary>
-    public class ExtractGlobalsCommand : IExtractCommand
->>>>>>> 8b532140
+    public class ExtractGlobalsCommand : ExtractCommand
     {
+        private readonly IProject project;
+
         public GlobalsBundle Globals { get; set; }
 
+        public string Name { get; private set; }
         public IRDMPPlatformRepositoryServiceLocator RepositoryLocator { get; private set; }
+        
         public List<IExtractionResults> ExtractionResults { get; private set; }
 
         public ExtractGlobalsCommand(IRDMPPlatformRepositoryServiceLocator repositoryLocator, IProject project, ExtractionConfiguration configuration, GlobalsBundle globals):base(configuration)
         {
             this.RepositoryLocator = repositoryLocator;
+            this.project = project;
             this.Globals = globals;
-            this.ExtractionResults = new List<IExtractionResults>();
         }
 
         public override DirectoryInfo GetExtractionDirectory()
         {
-            return new ExtractionDirectory(Project.ExtractionDirectory, Configuration).GetGlobalsDirectory();
+            return new ExtractionDirectory(project.ExtractionDirectory, Configuration).GetGlobalsDirectory();
         }
 
         public override string DescribeExtractionImplementation()
