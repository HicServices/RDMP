﻿<?xml version="1.0" encoding="utf-8"?>
<Project ToolsVersion="12.0" DefaultTargets="Build" xmlns="http://schemas.microsoft.com/developer/msbuild/2003">
  <Import Project="$(MSBuildExtensionsPath)\$(MSBuildToolsVersion)\Microsoft.Common.props" Condition="Exists('$(MSBuildExtensionsPath)\$(MSBuildToolsVersion)\Microsoft.Common.props')" />
  <PropertyGroup>
    <Configuration Condition=" '$(Configuration)' == '' ">Debug</Configuration>
    <Platform Condition=" '$(Platform)' == '' ">AnyCPU</Platform>
    <ProjectGuid>{76D185E2-2B48-45B6-A2A9-74FF71D46C15}</ProjectGuid>
    <OutputType>Library</OutputType>
    <AppDesignerFolder>Properties</AppDesignerFolder>
    <RootNamespace>DataExportLibrary.Interfaces</RootNamespace>
    <AssemblyName>DataExportLibrary.Interfaces</AssemblyName>
    <TargetFrameworkVersion>v4.5.2</TargetFrameworkVersion>
    <FileAlignment>512</FileAlignment>
    <CodeContractsAssemblyMode>1</CodeContractsAssemblyMode>
    <DocumentationFile>bin\$(Configuration)\$(AssemblyName).xml</DocumentationFile>
  </PropertyGroup>
  <PropertyGroup Condition=" '$(Configuration)|$(Platform)' == 'Debug|AnyCPU' ">
    <DebugSymbols>true</DebugSymbols>
    <DebugType>full</DebugType>
    <Optimize>false</Optimize>
    <OutputPath>bin\Debug\</OutputPath>
    <DefineConstants>DEBUG;TRACE</DefineConstants>
    <ErrorReport>prompt</ErrorReport>
    <WarningLevel>4</WarningLevel>
    <CodeContractsEnableRuntimeChecking>False</CodeContractsEnableRuntimeChecking>
    <CodeContractsRuntimeOnlyPublicSurface>False</CodeContractsRuntimeOnlyPublicSurface>
    <CodeContractsRuntimeThrowOnFailure>True</CodeContractsRuntimeThrowOnFailure>
    <CodeContractsRuntimeCallSiteRequires>False</CodeContractsRuntimeCallSiteRequires>
    <CodeContractsRuntimeSkipQuantifiers>False</CodeContractsRuntimeSkipQuantifiers>
    <CodeContractsRunCodeAnalysis>False</CodeContractsRunCodeAnalysis>
    <CodeContractsNonNullObligations>True</CodeContractsNonNullObligations>
    <CodeContractsBoundsObligations>True</CodeContractsBoundsObligations>
    <CodeContractsArithmeticObligations>True</CodeContractsArithmeticObligations>
    <CodeContractsEnumObligations>True</CodeContractsEnumObligations>
    <CodeContractsRedundantAssumptions>True</CodeContractsRedundantAssumptions>
    <CodeContractsAssertsToContractsCheckBox>True</CodeContractsAssertsToContractsCheckBox>
    <CodeContractsRedundantTests>True</CodeContractsRedundantTests>
    <CodeContractsMissingPublicRequiresAsWarnings>True</CodeContractsMissingPublicRequiresAsWarnings>
    <CodeContractsMissingPublicEnsuresAsWarnings>False</CodeContractsMissingPublicEnsuresAsWarnings>
    <CodeContractsInferRequires>True</CodeContractsInferRequires>
    <CodeContractsInferEnsures>False</CodeContractsInferEnsures>
    <CodeContractsInferEnsuresAutoProperties>True</CodeContractsInferEnsuresAutoProperties>
    <CodeContractsInferObjectInvariants>False</CodeContractsInferObjectInvariants>
    <CodeContractsSuggestAssumptions>False</CodeContractsSuggestAssumptions>
    <CodeContractsSuggestAssumptionsForCallees>False</CodeContractsSuggestAssumptionsForCallees>
    <CodeContractsSuggestRequires>False</CodeContractsSuggestRequires>
    <CodeContractsNecessaryEnsures>True</CodeContractsNecessaryEnsures>
    <CodeContractsSuggestObjectInvariants>False</CodeContractsSuggestObjectInvariants>
    <CodeContractsSuggestReadonly>True</CodeContractsSuggestReadonly>
    <CodeContractsRunInBackground>True</CodeContractsRunInBackground>
    <CodeContractsShowSquigglies>True</CodeContractsShowSquigglies>
    <CodeContractsUseBaseLine>False</CodeContractsUseBaseLine>
    <CodeContractsEmitXMLDocs>False</CodeContractsEmitXMLDocs>
    <CodeContractsCustomRewriterAssembly />
    <CodeContractsCustomRewriterClass />
    <CodeContractsLibPaths />
    <CodeContractsExtraRewriteOptions />
    <CodeContractsExtraAnalysisOptions />
    <CodeContractsSQLServerOption />
    <CodeContractsBaseLineFile />
    <CodeContractsCacheAnalysisResults>True</CodeContractsCacheAnalysisResults>
    <CodeContractsSkipAnalysisIfCannotConnectToCache>False</CodeContractsSkipAnalysisIfCannotConnectToCache>
    <CodeContractsFailBuildOnWarnings>False</CodeContractsFailBuildOnWarnings>
    <CodeContractsBeingOptimisticOnExternal>True</CodeContractsBeingOptimisticOnExternal>
    <CodeContractsRuntimeCheckingLevel>Full</CodeContractsRuntimeCheckingLevel>
    <CodeContractsReferenceAssembly>DoNotBuild</CodeContractsReferenceAssembly>
    <CodeContractsAnalysisWarningLevel>0</CodeContractsAnalysisWarningLevel>
    <NoWarn>1591</NoWarn>
  </PropertyGroup>
  <PropertyGroup Condition=" '$(Configuration)|$(Platform)' == 'Release|AnyCPU' ">
    <DebugType>pdbonly</DebugType>
    <Optimize>true</Optimize>
    <OutputPath>bin\Release\</OutputPath>
    <DefineConstants>TRACE</DefineConstants>
    <ErrorReport>prompt</ErrorReport>
    <WarningLevel>4</WarningLevel>
    <CodeContractsEnableRuntimeChecking>False</CodeContractsEnableRuntimeChecking>
    <CodeContractsRuntimeOnlyPublicSurface>False</CodeContractsRuntimeOnlyPublicSurface>
    <CodeContractsRuntimeThrowOnFailure>True</CodeContractsRuntimeThrowOnFailure>
    <CodeContractsRuntimeCallSiteRequires>False</CodeContractsRuntimeCallSiteRequires>
    <CodeContractsRuntimeSkipQuantifiers>False</CodeContractsRuntimeSkipQuantifiers>
    <CodeContractsRunCodeAnalysis>False</CodeContractsRunCodeAnalysis>
    <CodeContractsNonNullObligations>True</CodeContractsNonNullObligations>
    <CodeContractsBoundsObligations>True</CodeContractsBoundsObligations>
    <CodeContractsArithmeticObligations>True</CodeContractsArithmeticObligations>
    <CodeContractsEnumObligations>True</CodeContractsEnumObligations>
    <CodeContractsRedundantAssumptions>True</CodeContractsRedundantAssumptions>
    <CodeContractsAssertsToContractsCheckBox>True</CodeContractsAssertsToContractsCheckBox>
    <CodeContractsRedundantTests>True</CodeContractsRedundantTests>
    <CodeContractsMissingPublicRequiresAsWarnings>True</CodeContractsMissingPublicRequiresAsWarnings>
    <CodeContractsMissingPublicEnsuresAsWarnings>False</CodeContractsMissingPublicEnsuresAsWarnings>
    <CodeContractsInferRequires>True</CodeContractsInferRequires>
    <CodeContractsInferEnsures>False</CodeContractsInferEnsures>
    <CodeContractsInferEnsuresAutoProperties>True</CodeContractsInferEnsuresAutoProperties>
    <CodeContractsInferObjectInvariants>False</CodeContractsInferObjectInvariants>
    <CodeContractsSuggestAssumptions>False</CodeContractsSuggestAssumptions>
    <CodeContractsSuggestAssumptionsForCallees>False</CodeContractsSuggestAssumptionsForCallees>
    <CodeContractsSuggestRequires>False</CodeContractsSuggestRequires>
    <CodeContractsNecessaryEnsures>True</CodeContractsNecessaryEnsures>
    <CodeContractsSuggestObjectInvariants>False</CodeContractsSuggestObjectInvariants>
    <CodeContractsSuggestReadonly>True</CodeContractsSuggestReadonly>
    <CodeContractsRunInBackground>True</CodeContractsRunInBackground>
    <CodeContractsShowSquigglies>True</CodeContractsShowSquigglies>
    <CodeContractsUseBaseLine>False</CodeContractsUseBaseLine>
    <CodeContractsEmitXMLDocs>False</CodeContractsEmitXMLDocs>
    <CodeContractsCustomRewriterAssembly />
    <CodeContractsCustomRewriterClass />
    <CodeContractsLibPaths />
    <CodeContractsExtraRewriteOptions />
    <CodeContractsExtraAnalysisOptions />
    <CodeContractsSQLServerOption />
    <CodeContractsBaseLineFile />
    <CodeContractsCacheAnalysisResults>True</CodeContractsCacheAnalysisResults>
    <CodeContractsSkipAnalysisIfCannotConnectToCache>False</CodeContractsSkipAnalysisIfCannotConnectToCache>
    <CodeContractsFailBuildOnWarnings>False</CodeContractsFailBuildOnWarnings>
    <CodeContractsBeingOptimisticOnExternal>True</CodeContractsBeingOptimisticOnExternal>
    <CodeContractsRuntimeCheckingLevel>Full</CodeContractsRuntimeCheckingLevel>
    <CodeContractsReferenceAssembly>Build</CodeContractsReferenceAssembly>
    <CodeContractsAnalysisWarningLevel>0</CodeContractsAnalysisWarningLevel>
  </PropertyGroup>
  <ItemGroup>
    <Reference Include="System" />
    <Reference Include="System.ComponentModel.Composition" />
    <Reference Include="System.Core" />
    <Reference Include="System.Xml.Linq" />
    <Reference Include="System.Data.DataSetExtensions" />
    <Reference Include="Microsoft.CSharp" />
    <Reference Include="System.Data" />
    <Reference Include="System.Xml" />
  </ItemGroup>
  <ItemGroup>
    <Compile Include="..\..\SharedAssemblyInfo.cs">
      <Link>Properties\SharedAssemblyInfo.cs</Link>
    </Compile>
    <Compile Include="Data\DataTables\DestinationType.cs" />
    <Compile Include="Data\DataTables\ICohortDefinition.cs" />
    <Compile Include="Data\DataTables\IExternalCohortTable.cs" />
    <Compile Include="Data\DataTables\ICumulativeExtractionResults.cs" />
    <Compile Include="Data\DataTables\IDataUser.cs" />
    <Compile Include="Data\DataTables\IExtractableCohort.cs" />
    <Compile Include="Data\DataTables\IExtractableDataSet.cs" />
    <Compile Include="Data\DataTables\IExtractionConfiguration.cs" />
    <Compile Include="Data\DataTables\IExtractionResults.cs" />
    <Compile Include="Data\DataTables\IProject.cs" />
    <Compile Include="Data\DataTables\IReleaseLogEntry.cs" />
    <Compile Include="Data\DataTables\ISelectedDataSets.cs" />
<<<<<<< HEAD
    <Compile Include="Data\DataTables\ISelectedDatasetsForcedJoin.cs" />
    <Compile Include="Data\DataTables\ISupplementalExtractionResults.cs" />
=======
    <Compile Include="Data\DataTables\ISelectedDataSetsForcedJoin.cs" />
>>>>>>> d1a26a0e
    <Compile Include="Data\IExternalCohortDefinitionData.cs" />
    <Compile Include="Data\IHICProjectSalt.cs" />
    <Compile Include="ExtractionTime\Commands\ExtractCommand.cs" />
    <Compile Include="ExtractionTime\Commands\ExtractCommandState.cs" />
    <Compile Include="ExtractionTime\Commands\IExtractCommand.cs" />
    <Compile Include="ExtractionTime\IExtractionDirectory.cs" />
    <Compile Include="ExtractionTime\UserPicks\IBundledLookupTable.cs" />
    <Compile Include="ExtractionTime\UserPicks\IExtractableDatasetBundle.cs" />
    <Compile Include="ExtractionTime\Commands\IExtractDatasetCommand.cs" />
    <Compile Include="Pipeline\ICohortCreationRequest.cs" />
    <Compile Include="Pipeline\ICohortPipelineDestination.cs" />
    <Compile Include="Pipeline\IPluginCohortDestination.cs" />
    <Compile Include="Properties\AssemblyInfo.cs" />
  </ItemGroup>
  <ItemGroup>
    <ProjectReference Include="..\..\CatalogueManager\CatalogueLibrary\CatalogueLibrary.csproj">
      <Project>{8e14721e-2e82-4ec5-87f0-0b32f54911b5}</Project>
      <Name>CatalogueLibrary</Name>
    </ProjectReference>
    <ProjectReference Include="..\..\Logging\HIC.Logging\HIC.Logging.csproj">
      <Project>{ec22cb10-78fc-4150-83eb-05861c5eeb94}</Project>
      <Name>HIC.Logging</Name>
    </ProjectReference>
    <ProjectReference Include="..\..\Reusable\MapsDirectlyToDatabaseTable\MapsDirectlyToDatabaseTable.csproj">
      <Project>{7F56D629-DC24-43A5-A338-073687433E55}</Project>
      <Name>MapsDirectlyToDatabaseTable</Name>
    </ProjectReference>
    <ProjectReference Include="..\..\Reusable\ReusableLibraryCode\ReusableLibraryCode.csproj">
      <Project>{5AD03B2F-232A-4E0B-86FF-DC7F49146962}</Project>
      <Name>ReusableLibraryCode</Name>
    </ProjectReference>
  </ItemGroup>
  <ItemGroup>
    <Folder Include="Repositories\" />
  </ItemGroup>
  <ItemGroup>
    <None Include="app.config" />
  </ItemGroup>
  <Import Project="$(MSBuildToolsPath)\Microsoft.CSharp.targets" />
  <!-- To modify your build process, add your task inside one of the targets below and uncomment it. 
       Other similar extension points exist, see Microsoft.Common.targets.
  <Target Name="BeforeBuild">
  </Target>
  <Target Name="AfterBuild">
  </Target>
  -->
</Project><|MERGE_RESOLUTION|>--- conflicted
+++ resolved
@@ -144,12 +144,8 @@
     <Compile Include="Data\DataTables\IProject.cs" />
     <Compile Include="Data\DataTables\IReleaseLogEntry.cs" />
     <Compile Include="Data\DataTables\ISelectedDataSets.cs" />
-<<<<<<< HEAD
-    <Compile Include="Data\DataTables\ISelectedDatasetsForcedJoin.cs" />
+    <Compile Include="Data\DataTables\ISelectedDataSetsForcedJoin.cs" />
     <Compile Include="Data\DataTables\ISupplementalExtractionResults.cs" />
-=======
-    <Compile Include="Data\DataTables\ISelectedDataSetsForcedJoin.cs" />
->>>>>>> d1a26a0e
     <Compile Include="Data\IExternalCohortDefinitionData.cs" />
     <Compile Include="Data\IHICProjectSalt.cs" />
     <Compile Include="ExtractionTime\Commands\ExtractCommand.cs" />
