// Copyright (c) The University of Dundee 2018-2019
// This file is part of the Research Data Management Platform (RDMP).
// RDMP is free software: you can redistribute it and/or modify it under the terms of the GNU General Public License as published by the Free Software Foundation, either version 3 of the License, or (at your option) any later version.
// RDMP is distributed in the hope that it will be useful, but WITHOUT ANY WARRANTY; without even the implied warranty of MERCHANTABILITY or FITNESS FOR A PARTICULAR PURPOSE. See the GNU General Public License for more details.
// You should have received a copy of the GNU General Public License along with RDMP. If not, see <https://www.gnu.org/licenses/>.

using System;
using System.Collections.Generic;
using System.Linq;
using System.Threading;
using Rdmp.Core.CommandExecution;
using Rdmp.Core.MapsDirectlyToDatabaseTable;
using Rdmp.Core.Providers;
using Terminal.Gui;

namespace Rdmp.Core.CommandLine.Gui;

internal class ConsoleGuiSelectOne : ConsoleGuiBigListBox<IMapsDirectlyToDatabaseTable>
{
    private readonly IBasicActivateItems _activator;
    private readonly Dictionary<IMapsDirectlyToDatabaseTable, DescendancyList> _masterCollection;
    private SearchablesMatchScorer _scorer;
    private TextField txtId;

    /// <summary>
    /// The maximum number of objects to show in the list box
    /// </summary>
    public const int MaxMatches = 100;

    public ConsoleGuiSelectOne(IBasicActivateItems activator, IEnumerable<IMapsDirectlyToDatabaseTable> available):base("Open","Ok",
        true,null)
    {
        _activator = activator;

        _masterCollection = available != null ? available.ToDictionary(k=>k,v=>activator.CoreChildProvider.GetDescendancyListIfAnyFor(v)) : _activator.CoreChildProvider.GetAllSearchables();

        _publicCollection = _masterCollection.Select(v=>v.Key).ToList();
        SetAspectGet(_activator.CoreChildProvider);
    }

    private void SetAspectGet(ICoreChildProvider childProvider)
    {
        AspectGetter = o =>
        {
            if (o == null)
                return "Null";

            var parent = childProvider.GetDescendancyListIfAnyFor(o)?.GetMostDescriptiveParent();

            return parent != null ? $"{o.ID} {o.GetType().Name} {o} ({parent})" : $"{o.ID} {o.GetType().Name} {o}";
        };

        _scorer = new SearchablesMatchScorer
        {
<<<<<<< HEAD
            TypeNames = new HashSet<string>(_masterCollection.Select(m => m.Key.GetType().Name).Distinct(), StringComparer.CurrentCultureIgnoreCase)
        };

=======
            TypeNames = new HashSet<string>(_masterCollection.Select(m => m.Key.GetType().Name).Distinct(),StringComparer.CurrentCultureIgnoreCase)
        };
>>>>>>> 5c0a3943
    }

    protected override void AddMoreButtonsAfter(Window win, Button btnCancel)
    {
        var lbl = new Label("ID:"){
            X = Pos.Right(btnCancel) + 1,
            Y = Pos.Top(btnCancel)
        };
        win.Add(lbl);
<<<<<<< HEAD
            
=======

>>>>>>> 5c0a3943
        txtId = new TextField
        {
            X = Pos.Right(lbl),
            Y = Pos.Top(lbl),
            Width = 5
        };

        txtId.TextChanged += s=>RestartFiltering();

        win.Add(txtId);
    }


    protected override IList<IMapsDirectlyToDatabaseTable> GetListAfterSearch(string searchText, CancellationToken token)
    {
        if(token.IsCancellationRequested)
            return new List<IMapsDirectlyToDatabaseTable>();

        if(int.TryParse(txtId.Text.ToString(), out var searchForID))
            _scorer.ID = searchForID;
        else
            _scorer.ID = null;

        var dict = _scorer.ScoreMatches(_masterCollection, searchText,null, token);

        //can occur if user punches many keys at once
<<<<<<< HEAD
        return dict == null ? new List<IMapsDirectlyToDatabaseTable>() : (IList<IMapsDirectlyToDatabaseTable>)_scorer.ShortList(dict, MaxMatches,_activator);
=======
        if(dict == null)
            return new List<IMapsDirectlyToDatabaseTable>();

        return SearchablesMatchScorer.ShortList(dict, MaxMatches,_activator);
>>>>>>> 5c0a3943
    }
}<|MERGE_RESOLUTION|>--- conflicted
+++ resolved
@@ -52,14 +52,8 @@
 
         _scorer = new SearchablesMatchScorer
         {
-<<<<<<< HEAD
-            TypeNames = new HashSet<string>(_masterCollection.Select(m => m.Key.GetType().Name).Distinct(), StringComparer.CurrentCultureIgnoreCase)
-        };
-
-=======
             TypeNames = new HashSet<string>(_masterCollection.Select(m => m.Key.GetType().Name).Distinct(),StringComparer.CurrentCultureIgnoreCase)
         };
->>>>>>> 5c0a3943
     }
 
     protected override void AddMoreButtonsAfter(Window win, Button btnCancel)
@@ -69,11 +63,7 @@
             Y = Pos.Top(btnCancel)
         };
         win.Add(lbl);
-<<<<<<< HEAD
-            
-=======
 
->>>>>>> 5c0a3943
         txtId = new TextField
         {
             X = Pos.Right(lbl),
@@ -100,13 +90,6 @@
         var dict = _scorer.ScoreMatches(_masterCollection, searchText,null, token);
 
         //can occur if user punches many keys at once
-<<<<<<< HEAD
         return dict == null ? new List<IMapsDirectlyToDatabaseTable>() : (IList<IMapsDirectlyToDatabaseTable>)_scorer.ShortList(dict, MaxMatches,_activator);
-=======
-        if(dict == null)
-            return new List<IMapsDirectlyToDatabaseTable>();
-
-        return SearchablesMatchScorer.ShortList(dict, MaxMatches,_activator);
->>>>>>> 5c0a3943
     }
 }