--- conflicted
+++ resolved
@@ -163,13 +163,8 @@
 
         graphView.CellSize = new PointF(xIncrement, yIncrement);
 
-<<<<<<< HEAD
         graphView.AxisY.LabelGetter = v => FormatValue(v.Value,minY);
         graphView.MarginLeft = (uint)Math.Max(FormatValue(maxY, minY).Length, FormatValue(minY, minY).Length) + 1;
-=======
-        graphView.AxisY.LabelGetter = v => FormatValue(v.Value,minY,maxY);
-        graphView.MarginLeft = (uint)Math.Max(FormatValue(maxY, minY, maxY).Length, FormatValue(minY, minY, maxY).Length) + 1;
->>>>>>> 5c0a3943
 
         var legend = GetLegend(dt,boundsWidth,boundsHeight);
 
@@ -254,11 +249,7 @@
         // work out how to space x axis without scrolling
         graphView.AxisX.Increment = 10 * xIncrement;
         graphView.AxisX.ShowLabelsEvery = 1;
-<<<<<<< HEAD
         graphView.AxisX.LabelGetter = v => FormatValue(v.Value, min);
-=======
-        graphView.AxisX.LabelGetter = v => FormatValue(v.Value, min, max);
->>>>>>> 5c0a3943
         graphView.AxisX.Text = countColumnName;
 
         graphView.AxisY.Increment = 1;
@@ -349,20 +340,12 @@
 
         graphView.Series.Add(barSeries);
         graphView.MarginBottom = 2;
-<<<<<<< HEAD
         graphView.MarginLeft = (uint)Math.Max(FormatValue(max,min).Length, FormatValue(min, min).Length)+1;
-=======
-        graphView.MarginLeft = (uint)Math.Max(FormatValue(max,min,max).Length, FormatValue(min, min, max).Length)+1;
->>>>>>> 5c0a3943
             
         // work out how to space x axis without scrolling
         graphView.AxisY.Increment = yIncrement*5;
         graphView.AxisY.ShowLabelsEvery = 1;
-<<<<<<< HEAD
         graphView.AxisY.LabelGetter = v => FormatValue(v.Value, min);
-=======
-        graphView.AxisY.LabelGetter = v => FormatValue(v.Value, min, max);
->>>>>>> 5c0a3943
         graphView.AxisY.Text = countColumnName;
 
         graphView.AxisX.Increment = numberOfBars+1;
@@ -370,11 +353,7 @@
         graphView.AxisX.Increment = 0;
         graphView.AxisX.Text = dt.Columns[0].ColumnName;
     }
-<<<<<<< HEAD
     private static string FormatValue(float val, float min)
-=======
-    private static string FormatValue(float val, float min, float max)
->>>>>>> 5c0a3943
     {
         return val < min
             ? ""
