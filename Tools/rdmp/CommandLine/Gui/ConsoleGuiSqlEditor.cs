﻿// Copyright (c) The University of Dundee 2018-2019
// This file is part of the Research Data Management Platform (RDMP).
// RDMP is free software: you can redistribute it and/or modify it under the terms of the GNU General Public License as published by the Free Software Foundation, either version 3 of the License, or (at your option) any later version.
// RDMP is distributed in the hope that it will be useful, but WITHOUT ANY WARRANTY; without even the implied warranty of MERCHANTABILITY or FITNESS FOR A PARTICULAR PURPOSE. See the GNU General Public License for more details.
// You should have received a copy of the GNU General Public License along with RDMP. If not, see <https://www.gnu.org/licenses/>.

using CsvHelper;
using Rdmp.Core.Autocomplete;
using Rdmp.Core.CommandExecution;
using Rdmp.Core.DataViewing;
using System;
using System.Collections.Generic;
using System.Data;
using System.Data.Common;
using System.Globalization;
using System.IO;
using System.Linq;
using System.Text.RegularExpressions;
using System.Threading.Tasks;
using Rdmp.Core.ReusableLibraryCode.DataAccess;
using Terminal.Gui;
using static Terminal.Gui.TabView;
using Attribute = Terminal.Gui.Attribute;
using Rune = System.Rune;

namespace Rdmp.Core.CommandLine.Gui;

<<<<<<< HEAD
internal partial class ConsoleGuiSqlEditor : Window
=======
internal class ConsoleGuiSqlEditor : Window
>>>>>>> 5c0a3943
{
    protected readonly IBasicActivateItems Activator;
    private readonly IViewSQLAndResultsCollection _collection;
    private TableView tableView;
    protected TabView TabView;
    private SqlTextView textView;
    private Button _btnRunOrCancel;
    private Task _runSqlTask;
    private DbCommand _runSqlCmd;

    /// <summary>
    /// The original SQL this control was launched with
    /// </summary>
    private string _orignalSql;

    /// <summary>
    /// The number of seconds to allow queries to run for, can be changed by user
    /// </summary>
    private int _timeout = DefaultTimeout;
    private Tab queryTab;
    private Tab resultTab;

    /// <summary>
    /// The default number of seconds to allow queries to run for when no value or an invalid value is specified by the user
    /// </summary>
    public const int DefaultTimeout = 300;

    public ConsoleGuiSqlEditor(IBasicActivateItems activator,IViewSQLAndResultsCollection collection)
    {
        Activator = activator;
        _collection = collection;
        Modal = true;
        ColorScheme = ConsoleMainWindow.ColorScheme;

        // Tabs (query and results)
        TabView = new TabView { Width = Dim.Fill(), Height = Dim.Fill(), Y = 1 };

        textView = new SqlTextView
        {
            X = 0,
            Y = 0,
            Width = Dim.Fill(),
            Height = Dim.Fill(),
            Text = _orignalSql = collection.GetSql().Replace("\r\n", "\n").Replace("\t", "    "),
            AllowsTab = false
        };

        TabView.AddTab(queryTab = new Tab("Query", textView),true);

        tableView = new TableView
        {
            X = 0,
            Y = 0,
            Width = Dim.Fill(),
            Height = Dim.Fill()
        };

        tableView.Style.AlwaysShowHeaders = true;
        tableView.CellActivated += TableView_CellActivated;

        TabView.AddTab(resultTab = new Tab("Results", tableView), false);

        Add(TabView);

        // Buttons on top of control

        _btnRunOrCancel = new Button("Run"){
            X= 0,
            Y= 0
        };

        _btnRunOrCancel.Clicked += ()=>RunOrCancel();
        Add(_btnRunOrCancel);

        var resetSql = new Button("Reset Sq_l"){
            X= Pos.Right(_btnRunOrCancel)+1};

        resetSql.Clicked += ()=>ResetSql();
        Add(resetSql);

        var clearSql = new Button("Clear S_ql"){
            X= Pos.Right(resetSql)+1
        };

        clearSql.Clicked += ()=>ClearSql();
        Add(clearSql);

        var lblTimeout = new Label("Timeout:")
        {
            X = Pos.Right(clearSql)+1
        };
        Add(lblTimeout);

        var tbTimeout = new TextField(_timeout.ToString())
        {
            X = Pos.Right(lblTimeout),
            Width = 5
        };
        tbTimeout.TextChanged += TbTimeout_TextChanged;
            
        Add(tbTimeout);

        var btnSave = new Button("Save"){
            X= Pos.Right(tbTimeout)+1
        };
        btnSave.Clicked += ()=>Save();
        Add(btnSave);

        var btnOpen = new Button("Open")
        {
            X = Pos.Right(btnSave) + 1
        };

        btnOpen.Clicked += OpenFile;

        Add(btnOpen);

        var btnClose = new Button("Clos_e"){
            X= Pos.Right(btnOpen) +1
        };


        btnClose.Clicked += ()=>{
            Application.RequestStop();
        };
                
        Add(btnClose);

        var auto = new AutoCompleteProvider(collection.GetQuerySyntaxHelper());
        collection.AdjustAutocomplete(auto);
        var bits = auto.Items.SelectMany(AutoCompleteProvider.GetBits).OrderBy(a => a).Where(s => !string.IsNullOrWhiteSpace(s)).Distinct().ToList();
        textView.Autocomplete.AllSuggestions = bits;
        textView.Autocomplete.MaxWidth = 40;
    }

    private void OpenFile()
    {
        try
        {
            using var open = new OpenDialog("Open Sql File", "Open");
            Application.Run(open, ConsoleMainWindow.ExceptionPopup);

            var file = open.FilePath.ToString();
            if (!open.Canceled && File.Exists(file))
            {
                var sql = File.ReadAllText(file);
                textView.Text = sql;
            }
        }
        catch (Exception ex)
        {
            ConsoleMainWindow.ExceptionPopup(ex);
        }
    }

    private void TableView_CellActivated(TableView.CellActivatedEventArgs obj)
    {
        var val = obj.Table.Rows[obj.Row][obj.Col];
        if(val != null && val != DBNull.Value)
        {
            Activator.Show(val.ToString());
        }
    }

    private void Save()
    {
        try
        {
            var tbl = tableView.Table;

            if(tbl == null)
            {
                MessageBox.ErrorQuery("Cannot Save","No Table Loaded","Ok");
                return;
            }

            var sfd = new SaveDialog("Save","Pick file location to save");
            Application.Run(sfd, ConsoleMainWindow.ExceptionPopup);

            if(sfd.Canceled)
                return;

            if(sfd.FilePath != null)
            {
                using(var writer = new StreamWriter(File.OpenWrite(sfd.FilePath.ToString())))
                using(var w = new CsvWriter(writer,CultureInfo.CurrentCulture))
                {
                    // write headers
                    foreach(DataColumn c in tbl.Columns)
                        w.WriteField(c.ColumnName);

                    w.NextRecord();

                    // write rows
                    foreach (DataRow r in tbl.Rows)
                    {
                        foreach (var item in r.ItemArray)
                        {
                            w.WriteField(item);
                        }

                        w.NextRecord();
                    }
                }

                MessageBox.Query("File Saved","Save completed","Ok");
            }
        }
        catch (Exception ex)
        {
            MessageBox.ErrorQuery("Save Failed",ex.Message,"Ok");
        }
            
    }

    private void TbTimeout_TextChanged(NStack.ustring value)
    {
        if(int.TryParse(value.ToString(),out var newTimeout))
            _timeout = newTimeout < 0 ? DefaultTimeout : newTimeout;
        else
            _timeout = DefaultTimeout;
    }

    private void ClearSql()
    {
        textView.Text = "";
        textView.SetNeedsDisplay();

        TabView.SelectedTab = queryTab;
    }

    private void ResetSql()
    {
        textView.Text = _orignalSql;
        textView.SetNeedsDisplay();

        TabView.SelectedTab = queryTab;
    }

    private void RunOrCancel()
    {
        // if task is still running we should cancel
        if(_runSqlTask  != null && !_runSqlTask.IsCompleted)
        {
            // Cancel the sql command and let that naturally end the task
            _runSqlCmd?.Cancel();
        }
        else
        {
            Exception ex=null;
            _runSqlTask = Task.Run(()=>
            {
                try
                {
                    RunSql();
                }
                catch (Exception e)
                {
                    ex = e;
                }
            }).ContinueWith((s,e)=> {
                if(ex != null)
                {
                    Activator.ShowException("Failed to run query", ex);
                }
            },TaskScheduler.FromCurrentSynchronizationContext());

            _btnRunOrCancel.Text = "Cancel";
            _btnRunOrCancel.SetNeedsDisplay();
        }
    }

    private void SetReadyToRun()
    {
        _btnRunOrCancel.Text = "Run";
        _btnRunOrCancel.SetNeedsDisplay();
    }
    private void RunSql()
    {
        try
        {
            var sql = textView.Text.ToString();

            if(string.IsNullOrWhiteSpace(sql))
            {
                tableView.Table = null;
                return;
            }

            var db = DataAccessPortal.ExpectDatabase(_collection.GetDataAccessPoint(),DataAccessContext.InternalDataProcessing);

            using var con = db.Server.GetConnection();
            con.Open();
            _runSqlCmd = db.Server.GetCommand(sql,con);
            _runSqlCmd.CommandTimeout = _timeout;

            using var da = db.Server.GetDataAdapter(_runSqlCmd);
            var dt = new DataTable();
            da.Fill(dt);

<<<<<<< HEAD
            Application.MainLoop.Invoke(() => {
=======
                    Application.MainLoop.Invoke(() => {

                        tableView.Table = dt;
>>>>>>> 5c0a3943

                tableView.Table = dt;

                // if query resulted in some data show it
                if (dt.Columns.Count > 0)
                {
                    TabView.SelectedTab = resultTab;
                    TabView.SetNeedsDisplay();
                }
            });


<<<<<<< HEAD
            OnQueryCompleted(dt);
=======
                    OnQueryCompleted(dt);
                }
            }
>>>>>>> 5c0a3943
        }
        finally
        {
            SetReadyToRun();
        }
    }

    protected virtual void OnQueryCompleted(DataTable dt)
    {
            
    }

    private class SqlAutocomplete : TextViewAutocomplete
    {
        public override bool IsWordChar(Rune rune)
        {
            return (char)rune == '_' || base.IsWordChar(rune);
        }
    }

    private partial class SqlTextView : TextView
    {

<<<<<<< HEAD
        private readonly HashSet<string> _keywords = new(new[]
        {
            "select", "distinct", "top", "from", "create", "CIPHER", "CLASS_ORIGIN", "CLIENT", "CLOSE", "COALESCE",
            "CODE", "COLUMNS", "COLUMN_FORMAT", "COLUMN_NAME", "COMMENT", "COMMIT", "COMPACT", "COMPLETION",
            "COMPRESSED", "COMPRESSION", "CONCURRENT", "CONNECT", "CONNECTION", "CONSISTENT", "CONSTRAINT_CATALOG",
            "CONSTRAINT_SCHEMA", "CONSTRAINT_NAME", "CONTAINS", "CONTEXT", "CONTRIBUTORS", "COPY", "CPU",
            "CURSOR_NAME", "primary", "key", "insert", "alter", "add", "update", "set", "delete", "truncate", "as",
            "order", "by", "asc", "desc", "between", "where", "and", "or", "not", "limit", "null", "is", "drop",
            "database", "table", "having", "in", "join", "on", "union", "exists"
        }, StringComparer.CurrentCultureIgnoreCase);
=======
        private readonly HashSet<string> _keywords = new(
            new[]
            {
                "select", "distinct", "top", "from", "create", "CIPHER", "CLASS_ORIGIN", "CLIENT", "CLOSE",
                "COALESCE", "CODE", "COLUMNS", "COLUMN_FORMAT", "COLUMN_NAME", "COMMENT", "COMMIT", "COMPACT",
                "COMPLETION", "COMPRESSED", "COMPRESSION", "CONCURRENT", "CONNECT", "CONNECTION", "CONSISTENT",
                "CONSTRAINT_CATALOG", "CONSTRAINT_SCHEMA", "CONSTRAINT_NAME", "CONTAINS", "CONTEXT", "CONTRIBUTORS",
                "COPY", "CPU", "CURSOR_NAME", "primary", "key", "insert", "alter", "add", "update", "set", "delete",
                "truncate", "as", "order", "by", "asc", "desc", "between", "where", "and", "or", "not", "limit",
                "null", "is", "drop", "database", "table", "having", "in", "join", "on", "union", "exists"
            }, StringComparer.CurrentCultureIgnoreCase);
>>>>>>> 5c0a3943
        private readonly Attribute _blue;
        private readonly Attribute _white;


        public SqlTextView()
        {
            Autocomplete = new SqlAutocomplete
            {
                ColorScheme = new ColorScheme
                {
                    Normal = Driver.MakeAttribute(Color.Black, Color.Blue),
                    Focus = Driver.MakeAttribute(Color.Black, Color.Cyan)
                }
            };

            _blue = Driver.MakeAttribute(Color.Cyan, Color.Black);
            _white = Driver.MakeAttribute(Color.White, Color.Black);
                
        }

        // The next two are renamed in 1.8.2 of Terminal.Gui.  But we could upgrade because of this issue:
        // https://github.com/HicServices/RDMP/pull/1448 . Do not upgrade until you can test the
        // Sql Editor performs correctly in the version you are updating to.  Everything works great
        // in 1.7.2 so let's stick with that until fixed fully.

        protected override void SetNormalColor()
        {
            Driver.SetAttribute(_white);
        }

        protected override void SetNormalColor(List<Rune> line, int idx)
        {
            Driver.SetAttribute(IsKeyword(line, idx) ? _blue : _white);
        }

        private bool IsKeyword(IEnumerable<Rune> line, int idx)
        {
            var word = IdxToWord(line, idx);

            return !string.IsNullOrWhiteSpace(word) && _keywords.Contains(word);
        }

        private static string IdxToWord(IEnumerable<Rune> line, int idx)
        {
            var words = WordBoundaries().Split(string.Join("", line));

            var count = 0;
            string current = null;

            foreach (var word in words)
            {
                current = word;
                count += word.Length;
                if (count > idx)
                {
                    break;
                }
            }

            return current?.Trim();
        }

        [GeneratedRegex("\\b")]
        private static partial Regex WordBoundaries();
    }
}<|MERGE_RESOLUTION|>--- conflicted
+++ resolved
@@ -25,11 +25,7 @@
 
 namespace Rdmp.Core.CommandLine.Gui;
 
-<<<<<<< HEAD
 internal partial class ConsoleGuiSqlEditor : Window
-=======
-internal class ConsoleGuiSqlEditor : Window
->>>>>>> 5c0a3943
 {
     protected readonly IBasicActivateItems Activator;
     private readonly IViewSQLAndResultsCollection _collection;
@@ -330,13 +326,7 @@
             var dt = new DataTable();
             da.Fill(dt);
 
-<<<<<<< HEAD
             Application.MainLoop.Invoke(() => {
-=======
-                    Application.MainLoop.Invoke(() => {
-
-                        tableView.Table = dt;
->>>>>>> 5c0a3943
 
                 tableView.Table = dt;
 
@@ -349,13 +339,7 @@
             });
 
 
-<<<<<<< HEAD
             OnQueryCompleted(dt);
-=======
-                    OnQueryCompleted(dt);
-                }
-            }
->>>>>>> 5c0a3943
         }
         finally
         {
@@ -379,18 +363,6 @@
     private partial class SqlTextView : TextView
     {
 
-<<<<<<< HEAD
-        private readonly HashSet<string> _keywords = new(new[]
-        {
-            "select", "distinct", "top", "from", "create", "CIPHER", "CLASS_ORIGIN", "CLIENT", "CLOSE", "COALESCE",
-            "CODE", "COLUMNS", "COLUMN_FORMAT", "COLUMN_NAME", "COMMENT", "COMMIT", "COMPACT", "COMPLETION",
-            "COMPRESSED", "COMPRESSION", "CONCURRENT", "CONNECT", "CONNECTION", "CONSISTENT", "CONSTRAINT_CATALOG",
-            "CONSTRAINT_SCHEMA", "CONSTRAINT_NAME", "CONTAINS", "CONTEXT", "CONTRIBUTORS", "COPY", "CPU",
-            "CURSOR_NAME", "primary", "key", "insert", "alter", "add", "update", "set", "delete", "truncate", "as",
-            "order", "by", "asc", "desc", "between", "where", "and", "or", "not", "limit", "null", "is", "drop",
-            "database", "table", "having", "in", "join", "on", "union", "exists"
-        }, StringComparer.CurrentCultureIgnoreCase);
-=======
         private readonly HashSet<string> _keywords = new(
             new[]
             {
@@ -402,7 +374,6 @@
                 "truncate", "as", "order", "by", "asc", "desc", "between", "where", "and", "or", "not", "limit",
                 "null", "is", "drop", "database", "table", "having", "in", "join", "on", "union", "exists"
             }, StringComparer.CurrentCultureIgnoreCase);
->>>>>>> 5c0a3943
         private readonly Attribute _blue;
         private readonly Attribute _white;
 
