// Copyright (c) The University of Dundee 2018-2019
// This file is part of the Research Data Management Platform (RDMP).
// RDMP is free software: you can redistribute it and/or modify it under the terms of the GNU General Public License as published by the Free Software Foundation, either version 3 of the License, or (at your option) any later version.
// RDMP is distributed in the hope that it will be useful, but WITHOUT ANY WARRANTY; without even the implied warranty of MERCHANTABILITY or FITNESS FOR A PARTICULAR PURPOSE. See the GNU General Public License for more details.
// You should have received a copy of the GNU General Public License along with RDMP. If not, see <https://www.gnu.org/licenses/>.

using Rdmp.Core.CommandExecution;
using Terminal.Gui;

namespace Rdmp.Core.CommandLine.Gui;

internal class ConsoleGuiTextDialog
{
    private readonly DialogArgs _args;
    private readonly string _initialValue;

    public string ResultText;

    public ConsoleGuiTextDialog(DialogArgs args, string initialValue)
    {
        _args = args;
        _initialValue = initialValue;
    }

    public int? MaxLength { get; set; }

    public bool ShowDialog()
    {
        var okClicked = false;

        var win = new Window(_args.WindowTitle) {
            X = 0,
            Y = 0,

            // By using Dim.Fill(), it will automatically resize without manual intervention
            Width = Dim.Fill(1),
            Height = Dim.Fill(1),
            Modal = true,
            ColorScheme = ConsoleMainWindow.ColorScheme
        };

        var description = new Label
        {
            Text = _args.TaskDescription ?? "",
            Y = 0
        };

        win.Add(description);

        var entryLabel = new Label
        {
            Text = _args.EntryLabel ?? "",
            Y = Pos.Bottom(description)
        };

        win.Add(entryLabel);

        var textField = new TextView
        {
            X = 1,
            Y = Pos.Bottom(entryLabel),
            Height = Dim.Fill(2),
            Width = Dim.Fill(2),
            Text = _initialValue ?? "",
            AllowsTab = false,
<<<<<<< HEAD
            AllowsReturn = MaxLength is > BasicActivateItems.MultiLineLengthThreshold
=======
            AllowsReturn = MaxLength > BasicActivateItems.MultiLineLengthThreshold
>>>>>>> 5c0a3943
        };

        win.Add(textField);

        var btnOk = new Button("Ok",true)
        {
            X = 0,
            Y = Pos.Bottom(textField),
            Width = 10,
            Height = 1,
            IsDefault = true
        };
        btnOk.Clicked += () =>
        {
            okClicked = true;
            ResultText = textField.Text.ToString();
            Application.RequestStop();
        };

        var btnCancel = new Button("Cancel",true)
        {
            X = Pos.Right(btnOk),
            Y = Pos.Bottom(textField),
            Width = 13,
            Height = 1,
            IsDefault = false
        };
        btnCancel.Clicked += () =>
        {
            okClicked = false;
            Application.RequestStop();
        };

        var btnClear = new Button("C_lear", true)
        {
            X = Pos.Right(btnCancel),
            Y = Pos.Bottom(textField),
            Width = 13,
            Height = 1,
            IsDefault = false
        };
        btnClear.Clicked += () =>
        {
            textField.Text = "";
        };

        win.Add(btnOk);
        win.Add(btnCancel);
        win.Add(btnClear);

        Application.Run(win, ConsoleMainWindow.ExceptionPopup);

        return okClicked;
    }
}<|MERGE_RESOLUTION|>--- conflicted
+++ resolved
@@ -63,11 +63,7 @@
             Width = Dim.Fill(2),
             Text = _initialValue ?? "",
             AllowsTab = false,
-<<<<<<< HEAD
-            AllowsReturn = MaxLength is > BasicActivateItems.MultiLineLengthThreshold
-=======
             AllowsReturn = MaxLength > BasicActivateItems.MultiLineLengthThreshold
->>>>>>> 5c0a3943
         };
 
         win.Add(textField);
