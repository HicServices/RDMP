// Copyright (c) The University of Dundee 2018-2019
// This file is part of the Research Data Management Platform (RDMP).
// RDMP is free software: you can redistribute it and/or modify it under the terms of the GNU General Public License as published by the Free Software Foundation, either version 3 of the License, or (at your option) any later version.
// RDMP is distributed in the hope that it will be useful, but WITHOUT ANY WARRANTY; without even the implied warranty of MERCHANTABILITY or FITNESS FOR A PARTICULAR PURPOSE. See the GNU General Public License for more details.
// You should have received a copy of the GNU General Public License along with RDMP. If not, see <https://www.gnu.org/licenses/>.

using System;
using System.Collections.Concurrent;
using System.Collections.Generic;
using System.Linq;
using System.Threading;
using System.Threading.Tasks;
using Terminal.Gui;

namespace Rdmp.Core.CommandLine.Gui;

internal class ConsoleGuiBigListBox<T>
{
    private readonly string _okText;
    private readonly bool _addSearch;
    private readonly string _prompt;
    private IList<ListViewObject<T>> _collection;

    /// <summary>
    /// If the public constructor was used then this is the fixed list we were initialized with
    /// </summary>
    protected IList<T> _publicCollection;

    private bool _addNull;

    public T Selected { get; private set; }

    /// <summary>
    /// Determines what is rendered in the list visually
    /// </summary>
    public Func<T, string> AspectGetter { get; set; }

    /// <summary>
    /// Ongoing filtering of a large collection should be cancelled when the user changes the filter even if it is not completed yet
    /// </summary>
    private ConcurrentBag<CancellationTokenSource> _cancelFiltering = new();
<<<<<<< HEAD

=======
>>>>>>> 5c0a3943
    private Task _currentFilterTask;
    private object _taskCancellationLock = new();

    private ListView _listView;
    private bool _changes;
    private TextField _mainInput;
    private DateTime _lastKeypress = DateTime.Now;

    /// <summary>
    /// Protected constructor for derived classes that want to do funky filtering and hot swap out lists as search
    /// enters (e.g. to serve a completely different collection on each keystroke)
    /// </summary>
    /// <param name="prompt"></param>
    /// <param name="okText"></param>
    /// <param name="addSearch"></param>
    /// <param name="displayMember"></param>
    protected ConsoleGuiBigListBox(string prompt, string okText, bool addSearch, Func<T, string> displayMember)
    {
        _okText = okText;
        _addSearch = addSearch;
        _prompt = prompt;
            
        AspectGetter = displayMember ?? (arg => arg?.ToString() ?? string.Empty);
    }

    /// <summary>
    /// Public constructor that uses normal (contains text) search to filter the fixed <paramref name="collection"/>
    /// </summary>
    /// <param name="prompt"></param>
    /// <param name="okText"></param>
    /// <param name="addSearch"></param>
    /// <param name="collection"></param>
    /// <param name="displayMember">What to display in the list box (defaults to <see cref="object.ToString"/></param>
    /// <param name="addNull">Creates a selection option "Null" that returns a null selection</param>
    public ConsoleGuiBigListBox(string prompt, string okText, bool addSearch, IList<T> collection,
        Func<T, string> displayMember, bool addNull):this(prompt,okText,addSearch,displayMember)
    {
<<<<<<< HEAD
        _publicCollection = collection ?? throw new ArgumentNullException(nameof(collection));
=======
        ArgumentNullException.ThrowIfNull(collection);

        _publicCollection = collection;
>>>>>>> 5c0a3943
        _addNull = addNull;
    }

    private class ListViewObject<T2> where T2:T
    {
        private readonly Func<T2, string> _displayFunc;
        public T2 Object { get; }

        public ListViewObject(T2 o, Func<T2,string> displayFunc)
        {
            _displayFunc = displayFunc;
            Object = o;
        }

        public override string ToString()
        {
            return _displayFunc(Object);
        }

        public override int GetHashCode()
        {
            return Object.GetHashCode();
        }

        public override bool Equals(object obj)
        {
            return obj is ListViewObject<T2> other && Object.Equals(other.Object);
        }
    }

    /// <summary>
    /// Runs the dialog as modal blocking and returns true if a selection was made.
    /// </summary>
    /// <returns>True if selection was made (see <see cref="Selected"/>) or false if user cancelled the dialog</returns>
    public bool ShowDialog()
    {
        var okClicked = false;

        var win = new Window (_prompt) {
            X = 0,
            Y = 0,

            // By using Dim.Fill(), it will automatically resize without manual intervention
            Width = Dim.Fill (),
            Height = Dim.Fill (),
            Modal = true,
            ColorScheme = ConsoleMainWindow.ColorScheme
        };

        _listView = new ListView(new List<string>(new []{"Error"}))
        {
            X = 0,
            Y = 0,
            Height = Dim.Fill(2),
            Width = Dim.Fill(2)
        };

        _listView.KeyPress += _listView_KeyPress;
        _listView.SetSource( (_collection = BuildList(GetInitialSource())).ToList());
        win.Add(_listView);

        var btnOk = new Button(_okText,true)
        {
            Y = Pos.Bottom(_listView),
            Width = 8,
            Height = 1
        };
        btnOk.Clicked += () =>
        {
            if (_listView.SelectedItem >= _collection.Count)
                return;

            okClicked = true;
            Application.RequestStop();
            Selected = _collection[_listView.SelectedItem].Object;
        };

        var btnCancel = new Button("Cancel")
        {
            Y = Pos.Bottom(_listView),
            Width = 10,
            Height = 1
        };
        btnCancel.Clicked += ()=>Application.RequestStop();

        if (_addSearch)
        {
            var searchLabel = new Label("Search:")
            {
                X = 0,
                Y = Pos.Bottom(_listView)
            };

            win.Add(searchLabel);

            _mainInput = new TextField ("") {
                X = Pos.Right(searchLabel),
                Y = Pos.Bottom(_listView),
                Width = 30
            };

            btnOk.X = 38;
            btnCancel.X = Pos.Right(btnOk) + 1;

            win.Add(_mainInput);
            _mainInput.SetFocus();

            _mainInput.TextChanged += s =>
            {
                // Don't update the UI while user is hammering away on the keyboard
                _lastKeypress = DateTime.Now;
                RestartFiltering();
            };
        }
        else
        {
            btnOk.X = Pos.Center()-5;
            btnCancel.X = Pos.Center() + 5;
        }

            
        win.Add(btnOk);
        win.Add(btnCancel);

        AddMoreButtonsAfter(win,btnCancel);

        var callback = Application.MainLoop.AddTimeout(TimeSpan.FromMilliseconds (500), Timer);

        Application.Run(win,ConsoleMainWindow.ExceptionPopup);

        Application.MainLoop.RemoveTimeout(callback);

        return okClicked;
    }

    private void _listView_KeyPress(View.KeyEventEventArgs obj)
    {
        // if user types in some text change the focus to the text box to enable searching
        if (char.IsLetterOrDigit((char)obj.KeyEvent.KeyValue))
        {
            _mainInput.FocusFirst();
        }
    }

    /// <summary>
    /// Last minute method for adding extra stuff to the window (to the right of <paramref name="btnCancel"/>)
    /// </summary>
    /// <param name="btnCancel"></param>
    protected virtual void AddMoreButtonsAfter(Window win, Button btnCancel)
    {
    }

    private bool Timer (MainLoop caller)
    {
        if(_changes && DateTime.Now.Subtract(_lastKeypress) > TimeSpan.FromSeconds(1))
        {
            lock(_taskCancellationLock)
            {
                var oldSelected = _listView.SelectedItem;
                _listView.SetSource(_collection.ToList());

                if(oldSelected < _collection.Count)
                    _listView.SelectedItem = oldSelected ;

                _changes = false;
                return true;
            }
        }           
            
        return true;
    }
    protected void RestartFiltering()
    {
        RestartFiltering(_mainInput.Text.ToString());
    }

    protected void RestartFiltering(string searchTerm)
    {

        var cts = new CancellationTokenSource();

        lock(_taskCancellationLock)
        {
            //cancel any previous searches
            foreach(var c in _cancelFiltering)
                c.Cancel();

            _cancelFiltering.Clear();

            _cancelFiltering.Add(cts);
        }

        _currentFilterTask = Task.Run(()=>
        {
            var result = BuildList(GetListAfterSearch(searchTerm,cts.Token));

            lock(_taskCancellationLock)
            {
                _collection = result;
                _changes = true;
            }

<<<<<<< HEAD
        }, cts.Token);       
=======
        });       
>>>>>>> 5c0a3943
    }

    private IList<ListViewObject<T>> BuildList(IList<T> listOfT)
    {
        var toReturn = listOfT.Select(o=>new ListViewObject<T>(o,AspectGetter)).ToList();

        if(_addNull)
            toReturn.Add(new ListViewObject<T>((T)(object)null,o=>"Null"));

        return toReturn;
    }

    protected virtual IList<T> GetListAfterSearch(string searchString, CancellationToken token)
    {
        if(_publicCollection == null)
            throw new InvalidOperationException("When using the protected constructor derived classes must override this method ");

        var searchTerms = searchString.Split(' ');

        //stop the Contains searching when the user cancels the search
        return _publicCollection.Where(o => !token.IsCancellationRequested &&
                                            // must have all search terms
                                            searchTerms.All(t=>AspectGetter(o).Contains(t, StringComparison.CurrentCultureIgnoreCase))
        ).ToList();
    }

    protected virtual IList<T> GetInitialSource()
    {
        return _publicCollection ?? throw new InvalidOperationException("When using the protected constructor derived classes must override this method ");
    }
}<|MERGE_RESOLUTION|>--- conflicted
+++ resolved
@@ -39,10 +39,6 @@
     /// Ongoing filtering of a large collection should be cancelled when the user changes the filter even if it is not completed yet
     /// </summary>
     private ConcurrentBag<CancellationTokenSource> _cancelFiltering = new();
-<<<<<<< HEAD
-
-=======
->>>>>>> 5c0a3943
     private Task _currentFilterTask;
     private object _taskCancellationLock = new();
 
@@ -80,13 +76,9 @@
     public ConsoleGuiBigListBox(string prompt, string okText, bool addSearch, IList<T> collection,
         Func<T, string> displayMember, bool addNull):this(prompt,okText,addSearch,displayMember)
     {
-<<<<<<< HEAD
-        _publicCollection = collection ?? throw new ArgumentNullException(nameof(collection));
-=======
         ArgumentNullException.ThrowIfNull(collection);
 
         _publicCollection = collection;
->>>>>>> 5c0a3943
         _addNull = addNull;
     }
 
@@ -289,11 +281,7 @@
                 _changes = true;
             }
 
-<<<<<<< HEAD
         }, cts.Token);       
-=======
-        });       
->>>>>>> 5c0a3943
     }
 
     private IList<ListViewObject<T>> BuildList(IList<T> listOfT)
