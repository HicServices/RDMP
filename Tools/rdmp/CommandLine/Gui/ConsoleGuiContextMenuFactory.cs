--- conflicted
+++ resolved
@@ -41,16 +41,9 @@
             .Where(c => !string.IsNullOrWhiteSpace(c))
             .Distinct();
 
-<<<<<<< HEAD
         var miCategories = categories.ToDictionary(category => category, _ => new List<MenuItem>());
-=======
-        var miCategories = new Dictionary<string, List<MenuItem>>();
-
-        foreach (var category in categories)
-            miCategories.Add(category, new List<MenuItem>());
->>>>>>> 5c0a3943
-
-        var items = new List<MenuItem>();
+
+        List<MenuItem> items = new();
 
         // Build commands into menu items
         foreach (var cmd in commands.OrderBy(c => c.Weight))
