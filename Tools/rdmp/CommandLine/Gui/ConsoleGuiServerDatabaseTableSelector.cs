// Copyright (c) The University of Dundee 2018-2019
// This file is part of the Research Data Management Platform (RDMP).
// RDMP is free software: you can redistribute it and/or modify it under the terms of the GNU General Public License as published by the Free Software Foundation, either version 3 of the License, or (at your option) any later version.
// RDMP is distributed in the hope that it will be useful, but WITHOUT ANY WARRANTY; without even the implied warranty of MERCHANTABILITY or FITNESS FOR A PARTICULAR PURPOSE. See the GNU General Public License for more details.
// You should have received a copy of the GNU General Public License along with RDMP. If not, see <https://www.gnu.org/licenses/>.

using FAnsi;
using FAnsi.Discovery;
using Rdmp.Core.CommandExecution;
using Rdmp.Core.Curation.Data;
using Rdmp.Core.ReusableLibraryCode;
using Rdmp.Core.ReusableLibraryCode.Settings;
using System;
using System.Collections.Generic;
using System.Data.Common;
using System.Linq;
using System.Threading.Tasks;
using Terminal.Gui;


namespace Rdmp.Core.CommandLine.Gui;

public partial class ConsoleGuiServerDatabaseTableSelector
{
    private readonly IBasicActivateItems _activator;
    public string Username => tbUsername.Text.ToString();

    public string Password => tbPassword.Text.ToString();

    public string Server => tbServer.Text.ToString();
    public string Database => tbDatabase.Text.ToString();
    public string Schema => tbSchema.Text.ToString();
    public string Table => tbTable.Text.ToString();

    /// <summary>
    /// Returns the DatabaseType that is selected in the dropdown or
    /// <see cref="DatabaseType.MicrosoftSQLServer"/> if none selected
    /// </summary>
    public DatabaseType DatabaseType => cbxDatabaseType.SelectedItem < 0
        ? DatabaseType.MicrosoftSQLServer
        : (DatabaseType)cbxDatabaseType.Source.ToList()[cbxDatabaseType.SelectedItem];

    /// <summary>
    /// Returns the table type selected in the radio group or <see cref="TableType.Table"/> if none selected
    /// </summary>
    public TableType TableType =>
        rgTableType.SelectedItem switch
        {
            0 => TableType.Table,
            1 => TableType.View,
            2 => TableType.TableValuedFunction,
            _ => TableType.View
        };

    public bool OkClicked { get; private set; }


    public ConsoleGuiServerDatabaseTableSelector(IBasicActivateItems activator, string prompt, string okText,
        bool showTableComponents)
    {
        _activator = activator;

        InitializeComponent();
        btnUseExisting.Clicked += BtnPickCredentials_Clicked;

        tbUsername.ColorScheme = ColorScheme;
        tbPassword.ColorScheme = ColorScheme;
        tbPassword.Secret = true;
        btnUseExisting.ColorScheme = ColorScheme;

        cbxDatabaseType.SetSource(Enum.GetValues<DatabaseType>());

        cbxDatabaseType.AddKeyBinding(Key.CursorDown, Command.Expand);

        AddNoWordMeansShowAllAutocomplete(tbServer);
        AddNoWordMeansShowAllAutocomplete(tbDatabase);
        AddNoWordMeansShowAllAutocomplete(tbTable);

        // Same guid as used by the windows client but probably the apps have different UserSettings files
        // so sadly won't share one anothers recent histories
        tbServer.Autocomplete.AllSuggestions = UserSettings
            .GetHistoryForControl(new Guid("01ccc304-0686-4145-86a5-cc0468d40027"))
            .Where(e => !string.IsNullOrWhiteSpace(e))
            .ToList();

        cbxDatabaseType.SelectedItem = cbxDatabaseType.Source.ToList().IndexOf(DatabaseType.MicrosoftSQLServer);
        btnCreateDatabase.Clicked += CreateDatabase;

        lblDescription.Text = prompt;

        btnOk.Text = okText;

        btnOk.Clicked += () =>
        {
            OkClicked = true;
            Application.RequestStop();
        };

        btnCancel.X = Pos.Right(btnOk) + 1;
        btnCancel.Clicked += () => Application.RequestStop();

        btnListDatabases.Clicked += RefreshDatabaseList;
        btnListTables.Clicked += UpdateTableList;

        if (!showTableComponents)
        {
            lblSchema.Visible = false;
            tbSchema.Visible = false;
            lblTable.Visible = false;
            tbTable.Visible = false;
            rgTableType.Visible = false;
            btnListTables.Visible = false;
            btnOk.Y -= 5;
            btnCancel.Y -= 5;
            Height -= 5;
        }
    }

    private sealed class NoWordMeansShowAllAutocomplete : TextFieldAutocomplete
    {
        public NoWordMeansShowAllAutocomplete(TextField tb)
        {
            HostControl = tb;
            PopupInsideContainer = false;
        }

        public override void GenerateSuggestions(int columnOffset = 0)
        {
            // if there is something to pick
            if (AllSuggestions.Count > 0)
            {
                // and no current word
                var currentWord = GetCurrentWord(columnOffset);
                if (string.IsNullOrWhiteSpace(currentWord))
                {
                    Suggestions = AllSuggestions.AsReadOnly();
                    return;
                }
            }

            // otherwise let the default implementation run
            base.GenerateSuggestions();
        }
    }

    private static void AddNoWordMeansShowAllAutocomplete(TextField tb)
    {
        var prop = typeof(TextField).GetProperty(nameof(TextField.Autocomplete));
        prop?.SetValue(tb, new NoWordMeansShowAllAutocomplete(tb));

        tb.Autocomplete.MaxWidth = tb.Frame.Width;
    }

    private void UpdateTableList()
    {
        var open = new LoadingDialog("Fetching Tables...");
        List<string> tables = null;

        Task.Run(() =>
        {
            var db = new DiscoveredServer(GetBuilder()).ExpectDatabase(Database);
            tables = db.DiscoverTables(true).Union(db.DiscoverTableValuedFunctions())
                .Select(t => t.GetRuntimeName())
                .ToList();
        }).ContinueWith((t, o) =>
        {
            // no longer loading
            Application.MainLoop.Invoke(() => Application.RequestStop());

            if (t.Exception != null)
            {
                Application.MainLoop.Invoke(() =>
                    _activator.ShowException($"Failed to list tables", t.Exception));
                return;
            }

            // if loaded correctly then
            if (tables != null)
                Application.MainLoop.Invoke(() =>
                    tbTable.Autocomplete.AllSuggestions = tables);
        }, TaskScheduler.FromCurrentSynchronizationContext());

        Application.Run(open, ConsoleMainWindow.ExceptionPopup);
    }

    private void RefreshDatabaseList()
    {
        var open = new LoadingDialog("Fetching Databases...");
        List<string> databases = null;

        Task.Run(() =>
        {
            var server = new DiscoveredServer(GetBuilder());
            databases = server.DiscoverDatabases()
                .Select(d => d.GetRuntimeName())
                .ToList();
        }).ContinueWith((t, o) =>
        {
            // no longer loading
            Application.MainLoop.Invoke(() => Application.RequestStop());

            if (t.Exception != null)
            {
                Application.MainLoop.Invoke(() =>
                    _activator.ShowException($"Failed to list databases", t.Exception));
                return;
            }

            // if loaded correctly then
            if (databases != null)
                Application.MainLoop.Invoke(() =>
                    tbDatabase.Autocomplete.AllSuggestions = databases
                );
        }, TaskScheduler.FromCurrentSynchronizationContext());

        Application.Run(open, ConsoleMainWindow.ExceptionPopup);
    }

    public DbConnectionStringBuilder GetBuilder()
    {
        var helper = DatabaseCommandHelper.For(DatabaseType);
        return helper.GetConnectionStringBuilder(Server, Database, Username, Password);
    }

    public bool ShowDialog()
    {
        Application.Run(this, ConsoleMainWindow.ExceptionPopup);
        return OkClicked;
    }

    private void CreateDatabase()
    {
        var db = GetDiscoveredDatabase(true);

        if (db == null)
        {
            _activator.Show("Enter all database details before trying to create");
            return;
        }

        var open = new LoadingDialog($"Creating Database '{db}'");
        string message = null;

        Task.Run(() =>
        {
            if (db.Exists())
            {
                message = "Database already exists";
            }
            else
            {
                db.Create();
                message = "Database Created Successfully";
            }
        }).ContinueWith((t, o) =>
        {
            // no longer loading
            Application.MainLoop.Invoke(() => Application.RequestStop());

            if (t.Exception != null)
            {
                Application.MainLoop.Invoke(() =>
                    _activator.ShowException($"Failed to create database", t.Exception));
                return;
            }

            // if loaded correctly then
            if (message != null)
                Application.MainLoop.Invoke(() =>
                    _activator.Show("Create Database", message));
        }, TaskScheduler.FromCurrentSynchronizationContext());

        Application.Run(open, ConsoleMainWindow.ExceptionPopup);
    }


    public DiscoveredDatabase GetDiscoveredDatabase(bool ignoreOk = false)
    {
        if (!OkClicked && !ignoreOk)
            return null;

        if (string.IsNullOrWhiteSpace(Server))
            return null;

        return string.IsNullOrWhiteSpace(Database)
            ? null
            : new DiscoveredServer(Server, Database, DatabaseType, Username, Password).ExpectDatabase(Database);
    }


    public DiscoveredTable GetDiscoveredTable()
    {
        if (!OkClicked)
            return null;

        if (string.IsNullOrWhiteSpace(Server))
            return null;

        if (string.IsNullOrWhiteSpace(Database))
            return null;

<<<<<<< HEAD
        if (TableType == TableType.TableValuedFunction)
            return new DiscoveredServer(Server, Database, DatabaseType, Username, Password).ExpectDatabase(Database)
                .ExpectTableValuedFunction(Table, Schema);

        return new DiscoveredServer(Server, Database, DatabaseType, Username, Password).ExpectDatabase(Database)
            .ExpectTable(Table, Schema, TableType);
=======
        return TableType == TableType.TableValuedFunction
            ? new DiscoveredServer(Server, Database, DatabaseType, Username, Password).ExpectDatabase(Database)
                .ExpectTableValuedFunction(Table, Schema)
            : new DiscoveredServer(Server, Database, DatabaseType, Username, Password).ExpectDatabase(Database)
                .ExpectTable(Table, Schema, TableType);
>>>>>>> 9e847e4d
    }


    private void BtnPickCredentials_Clicked()
    {
        if (_activator == null) return;

        var creds = _activator.RepositoryLocator.CatalogueRepository.GetAllObjects<DataAccessCredentials>();

        if (!creds.Any())
        {
            _activator.Show("You do not have any DataAccessCredentials configured");
            return;
        }

        var cred = (DataAccessCredentials)_activator.SelectOne("Select Credentials", creds);
        if (cred != null)
            try
            {
                tbUsername.Text = cred.Username;
                tbPassword.Text = cred.GetDecryptedPassword();
            }
            catch (Exception ex)
            {
                _activator.ShowException("Error decrypting password", ex);
            }
    }
}<|MERGE_RESOLUTION|>--- conflicted
+++ resolved
@@ -299,20 +299,11 @@
         if (string.IsNullOrWhiteSpace(Database))
             return null;
 
-<<<<<<< HEAD
-        if (TableType == TableType.TableValuedFunction)
-            return new DiscoveredServer(Server, Database, DatabaseType, Username, Password).ExpectDatabase(Database)
-                .ExpectTableValuedFunction(Table, Schema);
-
-        return new DiscoveredServer(Server, Database, DatabaseType, Username, Password).ExpectDatabase(Database)
-            .ExpectTable(Table, Schema, TableType);
-=======
         return TableType == TableType.TableValuedFunction
             ? new DiscoveredServer(Server, Database, DatabaseType, Username, Password).ExpectDatabase(Database)
                 .ExpectTableValuedFunction(Table, Schema)
             : new DiscoveredServer(Server, Database, DatabaseType, Username, Password).ExpectDatabase(Database)
                 .ExpectTable(Table, Schema, TableType);
->>>>>>> 9e847e4d
     }
 
 
