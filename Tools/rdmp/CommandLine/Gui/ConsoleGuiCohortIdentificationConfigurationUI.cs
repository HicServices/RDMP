--- conflicted
+++ resolved
@@ -174,11 +174,6 @@
                 Common.ExecuteOrCancel(o);
                 break;
         }
-<<<<<<< HEAD
-=======
-
-        if (col.ColumnName.Equals("Execute")) Common.ExecuteOrCancel(o, Common.Timeout);
->>>>>>> da458f5c
     }
 
     private bool IsValidSelection(int col, int row)
