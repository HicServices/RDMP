--- conflicted
+++ resolved
@@ -221,18 +221,7 @@
 
             var str = consoleOutput[item];
 
-<<<<<<< HEAD
-            if (str.Length > width)
-            {
-                str = str[..width];
-            }
-            else
-            {
-                str = str.PadRight(width,' ');
-            }
-=======
             str = str.Length > width ? str[..width] : str.PadRight(width,' ');
->>>>>>> 5c0a3943
 
             _results.Move(col, line);
 
