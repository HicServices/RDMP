﻿// Copyright (c) The University of Dundee 2018-2019
// This file is part of the Research Data Management Platform (RDMP).
// RDMP is free software: you can redistribute it and/or modify it under the terms of the GNU General Public License as published by the Free Software Foundation, either version 3 of the License, or (at your option) any later version.
// RDMP is distributed in the hope that it will be useful, but WITHOUT ANY WARRANTY; without even the implied warranty of MERCHANTABILITY or FITNESS FOR A PARTICULAR PURPOSE. See the GNU General Public License for more details.
// You should have received a copy of the GNU General Public License along with RDMP. If not, see <https://www.gnu.org/licenses/>.

using Rdmp.Core.CommandExecution;
using Rdmp.Core.CommandExecution.AtomicCommands;
using Rdmp.Core.Curation.Data;
using Rdmp.Core.Curation.Data.Cohort;
using Rdmp.Core.Curation.Data.DataLoad;
using Rdmp.Core.Databases;
using Rdmp.Core.DataExport.Data;
using Rdmp.Core.Providers;
using Rdmp.Core.Providers.Nodes;
using System;
using System.Collections.Generic;
using System.Linq;
using Rdmp.Core.MapsDirectlyToDatabaseTable;
using Rdmp.Core.ReusableLibraryCode.Settings;
using Terminal.Gui;
using Terminal.Gui.Trees;

namespace Rdmp.Core.CommandLine.Gui;

internal class ConsoleMainWindow
{
    private Window _win;
    private TreeView<object> _treeView;
    private IBasicActivateItems _activator;

    /// <summary>
    /// The last <see cref="IBasicActivateItems"/> passed to this UI.
    /// Typically the same throughout the process lifetime.  This may
    /// be null if no main window/activator has been created yet
    /// </summary>
    public static ConsoleGuiActivator StaticActivator { get; set; }

    private MenuItem mi_default;
    private ColorScheme _defaultColorScheme;
    private MenuItem mi_green;
    private ColorScheme _greenColorScheme;
    private MouseFlags _rightClick = MouseFlags.Button3Clicked;

    // Last time the mouse moved and where it moved to
    private Point _lastMousePos = new(0,0);
    private DateTime _lastMouseMove = DateTime.Now;

    public const string Catalogues = "Catalogues";
    public const string Projects = "Projects";
    public const string Loads = "Data Loads";
    public const string CohortConfigs = "Cohort Builder";
    public const string BuiltCohorts = "Built Cohorts";
    public const string Other = "Other";

    public View CurrentWindow {get;set;}

    /// <summary>
    /// Global scheme to apply to all windows
    /// </summary>
    public static ColorScheme ColorScheme { get; private set; }

    public ConsoleMainWindow(ConsoleGuiActivator activator)
    {
        _activator = activator;
        StaticActivator = activator;
        activator.Published += Activator_Published;
        activator.Emphasise += (s,e)=>Show(e.Request.ObjectToEmphasise);
    }

    private void Activator_Published(IMapsDirectlyToDatabaseTable obj)
    {
        _treeView.RebuildTree();
    }

    private static void Quit()
    {
        Application.RequestStop ();
    }

    internal void SetUp(Toplevel top)
    {
        var menu = new MenuBar (new MenuBarItem [] {
<<<<<<< HEAD
            new("_File (F9)", new MenuItem [] {
                new("_New...", "", () => New()),
                new("_Find...", "", () => Find()),
                new("_User Settings...", "", () => ShowUserSettings()),
                new("_Run...", "", () => Run()),
                new("_Refresh...", "", () => Publish()),
                new("_Quit", "", () => Quit())
            }),
            new("_Diagnostics", new MenuItem [] {
                mi_default = new MenuItem {Title = "Query Catalogue", Action = ()=>Query(nameof(CataloguePatcher))},
                mi_default = new MenuItem {Title = "Query Data Export", Action = ()=>Query(nameof(DataExportPatcher))}
            }),
            new("_Color Scheme", new MenuItem [] {
=======
            new MenuBarItem ("_File (F9)", new MenuItem [] {
                new MenuItem ("_New...", "", () => New()),
                new MenuItem ("_Find...", "", () => Find()),
                new MenuItem ("_User Settings...", "", () => ShowUserSettings()),
                new MenuItem ("_Run...", "", () => Run()),
                new MenuItem ("_Refresh...", "", () => Publish()),
                new MenuItem ("_Quit", "", () => Quit())
            }),
            new MenuBarItem ("_Diagnostics", new MenuItem [] {
                mi_default = new MenuItem {Title = "Query Catalogue", Action = ()=>Query(nameof(CataloguePatcher))},
                mi_default = new MenuItem {Title = "Query Data Export", Action = ()=>Query(nameof(DataExportPatcher))}
            }),
            new MenuBarItem ("_Color Scheme", new MenuItem [] {
>>>>>>> 5c0a3943
                mi_default = new MenuItem {Title = "Default", Checked = true, CheckType = MenuItemCheckStyle.Radio, Action = ()=>SetColorScheme(mi_default)},
                mi_green = new MenuItem {Title = "Green", Checked = false, CheckType = MenuItemCheckStyle.Radio, Action = ()=>SetColorScheme(mi_green)}
            })
        });
        top.Add (menu);
                
        _win = new Window
        {
            X = 0,
            Y = 1, // menu
            Width =  Dim.Fill(1),
            Height = Dim.Fill(1) // status bar
        };

        _defaultColorScheme = ColorScheme = _win.ColorScheme;
        _greenColorScheme = new ColorScheme
        {
            Disabled = Application.Driver.MakeAttribute(Color.Black, Color.Black),
            Focus = Application.Driver.MakeAttribute(Color.Black, Color.Green),
            HotFocus = Application.Driver.MakeAttribute(Color.Black, Color.Green),
            HotNormal = Application.Driver.MakeAttribute(Color.BrightYellow, Color.Black),
            Normal = Application.Driver.MakeAttribute(Color.Green, Color.Black)
        };


        _treeView = new TreeView<object>
        {
            X = 0,
            Y = 0,
            Width = Dim.Fill(),
            Height = Dim.Fill(),
            // Determines how to compute children of any given branch
            TreeBuilder = new DelegateTreeBuilder<object>(ChildGetter)
        };
        _treeView.AddObjects(
            new string[]{
                Catalogues,
                Projects,
                Loads,
                CohortConfigs,
                BuiltCohorts,
                Other});

        _win.Add(_treeView);
        top.Add(_win); 

        Application.RootMouseEvent = OnRootMouseEvent;

        _treeView.ObjectActivationButton = _rightClick;
        _treeView.ObjectActivated += _treeView_ObjectActivated;
        _treeView.KeyPress += treeView_KeyPress;
        _treeView.SelectionChanged += _treeView_SelectionChanged;
        _treeView.AspectGetter = AspectGetter;

        var statusBar = new StatusBar (new StatusItem [] {
<<<<<<< HEAD
            new(Key.Q | Key.CtrlMask, "~^Q~ Quit", () => Quit()),
            new(Key.R | Key.CtrlMask, "~^R~ Run", () => Run()),
            new(Key.F | Key.CtrlMask, "~^F~ Find", () => Find()),
            new(Key.N | Key.CtrlMask, "~^N~ New", () => New()),
            new(Key.F5, "~F5~ Refresh", () => Publish())
=======
            new StatusItem(Key.Q | Key.CtrlMask, "~^Q~ Quit", () => Quit()),
            new StatusItem(Key.R | Key.CtrlMask, "~^R~ Run", () => Run()),
            new StatusItem(Key.F | Key.CtrlMask, "~^F~ Find", () => Find()),
            new StatusItem(Key.N | Key.CtrlMask, "~^N~ New", () => New()),
            new StatusItem(Key.F5, "~F5~ Refresh", () => Publish())
>>>>>>> 5c0a3943
        });

        top.Add (statusBar);

        var scheme = UserSettings.ConsoleColorScheme;

        if (scheme == "green")
        {
            SetColorScheme(mi_green);
        }
    }

    private void ShowUserSettings()
    {
        try
        {
            var dlg = new ConsoleGuiUserSettings(_activator);

            Application.Run(dlg, ExceptionPopup);
        }
        catch (Exception e)
        {
            _activator.ShowException("Unexpected error in open/edit tree", e);
        }
    }

    public static bool ExceptionPopup(Exception ex)
    {
        StaticActivator.ShowException("Error", ex);
        return true;
    }

    private void OnRootMouseEvent(MouseEvent obj)
    {
        _lastMousePos = new Point(obj.X, obj.Y);
        _lastMouseMove = DateTime.Now;
    }

    private void Query(string toQuery)
    {
        try
        {
            var cmd = new ExecuteCommandQueryPlatformDatabase(_activator, toQuery);
            cmd.Execute();
        }
        catch (Exception ex)
        {
            _activator.ShowException("Failed to build query",ex);
        }
            
    }
    private void SetColorScheme(MenuItem sender)
    {
        if(sender == mi_default)
        {
            _win.ColorScheme = ColorScheme = _defaultColorScheme;
            UserSettings.ConsoleColorScheme = "default";
        }

        if (sender == mi_green)
        {
            _win.ColorScheme = ColorScheme = _greenColorScheme;
            UserSettings.ConsoleColorScheme = "green";
        }

        foreach(var mi in new[] {mi_default , mi_green })
        {
            mi.Checked = mi == sender;
        }

        _win.SetNeedsDisplay();
    }

    private void _treeView_ObjectActivated(ObjectActivatedEventArgs<object> obj)
    {
        try
        {
            Menu();
        }
        catch (Exception ex)
        {
            _activator.ShowException("Failed to build menu", ex);
        }
    }

    private string AspectGetter(object model)
    {
        if (model is IContainer container)
        {
            return $"{container} ({container.Operation})";
        }

        if (model is CohortAggregateContainer setContainer)
        {
            return $"{setContainer} ({setContainer.Operation})";
        }

        if (model is ExtractionInformation ei)
        {
            return $"{ei} ({ei.ExtractionCategory})";
        }

        if ( model is CatalogueItemsNode cin)
        {
            return $"{cin} ({cin.CatalogueItems.Length})";
        }

        if (model is TableInfoServerNode server)
        {
            return $"{server.ServerName} ({server.DatabaseType})";
        }

        if (model is IDisableable d)
        {
            return d.IsDisabled ? $"{d} (Disabled)" : d.ToString();
        }

        return model is IArgument arg
            ? $"{arg} ({(string.IsNullOrWhiteSpace(arg.Value) ? "Null" : arg.Value)})"
            : model?.ToString() ?? "Null Object";
    }

    private void Publish()
    {
        var obj = GetObjectIfAnyBehind(_treeView.SelectedObject);

        if(obj != null)
            _activator.Publish(obj);
        else
        {
            // Selected node is not refreshable

            //refresh any object (to update core child provider)
            var anyObject = _activator.CoreChildProvider.GetAllSearchables().Keys.FirstOrDefault();

            if(anyObject != null)
                _activator.Publish(anyObject);

            //and refresh the selected tree node
            _treeView.RefreshObject(_treeView.SelectedObject,true);
        }
                
    }

    private void Find()
    {
        try
        {
            var dlg = new ConsoleGuiSelectOne(_activator,null);

            if (dlg.ShowDialog())
            {
                Show(dlg.Selected);
            }
        }
        catch (Exception e)
        {
            _activator.ShowException("Unexpected error in open/edit tree",e);
        }
    }

    private void Show(object selected)
    {
        var desc = _activator.CoreChildProvider.GetDescendancyListIfAnyFor(selected);

        // In main RDMP, Projects are root level items so have no descendancy.  But in the console
        // gui we have a root category so give it a descendancy now so that expansion works properly
        if(selected is IProject)
        {
            desc = new DescendancyList(Projects);
        }

        if(desc == null)
            return;

        // In the main RDMP, we have a specific node for these but in console gui we have a text
        // category, fix the descendency for these objects
        if(desc.Parents.Length  > 0 && desc.Parents[0] is AllCohortsNode)
        {
            desc.Parents[0] = BuiltCohorts;
        }

        if(desc.Parents.Any())
        {
            var topLevelCategory = GetRootCategoryOf(desc.Parents[0]);

            if(topLevelCategory != null)
                _treeView.Expand(topLevelCategory);
        }

        foreach(var p in desc.Parents)
            _treeView.Expand(p);

        _treeView.SelectedObject = selected;
        _treeView.ScrollOffsetVertical = _treeView.GetScrollOffsetOf(selected)-1;
        _treeView.SetNeedsDisplay();
    }

    private void _treeView_SelectionChanged(object sender, SelectionChangedEventArgs<object> e)
    {
        if(e.NewValue != null)
            _treeView.RefreshObject(e.NewValue);
    }

    private void Menu()
    {
        var factory = new ConsoleGuiContextMenuFactory(_activator);
        var menu = factory.Create(_treeView.GetAllSelectedObjects().ToArray(), _treeView.SelectedObject);
           
        if (menu == null)
            return;
            
        menu.Position = DateTime.Now.Subtract(_lastMouseMove).TotalSeconds<1 ? _lastMousePos: new Point(10, 5);
        menu.Show();
    }


    private void treeView_KeyPress(View.KeyEventEventArgs obj)
    {
        if(!_treeView.CanFocus || !_treeView.HasFocus)
        {
            return;
        }

        try
        {
            switch(obj.KeyEvent.Key)
            {
                case Key.DeleteChar :
                    var many = _treeView.GetAllSelectedObjects().ToArray();
                    obj.Handled = true;

                    //delete many at once?
                    if (many.Length > 1)
                    {
                        if (many.Cast<object>().All(d => d is IDeleteable))
                        {
                            var cmd = new ExecuteCommandDelete(_activator, many.Cast<IDeleteable>().ToArray());
                            if(!cmd.IsImpossible)
                            {
                                cmd.Execute();
                            }
                            else
                            {
                                _activator.Show("Cannot Delete", cmd.ReasonCommandImpossible);
                            }
                        }
                    }
                    else
                    if(_treeView.SelectedObject is IDeleteable d)
                    {
                        // it is a single object selection
                        _activator.DeleteWithConfirmation(d);
                    }

                    break;
            }
        }
        catch (Exception ex)
        {
            _activator.ShowException("Error",ex);
        }
    }

    private static IMapsDirectlyToDatabaseTable GetObjectIfAnyBehind(object o)
    {
        return o is IMasqueradeAs masquerade
            ? masquerade.MasqueradingAs() as IMapsDirectlyToDatabaseTable
            : o as IMapsDirectlyToDatabaseTable;
    }


    private IEnumerable<object> ChildGetter(object model)
    {
        return ChildGetterUnordered(model).OrderBy(o=>o,new OrderableComparer(null));
    }


    private IEnumerable<object> ChildGetterUnordered(object model)
    {

        var dx = _activator.CoreChildProvider as DataExportChildProvider;

        try
        {
            // Top level brackets for the tree view
            if (ReferenceEquals(model , Catalogues))
                return new []{_activator.CoreChildProvider.CatalogueRootFolder };

            if (ReferenceEquals(model , Projects)  && dx != null)
                return new[] { dx.ProjectRootFolder};

            if (ReferenceEquals(model , Loads))
                return new[] { _activator.CoreChildProvider.LoadMetadataRootFolder };

            if (ReferenceEquals(model , CohortConfigs))
                return new[] { _activator.CoreChildProvider.CohortIdentificationConfigurationRootFolder };

            if (ReferenceEquals(model , BuiltCohorts) && dx != null)
                return dx.CohortSources;

            if(ReferenceEquals(model,Other))
                return GetOtherCategoryChildren();

            // don't show cic children (this is consistent with 'AxeChildren' in main collection RDMP client for Cohort Builder)
            if (model is CohortIdentificationConfiguration)
                return Array.Empty<object>();

            //sub brackets
            return _activator.CoreChildProvider.GetChildren(model) ?? Array.Empty<object>();
        }
        catch (Exception ex)
        {
            _activator.ShowException("Error getting node children",ex);
            return Array.Empty<object>();
        }
    }

    private IEnumerable<object> GetOtherCategoryChildren()
    {
        yield return _activator.CoreChildProvider.AllDashboardsNode;
        yield return _activator.CoreChildProvider.AllGovernanceNode;
        yield return _activator.CoreChildProvider.AllRDMPRemotesNode;
        yield return _activator.CoreChildProvider.AllObjectSharingNode;
        yield return _activator.CoreChildProvider.AllPipelinesNode;
        yield return _activator.CoreChildProvider.AllExternalServersNode;
        yield return _activator.CoreChildProvider.AllDataAccessCredentialsNode;
        yield return _activator.CoreChildProvider.AllANOTablesNode;
        yield return _activator.CoreChildProvider.AllServersNode;
        yield return _activator.CoreChildProvider.AllConnectionStringKeywordsNode;
        yield return _activator.CoreChildProvider.AllStandardRegexesNode;
        yield return _activator.CoreChildProvider.AllPluginsNode;
    }

    /// <summary>
    /// Returns the root category e.g. <see cref="BuiltCohorts"/> for the next level down Type <paramref name="t"/>
    /// </summary>
    /// <param name="t"></param>
    /// <returns></returns>
    private string GetRootCategoryOf(object o)
    {
        var type = o.GetType();

        if(type == typeof(FolderNode<Catalogue>) || type == typeof(FolderHelper))
            return Catalogues;

        if(type == typeof(Project))
            return Projects;
        if(type == typeof(LoadMetadata))
            return Loads;
        if (type == typeof(FolderNode<LoadMetadata>))
            return Loads;

        if (type == typeof(FolderNode<LoadMetadata>))
            return CohortConfigs;

        if(type == typeof(ExtractableCohort))
            return BuiltCohorts;
        return GetOtherCategoryChildren().Any(a=>a.Equals(o)) ? Other : null;
    }
    private void Run()
    {
        var commandInvoker = new CommandInvoker(_activator);
        commandInvoker.CommandImpossible += (o, e) => { _activator.Show(
            $"Command Impossible because:{e.Command.ReasonCommandImpossible}");};

        var commands = commandInvoker.GetSupportedCommands();

        var dlg = new ConsoleGuiBigListBox<Type>("Choose Command","Run",true,commands.ToList(),t=>BasicCommandExecution.GetCommandName(t.Name),false);
        if (dlg.ShowDialog())
            try
            {
                commandInvoker.ExecuteCommand(dlg.Selected,null);
            }
            catch (Exception exception)
            {
                _activator.ShowException("Run Failed",exception);
            }
    }
    private void New()
    {
        var commandInvoker = new CommandInvoker(_activator);
        commandInvoker.CommandImpossible += (o, e) => { _activator.Show(
            $"Command Impossible because:{e.Command.ReasonCommandImpossible}");};
            
        try
        {
            commandInvoker.ExecuteCommand(typeof(ExecuteCommandNewObject),null);
        }
        catch (Exception exception)
        {
            _activator.ShowException("New Object Failed",exception);
        }
    }

}<|MERGE_RESOLUTION|>--- conflicted
+++ resolved
@@ -81,7 +81,6 @@
     internal void SetUp(Toplevel top)
     {
         var menu = new MenuBar (new MenuBarItem [] {
-<<<<<<< HEAD
             new("_File (F9)", new MenuItem [] {
                 new("_New...", "", () => New()),
                 new("_Find...", "", () => Find()),
@@ -95,21 +94,6 @@
                 mi_default = new MenuItem {Title = "Query Data Export", Action = ()=>Query(nameof(DataExportPatcher))}
             }),
             new("_Color Scheme", new MenuItem [] {
-=======
-            new MenuBarItem ("_File (F9)", new MenuItem [] {
-                new MenuItem ("_New...", "", () => New()),
-                new MenuItem ("_Find...", "", () => Find()),
-                new MenuItem ("_User Settings...", "", () => ShowUserSettings()),
-                new MenuItem ("_Run...", "", () => Run()),
-                new MenuItem ("_Refresh...", "", () => Publish()),
-                new MenuItem ("_Quit", "", () => Quit())
-            }),
-            new MenuBarItem ("_Diagnostics", new MenuItem [] {
-                mi_default = new MenuItem {Title = "Query Catalogue", Action = ()=>Query(nameof(CataloguePatcher))},
-                mi_default = new MenuItem {Title = "Query Data Export", Action = ()=>Query(nameof(DataExportPatcher))}
-            }),
-            new MenuBarItem ("_Color Scheme", new MenuItem [] {
->>>>>>> 5c0a3943
                 mi_default = new MenuItem {Title = "Default", Checked = true, CheckType = MenuItemCheckStyle.Radio, Action = ()=>SetColorScheme(mi_default)},
                 mi_green = new MenuItem {Title = "Green", Checked = false, CheckType = MenuItemCheckStyle.Radio, Action = ()=>SetColorScheme(mi_green)}
             })
@@ -165,19 +149,11 @@
         _treeView.AspectGetter = AspectGetter;
 
         var statusBar = new StatusBar (new StatusItem [] {
-<<<<<<< HEAD
             new(Key.Q | Key.CtrlMask, "~^Q~ Quit", () => Quit()),
             new(Key.R | Key.CtrlMask, "~^R~ Run", () => Run()),
             new(Key.F | Key.CtrlMask, "~^F~ Find", () => Find()),
             new(Key.N | Key.CtrlMask, "~^N~ New", () => New()),
             new(Key.F5, "~F5~ Refresh", () => Publish())
-=======
-            new StatusItem(Key.Q | Key.CtrlMask, "~^Q~ Quit", () => Quit()),
-            new StatusItem(Key.R | Key.CtrlMask, "~^R~ Run", () => Run()),
-            new StatusItem(Key.F | Key.CtrlMask, "~^F~ Find", () => Find()),
-            new StatusItem(Key.N | Key.CtrlMask, "~^N~ New", () => New()),
-            new StatusItem(Key.F5, "~F5~ Refresh", () => Publish())
->>>>>>> 5c0a3943
         });
 
         top.Add (statusBar);
