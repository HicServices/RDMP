// Copyright (c) The University of Dundee 2018-2019
// This file is part of the Research Data Management Platform (RDMP).
// RDMP is free software: you can redistribute it and/or modify it under the terms of the GNU General Public License as published by the Free Software Foundation, either version 3 of the License, or (at your option) any later version.
// RDMP is distributed in the hope that it will be useful, but WITHOUT ANY WARRANTY; without even the implied warranty of MERCHANTABILITY or FITNESS FOR A PARTICULAR PURPOSE. See the GNU General Public License for more details.
// You should have received a copy of the GNU General Public License along with RDMP. If not, see <https://www.gnu.org/licenses/>.

using System;
using System.Data;
using System.Diagnostics;
using System.IO;
using System.Linq;
using System.Text.RegularExpressions;
using FAnsi.Discovery;
using NStack;
using Rdmp.Core.CommandExecution;
using Rdmp.Core.CommandLine.Gui.Windows;
using Rdmp.Core.CommandLine.Runners;
using Rdmp.Core.Curation.Data;
using Rdmp.Core.Curation.Data.Aggregation;
using Rdmp.Core.Curation.Data.Cohort;
using Rdmp.Core.Curation.Data.DataLoad;
using Rdmp.Core.Curation.Data.Pipelines;
using Rdmp.Core.DataViewing;
using Rdmp.Core.MapsDirectlyToDatabaseTable;
using Rdmp.Core.MapsDirectlyToDatabaseTable.Revertable;
using Rdmp.Core.Repositories;
using Rdmp.Core.ReusableLibraryCode;
using Rdmp.Core.ReusableLibraryCode.Checks;
using Terminal.Gui;

namespace Rdmp.Core.CommandLine.Gui;

internal class ConsoleGuiActivator : BasicActivateItems
{
    /// <summary>
    /// Fired when changes are made to an object (including if it has been deleted etc)
    /// </summary>
    public event Action<IMapsDirectlyToDatabaseTable> Published;

    public ConsoleGuiActivator(IRDMPPlatformRepositoryServiceLocator repositoryLocator, ICheckNotifier globalErrorCheckNotifier) : base(repositoryLocator, globalErrorCheckNotifier)
    {
        InteractiveDeletes = true;
    }


    protected override bool SelectValueTypeImpl(DialogArgs args, Type paramType, object initialValue, out object chosen)
    {
        var dlg = new ConsoleGuiTextDialog(args, initialValue?.ToString());
        if (dlg.ShowDialog())
        {
            if (string.IsNullOrWhiteSpace(dlg.ResultText) || dlg.ResultText.Equals("null", StringComparison.CurrentCultureIgnoreCase))
            {
                chosen = null;
            }
            else
            {
                var wrappedType = Nullable.GetUnderlyingType(paramType);

                chosen = Convert.ChangeType(dlg.ResultText, wrappedType ?? paramType);
            }


            return true;
        }

        chosen = null;
        return false;
    }

    public override void Show(string title, string message)
    {
        GetDialogDimensions(out var w, out var h);

        var btn = new Button("Ok");
        btn.Clicked += () => Application.RequestStop();


        using var dlg = new Dialog(title, w, h, btn) { Modal = true };
        dlg.Add(new TextView
        {
<<<<<<< HEAD
            Width = Dim.Fill(),
            Height = Dim.Fill(1),
            Text = message.Replace("\r\n", "\n"),
            ReadOnly = true,
            AllowsTab = false,
            WordWrap = true

        });
        Application.Run(dlg, ConsoleMainWindow.ExceptionPopup);
=======
            dlg.Add(new TextView
            {
                Width = Dim.Fill(),
                Height = Dim.Fill(1),
                Text = message.Replace("\r\n", "\n"),
                ReadOnly = true,
                AllowsTab = false,
                WordWrap = true

            });
            Application.Run(dlg, ConsoleMainWindow.ExceptionPopup);
        }
>>>>>>> 5c0a3943
    }
    public override bool YesNo(DialogArgs args, out bool chosen)
    {
        GetDialogDimensions(out var w, out var h);

        // don't use the full height if you're just asking a yes/no question with no big description
        h = Math.Min(5+(args.TaskDescription?.Length ??0) / 20, h);

        var result = MessageBox.Query(w, h, args.WindowTitle ?? "", args.TaskDescription ?? "", "yes", "no", "cancel");
        chosen = result == 0;

        return result != 2;
    }

    private static void GetDialogDimensions(out int w, out int h)
    {
        w = Application.Top?.Frame.Width??0;
        h = Application.Top?.Frame.Height??0;

        w = Math.Max(64,Math.Min(80,  w - 4));
        h = Math.Max(10,Math.Min(20,  h - 2));
    }



    public override bool TypeText(DialogArgs args, int maxLength, string initialText, out string text,
        bool requireSaneHeaderText)
    {
        var dlg = new ConsoleGuiTextDialog(args, initialText) { MaxLength = maxLength};
        if (dlg.ShowDialog())
        {
            text = dlg.ResultText;
            return true;
        }

        text = null;
        return false;
    }
    public override void Publish(IMapsDirectlyToDatabaseTable databaseEntity)
    {
        base.Publish(databaseEntity);

        Published?.Invoke(databaseEntity);
    }

    public override DiscoveredDatabase SelectDatabase(bool allowDatabaseCreation, string taskDescription)
    {
        var dlg = new ConsoleGuiServerDatabaseTableSelector(this, taskDescription, "Ok", false);
        return dlg.ShowDialog() ? dlg.GetDiscoveredDatabase() : null;
    }

    public override DiscoveredTable SelectTable(bool allowDatabaseCreation, string taskDescription)
    {
        var dlg = new ConsoleGuiServerDatabaseTableSelector(this, taskDescription, "Ok", true);
        return dlg.ShowDialog() ? dlg.GetDiscoveredTable() : null;
    }

    public override IMapsDirectlyToDatabaseTable[] SelectMany(DialogArgs args, Type arrayElementType,
        IMapsDirectlyToDatabaseTable[] availableObjects)
    {
        var dlg = new ConsoleGuiSelectMany(this, args.WindowTitle, availableObjects);
        Application.Run(dlg, ConsoleMainWindow.ExceptionPopup);

        return dlg.ResultOk ? dlg.Result.Cast<IMapsDirectlyToDatabaseTable>().ToArray() : Array.Empty<IMapsDirectlyToDatabaseTable>();
    }

    public override IMapsDirectlyToDatabaseTable SelectOne(DialogArgs args, IMapsDirectlyToDatabaseTable[] availableObjects)
    {
        if (args.AllowAutoSelect && availableObjects.Length == 1)
            return availableObjects[0];

        var dlg = new ConsoleGuiSelectOne(this, availableObjects);
        return dlg.ShowDialog() ? dlg.Selected : null;
    }


    /// <inheritdoc/>
    public override bool SelectObject<T>(DialogArgs args, T[] available, out T selected)
    {
        if (args.AllowAutoSelect && available.Length == 1)
        {
            selected = available[0];
            return true;
        }

        var dlg = new ConsoleGuiBigListBox<T>(args.WindowTitle ?? "","Ok",true,available,t=>t.ToString(),true);

        if (dlg.ShowDialog())
        {
            selected = dlg.Selected;
            return true;
        }

        selected = default;
        return false;
    }

    public override bool SelectObjects<T>(DialogArgs args, T[] available, out T[] selected)
    {
        var dlg = new ConsoleGuiSelectMany(this, args.WindowTitle, available);
        Application.Run(dlg, ConsoleMainWindow.ExceptionPopup);

        selected = dlg.Result.Cast<T>().ToArray();
        return dlg.ResultOk;
    }

    public override DirectoryInfo SelectDirectory(string prompt)
    {
        var openDir = new OpenDialog(prompt,"Directory"){
            AllowsMultipleSelection = false,
            CanCreateDirectories = true,
            CanChooseDirectories = true,
            CanChooseFiles = false
        };

        Application.Run(openDir, ConsoleMainWindow.ExceptionPopup);

        var selected = openDir.FilePath?.ToString();

        return selected == null ? null : new DirectoryInfo(selected);

    }

    public override FileInfo SelectFile(string prompt)
    {
        using var openDir = new OpenDialog(prompt,"Directory"){AllowsMultipleSelection = false};

        Application.Run(openDir, ConsoleMainWindow.ExceptionPopup);

<<<<<<< HEAD
        return openDir.FilePaths.Count == 1 ? new FileInfo(openDir.FilePaths[0]):null;
=======
        var selected = openDir.FilePaths.Count == 1 ? openDir.FilePaths[0] : null;

        return selected == null ? null : new FileInfo(selected);
>>>>>>> 5c0a3943
    }

    public override FileInfo SelectFile(string prompt, string patternDescription, string pattern)
    {
        using var openDir = new OpenDialog(prompt,"File")
        {
            AllowsMultipleSelection = false,
            AllowedFileTypes = pattern == null ? null : new []{pattern.TrimStart('*')}
        };
<<<<<<< HEAD

        Application.Run(openDir, ConsoleMainWindow.ExceptionPopup);

        var selected = openDir.FilePaths.Count==1?openDir.FilePaths[0]:null;
=======

        Application.Run(openDir, ConsoleMainWindow.ExceptionPopup);
>>>>>>> 5c0a3943

        var selected = openDir.FilePaths.Count == 1 ? openDir.FilePaths[0] : null;

        // entering "null" in a file dialog may return something like "D:\Blah\null"
        return string.Equals(Path.GetFileName(selected),"null", StringComparison.CurrentCultureIgnoreCase)
            ? null
            : selected == null ? null : new FileInfo(selected);
    }
    public override FileInfo[] SelectFiles(string prompt, string patternDescription, string pattern)
    {
        var openDir = new OpenDialog(prompt,"Directory")
        {
            AllowsMultipleSelection = true,
            AllowedFileTypes = pattern == null ? null : new []{pattern.TrimStart('*')}
        };

        Application.Run(openDir, ConsoleMainWindow.ExceptionPopup);

        return openDir.FilePaths?.Select(f=>new FileInfo(f))?.ToArray();
    }

    public override bool SelectEnum(DialogArgs args, Type enumType, out Enum chosen)
    {
        var dlg = new ConsoleGuiBigListBox<Enum>(args.WindowTitle, "Ok", false, Enum.GetValues(enumType).Cast<Enum>().ToList(), null,false);

        if (dlg.ShowDialog())
        {
            chosen = dlg.Selected;
            return true;
        }

        chosen = null;
        return false;
    }

    public override bool SelectType(DialogArgs args, Type[] available,out Type chosen)
    {
        var dlg = new ConsoleGuiBigListBox<Type>(args.WindowTitle, "Ok", true, available.ToList(), null,true);

        if (dlg.ShowDialog())
        {
            chosen = dlg.Selected;
            return true;
        }

        chosen = null;
        return false;
    }

    public override void ShowException(string errorText, Exception exception)
    {
        var msg = GetExceptionText(errorText,exception,false);

        var textView = new TextView
        {
            Text = msg,
            X = 0,
            Y = 0,
            Width = Dim.Fill(),
            Height = Dim.Fill() - 2,
            ReadOnly = true,
            AllowsTab = false,
            WordWrap = true
        };

        var toggleStack = true;

        var btnOk = new Button("Ok", true);
        btnOk.Clicked += ()=>Application.RequestStop();
        var btnStack = new Button("Stack");
        btnStack.Clicked += () =>
        {
            //flip between stack / no stack
            textView.Text = GetExceptionText(errorText, exception, toggleStack);
            textView.SetNeedsDisplay();
            toggleStack = !toggleStack;
        };

        GetDialogDimensions(out var w, out var h);

        var dlg = new Dialog("Error",w,h,btnOk,btnStack);
        dlg.Add(textView);

        Application.MainLoop.Invoke(() =>
            Application.Run(dlg, ConsoleMainWindow.ExceptionPopup)
        );
    }

    private static ustring GetExceptionText(string errorText, Exception exception, bool includeStackTrace)
    {
        return Wrap($"{errorText}\n{ExceptionHelper.ExceptionToListOfInnerMessages(exception, includeStackTrace)}", 76);
    }

    private static string Wrap(string longString, int width)
    {
        return string.Join("\n",Regex.Matches( longString, $".{{1,{width}}}").Select( m => m.Value ).ToArray());
    }

    public override void ShowData(IViewSQLAndResultsCollection collection)
    {
        var view = new ConsoleGuiSqlEditor(this,collection){Modal = true };
        Application.Run(view, ConsoleMainWindow.ExceptionPopup);
    }

    public override void ShowData(DataTable table)
    {
        var view = new ConsoleGuiDataTableViewerUI(table) { Modal = true };
        Application.Run(view, ConsoleMainWindow.ExceptionPopup);
    }

    public override bool CanActivate(object o)
    {
        return o is IMapsDirectlyToDatabaseTable || o is IMasqueradeAs;
    }

    protected override void ActivateImpl(object o)
    {
        var m = o as IRevertable;

        if (o is IMasqueradeAs masq)
        {
            if(masq.MasqueradingAs() is IRevertable underlyingObject)
            {
                m = underlyingObject;
            }
        }

        if(m is CohortIdentificationConfiguration cic)
        {
            var view = new ConsoleGuiCohortIdentificationConfigurationUI(this, cic);
            Application.Run(view, ConsoleMainWindow.ExceptionPopup);
        }
        else
        if(m != null)
        {
            var view = new ConsoleGuiEdit(this,m){Modal = true };
            Application.Run(view, ConsoleMainWindow.ExceptionPopup);
        }
    }

    public override void ShowLogs(ILoggedActivityRootObject rootObject)
    {
        var view = new ConsoleGuiViewLogs(this,rootObject);
        Application.Run(view, ConsoleMainWindow.ExceptionPopup);
    }

    public override void ShowGraph(AggregateConfiguration aggregate)
    {
        var view = new ConsoleGuiViewGraph(this, aggregate);
        Application.Run(view, ConsoleMainWindow.ExceptionPopup);
    }


    public override IPipelineRunner GetPipelineRunner(DialogArgs args, IPipelineUseCase useCase, IPipeline pipeline)
    {
        return new ConsoleGuiRunPipeline(this,useCase, pipeline);
    }

    public override void LaunchSubprocess(ProcessStartInfo startInfo)
    {
        throw new NotSupportedException();
    }
}<|MERGE_RESOLUTION|>--- conflicted
+++ resolved
@@ -78,7 +78,6 @@
         using var dlg = new Dialog(title, w, h, btn) { Modal = true };
         dlg.Add(new TextView
         {
-<<<<<<< HEAD
             Width = Dim.Fill(),
             Height = Dim.Fill(1),
             Text = message.Replace("\r\n", "\n"),
@@ -88,20 +87,6 @@
 
         });
         Application.Run(dlg, ConsoleMainWindow.ExceptionPopup);
-=======
-            dlg.Add(new TextView
-            {
-                Width = Dim.Fill(),
-                Height = Dim.Fill(1),
-                Text = message.Replace("\r\n", "\n"),
-                ReadOnly = true,
-                AllowsTab = false,
-                WordWrap = true
-
-            });
-            Application.Run(dlg, ConsoleMainWindow.ExceptionPopup);
-        }
->>>>>>> 5c0a3943
     }
     public override bool YesNo(DialogArgs args, out bool chosen)
     {
@@ -231,13 +216,7 @@
 
         Application.Run(openDir, ConsoleMainWindow.ExceptionPopup);
 
-<<<<<<< HEAD
         return openDir.FilePaths.Count == 1 ? new FileInfo(openDir.FilePaths[0]):null;
-=======
-        var selected = openDir.FilePaths.Count == 1 ? openDir.FilePaths[0] : null;
-
-        return selected == null ? null : new FileInfo(selected);
->>>>>>> 5c0a3943
     }
 
     public override FileInfo SelectFile(string prompt, string patternDescription, string pattern)
@@ -247,17 +226,11 @@
             AllowsMultipleSelection = false,
             AllowedFileTypes = pattern == null ? null : new []{pattern.TrimStart('*')}
         };
-<<<<<<< HEAD
 
         Application.Run(openDir, ConsoleMainWindow.ExceptionPopup);
 
         var selected = openDir.FilePaths.Count==1?openDir.FilePaths[0]:null;
-=======
-
-        Application.Run(openDir, ConsoleMainWindow.ExceptionPopup);
->>>>>>> 5c0a3943
-
-        var selected = openDir.FilePaths.Count == 1 ? openDir.FilePaths[0] : null;
+
 
         // entering "null" in a file dialog may return something like "D:\Blah\null"
         return string.Equals(Path.GetFileName(selected),"null", StringComparison.CurrentCultureIgnoreCase)
