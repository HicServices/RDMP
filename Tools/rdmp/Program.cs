--- conflicted
+++ resolved
@@ -108,17 +108,10 @@
                         (ExecuteCommandOptions opts) => RdmpCommandLineBootStrapper.RunCmd(opts),
                         errs =>
                         {
-<<<<<<< HEAD
-                            if (HasHelpArguments(args))
-                                return returnCode = 0;
-                            return returnCode =
-                                RdmpCommandLineBootStrapper.HandleArgumentsWithStandardRunner(args, logger);
-=======
                             return HasHelpArguments(args)
                                 ? returnCode = 0
                                 : returnCode =
                                     RdmpCommandLineBootStrapper.HandleArgumentsWithStandardRunner(args, logger);
->>>>>>> 9e847e4d
                         });
 
             logger.Info($"Exiting with code {returnCode}");
