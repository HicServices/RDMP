--- conflicted
+++ resolved
@@ -110,15 +110,9 @@
                         (ExecuteCommandOptions opts) => RdmpCommandLineBootStrapper.RunCmd(opts),
                         errs =>
                         {
-<<<<<<< HEAD
                             return HasHelpArguments(args)
                                 ? returnCode = 0
                                 : returnCode = RdmpCommandLineBootStrapper.HandleArgumentsWithStandardRunner(args, logger);
-=======
-                            if (HasHelpArguments(args))
-                                return returnCode = 0;
-                            return returnCode = RdmpCommandLineBootStrapper.HandleArgumentsWithStandardRunner(args, logger);
->>>>>>> 5c0a3943
                         });
 
             logger.Info($"Exiting with code {returnCode}");
@@ -185,11 +179,7 @@
             {
                 case Startup.Events.RDMPPlatformDatabaseStatus.RequiresPatching:
                 {
-<<<<<<< HEAD
                     var mds = new MasterDatabaseScriptExecutor(db);
-=======
-                        var mds = new MasterDatabaseScriptExecutor(db);
->>>>>>> 5c0a3943
                     mds.PatchDatabase(e.Patcher, checker, p => true, () => opts.BackupDatabase);
                     break;
                 }
