<Project Sdk="Microsoft.NET.Sdk">
  <PropertyGroup>
    <ProjectGuid>{A6107DDC-8268-4902-A994-233B00480113}</ProjectGuid>
    <OutputType>Exe</OutputType>
    <TargetFramework>net7.0</TargetFramework>
    <AutoGenerateBindingRedirects>true</AutoGenerateBindingRedirects>
    <GenerateAssemblyInfo>false</GenerateAssemblyInfo>
    <AssemblyTitle>rdmp</AssemblyTitle>
    <Product>rdmp</Product>
    <Copyright>Copyright ©  2019</Copyright>
    <StartupObject></StartupObject>
    <RootNamespace>Rdmp.Core</RootNamespace>
    <DebugType>embedded</DebugType>
    <DebugSymbols>true</DebugSymbols>
    <PublishSingleFile>true</PublishSingleFile>
    <PublishReadyToRun>true</PublishReadyToRun>
    <ServerGarbageCollection>true</ServerGarbageCollection>
    <TargetFramework>net7.0</TargetFramework>
  </PropertyGroup>
  <PropertyGroup>
    <TreatWarningsAsErrors>true</TreatWarningsAsErrors>
  </PropertyGroup>
  <ItemGroup>
    <None Remove="CommandLine\ColorSettings.yaml" />
    <None Remove="Databases.yaml" />
    <None Remove="NLog.config" />
  </ItemGroup>
  <ItemGroup>
    <Content Include="..\BundleUpSourceIntoZip\output\SourceCodeForSelfAwareness.zip" Link="SourceCodeForSelfAwareness.zip">
      <CopyToOutputDirectory>PreserveNewest</CopyToOutputDirectory>
    </Content>
    <Content Include="ColorSettings.yaml">
      <CopyToOutputDirectory>PreserveNewest</CopyToOutputDirectory>
    </Content>
    <Content Include="Databases.yaml">
      <CopyToOutputDirectory>PreserveNewest</CopyToOutputDirectory>
    </Content>
    <Content Include="NLog.config">
      <CopyToOutputDirectory>PreserveNewest</CopyToOutputDirectory>
    </Content>
  </ItemGroup>
  <ItemGroup>
    <PackageReference Include="SecurityCodeScan.VS2019" Version="5.6.7">
      <PrivateAssets>all</PrivateAssets>
      <IncludeAssets>runtime; build; native; contentfiles; analyzers</IncludeAssets>
    </PackageReference>
<<<<<<< HEAD
    <PackageReference Include="Terminal.Gui" Version="1.13.5" />
=======
    <PackageReference Include="Terminal.Gui" Version="1.14.0" />
>>>>>>> c8836872
    <PackageReference Include="System.Threading.ThreadPool" Version="4.3.0" />
    <PackageReference Include="YamlDotNet" Version="13.3.1" />
  </ItemGroup>
  <ItemGroup>
    <ProjectReference Include="..\..\Rdmp.Core\Rdmp.Core.csproj" />
  </ItemGroup>
    <ItemGroup>
    <Compile Include="..\..\SharedAssemblyInfo.cs" Link="SharedAssemblyInfo.cs" />
  </ItemGroup>
</Project><|MERGE_RESOLUTION|>--- conflicted
+++ resolved
@@ -44,11 +44,7 @@
       <PrivateAssets>all</PrivateAssets>
       <IncludeAssets>runtime; build; native; contentfiles; analyzers</IncludeAssets>
     </PackageReference>
-<<<<<<< HEAD
-    <PackageReference Include="Terminal.Gui" Version="1.13.5" />
-=======
     <PackageReference Include="Terminal.Gui" Version="1.14.0" />
->>>>>>> c8836872
     <PackageReference Include="System.Threading.ThreadPool" Version="4.3.0" />
     <PackageReference Include="YamlDotNet" Version="13.3.1" />
   </ItemGroup>
