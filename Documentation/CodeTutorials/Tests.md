# RDMP Code Tests

<<<<<<< HEAD
=======
To run RDMP tests [install Sql Server Localdb](#installing-localdb) then run `dotnet test`

>>>>>>> 328b4e2f
## Background
Tests in RDMP are split between [Unit](#unit-tests), [User Interface](#user-interface-tests) and [Database](#database-tests) tests.

Many create tables/records in the test database or files on disk therefore [parallel test execution](https://github.com/nunit/docs/wiki/Parallelizable-Attribute) is not recommended.

![ReOrdering](Images/Tests/TestCategories.png) 

## Unit Tests

Unit tests are tests which do not require a database or for any UI code to run.  These either have no base class or inherit from `UnitTests` (allows you to create RDMP platform objects e.g. `Catalogue`).

```csharp

public class CatalogueTests : UnitTests
{
    [Test]
    public void Test_GetObjects_Catalogue()
    {
        Catalogue catalogueWithId = new Catalogue(Repository, "bob");
        Catalogue[] catas = Repository.GetAllObjects<Catalogue>();

        Assert.IsTrue(catas.Length > 0);

        catalogueWithId.DeleteInDatabase();
    }
}

```
_Example Unit Test_

## User Interface Tests

User interface tests which confirm behaviours of RDMP client user interfaces e.g. `CatalogueUI`.  These tests create instances of Forms/Controls but do not actually show them (we do not use UI automation).

You can write new user interface tests by inheriting `UITests` and specifying a `UITimeoutAttribute` on the Test (this prevents messageboxes blocking the test indefinetly in failure conditions and ensures that an STA thread is used.)

```csharp
public class CatalogueUITests : UITests
{
    [Test, UITimeout(20000)]
    public void Test_CatalogueUI_NormalState()
    {
        //Get a new platform object
        var cata = WhenIHaveA<Catalogue>();

        //Get an instance of the UI
        var ui = AndLaunch<CatalogueUI>(cata);

        //when I type text
        ui._scintillaDescription.Text = "amagad zombies";

        //my class should get the typed text but it shouldn't be saved into the database yet
        Assert.AreEqual("amagad zombies", cata.Description);
        Assert.AreEqual(ChangeDescription.DatabaseCopyDifferent, cata.HasLocalChanges().Evaluation);

        //get the save button
        var saver = ui.GetObjectSaverButton();
                    
        //when I save
        saver.Save();

        //my class should have no changes (vs the database) and should have the proper description
        Assert.AreEqual(ChangeDescription.NoChanges, cata.HasLocalChanges().Evaluation);
        Assert.AreEqual("amagad zombies", cata.Description);

        //No errors of any type should have been displayed
        AssertNoErrors(ExpectedErrorType.Any);
    }
```
_Example User Interface Test_

## Database Tests

The RDMP client requires an Sql Server instance for storing platform metadata objects (`Catalogue`, `Project` etc).  its primary purpose is to query / manage SQL datasets (for linkage, extraction etc).  Database tests exist to test this functionality.

The easiest way to achieve this is to install 'SQL Server Express LocalDB'.

### Installing LocalDb

You can install SQL Server Express LocalDB via the Visual Studio Installer.  Alternatively, if you are running on linux you can [install sql server express](https://learn.microsoft.com/en-us/sql/linux/quickstart-install-connect-docker?view=sql-server-ver16&pivots=cs1-bash).
 
![Installing local db](./Images/Tests/InstallingLocalDb.png)

If you are using LocalDB then your server will be called `(localdb)\MSSQLLocalDB`.  If you have manually installed the full version of SQL Server Express then it is likely to be called `localhost\sqlexpress` or just `localhost`.

If you are not using LocalDb you will have to update [TestDatabases.txt] to specify the correct `Server:`.  Running on linux also requires entering the container's `Username:` and `Password:` options.  On windows integrated security will automatically handle authentication based on your user account.

The first time you run `dotnet test` RDMP will create the testing databases listed in [TestDatabases.txt](../../Tests.Common/TestDatabases.txt) provided that:

- The server exists and can be connected to
- The Prefix listed contains 'TEST' (case insensitive).

If this process fails or you need to manually recreate them then this can be done with the [RDMP command line](./RdmpCommandLine.md).  You can either run it from the repository or fetch the binary from [Github Releases](https://github.com/HicServices/RDMP/releases).

```
cd ./Tools/rdmp/
dotnet run -- install "(localdb)\MSSQLLocalDB" TEST_ -D
```

If you have a testing environment with an Oracle, Postgres and\or MySql server instance then you can enable running these tests too by entering the connection strings into [TestDatabases.txt].  If you do not define a connection string then these tests will be marked `Inconclusive` when run.

__WARNING__: DatabaseTests will delete the contents of the TEST_ databases before each test is run and some will create temporary databases/tables during runtime, therefore it is important that you do not use a production server for integration testing

## Writing Database Tests
You can write new database tests by inheriting from `DatabaseTests` or one of the Scenarios (e.g. `TestsRequiringAnExtractionConfiguration`).

```csharp
public class MyTests : DatabaseTests
{
	[Test]
	public void Test1()
	{
		var cata = new Catalogue(CatalogueRepository,"My Test Cata");
		Assert.IsTrue(cata.Exists());
	}
}
```
_Example Database Test_

If you want to run your test against multiple database types (Oracle / MySql etc) then you should use `TestCase` and call `GetCleanedServer` to obtain a cross platform object that represents the scratch database.

```csharp
public class MyTests : DatabaseTests
{
	[TestCase(DatabaseType.MicrosoftSQLServer)]
	[TestCase(DatabaseType.Oracle)]
	[TestCase(DatabaseType.MYSQLServer)]
	public void Test2(DatabaseType type)
	{
		var database = GetCleanedServer(type);
		
		Assert.IsTrue(database.Exists());
		Assert.IsEmpty(database.DiscoverTables(true));
		Assert.IsNotNull(database.GetRuntimeName());
	}
}
```

If you want to test a system running under a database user account with limited access rights you can use `DatabaseTests.SetupLowPrivilegeUserRightsFor`.  You will have to create the user account yourself and configure connect etc privileges.


```csharp
public class MyTests : DatabaseTests
{
	[TestCase(DatabaseType.MicrosoftSQLServer)]
	[TestCase(DatabaseType.Oracle)]
	[TestCase(DatabaseType.MYSQLServer)]
	public void TestReadDataLowPrivileges(DatabaseType type)
	{
		var database = GetCleanedServer(type);

		//create a table on the server
		var dt = new DataTable();
		dt.Columns.Add("MyCol");
		dt.Rows.Add("Hi");
		dt.PrimaryKey = new[] {dt.Columns[0]};

		var tbl = database.CreateTable("MyTable", dt);

		//at this point we are reading it with the credentials setup by GetCleanedServer
		Assert.AreEqual(1, tbl.GetRowCount());
		Assert.AreEqual(1, tbl.DiscoverColumns().Count());
		Assert.IsTrue(tbl.DiscoverColumn("MyCol").IsPrimaryKey);

		//create a reference to the table in RMDP
		TableInfo tableInfo;
		ColumnInfo[] columnInfos;
		Import(tbl, out tableInfo, out columnInfos);

		//setup credentials for the table in RDMP (this will be Inconclusive if you have not enabled it in TestDatabases.txt
		SetupLowPrivilegeUserRightsFor(tableInfo,TestLowPrivilegePermissions.Reader);

		//request access to the database using DataLoad context
		var newDatabase = DataAccessPortal.GetInstance().ExpectDatabase(tableInfo, DataAccessContext.DataLoad);

		//get new reference to the table
		var newTbl = newDatabase.ExpectTable(tableInfo.GetRuntimeName());

		//the credentials should be different
		Assert.AreNotEqual(tbl.Database.Server.ExplicitUsernameIfAny, newTbl.Database.Server.ExplicitUsernameIfAny);
		
		//try re-reading the data 
		Assert.AreEqual(1, newTbl.GetRowCount());
		Assert.AreEqual(1, newTbl.DiscoverColumns().Count());
		Assert.IsTrue(newTbl.DiscoverColumn("MyCol").IsPrimaryKey);

		//low priority user shouldn't be able to drop tables
		Assert.That(newTbl.Drop,Throws.Exception);

		//normal testing user should be able to
		tbl.Drop();
	}
}
```

[Catalogue]: ./Glossary.md#Catalogue

[Project]: ./Glossary.md#Project
[TestDatabases.txt]: ../../Tests.Common/TestDatabases.txt<|MERGE_RESOLUTION|>--- conflicted
+++ resolved
@@ -1,10 +1,7 @@
 # RDMP Code Tests
 
-<<<<<<< HEAD
-=======
 To run RDMP tests [install Sql Server Localdb](#installing-localdb) then run `dotnet test`
 
->>>>>>> 328b4e2f
 ## Background
 Tests in RDMP are split between [Unit](#unit-tests), [User Interface](#user-interface-tests) and [Database](#database-tests) tests.
 
