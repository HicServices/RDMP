--- conflicted
+++ resolved
@@ -99,12 +99,7 @@
 	{
 		if (obj is null) return false;
 		if (ReferenceEquals(this, obj)) return true;
-<<<<<<< HEAD
-		if (obj.GetType() != GetType()) return false;
-		return Equals((FrozenExtractionConfigurationsNode)obj);
-=======
 		return obj.GetType() == GetType() && Equals((FrozenExtractionConfigurationsNode)obj);
->>>>>>> 9e847e4d
 	}
 
 	public override int GetHashCode() => Project?.GetHashCode() ?? 0;
