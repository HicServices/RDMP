// Copyright (c) The University of Dundee 2018-2019
// This file is part of the Research Data Management Platform (RDMP).
// RDMP is free software: you can redistribute it and/or modify it under the terms of the GNU General Public License as published by the Free Software Foundation, either version 3 of the License, or (at your option) any later version.
// RDMP is distributed in the hope that it will be useful, but WITHOUT ANY WARRANTY; without even the implied warranty of MERCHANTABILITY or FITNESS FOR A PARTICULAR PURPOSE. See the GNU General Public License for more details.
// You should have received a copy of the GNU General Public License along with RDMP. If not, see <https://www.gnu.org/licenses/>.

using BrightIdeasSoftware;

namespace Rdmp.UI.TreeHelper;

/// <summary>
/// Helper class for finding parents in a <see cref="TreeListView"/> that match a given Type.
/// </summary>
public class TreeNodeParentFinder
{
    private readonly TreeListView _tree;

    public TreeNodeParentFinder(TreeListView tree)
    {
        _tree = tree;
    }

    public T GetFirstOrNullParentRecursivelyOfType<T>(object modelObject) where T : class
    {
        //get parent of node
        var parent = _tree.GetParent(modelObject);

<<<<<<< HEAD
        //if there is no parent
        if (parent == null)
            return default; //return null

        //if parent is correct type return it
        if (parent is T correctType)
            return correctType;
=======
        return parent switch
        {
            //if there is no parent
            null => default,
            //if parent is correct type return it
            T correctType => correctType,
            _ => GetFirstOrNullParentRecursivelyOfType<T>(parent)
        };
>>>>>>> 9e847e4d

        //otherwise explore upwards on parent to get parent of correct type
    }

    public T GetLastOrNullParentRecursivelyOfType<T>(object modelObject, T lastOneFound = null) where T : class
    {
<<<<<<< HEAD
        //get parent of node
        var parent = _tree.GetParent(modelObject);

        //if there are no parents
        if (parent == null)
            return lastOneFound; //return what we found (if any)

        //found a parent of the correct type
        if (parent is T correctType)
            lastOneFound = correctType;

        //but either way we need to look further up for the last one
        return GetLastOrNullParentRecursivelyOfType<T>(parent, lastOneFound);
=======
        while (true)
        {
            //get parent of node
            var parent = _tree.GetParent(modelObject);

            switch (parent)
            {
                //if there are no parents
                case null:
                    return lastOneFound; //return what we found (if any)
                //found a parent of the correct type
                case T correctType:
                    lastOneFound = correctType;
                    break;
            }

            //but either way we need to look further up for the last one
            modelObject = parent;
        }
>>>>>>> 9e847e4d
    }
}<|MERGE_RESOLUTION|>--- conflicted
+++ resolved
@@ -25,15 +25,6 @@
         //get parent of node
         var parent = _tree.GetParent(modelObject);
 
-<<<<<<< HEAD
-        //if there is no parent
-        if (parent == null)
-            return default; //return null
-
-        //if parent is correct type return it
-        if (parent is T correctType)
-            return correctType;
-=======
         return parent switch
         {
             //if there is no parent
@@ -42,28 +33,12 @@
             T correctType => correctType,
             _ => GetFirstOrNullParentRecursivelyOfType<T>(parent)
         };
->>>>>>> 9e847e4d
 
         //otherwise explore upwards on parent to get parent of correct type
     }
 
     public T GetLastOrNullParentRecursivelyOfType<T>(object modelObject, T lastOneFound = null) where T : class
     {
-<<<<<<< HEAD
-        //get parent of node
-        var parent = _tree.GetParent(modelObject);
-
-        //if there are no parents
-        if (parent == null)
-            return lastOneFound; //return what we found (if any)
-
-        //found a parent of the correct type
-        if (parent is T correctType)
-            lastOneFound = correctType;
-
-        //but either way we need to look further up for the last one
-        return GetLastOrNullParentRecursivelyOfType<T>(parent, lastOneFound);
-=======
         while (true)
         {
             //get parent of node
@@ -83,6 +58,5 @@
             //but either way we need to look further up for the last one
             modelObject = parent;
         }
->>>>>>> 9e847e4d
     }
 }