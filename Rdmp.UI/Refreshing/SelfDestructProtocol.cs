--- conflicted
+++ resolved
@@ -46,11 +46,7 @@
         if (!OriginalObject.Exists()) //object no longer exists!
         {
             var parent = User.ParentForm;
-<<<<<<< HEAD
-            if (parent != null && !parent.IsDisposed)
-=======
             if (parent is { IsDisposed: false })
->>>>>>> 9e847e4d
                 parent.Close(); //self destruct because object was deleted
 
             return;
