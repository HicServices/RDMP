--- conflicted
+++ resolved
@@ -64,7 +64,6 @@
 		<ProjectReference Include="..\Rdmp.Core\Rdmp.Core.csproj" />
 	</ItemGroup>
 	<ItemGroup>
-<<<<<<< HEAD
 		<Compile Update="CatalogueSummary\CatalogueValidationResultsUI.cs">
 		  <SubType>UserControl</SubType>
 		</Compile>
@@ -77,10 +76,14 @@
 		<Compile Update="ChecksUI\ChecksUI.cs">
 			<SubType>UserControl</SubType>
 		</Compile>
-=======
+		<Compile Update="CatalogueSummary\DataQualityReporting\AreaChartUI.cs">
+		  <SubType>UserControl</SubType>
+		</Compile>
+		<Compile Update="ChecksUI\ChecksUI.cs">
+			<SubType>UserControl</SubType>
+		</Compile>
 		<Compile Update="CatalogueSummary\DataQualityReporting\AreaChartUI.cs" />
 		<Compile Update="ChecksUI\ChecksUI.cs" />
->>>>>>> a8fc1cb9
 		<Compile Update="ChecksUI\ChecksUI.Designer.cs">
 			<DependentUpon>ChecksUI.cs</DependentUpon>
 		</Compile>
