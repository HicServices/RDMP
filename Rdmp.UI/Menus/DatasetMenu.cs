--- conflicted
+++ resolved
@@ -15,10 +15,6 @@
 
     public DatasetMenu(RDMPContextMenuStripArgs args, Dataset dataset) : base(args, dataset)
     {
-<<<<<<< HEAD
         Add(new ExecuteCommandDeleteDatasetUI(_activator, dataset) { OverrideCommandName="Delete Dataset"});
-=======
-        Add(new ExecuteCommandDeleteDatasetUI(_activator, dataset) { OverrideCommandName = "Delete Dataset" });
->>>>>>> bd547a2b
     }
 }