// Copyright (c) The University of Dundee 2018-2019
// This file is part of the Research Data Management Platform (RDMP).
// RDMP is free software: you can redistribute it and/or modify it under the terms of the GNU General Public License as published by the Free Software Foundation, either version 3 of the License, or (at your option) any later version.
// RDMP is distributed in the hope that it will be useful, but WITHOUT ANY WARRANTY; without even the implied warranty of MERCHANTABILITY or FITNESS FOR A PARTICULAR PURPOSE. See the GNU General Public License for more details.
// You should have received a copy of the GNU General Public License along with RDMP. If not, see <https://www.gnu.org/licenses/>.

using System.Linq;
using Rdmp.Core.DataExport.Data;
using Rdmp.Core.Icons.IconProvision;
using Rdmp.Core.ReusableLibraryCode.Icons.IconProvision;
using Rdmp.UI.CommandExecution.AtomicCommands;
using Rdmp.UI.ProjectUI.Graphs;

namespace Rdmp.UI.Menus;

internal class SelectedDataSetsMenu : RDMPContextMenuStrip
{
<<<<<<< HEAD
    private readonly SelectedDataSets _selectedDataSet;
    private IExtractionConfiguration _extractionConfiguration;

=======
>>>>>>> 9e847e4d
    public SelectedDataSetsMenu(RDMPContextMenuStripArgs args, SelectedDataSets selectedDataSet) : base(args,
        selectedDataSet)
    {
        ReBrandActivateAs("Edit Extractable Columns", RDMPConcept.ExtractionConfiguration, OverlayKind.Edit);

        Add(new ExecuteCommandExecuteExtractionConfiguration(_activator, selectedDataSet) { Weight = 4f });

        Add(new ExecuteCommandRelease(_activator) { Weight = 4.1f }.SetTarget(selectedDataSet));


        Add(new ExecuteCommandViewThenVsNowSql(_activator, selectedDataSet) { Weight = 5.1f });


        /////////////////// Extraction Graphs //////////////////////////////
        var cata = selectedDataSet.ExtractableDataSet.Catalogue;

        // If the Catalogue has been deleted, don't build Catalogue specific menu items
        if (cata == null)
            return;

        var availableGraphs = cata.AggregateConfigurations.Where(a => !a.IsCohortIdentificationAggregate).ToArray();

        foreach (var graph in availableGraphs)
            Add(new ExecuteCommandExecuteExtractionAggregateGraph(_activator,
<<<<<<< HEAD
                new ExtractionAggregateGraphObjectCollection(_selectedDataSet, graph))
=======
                new ExtractionAggregateGraphObjectCollection(selectedDataSet, graph))
>>>>>>> 9e847e4d
            {
                SuggestedCategory = "Graph",
                OverrideCommandName = graph.Name,
                Weight = 5.2f
            });
        ////////////////////////////////////////////////////////////////////


        Add(new ExecuteCommandOpenExtractionDirectory(_activator, selectedDataSet));
    }
}<|MERGE_RESOLUTION|>--- conflicted
+++ resolved
@@ -15,12 +15,6 @@
 
 internal class SelectedDataSetsMenu : RDMPContextMenuStrip
 {
-<<<<<<< HEAD
-    private readonly SelectedDataSets _selectedDataSet;
-    private IExtractionConfiguration _extractionConfiguration;
-
-=======
->>>>>>> 9e847e4d
     public SelectedDataSetsMenu(RDMPContextMenuStripArgs args, SelectedDataSets selectedDataSet) : base(args,
         selectedDataSet)
     {
@@ -45,11 +39,7 @@
 
         foreach (var graph in availableGraphs)
             Add(new ExecuteCommandExecuteExtractionAggregateGraph(_activator,
-<<<<<<< HEAD
-                new ExtractionAggregateGraphObjectCollection(_selectedDataSet, graph))
-=======
                 new ExtractionAggregateGraphObjectCollection(selectedDataSet, graph))
->>>>>>> 9e847e4d
             {
                 SuggestedCategory = "Graph",
                 OverrideCommandName = graph.Name,
