// Copyright (c) The University of Dundee 2018-2019
// This file is part of the Research Data Management Platform (RDMP).
// RDMP is free software: you can redistribute it and/or modify it under the terms of the GNU General Public License as published by the Free Software Foundation, either version 3 of the License, or (at your option) any later version.
// RDMP is distributed in the hope that it will be useful, but WITHOUT ANY WARRANTY; without even the implied warranty of MERCHANTABILITY or FITNESS FOR A PARTICULAR PURPOSE. See the GNU General Public License for more details.
// You should have received a copy of the GNU General Public License along with RDMP. If not, see <https://www.gnu.org/licenses/>.

using System.Linq;
using System.Windows.Forms;
using Rdmp.Core.CommandExecution.AtomicCommands;
using Rdmp.Core.Curation.Data.Cohort;
using Rdmp.Core.Icons.IconProvision;
using Rdmp.UI.CommandExecution.AtomicCommands;
using Rdmp.UI.SubComponents.Graphs;

namespace Rdmp.UI.Menus;

internal class CohortAggregateContainerMenu : RDMPContextMenuStrip
{
<<<<<<< HEAD
    private CohortAggregateContainer _container;

=======
>>>>>>> 9e847e4d
    public CohortAggregateContainerMenu(RDMPContextMenuStripArgs args, CohortAggregateContainer container) : base(args,
        container)
    {
        // Don't add the 'Edit' button but do allow double clicking
        args.SkipCommand<ExecuteCommandActivate>();

        var cic = container.GetCohortIdentificationConfiguration();

        //Add Graph results of container commands

        //this requires cache to exist (and be populated for the container)
        if (cic is { QueryCachingServer_ID: not null })
        {
            var matchIdentifiers = new ToolStripMenuItem("Graph All Records For Matching Patients",
                _activator.CoreIconProvider.GetImage(RDMPConcept.AggregateGraph).ImageToBitmap());

            var availableGraphs = _activator.CoreChildProvider.AllAggregateConfigurations
                .Where(g => !g.IsCohortIdentificationAggregate).ToArray();
            var allCatalogues = _activator.CoreChildProvider.AllCatalogues;

            if (availableGraphs.Any())
            {
                foreach (var cata in allCatalogues.OrderBy(c => c.Name))
                {
                    var cataGraphs = availableGraphs.Where(g => g.Catalogue_ID == cata.ID).ToArray();

                    //if there are no graphs belonging to the Catalogue skip it
                    if (!cataGraphs.Any())
                        continue;

                    //otherwise create a subheading for it
                    var catalogueSubheading =
                        new ToolStripMenuItem(cata.Name, CatalogueIcons.Catalogue.ImageToBitmap());

                    //add graph for each in the Catalogue
                    foreach (var graph in cataGraphs)
                        Add(
                            new ExecuteCommandViewCohortAggregateGraph(_activator,
                                new CohortSummaryAggregateGraphObjectCollection(container, graph)), Keys.None,
                            catalogueSubheading);

                    matchIdentifiers.DropDownItems.Add(catalogueSubheading);
                }

                Items.Add(matchIdentifiers);
            }
        }
    }
}<|MERGE_RESOLUTION|>--- conflicted
+++ resolved
@@ -16,11 +16,6 @@
 
 internal class CohortAggregateContainerMenu : RDMPContextMenuStrip
 {
-<<<<<<< HEAD
-    private CohortAggregateContainer _container;
-
-=======
->>>>>>> 9e847e4d
     public CohortAggregateContainerMenu(RDMPContextMenuStripArgs args, CohortAggregateContainer container) : base(args,
         container)
     {
