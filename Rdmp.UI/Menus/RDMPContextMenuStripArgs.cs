// Copyright (c) The University of Dundee 2018-2019
// This file is part of the Research Data Management Platform (RDMP).
// RDMP is free software: you can redistribute it and/or modify it under the terms of the GNU General Public License as published by the Free Software Foundation, either version 3 of the License, or (at your option) any later version.
// RDMP is distributed in the hope that it will be useful, but WITHOUT ANY WARRANTY; without even the implied warranty of MERCHANTABILITY or FITNESS FOR A PARTICULAR PURPOSE. See the GNU General Public License for more details.
// You should have received a copy of the GNU General Public License along with RDMP. If not, see <https://www.gnu.org/licenses/>.

using System;
using System.Collections.Generic;
using System.Windows.Forms;
using BrightIdeasSoftware;
using Rdmp.Core.CommandExecution.AtomicCommands;
using Rdmp.Core.Curation.Data;
using Rdmp.UI.ItemActivation;

namespace Rdmp.UI.Menus;

/// <summary>
/// Constructor arguments for <see cref="RDMPContextMenuStrip"/>
/// </summary>
public class RDMPContextMenuStripArgs
{
    private HashSet<Type> _skipCommands = new();

    public IActivateItems ItemActivator { get; set; }
    public IMasqueradeAs Masquerader { get; set; }

    public TreeListView Tree { get; set; }
    public object Model { get; set; }

    public RDMPContextMenuStripArgs(IActivateItems itemActivator)
    {
        ItemActivator = itemActivator;
    }

    public RDMPContextMenuStripArgs(IActivateItems itemActivator, TreeListView tree, object model):this(itemActivator)
    {
        Tree = tree;
        Model = model;
    }

    /// <summary>
    /// Notifies the menu builder that we do not want to show a given Type of command for this menu e.g. because we have a better UI we plan to make available instead
    /// </summary>
    /// <typeparam name="T"></typeparam>
    public void SkipCommand<T>() where T:IAtomicCommand
    {
        _skipCommands.Add(typeof(T));
    }

    /// <summary>
    /// Returns true if <see cref="SkipCommand{T}"/> has been called for this command type
    /// </summary>
    /// <param name="cmd"></param>
    /// <returns></returns>
    public bool ShouldSkipCommand(IAtomicCommand cmd)
    {
        return _skipCommands.Contains(cmd.GetType());
    }

    /// <summary>
    /// Returns the first Parent control of <see cref="Tree"/> in the Windows Forms Controls Parent hierarchy which is Type T
    /// 
    /// <para>returns null if no Parent is found of the supplied Type </para>
    /// </summary>
    /// <typeparam name="T"></typeparam>
    /// <returns></returns>
    public T GetTreeParentControlOfType<T>() where T : Control
    {
        var p = Tree.Parent;

        while (p != null)
        {
<<<<<<< HEAD
            if (p is T t)
                return t;
=======
            if (p is T control)
                return control;
>>>>>>> 5c0a3943

            p = p.Parent;
        }

        return null;
    }
}<|MERGE_RESOLUTION|>--- conflicted
+++ resolved
@@ -70,13 +70,8 @@
 
         while (p != null)
         {
-<<<<<<< HEAD
-            if (p is T t)
-                return t;
-=======
             if (p is T control)
                 return control;
->>>>>>> 5c0a3943
 
             p = p.Parent;
         }
