--- conflicted
+++ resolved
@@ -12,11 +12,7 @@
 
 [System.ComponentModel.DesignerCategory("")]
 internal class ExternalCohortTableMenu : RDMPContextMenuStrip
-<<<<<<< HEAD
-{
-=======
 {        
->>>>>>> 5c0a3943
     public ExternalCohortTableMenu(RDMPContextMenuStripArgs args, ExternalCohortTable externalCohortTable): base(args, externalCohortTable)
     {
         if (args.Masquerader is CohortSourceUsedByProjectNode projectOnlyNode)
