// Copyright (c) The University of Dundee 2018-2019
// This file is part of the Research Data Management Platform (RDMP).
// RDMP is free software: you can redistribute it and/or modify it under the terms of the GNU General Public License as published by the Free Software Foundation, either version 3 of the License, or (at your option) any later version.
// RDMP is distributed in the hope that it will be useful, but WITHOUT ANY WARRANTY; without even the implied warranty of MERCHANTABILITY or FITNESS FOR A PARTICULAR PURPOSE. See the GNU General Public License for more details.
// You should have received a copy of the GNU General Public License along with RDMP. If not, see <https://www.gnu.org/licenses/>.

using System;
using System.IO;
using System.Linq;
using System.Windows.Forms;
using Rdmp.Core.CommandExecution;
using Rdmp.Core.CommandExecution.AtomicCommands;
using Rdmp.Core.CommandExecution.AtomicCommands.Sharing;
using Rdmp.Core.Curation.Data;
using Rdmp.UI.CommandExecution.AtomicCommands;
using Rdmp.UI.Menus.MenuItems;

namespace Rdmp.UI.Menus;

[System.ComponentModel.DesignerCategory("")]
internal class CatalogueMenu : RDMPContextMenuStrip
{
    private const string CatalogueItems = "Catalogue Items";

    public CatalogueMenu(RDMPContextMenuStripArgs args, Catalogue catalogue) : base(args, catalogue)
    {
        var isApiCall = catalogue.IsApiCall();
        Add(new ExecuteCommandLinkCatalogueToDatasetUI(_activator, catalogue));
        Add(new ExecuteCommandGenerateMetadataReport(_activator, catalogue)
        {
            Weight = -99.059f
        }, Keys.None, AtomicCommandFactory.Metadata);

        Add(new ExecuteCommandImportCatalogueDescriptionsFromShare(_activator, catalogue)
        {
            Weight = -95.09f
        }, Keys.None, AtomicCommandFactory.Metadata);


        Add(new ExecuteCommandExportInDublinCoreFormat(_activator, catalogue)
        {
            Weight = -90.10f
        }, Keys.None, AtomicCommandFactory.Metadata);
        Add(new ExecuteCommandImportDublinCoreFormat(_activator, catalogue)
        {
            Weight = -90.09f
        }, Keys.None, AtomicCommandFactory.Metadata);

        Add(new ExecuteCommandAddNewLookupTableRelationship(_activator, catalogue, null)
        {
            OverrideCommandName = "New Lookup Table Relationship",
            Weight = -86.9f
        }, Keys.None, AtomicCommandFactory.Add);

        if (!isApiCall)
        {
            Items.Add(new DQEMenuItem(_activator, catalogue));

            //create right click context menu
            Add(new ExecuteCommandViewCatalogueExtractionSqlUI(_activator)
            {
                Weight = -99.001f,
                OverrideCommandName = "Catalogue Extraction SQL",
                SuggestedCategory = AtomicCommandFactory.View
            }.SetTarget(catalogue));
        }

        ////////////////// UI Commands for the CatalogueItems submenu of the Catalogue context menu ///////////////////
        Add(new ExecuteCommandBulkProcessCatalogueItems(_activator, catalogue)
        { SuggestedCategory = CatalogueItems, Weight = -99.049f });
<<<<<<< HEAD
        Add(new ExecuteCommandUpdateCatalogueDataLocationUI(_activator, catalogue)
        { SuggestedCategory = CatalogueItems, Weight = -99.049f, OverrideCommandName = "Update Catalogue Data Location" });
        Add(new ExecuteCommandPasteClipboardAsNewCatalogueItems(_activator, catalogue, () => Clipboard.GetText())
=======
        Add(new ExecuteCommandPasteClipboardAsNewCatalogueItems(_activator, catalogue, Clipboard.GetText)
>>>>>>> 61d7c9f9
        { SuggestedCategory = CatalogueItems, Weight = -99.047f });
        Add(new ExecuteCommandReOrderColumns(_activator, catalogue)
        { SuggestedCategory = CatalogueItems, Weight = -99.046f });
        Add(new ExecuteCommandGuessAssociatedColumns(_activator, catalogue, null)
        { SuggestedCategory = CatalogueItems, Weight = -99.045f, PromptForPartialMatching = true });
        Add(new ExecuteCommandChangeExtractionCategory(_activator,
                catalogue.GetAllExtractionInformation(ExtractionCategory.Any))
        { SuggestedCategory = CatalogueItems, Weight = -99.044f });
        Add(new ExecuteCommandImportCatalogueItemDescriptions(_activator, catalogue, null /*pick at runtime*/)
        { SuggestedCategory = CatalogueItems, Weight = -99.043f });

        if (!catalogue.LoadMetadatas().Any())
        {
            foreach (var lmd in catalogue.LoadMetadatas())
            {
                if (lmd.LocationOfFlatFiles == null) return;
                try
                {
                    var dirReal = new DirectoryInfo(lmd.LocationOfFlatFiles);
                    Add(new ExecuteCommandOpenInExplorer(_activator, dirReal)
                    { OverrideCommandName = "Open Load Directory" });
                }
                catch (Exception)
                {
                    // if the directory name is bad or corrupt
                }
            }
        }
    }
}<|MERGE_RESOLUTION|>--- conflicted
+++ resolved
@@ -68,14 +68,11 @@
         ////////////////// UI Commands for the CatalogueItems submenu of the Catalogue context menu ///////////////////
         Add(new ExecuteCommandBulkProcessCatalogueItems(_activator, catalogue)
         { SuggestedCategory = CatalogueItems, Weight = -99.049f });
-<<<<<<< HEAD
         Add(new ExecuteCommandUpdateCatalogueDataLocationUI(_activator, catalogue)
         { SuggestedCategory = CatalogueItems, Weight = -99.049f, OverrideCommandName = "Update Catalogue Data Location" });
-        Add(new ExecuteCommandPasteClipboardAsNewCatalogueItems(_activator, catalogue, () => Clipboard.GetText())
-=======
-        Add(new ExecuteCommandPasteClipboardAsNewCatalogueItems(_activator, catalogue, Clipboard.GetText)
->>>>>>> 61d7c9f9
-        { SuggestedCategory = CatalogueItems, Weight = -99.047f });
+        Add(new ExecuteCommandPasteClipboardAsNewCatalogueItems(_activator, catalogue, Clipboard.GetText));
+        Add(new ExecuteCommandPasteClipboardAsNewCatalogueItems(_activator, catalogue, Clipboard.GetText));
+        { SuggestedCategory = CatalogueItems, Weight = -99.047f }); ;
         Add(new ExecuteCommandReOrderColumns(_activator, catalogue)
         { SuggestedCategory = CatalogueItems, Weight = -99.046f });
         Add(new ExecuteCommandGuessAssociatedColumns(_activator, catalogue, null)
