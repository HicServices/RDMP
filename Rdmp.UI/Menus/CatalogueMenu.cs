--- conflicted
+++ resolved
@@ -24,14 +24,10 @@
     public CatalogueMenu(RDMPContextMenuStripArgs args, Catalogue catalogue) : base(args, catalogue)
     {
         var isApiCall = catalogue.IsApiCall();
-<<<<<<< HEAD
-        Add(new ExecuteCommandLinkCatalogueToDatasetUI(_activator, catalogue) { OverrideCommandName="Link Catalogue To Dataset"});
-=======
         Add(new ExecuteCommandLinkCatalogueToDatasetUI(_activator, catalogue)
         {
             OverrideCommandName = "Link Catalogue to Dataset"
         });
->>>>>>> fcaef712
         Add(new ExecuteCommandGenerateMetadataReport(_activator, catalogue)
         {
             Weight = -99.059f
