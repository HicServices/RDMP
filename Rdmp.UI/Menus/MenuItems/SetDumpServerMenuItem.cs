// Copyright (c) The University of Dundee 2018-2019
// This file is part of the Research Data Management Platform (RDMP).
// RDMP is free software: you can redistribute it and/or modify it under the terms of the GNU General Public License as published by the Free Software Foundation, either version 3 of the License, or (at your option) any later version.
// RDMP is distributed in the hope that it will be useful, but WITHOUT ANY WARRANTY; without even the implied warranty of MERCHANTABILITY or FITNESS FOR A PARTICULAR PURPOSE. See the GNU General Public License for more details.
// You should have received a copy of the GNU General Public License along with RDMP. If not, see <https://www.gnu.org/licenses/>.

using System;
using System.Linq;
using System.Windows.Forms;
using Rdmp.Core.CommandExecution;
using Rdmp.Core.CommandExecution.AtomicCommands;
using Rdmp.Core.Curation.Data;
using Rdmp.Core.Curation.Data.Defaults;
using Rdmp.Core.Databases;
using Rdmp.Core.Icons.IconOverlays;
using Rdmp.Core.Icons.IconProvision;
using Rdmp.Core.ReusableLibraryCode.Icons.IconProvision;
using Rdmp.UI.ItemActivation;
using Rdmp.UI.Refreshing;
using SixLabors.ImageSharp.PixelFormats;

namespace Rdmp.UI.Menus.MenuItems;

internal class SetDumpServerMenuItem : RDMPToolStripMenuItem
{
    private readonly ITableInfo _tableInfo;
    private readonly ExternalDatabaseServer[] _availableServers;

    public SetDumpServerMenuItem(IActivateItems activator, ITableInfo tableInfo) : base(activator, "Add Dump Server")
    {
        _tableInfo = tableInfo;

        //cannot set server if we already have one
        Enabled = tableInfo.IdentifierDumpServer_ID == null;
        Image = activator.CoreIconProvider.GetImage(RDMPConcept.ExternalDatabaseServer, OverlayKind.Add)
            .ImageToBitmap();

        var img = SixLabors.ImageSharp.Image.Load<Rgba32>(CatalogueIcons.ExternalDatabaseServer_IdentifierDump);

        var cataRepo = activator.RepositoryLocator.CatalogueRepository;

        _availableServers = cataRepo.GetAllDatabases<IdentifierDumpDatabasePatcher>();

        var miUseExisting = new ToolStripMenuItem("Use Existing...",
<<<<<<< HEAD
            overlay.GetOverlayNoCache(img, OverlayKind.Link).ImageToBitmap(), UseExisting)
=======
            IconOverlayProvider.GetOverlayNoCache(img, OverlayKind.Link).ImageToBitmap(), UseExisting)
>>>>>>> 9e847e4d
        {
            Enabled = _availableServers.Any()
        };

        DropDownItems.Add(miUseExisting);
<<<<<<< HEAD
        DropDownItems.Add("Create New...", overlay.GetOverlayNoCache(img, OverlayKind.Add).ImageToBitmap(),
=======
        DropDownItems.Add("Create New...", IconOverlayProvider.GetOverlayNoCache(img, OverlayKind.Add).ImageToBitmap(),
>>>>>>> 9e847e4d
            CreateNewIdentifierDumpServer);
    }

    private void UseExisting(object sender, EventArgs e)
    {
        if (_activator.SelectObject(new DialogArgs
            {
                TaskDescription =
                    "In which server should the table dump unloaded identifiable data during data loads.  This server must be already configured correctly to support identifier dumping (i.e. be an IdentifierDump)."
            }, _availableServers, out var selected))
        {
            _tableInfo.IdentifierDumpServer_ID = selected.ID;
            _tableInfo.SaveToDatabase();

            _activator.RefreshBus.Publish(this, new RefreshObjectEventArgs((TableInfo)_tableInfo));
        }
    }

    private void CreateNewIdentifierDumpServer(object sender, EventArgs e)
    {
        var cmd = new ExecuteCommandCreateNewExternalDatabaseServer(_activator, new IdentifierDumpDatabasePatcher(),
            PermissableDefaults.IdentifierDumpServer_ID);
        cmd.Execute();

        if (cmd.ServerCreatedIfAny != null)
        {
            _tableInfo.IdentifierDumpServer_ID = cmd.ServerCreatedIfAny.ID;
            _tableInfo.SaveToDatabase();

            _activator.RefreshBus.Publish(this, new RefreshObjectEventArgs((TableInfo)_tableInfo));
        }
    }
}<|MERGE_RESOLUTION|>--- conflicted
+++ resolved
@@ -42,21 +42,13 @@
         _availableServers = cataRepo.GetAllDatabases<IdentifierDumpDatabasePatcher>();
 
         var miUseExisting = new ToolStripMenuItem("Use Existing...",
-<<<<<<< HEAD
-            overlay.GetOverlayNoCache(img, OverlayKind.Link).ImageToBitmap(), UseExisting)
-=======
             IconOverlayProvider.GetOverlayNoCache(img, OverlayKind.Link).ImageToBitmap(), UseExisting)
->>>>>>> 9e847e4d
         {
             Enabled = _availableServers.Any()
         };
 
         DropDownItems.Add(miUseExisting);
-<<<<<<< HEAD
-        DropDownItems.Add("Create New...", overlay.GetOverlayNoCache(img, OverlayKind.Add).ImageToBitmap(),
-=======
         DropDownItems.Add("Create New...", IconOverlayProvider.GetOverlayNoCache(img, OverlayKind.Add).ImageToBitmap(),
->>>>>>> 9e847e4d
             CreateNewIdentifierDumpServer);
     }
 
