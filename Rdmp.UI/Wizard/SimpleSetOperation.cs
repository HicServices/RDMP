--- conflicted
+++ resolved
@@ -57,19 +57,9 @@
         pbSetOperation.Image = _activator.CoreIconProvider.GetImage(op).ImageToBitmap();
     }
 
-<<<<<<< HEAD
-    private SetOperation GetSetOperation()
-    {
-        if ((string)ddSetOperation.SelectedItem == _intersectText)
-            return SetOperation.INTERSECT;
-
-        return SetOperation.UNION;
-    }
-=======
     private SetOperation GetSetOperation() => (string)ddSetOperation.SelectedItem == _intersectText
         ? SetOperation.INTERSECT
         : SetOperation.UNION;
->>>>>>> 9e847e4d
 
     public CohortAggregateContainer CreateCohortAggregateContainer(CohortAggregateContainer rootContainer)
     {
