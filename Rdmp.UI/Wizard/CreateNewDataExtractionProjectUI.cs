// Copyright (c) The University of Dundee 2018-2019
// This file is part of the Research Data Management Platform (RDMP).
// RDMP is free software: you can redistribute it and/or modify it under the terms of the GNU General Public License as published by the Free Software Foundation, either version 3 of the License, or (at your option) any later version.
// RDMP is distributed in the hope that it will be useful, but WITHOUT ANY WARRANTY; without even the implied warranty of MERCHANTABILITY or FITNESS FOR A PARTICULAR PURPOSE. See the GNU General Public License for more details.
// You should have received a copy of the GNU General Public License along with RDMP. If not, see <https://www.gnu.org/licenses/>.

using System;
using System.IO;
using System.Linq;
using System.Windows.Forms;
using Rdmp.Core.CohortCommitting.Pipeline;
using Rdmp.Core.CohortCommitting.Pipeline.Sources;
using Rdmp.Core.CommandExecution;
using Rdmp.Core.CommandExecution.AtomicCommands;
using Rdmp.Core.Curation.Data.Cohort;
using Rdmp.Core.Curation.Data.Pipelines;
using Rdmp.Core.DataExport.Data;
using Rdmp.Core.DataExport.DataExtraction.Pipeline.Sources;
using Rdmp.Core.DataFlowPipeline;
using Rdmp.Core.DataFlowPipeline.Requirements;
using Rdmp.Core.DataLoad.Modules.DataFlowSources;
using Rdmp.Core.Icons.IconProvision;
using Rdmp.Core.ReusableLibraryCode.Progress;
using Rdmp.UI.CohortUI.CohortSourceManagement;
using Rdmp.UI.ItemActivation;
using Rdmp.UI.SingleControlForms;
using Rdmp.UI.TestsAndSetup.ServicePropogation;

namespace Rdmp.UI.Wizard;

/// <summary>
/// Provides a single screen allowing you to execute a CohortIdentificationConfiguration or load an IdentifierList into the snapshot store, allocate release identifiers and build an
/// extraction project with specific datasets.  Each time you use this user interface you will get a new Project so do not use the wizard if you already have an existing Project e.g.
/// if you want to do a project refresh or adjust a cohort etc (In such a case you should use CohortIdentificationCollectionUI to add a new ExtractionConfiguration/Cohort to your existing
/// Project).
/// </summary>
public partial class CreateNewDataExtractionProjectUI : RDMPForm
{
    private Project[] _existingProjects;
    private int _projectNumber;
    private FileInfo _cohortFile;
    private ExtractionConfiguration _configuration;
    private ExtractableCohort _cohortCreated;

    /// <summary>
    /// Datasets that should be added to the <see cref="Project"/> when executed
    /// </summary>
    private IExtractableDataSet[] _selectedDatasets = Array.Empty<IExtractableDataSet>();

    private bool _bLoading;

    public ExtractionConfiguration ExtractionConfigurationCreatedIfAny { get; private set; }
    public Project ProjectCreatedIfAny { get; private set; }

    public CreateNewDataExtractionProjectUI(IActivateItems activator) : base(activator)
    {
        InitializeComponent();

        _existingProjects = activator.RepositoryLocator.DataExportRepository.GetAllObjects<Project>();
        var highestNumber = _existingProjects.Max(p => p.ProjectNumber);

        tbProjectNumber.Text = highestNumber == null ? "1" : (highestNumber.Value + 1).ToString();

        pbCohort.Image = activator.CoreIconProvider.GetImage(RDMPConcept.CohortIdentificationConfiguration)
            .ImageToBitmap();
        pbCohortFile.Image = activator.CoreIconProvider.GetImage(RDMPConcept.File).ImageToBitmap();
        pbCohortSources.Image = activator.CoreIconProvider.GetImage(RDMPConcept.ExternalCohortTable).ImageToBitmap();

        IdentifyCompatiblePipelines();

        IdentifyCompatibleCohortSources();

        cbxDatasets.Items.AddRange(activator.RepositoryLocator.DataExportRepository
            .GetAllObjects<ExtractableDataSet>());
        btnPackage.Image = activator.CoreIconProvider.GetImage(RDMPConcept.ExtractableDataSetPackage).ImageToBitmap();
        btnPackage.Enabled =
            activator.RepositoryLocator.DataExportRepository.GetAllObjects<ExtractableDataSetPackage>().Any();

        cbxCohort.DataSource = activator.RepositoryLocator.CatalogueRepository
            .GetAllObjects<CohortIdentificationConfiguration>();
        cbxCohort.PropertySelector = collection =>
            collection.Cast<CohortIdentificationConfiguration>().Select(c => c.ToString());
        ClearCic();

        hlpDatasets.SetHelpText("Datasets",
            "Pick which datasets should be extracted when this Project ExtractionConfiguration is run.  You can always change this later on.");
        hlpDefineCohortAndDatasets.SetHelpText("Define Cohort and Datasets",
            "If you have a cohort (list of identifiers to extract) in a file or defined in an RDMP CohortIdentificationConfiguration you can commit this to the Project here.  You can always commit the cohort later on and/or update the cohort etc.");
        hlpExtractionPipeline.SetHelpText("Extraction Pipeline",
            "Choose the default pipeline that should be used to extract the data.  This determines what the output format is e.g. CSV / to database.  If unsure you can leave this blank and choose it later on");
        hlpIdentifierAllocation.SetHelpText("Identifier Allocation",
            "Choose where to store the cohort (if you have multiple cohort databases) and the name.");

        hlpCicPipe.SetHelpText("Pipeline",
            "Choose which Pipeline to use to read the RDMP CohortIdentificationConfiguration and commit it to your cohort database.  Pipeline selection affects which operations are run including which identifier allocation method is used to allocate release identifiers");
        hlpFlatFilePipe.SetHelpText("Pipeline",
            "Choose which Pipeline to use to read the cohort flat file and commit it to your cohort database.  Pipeline selection must be for a source compatible with the file type e.g. CSV / fixed width.  Selection also affects which operations are run including which identifier allocation method is used to allocate release identifiers");
    }

    private void IdentifyCompatibleCohortSources()
    {
        var sources = Activator.RepositoryLocator.DataExportRepository.GetAllObjects<ExternalCohortTable>();

        ddCohortSources.Items.AddRange(sources);

        if (sources.Length == 1)
        {
            ddCohortSources.SelectedItem = sources[0];
            ddCohortSources.Enabled = false;
        }

        btnCreateNewCohortSource.Enabled = sources.Length == 0;
    }

    private void IdentifyCompatiblePipelines()
    {
        var p = Activator.RepositoryLocator.CatalogueRepository.GetAllObjects<Pipeline>();

        foreach (var pipeline in p)
        {
            var source = pipeline.Source;
            var destination = pipeline.Destination;


            //pipeline doesn't have a source / destination
            if (source == null || destination == null)
                continue;

            //source defines use case
            var sourceType = source.GetClassAsSystemType();
            var destinationType = destination.GetClassAsSystemType();

            if (typeof(ExecuteDatasetExtractionSource).IsAssignableFrom(sourceType))
                ddExtractionPipeline.Items.Add(pipeline);

            //destination is not a cohort destination
            if (!typeof(ICohortPipelineDestination).IsAssignableFrom(destinationType))
                continue;

            //cic
            if (typeof(CohortIdentificationConfigurationSource).IsAssignableFrom(sourceType))
                ddCicPipeline.Items.Add(pipeline);

            //flat file
            if (typeof(DelimitedFlatFileDataFlowSource).IsAssignableFrom(sourceType))
                ddFilePipeline.Items.Add(pipeline);
        }

        //for each dropdown if there's only one option
        foreach (var dd in new ComboBox[] { ddCicPipeline, ddExtractionPipeline, ddFilePipeline })
            if (dd.Items.Count == 1)
                dd.SelectedItem = dd.Items[0]; //select it
    }

    private void btnBrowse_Click(object sender, EventArgs e)
    {
        var browser = new FolderBrowserDialog();
        if (browser.ShowDialog() == DialogResult.OK)
            tbExtractionDirectory.Text = browser.SelectedPath;
    }

    private void CreateNewDataExtractionProjectUI_Load(object sender, EventArgs e)
    {
    }

    private void tbProjectNumber_TextChanged(object sender, EventArgs e)
    {
        ragProjectNumber.Reset();

        //if there is no project number
        if (string.IsNullOrWhiteSpace(tbProjectNumber.Text))
        {
            ragProjectNumber.Warning(new Exception("Project Number is required"));
            _projectNumber = -1;
            return;
        }

        try
        {
            _projectNumber = int.Parse(tbProjectNumber.Text);

            var collisionProject = _existingProjects.FirstOrDefault(p => p.ProjectNumber == _projectNumber);
            if (collisionProject != null)
                ragProjectNumber.Warning(new Exception(
                    $"There is already an existing Project ('{collisionProject}') with ProjectNumber {_projectNumber}"));
        }
        catch (Exception ex)
        {
            ragProjectNumber.Fatal(ex);
        }
    }

    private void btnSelectClearCohortFile_Click(object sender, EventArgs e)
    {
        if (_cohortFile != null)
        {
            ClearFile();
            return;
        }

        var ofd = new OpenFileDialog
        {
            Filter = "Comma Separated Values|*.csv"
        };
        var result = ofd.ShowDialog();

        if (result == DialogResult.OK)
            SelectFile(new FileInfo(ofd.FileName));
    }

    private void ClearFile()
    {
        _cohortFile = null;
        gbCic.Enabled = true;

        lblCohortFile.Text = "Cohort File...";
        btnSelectClearCohortFile.Text = "Browse...";
        btnSelectClearCohortFile.Left =
            Math.Min(gbFile.Width - btnSelectClearCohortFile.Width, lblCohortFile.Right + 5);
    }

    private void SelectFile(FileInfo fileInfo)
    {
        _cohortFile = fileInfo;
        gbCic.Enabled = false;

        tbCohortName.Text = _cohortFile.Name;

        lblCohortFile.Text = _cohortFile.Name;
        btnSelectClearCohortFile.Text = "Clear";
        btnSelectClearCohortFile.Left =
            Math.Min(gbFile.Width - btnSelectClearCohortFile.Width, lblCohortFile.Right + 5);
    }

    private void cbxCohort_SelectionChangeCommitted(object sender, EventArgs e)
    {
        var cic = cbxCohort.SelectedItem as CohortIdentificationConfiguration;

        if (cic != null)
        {
            Cursor.Current = Cursors.WaitCursor;
            try
            {
                ragCic.Reset();

                tbCohortName.Text = cic.ToString();

                var source = new CohortIdentificationConfigurationSource
                {
                    Timeout = 5
                };
<<<<<<< HEAD
                source.PreInitialize(cic, new ThrowImmediatelyDataLoadEventListener());
=======
                source.PreInitialize(cic, ThrowImmediatelyDataLoadEventListener.Quiet);
>>>>>>> 9e847e4d
                source.Check(ragCic);

                ClearFile();
            }
            finally
            {
                Cursor.Current = Cursors.Default;
            }
        }

        gbFile.Enabled = cic == null;
    }

    private void btnClearCohort_Click(object sender, EventArgs e)
    {
        ClearCic();
    }

    private void ClearCic()
    {
        cbxCohort.SelectedItem = null;
        tbCohortName.Text = null;
    }

    private void btnExecute_Click(object sender, EventArgs e)
    {
        Cursor = Cursors.WaitCursor;

        var problem = AllRequiredDataPresent();

        try
        {
            if (problem != null)
            {
                MessageBox.Show(problem);
                return;
            }

            ragExecute.Reset();

            //create the project
            ProjectCreatedIfAny ??= new Project(Activator.RepositoryLocator.DataExportRepository, tbProjectName.Text);

            ProjectCreatedIfAny.ProjectNumber = int.Parse(tbProjectNumber.Text);
            ProjectCreatedIfAny.ExtractionDirectory = tbExtractionDirectory.Text;

            if (!Directory.Exists(ProjectCreatedIfAny.ExtractionDirectory))
                Directory.CreateDirectory(ProjectCreatedIfAny.ExtractionDirectory);

            ProjectCreatedIfAny.SaveToDatabase();

            if (_configuration == null && cbDefineCohort.Checked)
            {
                _configuration = new ExtractionConfiguration(Activator.RepositoryLocator.DataExportRepository,
                    ProjectCreatedIfAny)
                {
                    Name = "Cases"
                };
                _configuration.SaveToDatabase();
            }

            foreach (ExtractableDataSet ds in _selectedDatasets)
                _configuration.AddDatasetToConfiguration(ds);

            ICommandExecution cmdAssociateCicWithProject = null;

            if (_cohortCreated == null && cbDefineCohort.Checked)
            {
<<<<<<< HEAD
                var cohortDefinition = new CohortDefinition(null, tbCohortName.Text, 1, _project.ProjectNumber.Value,
=======
                var cohortDefinition = new CohortDefinition(null, tbCohortName.Text, 1,
                    ProjectCreatedIfAny.ProjectNumber.Value,
>>>>>>> 9e847e4d
                    (ExternalCohortTable)ddCohortSources.SelectedItem);

                //execute the cohort creation bit
                var cohortRequest = new CohortCreationRequest(ProjectCreatedIfAny, cohortDefinition,
                    Activator.RepositoryLocator.DataExportRepository, tbCohortName.Text);

                ComboBox dd;
                if (_cohortFile != null)
                {
                    //execute cohort creation from file.
                    cohortRequest.FileToLoad = new FlatFileToLoad(_cohortFile);
                    dd = ddFilePipeline;
                }
                else
                {
                    //execute cohort creation from cic
                    cohortRequest.CohortIdentificationConfiguration =
                        (CohortIdentificationConfiguration)cbxCohort.SelectedItem;
                    dd = ddCicPipeline;


                    //since we are about to execute a cic and store the results we should associate it with the Project (if successful)
                    cmdAssociateCicWithProject =
                        new ExecuteCommandAssociateCohortIdentificationConfigurationWithProject(Activator).SetTarget(
<<<<<<< HEAD
                            _project).SetTarget(cohortRequest.CohortIdentificationConfiguration);
                }

                var engine = cohortRequest.GetEngine((Pipeline)dd.SelectedItem,
                    new ThrowImmediatelyDataLoadEventListener());
=======
                            ProjectCreatedIfAny).SetTarget(cohortRequest.CohortIdentificationConfiguration);
                }

                var engine = cohortRequest.GetEngine((Pipeline)dd.SelectedItem,
                    ThrowImmediatelyDataLoadEventListener.Quiet);
>>>>>>> 9e847e4d
                engine.ExecutePipeline(new GracefulCancellationToken());
                _cohortCreated = cohortRequest.CohortCreatedIfAny;
            }

            if (cbDefineCohort.Checked)
            {
                //associate the configuration with the cohort
                _configuration.Cohort_ID = _cohortCreated.ID;

                //set the pipeline to use
                var pipeline = (Pipeline)ddExtractionPipeline.SelectedItem;
                if (pipeline != null)
                    _configuration.DefaultPipeline_ID = pipeline.ID;

                _configuration.SaveToDatabase();

                //User defined cohort if it came from cic then associate the cic with the project
                if (cmdAssociateCicWithProject is { IsImpossible: false })
                    cmdAssociateCicWithProject.Execute();
            }

            Cursor = Cursors.Default;

            ExtractionConfigurationCreatedIfAny = _configuration;

            DialogResult = DialogResult.OK;
            MessageBox.Show("Project Created Successfully");
            Close();
        }
        catch (Exception exception)
        {
            ragExecute.Fatal(exception);
        }
        finally
        {
            Cursor = Cursors.Default;
        }
    }

    private string AllRequiredDataPresent()
    {
        if (string.IsNullOrWhiteSpace(tbProjectName.Text))
            return "You must name your project";

        if (string.IsNullOrWhiteSpace(tbProjectNumber.Text))
            return "You must supply a Project Number";

        if (ragProjectNumber.IsFatal())
            return "There is a problem with the Project Number";

        if (string.IsNullOrWhiteSpace(tbExtractionDirectory.Text))
            return "You must specify a project extraction directory where the flat files will go";

        if (!cbDefineCohort.Checked)
            return null;

        if (string.IsNullOrWhiteSpace(tbCohortName.Text))
            return "You must provide a name for your cohort";

        if (!_selectedDatasets.Any())
            return "You must check at least one dataset";

        if (ddCicPipeline.SelectedItem == null && _cohortFile == null)
            return "You must select a cohort execution pipeline";

        if (ddFilePipeline.SelectedItem == null && _cohortFile != null)
            return "You must select a cohort file import pipeline";

        if (ddExtractionPipeline.SelectedItem == null)
            return "You must select an extraction pipeline";

        if (ddCohortSources.SelectedItem == null)
            return "You must choose an Identifier Allocation database (to put your cohort / anonymous mappings)";

        if (cbxCohort.SelectedItem == null && _cohortFile == null)
            return "You must choose either a file or a cohort identification query to build the cohort from";

        //no problems
        return null;
    }

    private void btnCreateNewCohortSource_Click(object sender, EventArgs e)
    {
        var wizard = new CreateNewCohortDatabaseWizardUI(Activator);
        wizard.SetItemActivator(Activator);
        SingleControlForm.ShowDialog(wizard);
        IdentifyCompatibleCohortSources();
    }

    private void cbDefineCohort_CheckedChanged(object sender, EventArgs e)
    {
        gbCohortAndDatasets.Visible = cbDefineCohort.Checked;
        OnSizeChanged(e);
    }

    private void cbxDatasets_SelectedIndexChanged(object sender, EventArgs e)
    {
        if (_bLoading)
            return;

        _selectedDatasets = cbxDatasets.SelectedItem != null
            ? new[] { (IExtractableDataSet)cbxDatasets.SelectedItem }
            : Array.Empty<IExtractableDataSet>();
    }

    private void btnPick_Click(object sender, EventArgs e)
    {
        if (Activator.SelectObjects(new DialogArgs
            {
                InitialObjectSelection = _selectedDatasets,
                TaskDescription = "Which datasets should be extracted in this Project?"
            }, cbxDatasets.Items.Cast<ExtractableDataSet>().ToArray(), out var selected))
        {
            _selectedDatasets = selected;
            UpdateDatasetControlVisibility();
        }
    }


    private void btnPackage_Click(object sender, EventArgs e)
    {
        if (Activator.SelectObjects(new DialogArgs
                {
                    TaskDescription =
                        "Which Package(s) should be added to the Project.  Datasets in all packages chosen will be added to the Project"
                }, Activator.RepositoryLocator.DataExportRepository.GetAllObjects<ExtractableDataSetPackage>(),
                out var selected))
        {
            _selectedDatasets = selected
                .SelectMany(p =>
                    Activator.RepositoryLocator.DataExportRepository.GetAllDataSets(p,
                        cbxDatasets.Items.Cast<ExtractableDataSet>().ToArray()))
                .Distinct()
                .ToArray();

            UpdateDatasetControlVisibility();
        }
    }

    /// <summary>
    /// Updates the enabledness and selected item of (<see cref="cbxDatasets"/> to match the current <see cref="_selectedDatasets"/>)
    /// </summary>
    private void UpdateDatasetControlVisibility()
    {
        _bLoading = true;
        cbxDatasets.Visible = _selectedDatasets.Length <= 1;
        lblDatasets.Visible = _selectedDatasets.Length > 1;
        lblDatasets.Text = $"{_selectedDatasets.Length} Datasets";
        cbxDatasets.SelectedItem = _selectedDatasets.Length <= 1 ? _selectedDatasets.SingleOrDefault() : null;
        _bLoading = false;
    }

    private void btnClearDatasets_Click(object sender, EventArgs e)
    {
        _selectedDatasets = Array.Empty<IExtractableDataSet>();
        UpdateDatasetControlVisibility();
    }

    private void btnCancel_Click(object sender, EventArgs e)
    {
        Close();
    }
}<|MERGE_RESOLUTION|>--- conflicted
+++ resolved
@@ -249,11 +249,7 @@
                 {
                     Timeout = 5
                 };
-<<<<<<< HEAD
-                source.PreInitialize(cic, new ThrowImmediatelyDataLoadEventListener());
-=======
                 source.PreInitialize(cic, ThrowImmediatelyDataLoadEventListener.Quiet);
->>>>>>> 9e847e4d
                 source.Check(ragCic);
 
                 ClearFile();
@@ -322,12 +318,8 @@
 
             if (_cohortCreated == null && cbDefineCohort.Checked)
             {
-<<<<<<< HEAD
-                var cohortDefinition = new CohortDefinition(null, tbCohortName.Text, 1, _project.ProjectNumber.Value,
-=======
                 var cohortDefinition = new CohortDefinition(null, tbCohortName.Text, 1,
                     ProjectCreatedIfAny.ProjectNumber.Value,
->>>>>>> 9e847e4d
                     (ExternalCohortTable)ddCohortSources.SelectedItem);
 
                 //execute the cohort creation bit
@@ -352,19 +344,11 @@
                     //since we are about to execute a cic and store the results we should associate it with the Project (if successful)
                     cmdAssociateCicWithProject =
                         new ExecuteCommandAssociateCohortIdentificationConfigurationWithProject(Activator).SetTarget(
-<<<<<<< HEAD
-                            _project).SetTarget(cohortRequest.CohortIdentificationConfiguration);
-                }
-
-                var engine = cohortRequest.GetEngine((Pipeline)dd.SelectedItem,
-                    new ThrowImmediatelyDataLoadEventListener());
-=======
                             ProjectCreatedIfAny).SetTarget(cohortRequest.CohortIdentificationConfiguration);
                 }
 
                 var engine = cohortRequest.GetEngine((Pipeline)dd.SelectedItem,
                     ThrowImmediatelyDataLoadEventListener.Quiet);
->>>>>>> 9e847e4d
                 engine.ExecutePipeline(new GracefulCancellationToken());
                 _cohortCreated = cohortRequest.CohortCreatedIfAny;
             }
