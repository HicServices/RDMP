--- conflicted
+++ resolved
@@ -174,14 +174,7 @@
         pnlWizard.Visible = cbUseWizard.Checked;
         pnlWizard.Enabled = cbUseWizard.Checked;
 
-<<<<<<< HEAD
-        if (cbUseWizard.Checked)
-            Size = _bigSize;
-        else
-            Size = _smallSize;
-=======
         Size = cbUseWizard.Checked ? _bigSize : _smallSize;
->>>>>>> 5c0a3943
     }
 
     private void btnCancel_Click(object sender, EventArgs e)
