// Copyright (c) The University of Dundee 2018-2019
// This file is part of the Research Data Management Platform (RDMP).
// RDMP is free software: you can redistribute it and/or modify it under the terms of the GNU General Public License as published by the Free Software Foundation, either version 3 of the License, or (at your option) any later version.
// RDMP is distributed in the hope that it will be useful, but WITHOUT ANY WARRANTY; without even the implied warranty of MERCHANTABILITY or FITNESS FOR A PARTICULAR PURPOSE. See the GNU General Public License for more details.
// You should have received a copy of the GNU General Public License along with RDMP. If not, see <https://www.gnu.org/licenses/>.

using System;
using System.Linq;
using System.Windows.Forms;
using BrightIdeasSoftware;
using Rdmp.Core.CommandExecution.AtomicCommands;
using Rdmp.Core.Curation.Data.Pipelines;
using Rdmp.Core.DataFlowPipeline;
using Rdmp.Core.MapsDirectlyToDatabaseTable;
using Rdmp.Core.Repositories;
using Rdmp.Core.ReusableLibraryCode.Progress;
using Rdmp.UI.CommandExecution.AtomicCommands.UIFactory;
using Rdmp.UI.ItemActivation;
using Rdmp.UI.PipelineUIs.DataObjects;
using Rdmp.UI.PipelineUIs.Pipelines.Models;
using Rdmp.UI.SimpleDialogs;
using RAGSmiley = Rdmp.UI.ChecksUI.RAGSmiley;

namespace Rdmp.UI.PipelineUIs.Pipelines;

public delegate void PipelineComponentSelectedHandler(object sender, IPipelineComponent selected);

/// <summary>
/// Used to visualise an IPipeline (See ConfigurePipelineUI and ConfigureAndExecutePipelineUI for what these are).  This control has a readonly/editable setting on it.  In dialogs where
/// you are selecting an IPipeline you will see the diagram rendered readonly.  If you are editting  (See PipelineWorkAreaUI and ConfigurePipelineUI) then you will be able to select
/// and drag and drop in new components to make an IPipeline configuration.  On such a dialog you can also select a component to change the components arguments (See ArgumentCollection).
/// </summary>
public partial class PipelineDiagramUI : UserControl
{
    private IPipeline _pipeline;

    public bool AllowSelection { get; set; }
    public bool AllowReOrdering { get; set; }

    private RAGSmiley pipelineSmiley = new();

    public IPipelineComponent SelectedComponent;
    public event PipelineComponentSelectedHandler SelectedComponentChanged;

    private IPipelineUseCase _useCase;
    private DataFlowPipelineEngineFactory _pipelineFactory;

    private ToolStripMenuItem _deleteSelectedMenuItem;
    private readonly IActivateItems _activator;

    public PipelineDiagramUI(IActivateItems activator)
    {
        _activator = activator;

        InitializeComponent();
        AllowSelection = false;

        Controls.Add(pipelineSmiley);
        pipelineSmiley.Anchor = AnchorStyles.Top | AnchorStyles.Right;
        pipelineSmiley.Left = Width - pipelineSmiley.Width - 1;
        pipelineSmiley.Top = 1;
        pipelineSmiley.BringToFront();

        _deleteSelectedMenuItem = new ToolStripMenuItem("Delete selected component", null, DeleteSelectedComponent)
        {
            ShortcutKeys = Keys.Delete,
            Enabled = false
        };
        var cms = new ContextMenuStrip();
        cms.Items.Add(_deleteSelectedMenuItem);
        ContextMenuStrip = cms;
    }

    private void DeleteSelectedComponent(object sender, EventArgs e)
    {
        if (SelectedComponent != null)
            if (MessageBox.Show($"Do you want to delete {SelectedComponent.Class}?", "Confirm Delete",
                    MessageBoxButtons.YesNo) == DialogResult.Yes)
            {
                //if they are deleting the destination
                if (SelectedComponent.ID == _pipeline.DestinationPipelineComponent_ID)
                {
                    _pipeline.DestinationPipelineComponent_ID = null;
                    _pipeline.SaveToDatabase();
                }

                //if they are deleting the source
                if (SelectedComponent.ID == _pipeline.SourcePipelineComponent_ID)
                {
                    _pipeline.SourcePipelineComponent_ID = null;
                    _pipeline.SaveToDatabase();
                }

                SelectedComponent.DeleteInDatabase();
                RefreshUIFromDatabase();

                SelectedComponent = null;
                _deleteSelectedMenuItem.Enabled = false;
            }
    }


    public void RefreshUIFromDatabase()
    {
        SetTo(_pipeline, _useCase);
    }


    public void Clear()
    {
        _pipeline = null;
        if (_useCase == null) //it is already cleared?
            return;
        SetTo(null, _useCase);
    }

    public void SetTo(IPipeline pipeline, IPipelineUseCase useCase)
    {
        _useCase = useCase;

        _pipeline = pipeline;
        _pipeline?.ClearAllInjections();

        //clear the diagram
        flpPipelineDiagram.Controls.Clear();

        pipelineSmiley.Reset();

        pInitializationObjects.Controls.Clear();

        var factory = new AtomicCommandUIFactory(_activator);

        foreach (var o in _useCase.GetInitializationObjects().Reverse())
        {
            var b = factory.CreateButton(new ExecuteCommandDescribe(_activator, o));
            pInitializationObjects.Controls.Add(b);
        }

        try
        {
            //if there is a pipeline
            if (_pipeline != null)
            {
                try
                {
                    _pipelineFactory = new DataFlowPipelineEngineFactory(_useCase, _pipeline);

                    //create it
                    var pipelineInstance =
<<<<<<< HEAD
                        _pipelineFactory.Create(pipeline, ThrowImmediatelyDataLoadEventListener.Quiet);
=======
                        _pipelineFactory.Create(pipeline, new ThrowImmediatelyDataLoadEventListener());
>>>>>>> c8836872

                    //initialize it (unless it is design time)
                    if (!_useCase.IsDesignTime)
                        pipelineInstance.Initialize(_useCase.GetInitializationObjects().ToArray());
                }
                catch (Exception ex)
                {
                    pipelineSmiley.Fatal(ex);
                }

                //There is a pipeline set but we might have been unable to fully realize it so setup stuff based on PipelineComponents

                //was there an explicit instance?
                if (_useCase.ExplicitSource != null)
                    AddExplicit(_useCase.ExplicitSource); //if so add it
                else
<<<<<<< HEAD
                //there wasn't an explicit one so there was a PipelineComponent maybe? albiet one that might be broken?
=======
                    //there wasn't an explicit one so there was a PipelineComponent maybe? albiet one that might be broken?
>>>>>>> c8836872
                if (pipeline.SourcePipelineComponent_ID != null)
                    AddPipelineComponent((int)pipeline.SourcePipelineComponent_ID, PipelineComponentRole.Source,
                        pipeline.Repository); //add the possibly broken PipelineComponent to the diagram
                else
<<<<<<< HEAD
                    AddBlankComponent(PipelineComponentRole.Source); //the user hasn't put one in yet
=======
                    AddBlankComponent(PipelineComponentRole.Source); //the user hasn't put one in yet 
>>>>>>> c8836872


                foreach (var middleComponent in pipeline.PipelineComponents.Where(c =>
                             c.ID != pipeline.SourcePipelineComponent_ID &&
                             c.ID != pipeline.DestinationPipelineComponent_ID).OrderBy(comp => comp.Order))
                    AddPipelineComponent(middleComponent,
                        PipelineComponentRole.Middle); //add the possibly broken PipelineComponent to the diagram

                //was there an explicit instance?
                if (_useCase.ExplicitDestination != null)
                {
                    AddDividerIfReorderingAvailable();
                    AddExplicit(_useCase.ExplicitDestination); //if so add it
                }
                else
                //there wasn't an explicit one so there was a PipelineComponent maybe? albiet one that might be broken?
                if (pipeline.DestinationPipelineComponent_ID != null)
                {
                    AddPipelineComponent((int)pipeline.DestinationPipelineComponent_ID,
                        PipelineComponentRole.Destination,
                        pipeline.Repository); //add the possibly broken PipelineComponent to the diagram
                }
                else
                {
                    AddDividerIfReorderingAvailable();
<<<<<<< HEAD
                    AddBlankComponent(PipelineComponentRole.Destination); //the user hasn't put one in yet
=======
                    AddBlankComponent(PipelineComponentRole.Destination); //the user hasn't put one in yet 
>>>>>>> c8836872
                }


                return;
            }
<<<<<<< HEAD
=======

>>>>>>> c8836872


            //Fallback
            //user has not picked a pipeline yet, show him the shell (factory)
            //factory has no source, add empty source
            if (_useCase.ExplicitSource == null)
                AddBlankComponent(PipelineComponentRole.Source);
            else
                AddExplicit(_useCase.ExplicitSource);


            //factory has no source, add empty source
            if (_useCase.ExplicitDestination == null)
                AddBlankComponent(PipelineComponentRole.Destination);
            else
                AddExplicit(_useCase.ExplicitDestination);
        }
        finally
        {
            Invalidate();
        }
    }

    //by ID overload
    private void AddPipelineComponent(int componentID, PipelineComponentRole role, IRepository repository)
    {
        AddPipelineComponent(repository.GetObjectByID<PipelineComponent>(componentID), role);
    }

    private void AddPipelineComponent(IPipelineComponent toRealize, PipelineComponentRole role)
    {
        //create the pipeline realization (might fail
        var value = DataFlowPipelineEngineFactory.TryCreateComponent(toRealize, out var exConstruction);

        if (role != PipelineComponentRole.Source)
            AddDividerIfReorderingAvailable();

        //create the visualization
        var component =
            new PipelineComponentVisualisation(toRealize, role, value, exConstruction, component_shouldAllowDrop);
        component.DragDrop += component_DragDrop;
        flpPipelineDiagram.Controls.Add(component); //add the component

        //try to initialize the realization (we do this after creating visualization so that when the events come in we can record where on UI the consumption events happen and also because later on it might be that initialization takes ages and we want to use a Thread)
        if (value != null)
            try
            {
                if (!_useCase.IsDesignTime)
                {
<<<<<<< HEAD
                    _useCase.GetContext().PreInitializeGeneric(ThrowImmediatelyDataLoadEventListener.Quiet, value,
=======
                    _useCase.GetContext().PreInitializeGeneric(new ThrowImmediatelyDataLoadEventListener(), value,
>>>>>>> c8836872
                        _useCase.GetInitializationObjects().ToArray());
                    component.Check();
                }

                component.CheckMandatoryProperties();
            }
            catch (Exception exInit)
            {
                //initialization failed
                component.ExInitialization = exInit;
            }

        component.AllowDrag = AllowReOrdering;

        if (AllowSelection)
        {
            component.AllowSelection = true;
            component.ComponentSelected += component_Selected;
        }


        //PipelineComponents can never be locked because they are user setup things
        component.IsLocked = false;
    }

    private void AddDividerIfReorderingAvailable()
    {
        if (!AllowReOrdering)
            return;

        var divider = new DividerLineControl(dividerLine_shouldAllowDrop);
        divider.DragDrop += divider_DragDrop;
        flpPipelineDiagram.Controls.Add(divider);
    }


    private void component_Selected(object sender, IPipelineComponent selected)
    {
        if (!AllowSelection)
            return;

        SelectedComponent = selected;

        //update the Del menu item
        _deleteSelectedMenuItem.Enabled = SelectedComponent != null;

        //clear old selections
        foreach (var componentVisualisation in flpPipelineDiagram.Controls.OfType<PipelineComponentVisualisation>())
            componentVisualisation.IsSelected = false;

        ((PipelineComponentVisualisation)sender).IsSelected = true;
        SelectedComponentChanged?.Invoke(this, selected);

        Focus();
    }

    private void AddExplicit(object value)
    {
        var role = PipelineComponent.GetRoleFor(value.GetType());

        var component = new DataFlowComponentVisualisation(role, value, null);
        flpPipelineDiagram.Controls.Add(component); //add the explicit component
        component.IsLocked = true;
        try
        {
            if (!_useCase.IsDesignTime)
<<<<<<< HEAD
                _useCase.GetContext().PreInitializeGeneric(ThrowImmediatelyDataLoadEventListener.Quiet, component.Value,
=======
                _useCase.GetContext().PreInitializeGeneric(new ThrowImmediatelyDataLoadEventListener(), component.Value,
>>>>>>> c8836872
                    _useCase.GetInitializationObjects().ToArray());
        }
        catch (Exception e)
        {
            ExceptionViewer.Show(
                $"PreInitialize failed on Explicit (locked component) {component.Value.GetType().Name}", e);
        }
    }

    private void AddBlankComponent(PipelineComponentRole role)
    {
        var toAdd = new DataFlowComponentVisualisation(role, null, component_shouldAllowDrop);
        toAdd.DragDrop += component_DragDrop;
        flpPipelineDiagram.Controls.Add(toAdd);
    }

    private DragDropEffects component_shouldAllowDrop(DragEventArgs arg, DataFlowComponentVisualisation sender)
    {
        var obj = GetAdvertisedObjectFromDragOperation(arg);

        //if they are dragging a new component
        if (obj != null)
            //of the correct role and the source/destination is empty
            if (sender.Value == null && obj.GetRole() == sender.GetRole())
                return DragDropEffects.Move;

        return DragDropEffects.None;
    }

    private void component_DragDrop(object sender, DragEventArgs e)
    {
        //so hacky, because we are rewiring source and destination controls to behave like the divider line drop targets we can just route drop events on these controls
        //into the first divider line we see (since they will pop right into the source/destination slots anyway).
        AddAdvertisedComponent(e, flpPipelineDiagram.Controls.OfType<DividerLineControl>().First());
    }


    private DragDropEffects dividerLine_shouldAllowDrop(DragEventArgs arg)
    {
        //if they are dropping a new component
        if (GetAdvertisedObjectFromDragOperation(arg) != null)
            return DragDropEffects.Copy;

        //if its something else entirely
        if (!arg.Data.GetDataPresent(typeof(PipelineComponentVisualisation)))
            return DragDropEffects.None;

        //they are dragging something already on the control (make sure it isn't a source/destination)
        var vis = (PipelineComponentVisualisation)arg.Data.GetData(typeof(PipelineComponentVisualisation));

        //only middle components can be reordered
<<<<<<< HEAD
        return vis.GetRole() == PipelineComponentRole.Middle ? DragDropEffects.Move : DragDropEffects.None;
=======
        if (vis.GetRole() == PipelineComponentRole.Middle)
            return DragDropEffects.Move;

        return DragDropEffects.None;
>>>>>>> c8836872
    }

    private void divider_DragDrop(object sender, DragEventArgs e)
    {
        //get the divider which caused the drop event
        var divider = (DividerLineControl)sender;

        if (GetAdvertisedObjectFromDragOperation(e) != null)
        {
            AddAdvertisedComponent(e, divider);
        }
        else
        {
            var forReorder = (PipelineComponentVisualisation)e.Data.GetData(typeof(PipelineComponentVisualisation));
            HandleReorder(forReorder, divider);
        }

        RefreshUIFromDatabase();
    }

    private void HandleReorder(PipelineComponentVisualisation forReorder, DividerLineControl divider)
    {
        forReorder.PipelineComponent.Order = GetOrderMakingSpaceIfNessesary(forReorder, divider);
        forReorder.PipelineComponent.SaveToDatabase();
    }

    private void AddAdvertisedComponent(DragEventArgs e, DividerLineControl divider)
    {
        var advert = GetAdvertisedObjectFromDragOperation(e);

        if (
            //if user is trying to add a source
            advert.GetRole() == PipelineComponentRole.Source
            //and there is already an explicit source or a configured one
            && (_useCase.ExplicitSource != null || _pipeline.SourcePipelineComponent_ID != null))
        {
            MessageBox.Show("There is already a source in this pipeline");
            return;
        }

        if (
            //if user is trying to add a destination
            advert.GetRole() == PipelineComponentRole.Destination
            //and there is already an explicit destination or a configured one
            && (_useCase.ExplicitDestination != null || _pipeline.DestinationPipelineComponent_ID != null))
        {
            MessageBox.Show("There is already a destination in this pipeline");
            return;
        }

        var underlyingComponentType = advert.GetComponentType();

        //add the component to the pipeline
        var repository = (ICatalogueRepository)_pipeline.Repository;
        var newcomp = new PipelineComponent(repository, _pipeline, underlyingComponentType, -999, advert.ToString())
        {
            Order = GetOrderMakingSpaceIfNessesary(null, divider)
        };


        newcomp.CreateArgumentsForClassIfNotExists(underlyingComponentType);

        newcomp.SaveToDatabase();

        if (advert.GetRole() == PipelineComponentRole.Source)
        {
            _pipeline.SourcePipelineComponent_ID = newcomp.ID;
            _pipeline.SaveToDatabase();
        }

        if (advert.GetRole() == PipelineComponentRole.Destination)
        {
            _pipeline.DestinationPipelineComponent_ID = newcomp.ID;
            _pipeline.SaveToDatabase();
        }

        RefreshUIFromDatabase();


        var viz = flpPipelineDiagram.Controls.OfType<PipelineComponentVisualisation>()
            .Single(v => Equals(v.PipelineComponent, newcomp));

        component_Selected(viz, newcomp);
    }


    private int GetOrderMakingSpaceIfNessesary(PipelineComponentVisualisation beingReorderedIfAny,
        DividerLineControl divider)
    {
        var newOrder = 0;
        var toReturn = 0;

        //for each component in the diagram
        for (var i = 0; i < flpPipelineDiagram.Controls.Count; i++)
        {
            var controlAtIndex = flpPipelineDiagram.Controls[i];

            //do not set the order on the thing being reordered! note that this is null in the case of newly dragged in controls so will never execute continue for new drop operations
            if (controlAtIndex == beingReorderedIfAny)
                continue;

            //found pipeline component
            if (flpPipelineDiagram.Controls[i] is PipelineComponentVisualisation pipelineComponentVisAtIndex)
            {
                //increment the order
                pipelineComponentVisAtIndex.PipelineComponent.Order = newOrder;
                pipelineComponentVisAtIndex.PipelineComponent.SaveToDatabase();
                newOrder++;
            }

            //found the divider this is the order we are supposed to be inserting / reordering into
            if (controlAtIndex == divider)
            {
                //found divider  so mark this as the insertion order point
                toReturn = newOrder;
                newOrder++;
            }
        }

        return toReturn;
    }

<<<<<<< HEAD
    private static AdvertisedPipelineComponentTypeUnderContext GetAdvertisedObjectFromDragOperation(DragEventArgs e) =>
        e.Data is OLVDataObject dataObject && dataObject.ModelObjects.Count == 1 &&
        dataObject.ModelObjects[0] is AdvertisedPipelineComponentTypeUnderContext context
            ? context
            : null;
=======
    private static AdvertisedPipelineComponentTypeUnderContext GetAdvertisedObjectFromDragOperation(DragEventArgs e)
    {
        if (e.Data is OLVDataObject dataObject)
        {
            if (dataObject.ModelObjects.Count == 1 &&
                dataObject.ModelObjects[0] is AdvertisedPipelineComponentTypeUnderContext)
                return (AdvertisedPipelineComponentTypeUnderContext)dataObject.ModelObjects[0];

            return null;
        }

        return null;
    }
>>>>>>> c8836872
}<|MERGE_RESOLUTION|>--- conflicted
+++ resolved
@@ -147,11 +147,7 @@
 
                     //create it
                     var pipelineInstance =
-<<<<<<< HEAD
                         _pipelineFactory.Create(pipeline, ThrowImmediatelyDataLoadEventListener.Quiet);
-=======
-                        _pipelineFactory.Create(pipeline, new ThrowImmediatelyDataLoadEventListener());
->>>>>>> c8836872
 
                     //initialize it (unless it is design time)
                     if (!_useCase.IsDesignTime)
@@ -168,20 +164,12 @@
                 if (_useCase.ExplicitSource != null)
                     AddExplicit(_useCase.ExplicitSource); //if so add it
                 else
-<<<<<<< HEAD
                 //there wasn't an explicit one so there was a PipelineComponent maybe? albiet one that might be broken?
-=======
-                    //there wasn't an explicit one so there was a PipelineComponent maybe? albiet one that might be broken?
->>>>>>> c8836872
                 if (pipeline.SourcePipelineComponent_ID != null)
                     AddPipelineComponent((int)pipeline.SourcePipelineComponent_ID, PipelineComponentRole.Source,
                         pipeline.Repository); //add the possibly broken PipelineComponent to the diagram
                 else
-<<<<<<< HEAD
                     AddBlankComponent(PipelineComponentRole.Source); //the user hasn't put one in yet
-=======
-                    AddBlankComponent(PipelineComponentRole.Source); //the user hasn't put one in yet 
->>>>>>> c8836872
 
 
                 foreach (var middleComponent in pipeline.PipelineComponents.Where(c =>
@@ -207,24 +195,12 @@
                 else
                 {
                     AddDividerIfReorderingAvailable();
-<<<<<<< HEAD
                     AddBlankComponent(PipelineComponentRole.Destination); //the user hasn't put one in yet
-=======
-                    AddBlankComponent(PipelineComponentRole.Destination); //the user hasn't put one in yet 
->>>>>>> c8836872
                 }
 
 
                 return;
             }
-<<<<<<< HEAD
-=======
-
->>>>>>> c8836872
-
-
-            //Fallback
-            //user has not picked a pipeline yet, show him the shell (factory)
             //factory has no source, add empty source
             if (_useCase.ExplicitSource == null)
                 AddBlankComponent(PipelineComponentRole.Source);
@@ -270,11 +246,7 @@
             {
                 if (!_useCase.IsDesignTime)
                 {
-<<<<<<< HEAD
                     _useCase.GetContext().PreInitializeGeneric(ThrowImmediatelyDataLoadEventListener.Quiet, value,
-=======
-                    _useCase.GetContext().PreInitializeGeneric(new ThrowImmediatelyDataLoadEventListener(), value,
->>>>>>> c8836872
                         _useCase.GetInitializationObjects().ToArray());
                     component.Check();
                 }
@@ -341,11 +313,7 @@
         try
         {
             if (!_useCase.IsDesignTime)
-<<<<<<< HEAD
                 _useCase.GetContext().PreInitializeGeneric(ThrowImmediatelyDataLoadEventListener.Quiet, component.Value,
-=======
-                _useCase.GetContext().PreInitializeGeneric(new ThrowImmediatelyDataLoadEventListener(), component.Value,
->>>>>>> c8836872
                     _useCase.GetInitializationObjects().ToArray());
         }
         catch (Exception e)
@@ -397,14 +365,7 @@
         var vis = (PipelineComponentVisualisation)arg.Data.GetData(typeof(PipelineComponentVisualisation));
 
         //only middle components can be reordered
-<<<<<<< HEAD
         return vis.GetRole() == PipelineComponentRole.Middle ? DragDropEffects.Move : DragDropEffects.None;
-=======
-        if (vis.GetRole() == PipelineComponentRole.Middle)
-            return DragDropEffects.Move;
-
-        return DragDropEffects.None;
->>>>>>> c8836872
     }
 
     private void divider_DragDrop(object sender, DragEventArgs e)
@@ -527,25 +488,9 @@
         return toReturn;
     }
 
-<<<<<<< HEAD
     private static AdvertisedPipelineComponentTypeUnderContext GetAdvertisedObjectFromDragOperation(DragEventArgs e) =>
         e.Data is OLVDataObject dataObject && dataObject.ModelObjects.Count == 1 &&
         dataObject.ModelObjects[0] is AdvertisedPipelineComponentTypeUnderContext context
             ? context
             : null;
-=======
-    private static AdvertisedPipelineComponentTypeUnderContext GetAdvertisedObjectFromDragOperation(DragEventArgs e)
-    {
-        if (e.Data is OLVDataObject dataObject)
-        {
-            if (dataObject.ModelObjects.Count == 1 &&
-                dataObject.ModelObjects[0] is AdvertisedPipelineComponentTypeUnderContext)
-                return (AdvertisedPipelineComponentTypeUnderContext)dataObject.ModelObjects[0];
-
-            return null;
-        }
-
-        return null;
-    }
->>>>>>> c8836872
 }