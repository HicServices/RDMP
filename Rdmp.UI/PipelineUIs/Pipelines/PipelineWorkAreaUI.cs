--- conflicted
+++ resolved
@@ -70,19 +70,10 @@
         try
         {
             //middle and destination components
-<<<<<<< HEAD
-            var allComponentTypes =
-                _catalogueRepository.MEF.GetGenericTypes(typeof(IDataFlowComponent<>), context.GetFlowType());
-
-            //source components (list of all types with MEF exports of )
-            var allSourceTypes =
-                _catalogueRepository.MEF.GetGenericTypes(typeof(IDataFlowSource<>), context.GetFlowType());
-=======
             var allComponentTypes = MEF.GetGenericTypes(typeof(IDataFlowComponent<>), context.GetFlowType());
 
             //source components (list of all types with MEF exports of )
             var allSourceTypes = MEF.GetGenericTypes(typeof(IDataFlowSource<>), context.GetFlowType());
->>>>>>> 9e847e4d
 
             _allComponents = new List<AdvertisedPipelineComponentTypeUnderContext>();
 
