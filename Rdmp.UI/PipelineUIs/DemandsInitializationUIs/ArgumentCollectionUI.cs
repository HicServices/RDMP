--- conflicted
+++ resolved
@@ -170,10 +170,6 @@
         }
         catch (Exception e)
         {
-<<<<<<< HEAD
-
-=======
->>>>>>> 5c0a3943
             //add the text value value and report the error
             args.InitialValue = ArgumentValueUIFactory.CanHandleInvalidStringData(args.Type) ? argument.Value : null;
 
@@ -241,14 +237,7 @@
 
     private static string GetSystemTypeName(Type type)
     {
-<<<<<<< HEAD
         return typeof(Enum).IsAssignableFrom(type) ? "Enum" : type?.Name;
-=======
-        if (typeof(Enum).IsAssignableFrom(type))
-            return "Enum";
-
-        return type?.Name;
->>>>>>> 5c0a3943
     }
 
     private void btnViewSourceCode_Click(object sender, EventArgs e)
