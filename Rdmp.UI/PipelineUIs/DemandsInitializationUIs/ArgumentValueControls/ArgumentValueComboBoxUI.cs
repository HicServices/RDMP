// Copyright (c) The University of Dundee 2018-2019
// This file is part of the Research Data Management Platform (RDMP).
// RDMP is free software: you can redistribute it and/or modify it under the terms of the GNU General Public License as published by the Free Software Foundation, either version 3 of the License, or (at your option) any later version.
// RDMP is distributed in the hope that it will be useful, but WITHOUT ANY WARRANTY; without even the implied warranty of MERCHANTABILITY or FITNESS FOR A PARTICULAR PURPOSE. See the GNU General Public License for more details.
// You should have received a copy of the GNU General Public License along with RDMP. If not, see <https://www.gnu.org/licenses/>.

using System;
using System.Collections.Generic;
using System.Linq;
using System.Windows.Forms;
using Rdmp.Core.CommandExecution;
using Rdmp.Core.MapsDirectlyToDatabaseTable;
using Rdmp.UI.ItemActivation;
using Rdmp.UI.TestsAndSetup.ServicePropogation;

namespace Rdmp.UI.PipelineUIs.DemandsInitializationUIs.ArgumentValueControls;

/// <summary>
/// Allows you to specify the value of an IArugment (the database persistence value of a [DemandsInitialization] decorated Property on a MEF class e.g. a Pipeline components public property that the user can set)
/// 
/// <para>This Control is for setting Properties that are of of a known colleciton type e.g. TableInfo (from all TableInfos in a dle configuration).</para>
/// </summary>
[TechnicalUI]
public partial class ArgumentValueComboBoxUI : UserControl, IArgumentValueUI
{
    private readonly IActivateItems _activator;
    private readonly object[] _objectsForComboBox;
    private bool _bLoading = true;

    private const string ClearSelection = "<<Clear Selection>>";

    private HashSet<Type> types;
    private ArgumentValueUIArgs _args;
    private bool _isEnum;

    public ArgumentValueComboBoxUI(IActivateItems activator,object[] objectsForComboBox)
    {
        _activator = activator;
        _objectsForComboBox = objectsForComboBox;
        InitializeComponent();

        //Stop mouse wheel scroll from scrolling the combobox when it's closed to avoid the value being changed without user noticing.
        RDMPControlCommonFunctionality.DisableMouseWheel(cbxValue);

        if(objectsForComboBox == null || objectsForComboBox.Length == 0)
            return;

        btnPick.Enabled = objectsForComboBox.All(o => o is IMapsDirectlyToDatabaseTable);

        //If it is a dropdown of Types
        if (objectsForComboBox.All(o=>o is Type))
        {
            //add only the names (not the full namespace)
            types = new HashSet<Type>(objectsForComboBox.Cast<Type>());

            cbxValue.DropDownStyle = ComboBoxStyle.DropDownList;
            cbxValue.Items.AddRange(types.Select(t=>t.Name).ToArray());
            cbxValue.Items.Add(ClearSelection);
        }
        else
        if (objectsForComboBox.All(t=>t is Enum)) //don't offer "ClearSelection" if it is an Enum list
        {
            _isEnum = true;
            cbxValue.DataSource = objectsForComboBox;
            cbxValue.DropDownStyle = ComboBoxStyle.DropDownList;
        }
        else
        {
            cbxValue.DropDownStyle = ComboBoxStyle.DropDownList;

            cbxValue.DropDown += (s, e) => { LateLoad(objectsForComboBox); };
        }

    }

<<<<<<< HEAD
    private bool haveLateLoaded;
=======
    private bool haveLateLoaded = false;
>>>>>>> 5c0a3943
    private void LateLoad(object[] objectsForComboBox)
    {
        if(haveLateLoaded)
        {
            return;
        }

        cbxValue.BeginUpdate();
        cbxValue.Items.AddRange(objectsForComboBox.Except(cbxValue.Items.Cast<object>()).ToArray());
        cbxValue.Items.Add(ClearSelection);
        cbxValue.EndUpdate();

        haveLateLoaded = true;
    }

    public void SetUp(IActivateItems activator, ArgumentValueUIArgs args)
    {
        _bLoading = true;
        _args = args;

        object currentValue = null;

        try
        {
            if (_isEnum && _args.InitialValue == null)
                args.Setter(cbxValue.SelectedItem);
            else
                currentValue = _args.InitialValue;
        }
        catch (Exception e)
        {
            _args.Fatal(e);
        }

        if(cbxValue.Items.Count == 0 && _args.InitialValue != null)
        {
            cbxValue.Items.Add(_args.InitialValue);
        }

        if (currentValue != null) cbxValue.Text = types != null ? ((Type) currentValue).Name : currentValue.ToString();

        _bLoading = false;
    }

    private void cbxValue_TextChanged(object sender, EventArgs e)
    {
        if (_bLoading)
            return;

        //user chose to clear selection from a combo box
        if (cbxValue.Text == ClearSelection)
            _args.Setter(null);
        else
        if (cbxValue.SelectedItem != null)
            _args.Setter(
                types != null ? types.Single(t => t.Name.Equals(cbxValue.SelectedItem)) : cbxValue.SelectedItem);
    }

    private void btnPick_Click(object sender, EventArgs e)
    {
        if (_activator.SelectObject(new DialogArgs
            {
                TaskDescription = $"Choose a new value for '{_args.Required.Name}'",
                AllowSelectingNull = true
            }, _objectsForComboBox,out var selected))
        {

            if (selected == null)
            {
                cbxValue.Text = ClearSelection;
            }
            else
            {
                if (!cbxValue.Items.Contains(selected))
                {
                    cbxValue.Items.Add(selected);
                }

                cbxValue.SelectedItem = selected;
            }
        }
    }
}<|MERGE_RESOLUTION|>--- conflicted
+++ resolved
@@ -73,11 +73,7 @@
 
     }
 
-<<<<<<< HEAD
-    private bool haveLateLoaded;
-=======
     private bool haveLateLoaded = false;
->>>>>>> 5c0a3943
     private void LateLoad(object[] objectsForComboBox)
     {
         if(haveLateLoaded)
