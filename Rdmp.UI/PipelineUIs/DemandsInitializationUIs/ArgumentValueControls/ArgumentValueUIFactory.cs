--- conflicted
+++ resolved
@@ -115,15 +115,9 @@
         //if it is an interface e.g. IExternalDatabaseServer look for ExternalDatabaseServer
         if (argumentType.IsInterface)
         {
-<<<<<<< HEAD
             var implementationType = MEF.GetType(args.Type.Name[1..]);
             if (implementationType != null)
                 argumentType = implementationType;
-=======
-            var implmenetationType = args.CatalogueRepository.MEF.GetType(args.Type.Name[1..]);
-            if (implmenetationType != null)
-                argumentType = implmenetationType;
->>>>>>> 5c0a3943
         }
 
         //Populate dropdown with the appropriate types
@@ -149,25 +143,15 @@
         return parent is LoadMetadata lmd ? lmd.GetDistinctTableInfoList(true) : (IEnumerable<TableInfo>)repository.GetAllObjects<TableInfo>();
     }
 
-<<<<<<< HEAD
-
-    private IEnumerable<ColumnInfo> GetColumnInfosInScope(ICatalogueRepository repository,IArgumentHost parent)
-=======
         
     private static IEnumerable<ColumnInfo> GetColumnInfosInScope(ICatalogueRepository repository,IArgumentHost parent)
->>>>>>> 5c0a3943
     {
         return parent is ProcessTask || parent is LoadMetadata
             ? GetTableInfosInScope(repository,parent).SelectMany(ti => ti.ColumnInfos)
             : repository.GetAllObjects<ColumnInfo>();
     }
-<<<<<<< HEAD
-
-    private IEnumerable<PreLoadDiscardedColumn> GetAllPreloadDiscardedColumnsInScope(ICatalogueRepository repository, IArgumentHost parent)
-=======
         
     private static IEnumerable<PreLoadDiscardedColumn> GetAllPreloadDiscardedColumnsInScope(ICatalogueRepository repository, IArgumentHost parent)
->>>>>>> 5c0a3943
     {
         return parent is ProcessTask || parent is LoadMetadata
             ? GetTableInfosInScope(repository, parent).SelectMany(t => t.PreLoadDiscardedColumns)
