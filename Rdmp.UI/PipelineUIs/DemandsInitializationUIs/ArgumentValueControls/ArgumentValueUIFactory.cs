--- conflicted
+++ resolved
@@ -103,11 +103,7 @@
         catch (Exception e)
         {
             throw new Exception(
-<<<<<<< HEAD
-                $"A problem occured trying to create an ArgumentUI for Property '{args.Required.Name}' of Type '{argumentType}' on parent class of Type '{args.Parent.GetClassNameWhoArgumentsAreFor()}'",
-=======
                 $"A problem occurred trying to create an ArgumentUI for Property '{args.Required.Name}' of Type '{argumentType}' on parent class of Type '{args.Parent.GetClassNameWhoArgumentsAreFor()}'",
->>>>>>> 9e847e4d
                 e);
         }
 
@@ -154,39 +150,18 @@
         if (parent is ProcessTask pt)
             return pt.GetTableInfos();
 
-<<<<<<< HEAD
-        if (parent is LoadMetadata lmd)
-            return lmd.GetDistinctTableInfoList(true);
-
-        return repository.GetAllObjects<TableInfo>();
-=======
         return parent is LoadMetadata lmd
             ? lmd.GetDistinctTableInfoList(true)
             : (IEnumerable<TableInfo>)repository.GetAllObjects<TableInfo>();
->>>>>>> 9e847e4d
     }
 
 
     private static IEnumerable<ColumnInfo> GetColumnInfosInScope(ICatalogueRepository repository, IArgumentHost parent)
     {
-<<<<<<< HEAD
-        if (parent is ProcessTask || parent is LoadMetadata)
-            return GetTableInfosInScope(repository, parent).SelectMany(ti => ti.ColumnInfos);
-
-        return repository.GetAllObjects<ColumnInfo>();
-    }
-
-    private static IEnumerable<PreLoadDiscardedColumn> GetAllPreloadDiscardedColumnsInScope(
-        ICatalogueRepository repository, IArgumentHost parent)
-    {
-        if (parent is ProcessTask || parent is LoadMetadata)
-            return GetTableInfosInScope(repository, parent).SelectMany(t => t.PreLoadDiscardedColumns);
-=======
         return parent is ProcessTask || parent is LoadMetadata
             ? GetTableInfosInScope(repository, parent).SelectMany(ti => ti.ColumnInfos)
             : repository.GetAllObjects<ColumnInfo>();
     }
->>>>>>> 9e847e4d
 
     private static IEnumerable<PreLoadDiscardedColumn> GetAllPreloadDiscardedColumnsInScope(
         ICatalogueRepository repository, IArgumentHost parent)
