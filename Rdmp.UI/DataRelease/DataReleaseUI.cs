// Copyright (c) The University of Dundee 2018-2019
// This file is part of the Research Data Management Platform (RDMP).
// RDMP is free software: you can redistribute it and/or modify it under the terms of the GNU General Public License as published by the Free Software Foundation, either version 3 of the License, or (at your option) any later version.
// RDMP is distributed in the hope that it will be useful, but WITHOUT ANY WARRANTY; without even the implied warranty of MERCHANTABILITY or FITNESS FOR A PARTICULAR PURPOSE. See the GNU General Public License for more details.
// You should have received a copy of the GNU General Public License along with RDMP. If not, see <https://www.gnu.org/licenses/>.

using System;
using System.Collections;
using System.Collections.Generic;
using System.ComponentModel;
using System.Drawing;
using System.Linq;
using System.Windows.Forms;
using Rdmp.Core;
using Rdmp.Core.CommandLine.Options;
using Rdmp.Core.CommandLine.Runners;
using Rdmp.Core.Curation.Data;
using Rdmp.Core.DataExport.Data;
using Rdmp.Core.DataExport.DataExtraction;
using Rdmp.Core.DataExport.DataRelease.Pipeline;
using Rdmp.Core.MapsDirectlyToDatabaseTable;
using Rdmp.Core.Providers;
using Rdmp.Core.Providers.Nodes;
using Rdmp.UI.Collections;
using Rdmp.UI.ItemActivation;
using Rdmp.UI.PipelineUIs.Pipelines;
using Rdmp.UI.PipelineUIs.Pipelines.PluginPipelineUsers;
using Rdmp.UI.Refreshing;
using Rdmp.UI.TestsAndSetup.ServicePropogation;


namespace Rdmp.UI.DataRelease;

/// <summary>
/// The ultimate end point of the Data Export Manager is the provision of a packaged up Release of all the anonymised datasets for all the cohort(s) (e.g. 'Cases' and 'Controls') in
/// a research project.  There is no going back once you have sent the package to the researcher, if you have accidentally included the wrong datasets or supplied identifiable data
/// (e.g. in a free text field) then you are in big trouble.  For this reason the 'Release' process is a tightly controlled sequence which the RDMP undertakes to try to reduce error.
/// 
/// <para>In this control you will see all the currently selected datasets in a project's configuration(s) and the state of the dataset extraction (from the RDMP's perspective) as well
/// as the status of the 'Environment' (Ticketing System).  Right clicking on a dataset will give you options appropriate to its state.</para>
/// 
/// <para>Extraction of large datasets can take days or weeks and a project extraction is an ongoing exercise.  It is possible that by the time you come to release a project some of the
/// early datasets have been changed or the files deleted etc.  The status of each extracted dataset is shown in the list box.  You can only do an extraction once all the datasets in
/// the configuration are releasable.</para>
/// 
/// <para>In addition to verifying the datasets you can tie the RDMP into your ticketing system.  For example if you have tickets for each project extraction with stages for validation
/// (so that data analysts can log time against validation and sign off on it etc) then you can setup Data Export Manager when the 'Release' Ticket is at a certain state (e.g. validated).
/// To configure a ticketing system see TicketingSystemConfigurationUI.</para>
/// 
/// <para>If you haven't configured a Ticketing System then you shouldn't have to worry about the Environment State.</para>
/// 
/// <para> Once you have selected all the configurations you want to release click Release.</para>
/// </summary>
public partial class DataReleaseUI : DataReleaseUI_Design
{
    private Project _project;

    private bool _isFirstTime = true;

    private IPipelineSelectionUI _pipelineSelectionUI1;
    private IMapsDirectlyToDatabaseTable[] _globals;
    private DataExportChildProvider _childProvider;

    private ArbitraryFolderNode _globalsNode = new(ExtractionDirectory.GLOBALS_DATA_NAME,-500);


    private bool _isExecuting;
    private RDMPCollectionCommonFunctionality _commonFunctionality;
    private IEnumerable<ExtractionConfiguration> _configurations = Array.Empty<ExtractionConfiguration>();
    private IEnumerable<ISelectedDataSets> _selectedDataSets = Array.Empty<ISelectedDataSets>();

    private ToolStripControlHost _pipelinePanel;

    public DataReleaseUI()
    {
        InitializeComponent();

        AssociatedCollection = RDMPCollection.DataExport;

        tlvReleasePotentials.CanExpandGetter = CanExpandGetter;
        tlvReleasePotentials.ChildrenGetter = ChildrenGetter;
        checkAndExecuteUI1.CommandGetter = CommandGetter;

        olvReleaseability.AspectGetter = Releaseability_AspectGetter;
        olvReleaseability.ImageGetter = Releaseability_ImageGetter;
        checkAndExecuteUI1.StateChanged += CheckAndExecuteUI1OnStateChanged;

        checkAndExecuteUI1.AllowsYesNoToAll = false;

        _commonFunctionality = new RDMPCollectionCommonFunctionality();

        checkAndExecuteUI1.BackColor = Color.FromArgb(240, 240, 240);
    }

    private void CheckAndExecuteUI1OnStateChanged(object sender, EventArgs eventArgs)
    {
        tlvReleasePotentials.RefreshObjects(tlvReleasePotentials.Objects.Cast<object>().ToArray());

        if (_isExecuting && !checkAndExecuteUI1.IsExecuting)
        {
            //if it was executing before and now no longer executing the status of the ExtractionConfigurations / Projects might have changed
            Activator.RefreshBus.Publish(this,new RefreshObjectEventArgs(_project));
        }

        _isExecuting = checkAndExecuteUI1.IsExecuting;
    }

    private object Releaseability_ImageGetter(object rowObject)
    {
        var state = GetState(rowObject);
        return state == null ? null : Activator.CoreIconProvider.GetImage(state).ImageToBitmap();
    }

    private object Releaseability_AspectGetter(object rowObject)
    {
        var state = GetState(rowObject);
        return state?.ToString();
    }

    private object GetState(object rowObject)
    {
<<<<<<< HEAD
        return checkAndExecuteUI1.CurrentRunner is not ReleaseRunner releaseRunner
            ? null
            : rowObject switch
        {
            IExtractionConfiguration configuration => releaseRunner.GetState(configuration),
            ISelectedDataSets sds => releaseRunner.GetState(sds),
            SupportingDocument supportingDocument => releaseRunner.GetState(supportingDocument),
            SupportingSQLTable supportingSqlTable => releaseRunner.GetState(supportingSqlTable),
            _ => rowObject.Equals(_globalsNode) ? releaseRunner.GetGlobalReleaseState() : null
        };
=======
        if (checkAndExecuteUI1.CurrentRunner is not ReleaseRunner releaseRunner)
            return null;

        if (rowObject is IExtractionConfiguration configuration)
            return releaseRunner.GetState(configuration);

        if (rowObject is ISelectedDataSets sds)
            return releaseRunner.GetState(sds);

        if (rowObject is SupportingDocument supportingDocument)
            return releaseRunner.GetState(supportingDocument);

        if (rowObject is SupportingSQLTable supportingSqlTable)
            return releaseRunner.GetState(supportingSqlTable);

        if (rowObject.Equals(_globalsNode))
            return releaseRunner.GetGlobalReleaseState();

        return null;
>>>>>>> 5c0a3943
    }

    private RDMPCommandLineOptions CommandGetter(CommandLineActivity activityRequested)
    {
        return new ReleaseOptions
        {
            Pipeline = _pipelineSelectionUI1.Pipeline == null ? "0" : _pipelineSelectionUI1.Pipeline.ID.ToString(),
            Configurations = ToIdList(
                _configurations.Where(c => tlvReleasePotentials.IsChecked(c) || tlvReleasePotentials.IsCheckedIndeterminate(c)).Select(ec => ec.ID).ToArray()
            ),
            SelectedDataSets = ToIdList(
                _selectedDataSets.All(tlvReleasePotentials.IsChecked) ? Array.Empty<int>() : tlvReleasePotentials.CheckedObjects.OfType<ISelectedDataSets>().Select(sds => sds.ID).ToArray()
            ),
            Command = activityRequested,
            ReleaseGlobals = tlvReleasePotentials.IsChecked(_globalsNode)
        };
    }

    private static string ToIdList(int[] ints)
    {
        return string.Join(",", ints.Select(i => i.ToString()));
    }

    private IEnumerable ChildrenGetter(object model)
    {
<<<<<<< HEAD
        return model switch
        {
            Project p => _configurations = _childProvider.GetActiveConfigurationsOnly(p),
            ExtractionConfiguration ec =>
                _selectedDataSets = _childProvider.GetChildren(ec).OfType<ISelectedDataSets>(),
            _ => Equals(model, _globalsNode) ? _globals : null
        };
=======
        if (model is Project p)
            return _configurations = _childProvider.GetActiveConfigurationsOnly(p);

        if (model is ExtractionConfiguration ec)
            return _selectedDataSets = _childProvider.GetChildren(ec).OfType<ISelectedDataSets>();

        if (Equals(model, _globalsNode))
            return _globals;

        return null;
>>>>>>> 5c0a3943
    }
    private bool CanExpandGetter(object model)
    {
        var c = ChildrenGetter(model);

        return c != null && c.Cast<object>().Any();
    }

    public override void SetDatabaseObject(IActivateItems activator, Project databaseObject)
    {
        base.SetDatabaseObject(activator, databaseObject);
            
        if(!_commonFunctionality.IsSetup)
        {
            _commonFunctionality.SetUp(RDMPCollection.None, tlvReleasePotentials, Activator, olvName, null, new RDMPCollectionCommonFunctionalitySettings
            {
                AddFavouriteColumn = false,
                SuppressChildrenAdder = true,
                AddCheckColumn = false
            });

            _commonFunctionality.SetupColumnTracking(olvName, new Guid("2d09c1d2-b4a7-400f-9003-d23e43cd3d75"));
            _commonFunctionality.SetupColumnTracking(olvReleaseability, new Guid("2f0ca398-a0d5-4e13-bb40-a2c817d4179a"));
        }

        _childProvider = (DataExportChildProvider)Activator.CoreChildProvider;
        _project = databaseObject;

        //figure out the globals
        var ec = _project.ExtractionConfigurations.FirstOrDefault();
        _globals = ec != null ? ec.GetGlobals() : Array.Empty<IMapsDirectlyToDatabaseTable>();

        if (_pipelineSelectionUI1 == null)
        {
            var context = ReleaseUseCase.DesignTime();
            _pipelineSelectionUI1 = new PipelineSelectionUIFactory(Activator.RepositoryLocator.CatalogueRepository, null, context).Create(Activator,"Release", DockStyle.Fill);
            _pipelineSelectionUI1.CollapseToSingleLineMode();
            _pipelineSelectionUI1.Pipeline = null;
            _pipelineSelectionUI1.PipelineChanged += ResetChecksUI;

            _pipelinePanel = new ToolStripControlHost((Control)_pipelineSelectionUI1);
        }

        CommonFunctionality.Add(new ToolStripLabel("Release Pipeline:"));
        CommonFunctionality.Add(_pipelinePanel);
        CommonFunctionality.AddHelpStringToToolStrip("Release Pipeline", "The sequence of components that will be executed in order to gather the extracted artefacts and assemble them into a single release folder/database. This will start with a source component that gathers the artefacts (from wherever they were extracted to) followed by subsequent components (if any) and then a destination component that generates the final releasable file/folder.");
            
        checkAndExecuteUI1.SetItemActivator(activator);

        var checkedBefore = tlvReleasePotentials.CheckedObjects;

        tlvReleasePotentials.ClearObjects();
        tlvReleasePotentials.AddObject(_globalsNode);
        tlvReleasePotentials.AddObject(_project);
        tlvReleasePotentials.ExpandAll();
            
        if (_isFirstTime)
            tlvReleasePotentials.CheckAll();
        else if (checkedBefore.Count > 0)
            tlvReleasePotentials.CheckObjects(checkedBefore);

        _isFirstTime = false;

        tlvReleasePotentials.DisableObjects(_globals);
        //tlvReleasePotentials.DisableObject(_globalsNode);
    }

    public override void ConsultAboutClosing(object sender, FormClosingEventArgs e)
    {
        base.ConsultAboutClosing(sender, e);
        checkAndExecuteUI1.ConsultAboutClosing(sender, e);
    }

    public override string GetTabName()
    {
        return $"Release: {_project}";
    }

    public void TickAllFor(ExtractionConfiguration configuration)
    {
        tlvReleasePotentials.UncheckAll();
        tlvReleasePotentials.CheckObject(configuration);
        tlvReleasePotentials.CheckObject(_globalsNode);
    }

    public void Tick(ISelectedDataSets selectedDataSet)
    {
        tlvReleasePotentials.UncheckAll();
        tlvReleasePotentials.CheckObject(selectedDataSet);
        tlvReleasePotentials.CheckObject(_globalsNode);
    }

    private void ResetChecksUI(object sender, EventArgs e)
    {
        if (!checkAndExecuteUI1.IsExecuting)
            checkAndExecuteUI1.Reset();
    }
}


[TypeDescriptionProvider(typeof(AbstractControlDescriptionProvider<DataReleaseUI_Design, UserControl>))]
public abstract class DataReleaseUI_Design : RDMPSingleDatabaseObjectControl<Project>
{

}<|MERGE_RESOLUTION|>--- conflicted
+++ resolved
@@ -119,7 +119,6 @@
 
     private object GetState(object rowObject)
     {
-<<<<<<< HEAD
         return checkAndExecuteUI1.CurrentRunner is not ReleaseRunner releaseRunner
             ? null
             : rowObject switch
@@ -130,27 +129,6 @@
             SupportingSQLTable supportingSqlTable => releaseRunner.GetState(supportingSqlTable),
             _ => rowObject.Equals(_globalsNode) ? releaseRunner.GetGlobalReleaseState() : null
         };
-=======
-        if (checkAndExecuteUI1.CurrentRunner is not ReleaseRunner releaseRunner)
-            return null;
-
-        if (rowObject is IExtractionConfiguration configuration)
-            return releaseRunner.GetState(configuration);
-
-        if (rowObject is ISelectedDataSets sds)
-            return releaseRunner.GetState(sds);
-
-        if (rowObject is SupportingDocument supportingDocument)
-            return releaseRunner.GetState(supportingDocument);
-
-        if (rowObject is SupportingSQLTable supportingSqlTable)
-            return releaseRunner.GetState(supportingSqlTable);
-
-        if (rowObject.Equals(_globalsNode))
-            return releaseRunner.GetGlobalReleaseState();
-
-        return null;
->>>>>>> 5c0a3943
     }
 
     private RDMPCommandLineOptions CommandGetter(CommandLineActivity activityRequested)
@@ -176,7 +154,6 @@
 
     private IEnumerable ChildrenGetter(object model)
     {
-<<<<<<< HEAD
         return model switch
         {
             Project p => _configurations = _childProvider.GetActiveConfigurationsOnly(p),
@@ -184,18 +161,6 @@
                 _selectedDataSets = _childProvider.GetChildren(ec).OfType<ISelectedDataSets>(),
             _ => Equals(model, _globalsNode) ? _globals : null
         };
-=======
-        if (model is Project p)
-            return _configurations = _childProvider.GetActiveConfigurationsOnly(p);
-
-        if (model is ExtractionConfiguration ec)
-            return _selectedDataSets = _childProvider.GetChildren(ec).OfType<ISelectedDataSets>();
-
-        if (Equals(model, _globalsNode))
-            return _globals;
-
-        return null;
->>>>>>> 5c0a3943
     }
     private bool CanExpandGetter(object model)
     {
