// Copyright (c) The University of Dundee 2018-2019
// This file is part of the Research Data Management Platform (RDMP).
// RDMP is free software: you can redistribute it and/or modify it under the terms of the GNU General Public License as published by the Free Software Foundation, either version 3 of the License, or (at your option) any later version.
// RDMP is distributed in the hope that it will be useful, but WITHOUT ANY WARRANTY; without even the implied warranty of MERCHANTABILITY or FITNESS FOR A PARTICULAR PURPOSE. See the GNU General Public License for more details.
// You should have received a copy of the GNU General Public License along with RDMP. If not, see <https://www.gnu.org/licenses/>.

using System;
using System.Collections;
using System.Collections.Generic;
using System.ComponentModel;
using System.Drawing;
using System.Linq;
using System.Windows.Forms;
using Rdmp.Core;
using Rdmp.Core.CommandLine.Options;
using Rdmp.Core.CommandLine.Runners;
using Rdmp.Core.Curation.Data;
using Rdmp.Core.DataExport.Data;
using Rdmp.Core.DataExport.DataExtraction;
using Rdmp.Core.DataExport.DataRelease.Pipeline;
using Rdmp.Core.MapsDirectlyToDatabaseTable;
using Rdmp.Core.Providers;
using Rdmp.Core.Providers.Nodes;
using Rdmp.UI.Collections;
using Rdmp.UI.ItemActivation;
using Rdmp.UI.PipelineUIs.Pipelines;
using Rdmp.UI.PipelineUIs.Pipelines.PluginPipelineUsers;
using Rdmp.UI.Refreshing;
using Rdmp.UI.TestsAndSetup.ServicePropogation;


namespace Rdmp.UI.DataRelease;

/// <summary>
/// The ultimate end point of the Data Export Manager is the provision of a packaged up Release of all the anonymised datasets for all the cohort(s) (e.g. 'Cases' and 'Controls') in
/// a research project.  There is no going back once you have sent the package to the researcher, if you have accidentally included the wrong datasets or supplied identifiable data
/// (e.g. in a free text field) then you are in big trouble.  For this reason the 'Release' process is a tightly controlled sequence which the RDMP undertakes to try to reduce error.
/// 
/// <para>In this control you will see all the currently selected datasets in a project's configuration(s) and the state of the dataset extraction (from the RDMP's perspective) as well
/// as the status of the 'Environment' (Ticketing System).  Right clicking on a dataset will give you options appropriate to its state.</para>
/// 
/// <para>Extraction of large datasets can take days or weeks and a project extraction is an ongoing exercise.  It is possible that by the time you come to release a project some of the
/// early datasets have been changed or the files deleted etc.  The status of each extracted dataset is shown in the list box.  You can only do an extraction once all the datasets in
/// the configuration are releasable.</para>
/// 
/// <para>In addition to verifying the datasets you can tie the RDMP into your ticketing system.  For example if you have tickets for each project extraction with stages for validation
/// (so that data analysts can log time against validation and sign off on it etc) then you can setup Data Export Manager when the 'Release' Ticket is at a certain state (e.g. validated).
/// To configure a ticketing system see TicketingSystemConfigurationUI.</para>
/// 
/// <para>If you haven't configured a Ticketing System then you shouldn't have to worry about the Environment State.</para>
/// 
/// <para> Once you have selected all the configurations you want to release click Release.</para>
/// </summary>
public partial class DataReleaseUI : DataReleaseUI_Design
{
    private Project _project;

    private bool _isFirstTime = true;

    private IPipelineSelectionUI _pipelineSelectionUI1;
    private IMapsDirectlyToDatabaseTable[] _globals;
    private DataExportChildProvider _childProvider;

    private ArbitraryFolderNode _globalsNode = new(ExtractionDirectory.GLOBALS_DATA_NAME, -500);


    private bool _isExecuting;
    private RDMPCollectionCommonFunctionality _commonFunctionality;
    private IEnumerable<ExtractionConfiguration> _configurations = Array.Empty<ExtractionConfiguration>();
    private IEnumerable<ISelectedDataSets> _selectedDataSets = Array.Empty<ISelectedDataSets>();

    private ToolStripControlHost _pipelinePanel;

    public DataReleaseUI()
    {
        InitializeComponent();

        AssociatedCollection = RDMPCollection.DataExport;

        tlvReleasePotentials.CanExpandGetter = CanExpandGetter;
        tlvReleasePotentials.ChildrenGetter = ChildrenGetter;
        checkAndExecuteUI1.CommandGetter = CommandGetter;

        olvReleaseability.AspectGetter = Releaseability_AspectGetter;
        olvReleaseability.ImageGetter = Releaseability_ImageGetter;
        checkAndExecuteUI1.StateChanged += CheckAndExecuteUI1OnStateChanged;

        checkAndExecuteUI1.AllowsYesNoToAll = false;

        _commonFunctionality = new RDMPCollectionCommonFunctionality();

        checkAndExecuteUI1.BackColor = Color.FromArgb(240, 240, 240);
    }

    private void CheckAndExecuteUI1OnStateChanged(object sender, EventArgs eventArgs)
    {
        tlvReleasePotentials.RefreshObjects(tlvReleasePotentials.Objects.Cast<object>().ToArray());

        if (_isExecuting && !checkAndExecuteUI1.IsExecuting)
            //if it was executing before and now no longer executing the status of the ExtractionConfigurations / Projects might have changed
            Activator.RefreshBus.Publish(this, new RefreshObjectEventArgs(_project));

        _isExecuting = checkAndExecuteUI1.IsExecuting;
    }

    private object Releaseability_ImageGetter(object rowObject)
    {
        var state = GetState(rowObject);
        return state == null ? null : Activator.CoreIconProvider.GetImage(state).ImageToBitmap();
    }

    private object Releaseability_AspectGetter(object rowObject)
    {
        var state = GetState(rowObject);
        return state?.ToString();
    }

    private object GetState(object rowObject)
    {
        return checkAndExecuteUI1.CurrentRunner is not ReleaseRunner releaseRunner
            ? null
            : rowObject switch
            {
                IExtractionConfiguration configuration => releaseRunner.GetState(configuration),
                ISelectedDataSets sds => releaseRunner.GetState(sds),
                SupportingDocument supportingDocument => releaseRunner.GetState(supportingDocument),
                SupportingSQLTable supportingSqlTable => releaseRunner.GetState(supportingSqlTable),
                _ => rowObject.Equals(_globalsNode) ? releaseRunner.GetGlobalReleaseState() : null
            };
    }

    private RDMPCommandLineOptions CommandGetter(CommandLineActivity activityRequested)
    {
        return new ReleaseOptions
        {
            Pipeline = _pipelineSelectionUI1.Pipeline == null ? "0" : _pipelineSelectionUI1.Pipeline.ID.ToString(),
            Configurations = ToIdList(
                _configurations
                    .Where(c => tlvReleasePotentials.IsChecked(c) || tlvReleasePotentials.IsCheckedIndeterminate(c))
                    .Select(ec => ec.ID).ToArray()
            ),
            SelectedDataSets = ToIdList(
                _selectedDataSets.All(tlvReleasePotentials.IsChecked)
                    ? Array.Empty<int>()
                    : tlvReleasePotentials.CheckedObjects.OfType<ISelectedDataSets>().Select(sds => sds.ID).ToArray()
            ),
            Command = activityRequested,
            ReleaseGlobals = tlvReleasePotentials.IsChecked(_globalsNode)
        };
    }

    private static string ToIdList(int[] ints)
    {
        return string.Join(",", ints.Select(i => i.ToString()));
    }

    private IEnumerable ChildrenGetter(object model)
    {
        return model switch
        {
            Project p => _configurations = _childProvider.GetActiveConfigurationsOnly(p),
            ExtractionConfiguration ec =>
                _selectedDataSets = _childProvider.GetChildren(ec).OfType<ISelectedDataSets>(),
            _ => Equals(model, _globalsNode) ? _globals : null
        };
    }

    private bool CanExpandGetter(object model)
    {
        var c = ChildrenGetter(model);

        return c != null && c.Cast<object>().Any();
    }

    public override void SetDatabaseObject(IActivateItems activator, Project databaseObject)
    {
        base.SetDatabaseObject(activator, databaseObject);

        if (!_commonFunctionality.IsSetup)
        {
            _commonFunctionality.SetUp(RDMPCollection.None, tlvReleasePotentials, Activator, olvName, null,
                new RDMPCollectionCommonFunctionalitySettings
                {
                    AddFavouriteColumn = false,
                    SuppressChildrenAdder = true,
                    AddCheckColumn = false
                });

            _commonFunctionality.SetupColumnTracking(olvName, new Guid("2d09c1d2-b4a7-400f-9003-d23e43cd3d75"));
            _commonFunctionality.SetupColumnTracking(olvReleaseability,
                new Guid("2f0ca398-a0d5-4e13-bb40-a2c817d4179a"));
        }

        _childProvider = (DataExportChildProvider)Activator.CoreChildProvider;
        _project = databaseObject;

        //figure out the globals
        var ec = _project.ExtractionConfigurations.FirstOrDefault();
        _globals = ec != null ? ec.GetGlobals() : Array.Empty<IMapsDirectlyToDatabaseTable>();

        if (_pipelineSelectionUI1 == null)
        {
            var context = ReleaseUseCase.DesignTime();
            _pipelineSelectionUI1 =
                new PipelineSelectionUIFactory(Activator.RepositoryLocator.CatalogueRepository, null, context).Create(
                    Activator, "Release", DockStyle.Fill);
            _pipelineSelectionUI1.CollapseToSingleLineMode();
            _pipelineSelectionUI1.Pipeline = null;
            _pipelineSelectionUI1.PipelineChanged += ResetChecksUI;

            _pipelinePanel = new ToolStripControlHost((Control)_pipelineSelectionUI1);
        }

        CommonFunctionality.Add(new ToolStripLabel("Release Pipeline:"));
        CommonFunctionality.Add(_pipelinePanel);
        CommonFunctionality.AddHelpStringToToolStrip("Release Pipeline",
<<<<<<< HEAD
            "The sequence of components that will be executed in order to gather the extracted artifacts and assemble them into a single release folder/database. This will start with a source component that gathers the artifacts (from wherever they were extracted to) followed by subsequent components (if any) and then a destination component that generates the final releasable file/folder.");
=======
            "The sequence of components that will be executed in order to gather the extracted artefacts and assemble them into a single release folder/database. This will start with a source component that gathers the artefacts (from wherever they were extracted to) followed by subsequent components (if any) and then a destination component that generates the final releasable file/folder.");
>>>>>>> 9e847e4d

        checkAndExecuteUI1.SetItemActivator(activator);

        var checkedBefore = tlvReleasePotentials.CheckedObjects;

        tlvReleasePotentials.ClearObjects();
        tlvReleasePotentials.AddObject(_globalsNode);
        tlvReleasePotentials.AddObject(_project);
        tlvReleasePotentials.ExpandAll();

        if (_isFirstTime)
            tlvReleasePotentials.CheckAll();
        else if (checkedBefore.Count > 0)
            tlvReleasePotentials.CheckObjects(checkedBefore);

        _isFirstTime = false;

        tlvReleasePotentials.DisableObjects(_globals);
        //tlvReleasePotentials.DisableObject(_globalsNode);
    }

    public override void ConsultAboutClosing(object sender, FormClosingEventArgs e)
    {
        base.ConsultAboutClosing(sender, e);
        checkAndExecuteUI1.ConsultAboutClosing(sender, e);
    }

    public override string GetTabName() => $"Release: {_project}";

    public void TickAllFor(ExtractionConfiguration configuration)
    {
        tlvReleasePotentials.UncheckAll();
        tlvReleasePotentials.CheckObject(configuration);
        tlvReleasePotentials.CheckObject(_globalsNode);
    }

    public void Tick(ISelectedDataSets selectedDataSet)
    {
        tlvReleasePotentials.UncheckAll();
        tlvReleasePotentials.CheckObject(selectedDataSet);
        tlvReleasePotentials.CheckObject(_globalsNode);
    }

    private void ResetChecksUI(object sender, EventArgs e)
    {
        if (!checkAndExecuteUI1.IsExecuting)
            checkAndExecuteUI1.Reset();
    }
}

[TypeDescriptionProvider(typeof(AbstractControlDescriptionProvider<DataReleaseUI_Design, UserControl>))]
public abstract class DataReleaseUI_Design : RDMPSingleDatabaseObjectControl<Project>
{
}<|MERGE_RESOLUTION|>--- conflicted
+++ resolved
@@ -214,11 +214,7 @@
         CommonFunctionality.Add(new ToolStripLabel("Release Pipeline:"));
         CommonFunctionality.Add(_pipelinePanel);
         CommonFunctionality.AddHelpStringToToolStrip("Release Pipeline",
-<<<<<<< HEAD
-            "The sequence of components that will be executed in order to gather the extracted artifacts and assemble them into a single release folder/database. This will start with a source component that gathers the artifacts (from wherever they were extracted to) followed by subsequent components (if any) and then a destination component that generates the final releasable file/folder.");
-=======
             "The sequence of components that will be executed in order to gather the extracted artefacts and assemble them into a single release folder/database. This will start with a source component that gathers the artefacts (from wherever they were extracted to) followed by subsequent components (if any) and then a destination component that generates the final releasable file/folder.");
->>>>>>> 9e847e4d
 
         checkAndExecuteUI1.SetItemActivator(activator);
 
