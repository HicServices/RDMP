--- conflicted
+++ resolved
@@ -98,22 +98,11 @@
 
                         DatabaseCreatedIfAny = db;
 
-<<<<<<< HEAD
-                        var worst = memory.GetWorst();
-                        if (worst == CheckResult.Success || worst == CheckResult.Warning)
-                            if (MessageBox.Show("Succesfully created database, close form?", "Success",
-                                    MessageBoxButtons.YesNo) == DialogResult.Yes)
-                            {
-                                _programaticClose = true;
-                                Invoke(new MethodInvoker(Close));
-                            }
-=======
                         if (memory.GetWorst() is not (CheckResult.Success or CheckResult.Warning) ||
                             MessageBox.Show("Successfully created database, close form?", "Success",
                                 MessageBoxButtons.YesNo) != DialogResult.Yes) return;
                         _programaticClose = true;
                         Invoke(new MethodInvoker(Close));
->>>>>>> 9e847e4d
                     }
                     else
                     {
