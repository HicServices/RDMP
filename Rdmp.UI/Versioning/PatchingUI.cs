--- conflicted
+++ resolved
@@ -30,11 +30,7 @@
     private readonly DiscoveredDatabase _database;
     private readonly ITableRepository _repository;
 
-<<<<<<< HEAD
-    private bool _yesToAll;
-=======
     private bool _yesToAll = false;
->>>>>>> 5c0a3943
     private IPatcher _patcher;
 
     private PatchingUI(DiscoveredDatabase database, ITableRepository repository, IPatcher patcher)
@@ -92,11 +88,7 @@
                 checksUI1.OnCheckPerformed(new CheckEventArgs("Cleared UPDATE commands cache", CheckResult.Success, null));
             }
 
-<<<<<<< HEAD
             checksUI1.OnCheckPerformed(new CheckEventArgs("Patching Successful", CheckResult.Success, null));
-=======
-            checksUI1.OnCheckPerformed(new CheckEventArgs("Patching Succesful", CheckResult.Success, null));
->>>>>>> 5c0a3943
 
             if (MessageBox.Show("Application will now restart", "Close?", MessageBoxButtons.YesNo) == DialogResult.Yes)
                 ApplicationRestarter.Restart();
