--- conflicted
+++ resolved
@@ -37,17 +37,9 @@
     {
         var bmp = new Bitmap(size.Width, size.Height);
 
-<<<<<<< HEAD
-        using (var g = Graphics.FromImage(bmp))
-        {
-            g.FillRectangle(new SolidBrush(GetColor(collection)), 2, size.Height - IndicatorBarSuggestedHeight,
-                size.Width - 4, IndicatorBarSuggestedHeight);
-        }
-=======
         using var g = Graphics.FromImage(bmp);
         g.FillRectangle(new SolidBrush(GetColor(collection)), 2, size.Height - IndicatorBarSuggestedHeight,
             size.Width - 4, IndicatorBarSuggestedHeight);
->>>>>>> 9e847e4d
 
         return bmp;
     }
