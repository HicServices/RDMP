// Copyright (c) The University of Dundee 2018-2019
// This file is part of the Research Data Management Platform (RDMP).
// RDMP is free software: you can redistribute it and/or modify it under the terms of the GNU General Public License as published by the Free Software Foundation, either version 3 of the License, or (at your option) any later version.
// RDMP is distributed in the hope that it will be useful, but WITHOUT ANY WARRANTY; without even the implied warranty of MERCHANTABILITY or FITNESS FOR A PARTICULAR PURPOSE. See the GNU General Public License for more details.
// You should have received a copy of the GNU General Public License along with RDMP. If not, see <https://www.gnu.org/licenses/>.

using System;
using System.ComponentModel;
using System.Windows.Forms;
using Rdmp.Core;
using Rdmp.Core.Curation.Data.DataLoad;
using Rdmp.Core.DataLoad.Engine.DatabaseManagement.EntityNaming;
using Rdmp.Core.DataLoad.Engine.LoadExecution.Components.Arguments;
using Rdmp.Core.DataLoad.Engine.LoadExecution.Components.Runtime;
using Rdmp.Core.Icons.IconProvision;
using Rdmp.UI.ChecksUI;
using Rdmp.UI.ItemActivation;
using Rdmp.UI.PipelineUIs.DemandsInitializationUIs;
using Rdmp.UI.Rules;
using Rdmp.UI.SimpleControls;
using Rdmp.UI.TestsAndSetup.ServicePropogation;


namespace Rdmp.UI.DataLoadUIs.LoadMetadataUIs.ProcessTasks;

/// <summary>
/// Lets you view/edit a single data load module.  This is a pre-canned class e.g. FTPDownloader or a custom plugin you have written.  You should ensure
/// that the Name field accurately describes (in plenty of detail) what the module/script is intended to do.
/// 
/// <para>These can be either:
/// Attacher - Run the named C# class (which implements the interface IAttacher).  This only works in Mounting stage.  This usually results in records being loaded into the RAW bubble (e.g. AnySeparatorFileAttacher)
/// DataProvider - Run the named C# class (which implements IDataProvider).  Normally this runs in GetFiles but really it can run on any Stage.  This usually results in files being created or modified (e.g. FTPDownloader)
/// MutilateDataTable - Run the named C# class (which implements IMutilateDataTables).  Runs in any Adjust/PostLoad stage.  These are dangerous operations which operate pre-canned functionality directly
/// on the DataTable being loaded e.g. resolving primary key collisions (which can result in significant data loss if you have not configured the correct primary keys on your dataset).</para>
/// 
/// <para>Each C# module based task has a collection of arguments which each have a description of how they change the behaviour of the module.  Make sure to click on each Argument in turn
/// and set an appropriate value such that you understand ahead of time what the module will do when it is run.</para>
/// 
/// <para>The data load engine design (RAW,STAGING,LIVE) makes it quite difficult to corrupt your data without realising but you should still adopt best practice: Do as much data modification
/// in the RAW bubble (i.e. not as a post load operation), only use modules you understand the function of and try to restrict the scope of your adjustment operations (it is usually better
/// to write an extraction transform than to transform the data during load in case there is a mistake or a researcher wants uncorrupted original data).</para>
/// </summary>
public partial class PluginProcessTaskUI : PluginProcessTaskUI_Design, ISaveableUI
{
    private ArgumentCollectionUI _argumentCollection;
    private Type _underlyingType;
    private ProcessTask _processTask;
    private RAGSmileyToolStrip _ragSmiley;

    public PluginProcessTaskUI()
    {
        InitializeComponent();
        AssociatedCollection = RDMPCollection.DataLoad;

        _ragSmiley = new RAGSmileyToolStrip(this);
    }

    public override void SetDatabaseObject(IActivateItems activator, ProcessTask databaseObject)
    {
        _processTask = databaseObject;
        base.SetDatabaseObject(activator, databaseObject);

        if (_argumentCollection == null)
        {
            var repo = databaseObject.CatalogueRepository;

            _argumentCollection = new ArgumentCollectionUI();

            var className = databaseObject.GetClassNameWhoArgumentsAreFor();

            if (string.IsNullOrWhiteSpace(className))
            {
                activator.KillForm(ParentForm, new Exception(
                    $"No class has been specified on ProcessTask '{databaseObject}'"));
                return;
            }

            try
            {
                _underlyingType = Core.Repositories.MEF.GetType(className);

                if (_underlyingType == null)
                    activator.KillForm(ParentForm, new Exception(
                        $"Could not find Type '{className}' for ProcessTask '{databaseObject}'"));
            }
            catch (Exception e)
            {
                activator.KillForm(ParentForm, new Exception(
                    $"MEF crashed while trying to look up Type '{className}' for ProcessTask '{databaseObject}'", e));
                return;
            }

            _argumentCollection.Setup(Activator, databaseObject, _underlyingType,
                Activator.RepositoryLocator.CatalogueRepository);

            _argumentCollection.Dock = DockStyle.Fill;
            pArguments.Controls.Add(_argumentCollection);
        }

        CommonFunctionality.Add(_ragSmiley);

        CheckComponent();

        loadStageIconUI1.Setup(Activator.CoreIconProvider, _processTask.LoadStage);

        CommonFunctionality.Add(new ToolStripButton("Check", FamFamFamIcons.arrow_refresh.ImageToBitmap(),
            (s, e) => CheckComponent()));
    }

    protected override void SetBindings(BinderWithErrorProviderFactory rules, ProcessTask databaseObject)
    {
        base.SetBindings(rules, databaseObject);

        Bind(tbName, "Text", "Name", d => d.Name);
        Bind(tbID, "Text", "ID", d => d.ID);
    }

    private void CheckComponent()
    {
        try
        {
            var factory = new RuntimeTaskFactory(Activator.RepositoryLocator.CatalogueRepository);

            var lmd = _processTask.LoadMetadata;
            var argsDictionary = new LoadArgsDictionary(lmd, new HICDatabaseConfiguration(lmd).DeployInfo);
            var mefTask =
<<<<<<< HEAD
                (IMEFRuntimeTask)factory.Create(_processTask, argsDictionary.LoadArgs[_processTask.LoadStage]);
=======
                (IMEFRuntimeTask)RuntimeTaskFactory.Create(_processTask,
                    argsDictionary.LoadArgs[_processTask.LoadStage]);
>>>>>>> 9e847e4d

            _ragSmiley.StartChecking(mefTask.MEFPluginClassInstance);
        }
        catch (Exception e)
        {
            _ragSmiley.Fatal(e);
        }
    }

    private void tbName_TextChanged(object sender, EventArgs e)
    {
        if (string.IsNullOrWhiteSpace(tbName.Text))
        {
            tbName.Text = "No Name";
            tbName.SelectAll();
        }

        _processTask.Name = tbName.Text;
    }
}

[TypeDescriptionProvider(typeof(AbstractControlDescriptionProvider<PluginProcessTaskUI_Design, UserControl>))]
public abstract class PluginProcessTaskUI_Design : RDMPSingleDatabaseObjectControl<ProcessTask>
{
}<|MERGE_RESOLUTION|>--- conflicted
+++ resolved
@@ -124,12 +124,8 @@
             var lmd = _processTask.LoadMetadata;
             var argsDictionary = new LoadArgsDictionary(lmd, new HICDatabaseConfiguration(lmd).DeployInfo);
             var mefTask =
-<<<<<<< HEAD
-                (IMEFRuntimeTask)factory.Create(_processTask, argsDictionary.LoadArgs[_processTask.LoadStage]);
-=======
                 (IMEFRuntimeTask)RuntimeTaskFactory.Create(_processTask,
                     argsDictionary.LoadArgs[_processTask.LoadStage]);
->>>>>>> 9e847e4d
 
             _ragSmiley.StartChecking(mefTask.MEFPluginClassInstance);
         }
