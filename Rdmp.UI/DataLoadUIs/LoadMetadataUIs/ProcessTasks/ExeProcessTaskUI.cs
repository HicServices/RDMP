// Copyright (c) The University of Dundee 2018-2019
// This file is part of the Research Data Management Platform (RDMP).
// RDMP is free software: you can redistribute it and/or modify it under the terms of the GNU General Public License as published by the Free Software Foundation, either version 3 of the License, or (at your option) any later version.
// RDMP is distributed in the hope that it will be useful, but WITHOUT ANY WARRANTY; without even the implied warranty of MERCHANTABILITY or FITNESS FOR A PARTICULAR PURPOSE. See the GNU General Public License for more details.
// You should have received a copy of the GNU General Public License along with RDMP. If not, see <https://www.gnu.org/licenses/>.

using System;
using System.ComponentModel;
using System.IO;
using System.Threading.Tasks;
using System.Windows.Forms;
using Rdmp.Core;
using Rdmp.Core.Curation.Data.DataLoad;
using Rdmp.Core.DataFlowPipeline;
using Rdmp.Core.DataLoad.Engine.DatabaseManagement.EntityNaming;
using Rdmp.Core.DataLoad.Engine.Job;
using Rdmp.Core.DataLoad.Engine.LoadExecution.Components.Arguments;
using Rdmp.Core.DataLoad.Engine.LoadExecution.Components.Runtime;
using Rdmp.Core.Icons.IconProvision;
using Rdmp.Core.ReusableLibraryCode.Progress;
using Rdmp.UI.ItemActivation;
using Rdmp.UI.Refreshing;
using Rdmp.UI.SimpleDialogs;
using Rdmp.UI.TestsAndSetup.ServicePropogation;

namespace Rdmp.UI.DataLoadUIs.LoadMetadataUIs.ProcessTasks;

/// <summary>
/// Lets you view/edit an Executable file load task.  This exe will be run at the appropriate time in the data load (with the arguments displayed in the black box).
/// </summary>
public partial class ExeProcessTaskUI : ExeProcessTaskUI_Design
{
    private ProcessTask _processTask;
    private ExecutableRuntimeTask _runtimeTask;
    private Task _runTask;

    public ExeProcessTaskUI()
    {
        InitializeComponent();

        pbFile.Image = CatalogueIcons.Exe.ImageToBitmap();
        AssociatedCollection = RDMPCollection.DataLoad;
    }

    public override void SetDatabaseObject(IActivateItems activator, ProcessTask databaseObject)
    {
        base.SetDatabaseObject(activator, databaseObject);

        _processTask = databaseObject;

        SetupForFile();

        CommonFunctionality.AddChecks(GetRuntimeTask);
        CommonFunctionality.StartChecking();
    }

    private void SetupForFile()
    {
        lblPath.Text = _processTask.Path;

        lblPath.Text = _processTask.Path;
        btnBrowse.Left = lblPath.Right;

        lblID.Left = btnBrowse.Right;
        tbID.Left = lblID.Right;

        tbID.Text = _processTask.ID.ToString();

        loadStageIconUI1.Setup(Activator.CoreIconProvider, _processTask.LoadStage);
        loadStageIconUI1.Left = tbID.Right + 2;
    }

    private ExecutableRuntimeTask GetRuntimeTask()
    {
        var lmd = _processTask.LoadMetadata;
        var argsDictionary = new LoadArgsDictionary(lmd, new HICDatabaseConfiguration(lmd).DeployInfo);

        //populate the UI with the args
        _runtimeTask =
<<<<<<< HEAD
            (ExecutableRuntimeTask)factory.Create(_processTask, argsDictionary.LoadArgs[_processTask.LoadStage]);
=======
            (ExecutableRuntimeTask)RuntimeTaskFactory.Create(_processTask,
                argsDictionary.LoadArgs[_processTask.LoadStage]);
>>>>>>> 9e847e4d
        tbExeCommand.Text = $"{_runtimeTask.ExeFilepath} {_runtimeTask.CreateArgString()}";

        return _runtimeTask;
    }

    private void btnRunExe_Click(object sender, EventArgs e)
    {
        if (_runTask is { IsCompleted: false })
        {
            MessageBox.Show("Exe is still running");
            return;
        }

        if (_runtimeTask == null)
        {
            MessageBox.Show("Command could not be built,see Checks");
            return;
        }

        btnRunExe.Enabled = false;
        _runTask = new Task(() =>
        {
            try
            {
                _runtimeTask.Run(
                    new ThrowImmediatelyDataLoadJob(new FromCheckNotifierToDataLoadEventListener(checksUI1)),
                    new GracefulCancellationToken());
            }
            catch (Exception ex)
            {
                ExceptionViewer.Show(ex);
            }
            finally
            {
                Invoke(new MethodInvoker(() => btnRunExe.Enabled = true));
            }
        });
        _runTask.Start();
    }

    private void btnBrowse_Click(object sender, EventArgs e)
    {
        var dialog = new OpenFileDialog
        {
            Filter = "Executables|*.exe",
            CheckFileExists = true
        };

        //open the browse dialog at the location of the currently specified file
        if (!string.IsNullOrWhiteSpace(_processTask.Path))
        {
            var fi = new FileInfo(_processTask.Path);
            if (fi.Exists && fi.Directory != null)
                dialog.InitialDirectory = fi.Directory.FullName;
        }

        if (dialog.ShowDialog() == DialogResult.OK)
        {
            _processTask.Path = dialog.FileName;
            _processTask.SaveToDatabase();
            Activator.RefreshBus.Publish(this, new RefreshObjectEventArgs(_processTask));
            SetupForFile();
        }
    }
}

[TypeDescriptionProvider(typeof(AbstractControlDescriptionProvider<ExeProcessTaskUI_Design, UserControl>))]
public abstract class ExeProcessTaskUI_Design : RDMPSingleDatabaseObjectControl<ProcessTask>
{
}<|MERGE_RESOLUTION|>--- conflicted
+++ resolved
@@ -77,12 +77,8 @@
 
         //populate the UI with the args
         _runtimeTask =
-<<<<<<< HEAD
-            (ExecutableRuntimeTask)factory.Create(_processTask, argsDictionary.LoadArgs[_processTask.LoadStage]);
-=======
             (ExecutableRuntimeTask)RuntimeTaskFactory.Create(_processTask,
                 argsDictionary.LoadArgs[_processTask.LoadStage]);
->>>>>>> 9e847e4d
         tbExeCommand.Text = $"{_runtimeTask.ExeFilepath} {_runtimeTask.CreateArgString()}";
 
         return _runtimeTask;
