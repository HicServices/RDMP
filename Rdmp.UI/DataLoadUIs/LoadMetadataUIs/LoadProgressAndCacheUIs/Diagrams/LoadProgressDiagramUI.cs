// Copyright (c) The University of Dundee 2018-2019
// This file is part of the Research Data Management Platform (RDMP).
// RDMP is free software: you can redistribute it and/or modify it under the terms of the GNU General Public License as published by the Free Software Foundation, either version 3 of the License, or (at your option) any later version.
// RDMP is distributed in the hope that it will be useful, but WITHOUT ANY WARRANTY; without even the implied warranty of MERCHANTABILITY or FITNESS FOR A PARTICULAR PURPOSE. See the GNU General Public License for more details.
// You should have received a copy of the GNU General Public License along with RDMP. If not, see <https://www.gnu.org/licenses/>.

using System;
using System.Drawing;
using System.Linq;
using System.Windows.Forms.DataVisualization.Charting;
using BrightIdeasSoftware;
using Rdmp.Core.Curation.Data;
using Rdmp.Core.DataQualityEngine.Reports;
using Rdmp.UI.CommandExecution.AtomicCommands;
using Rdmp.UI.ItemActivation;
using Rdmp.UI.TestsAndSetup.ServicePropogation;


namespace Rdmp.UI.DataLoadUIs.LoadMetadataUIs.LoadProgressAndCacheUIs.Diagrams;

/// <summary>
/// Allows you to visualise how much data has been loaded for a given LoadProgress based DLE job (LoadMetadata).  The top graph shows row counts over time
/// according to the last DQE run on the dataset (a stack graph with a seperate track for each Catalogue in the load - for when you load multiple datasets
/// from the same cached data source).  The bottom graph shows counts of cache fetch failures (periods of dataset time where no data could be fetched from
/// the origin because of data corruption or the data simply not being available for that period) and cache directory file counts (number of files sat in
/// Cache by date awaiting loading by DLE).
/// </summary>
public partial class LoadProgressDiagramUI : RDMPUserControl
{
    private LoadProgressAnnotation _annotations;
    private LoadProgress _loadProgress;
    private LoadProgressSummaryReport _report;
    public event Action LoadProgressChanged;

    private ChartLookAndFeelSetter _chartLookAndFeelSetter = new();


    public LoadProgressDiagramUI()
    {
        InitializeComponent();

        olvLastDQERun.AspectGetter += AspectGetterLastDQERun;
        olvExecute.AspectGetter += rowObject => "Execute";
        olvExecute.IsButton = true;
        olvExecute.ButtonSizing = OLVColumn.ButtonSizingMode.CellBounds;
        olvDQERuns.ButtonClick += olvDQERuns_ButtonClick;
            
    }

    private void olvDQERuns_ButtonClick(object sender, CellClickEventArgs e)
    {
        var c = (Catalogue) e.Model;
        new ExecuteCommandRunDQEOnCatalogue(Activator).SetTarget(c).Execute();
    }

    private object AspectGetterLastDQERun(object rowObject)
    {
        var c = (Catalogue) rowObject;

        return !_report.CataloguesWithDQERuns.ContainsKey(c) ? "Never" : _report.CataloguesWithDQERuns[c].DateOfEvaluation;
    }

    public void SetLoadProgress(LoadProgress lp, IActivateItems activator)
    {
        SetItemActivator(activator);
        _loadProgress = lp;
        RefreshUIFromDatabase();

        DoTransparencyProperly.ThisHoversOver(pathLinkLabel1,cacheState);
    }

    private void RefreshUIFromDatabase()
    {
        ragSmiley1.Reset();

        if (_loadProgress == null)
            return;

        _report = new LoadProgressSummaryReport(_loadProgress);

        try
        {
            _report.Check(ragSmiley1);
        }
        catch (Exception e)
        {
            ragSmiley1.Fatal(e);
        }

        olvDQERuns.ClearObjects();

        if (_report.DQERepositoryExists)
        {
            cataloguesRowCountChart.Visible = true;
            olvDQERuns.AddObjects(_report.CataloguesWithDQERuns.Keys);
            olvDQERuns.AddObjects(_report.CataloguesMissingDQERuns.ToArray());
        }
        else
        {
            ragSmiley1.Fatal(new Exception("You don't have any Default DQE server yet"));
            cataloguesRowCountChart.Visible = false;
            return;
        }

        olvDQERuns.Height = 100 + olvDQERuns.RowHeight * olvDQERuns.GetItemCount();
        olvDQERuns.Top = splitContainer1.Panel1.Height - olvDQERuns.Height;
        btnRefresh.Top = olvDQERuns.Top;
        ragSmiley1.Top = olvDQERuns.Top;
        cataloguesRowCountChart.Height = splitContainer1.Panel1.Height - olvDQERuns.Height;
            

        if (_report.CataloguesPeriodictiyData == null)
        {
            cataloguesRowCountChart.Visible = false;
            splitContainer1.Panel2Collapsed = true;
            return;
        }

        cataloguesRowCountChart.Visible = true;
        splitContainer1.Panel2Collapsed = _loadProgress.CacheProgress == null;

        cataloguesRowCountChart.Palette = ChartColorPalette.None;
        cataloguesRowCountChart.PaletteCustomColors = new[]
        {
            Color.FromArgb(160,0,65),
            Color.FromArgb(246,110,60),
            Color.FromArgb(255,175,89),
            Color.FromArgb(255,225,133),
            Color.FromArgb(255,255,188),
            Color.FromArgb(230,246,147),
            Color.FromArgb(170,222,162),
            Color.FromArgb(98,195,165),
            Color.FromArgb(44,135,191),
            Color.FromArgb(94,76,164)


        };
        try
        {
            //Catalogue periodicity chart
<<<<<<< HEAD
            _chartLookAndFeelSetter.PopulateYearMonthChart(cataloguesRowCountChart, _report.CataloguesPeriodictiyData, "Count of records");

=======
            ChartLookAndFeelSetter.PopulateYearMonthChart(cataloguesRowCountChart, _report.CataloguesPeriodictiyData, "Count of records");
            
>>>>>>> 5c0a3943
            //Annotations
            _annotations = new LoadProgressAnnotation(_loadProgress, _report.CataloguesPeriodictiyData,
                cataloguesRowCountChart);
            cataloguesRowCountChart.Annotations.Add(_annotations.LineAnnotationOrigin);
            cataloguesRowCountChart.Annotations.Add(_annotations.TextAnnotationOrigin);
            cataloguesRowCountChart.Annotations.Add(_annotations.LineAnnotationFillProgress);
            cataloguesRowCountChart.Annotations.Add(_annotations.TextAnnotationFillProgress);

            //Cache annotation (still on the Catalogue periodicity chart)
            if (_annotations.LineAnnotationCacheProgress != null)
            {
                cataloguesRowCountChart.Annotations.Add(_annotations.LineAnnotationCacheProgress);
                cataloguesRowCountChart.Annotations.Add(_annotations.TextAnnotationCacheProgress);
            }

            //Now onto the cache diagram which shows what files are in the cache directory and the failure states of old loads
            if (_report.CachePeriodictiyData == null)
                splitContainer1.Panel2Collapsed = true;
            else
            {
                pathLinkLabel1.Text = _report.ResolvedCachePath.FullName;

                cacheState.Palette = ChartColorPalette.None;
                cacheState.PaletteCustomColors = new[] { Color.Red,Color.Green };
                ChartLookAndFeelSetter.PopulateYearMonthChart(cacheState, _report.CachePeriodictiyData, "Fetch Failure/Success");
                splitContainer1.Panel2Collapsed = false;

                cacheState.Series[0].ChartType = SeriesChartType.Column;
                cacheState.Series[0]["DrawingStyle"] = "Cylinder";

                cacheState.Series[1].ChartType = SeriesChartType.Column;
                cacheState.Series[1]["DrawingStyle"] = "Cylinder";

            }
        }
        catch (Exception e)
        {
            ragSmiley1.Fatal(e);
        }
    }



    private void cataloguesRowCountChart_AnnotationPositionChanged(object sender, EventArgs e)
    {
        _annotations?.OnAnnotationPositionChanged(sender, e);

        LoadProgressChanged();
    }

    private void btnRefresh_Click(object sender, EventArgs e)
    {
        RefreshUIFromDatabase();
    }
}<|MERGE_RESOLUTION|>--- conflicted
+++ resolved
@@ -138,13 +138,8 @@
         try
         {
             //Catalogue periodicity chart
-<<<<<<< HEAD
-            _chartLookAndFeelSetter.PopulateYearMonthChart(cataloguesRowCountChart, _report.CataloguesPeriodictiyData, "Count of records");
-
-=======
             ChartLookAndFeelSetter.PopulateYearMonthChart(cataloguesRowCountChart, _report.CataloguesPeriodictiyData, "Count of records");
             
->>>>>>> 5c0a3943
             //Annotations
             _annotations = new LoadProgressAnnotation(_loadProgress, _report.CataloguesPeriodictiyData,
                 cataloguesRowCountChart);
