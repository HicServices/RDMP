// Copyright (c) The University of Dundee 2018-2019
// This file is part of the Research Data Management Platform (RDMP).
// RDMP is free software: you can redistribute it and/or modify it under the terms of the GNU General Public License as published by the Free Software Foundation, either version 3 of the License, or (at your option) any later version.
// RDMP is distributed in the hope that it will be useful, but WITHOUT ANY WARRANTY; without even the implied warranty of MERCHANTABILITY or FITNESS FOR A PARTICULAR PURPOSE. See the GNU General Public License for more details.
// You should have received a copy of the GNU General Public License along with RDMP. If not, see <https://www.gnu.org/licenses/>.

using System;
using System.Collections;
using System.ComponentModel;
using System.Drawing;
using System.Linq;
using System.Threading.Tasks;
using System.Windows.Forms;
using BrightIdeasSoftware;
using FAnsi.Discovery;
using Rdmp.Core;
using Rdmp.Core.Curation.Data;
using Rdmp.Core.Curation.Data.DataLoad;
using Rdmp.Core.DataLoad.Engine.DatabaseManagement.EntityNaming;
using Rdmp.Core.DataViewing;
using Rdmp.Core.Icons.IconProvision;
using Rdmp.Core.ReusableLibraryCode.Icons.IconProvision;
using Rdmp.UI.Collections;
using Rdmp.UI.Collections.Providers.Copying;
using Rdmp.UI.CommandExecution;
using Rdmp.UI.Copying;
using Rdmp.UI.DataLoadUIs.LoadMetadataUIs.LoadDiagram.StateDiscovery;
using Rdmp.UI.DataViewing;
using Rdmp.UI.ItemActivation;
using Rdmp.UI.TestsAndSetup.ServicePropogation;


namespace Rdmp.UI.DataLoadUIs.LoadMetadataUIs.LoadDiagram;

/// <summary>
///  This control functions in two ways.
/// 
/// <para>Firstly it allows you to visualise both the anticipated tables that will be created during a data load (See LoadMetadataUI) including columns which vary by stage e.g. hic_validFrom which
/// is computed and only in LIVE and primary keys which are unconstrained (nullable) in RAW.</para>
/// 
/// <para>Secondly it allows you to (on demand) view the actual state of the tables as they exist now.  This is done by clicking 'Fetch State'. Note that RAW and STAGING will likely not
/// exist at the time you are viewing this control (design time) as they are created during the load as part of normal execution and dropped at the end.  The diagram also shows the LIVE
/// database and tables that are associated with the load.</para>
/// 
/// <para>You can click check the state at any time even during a load or after a failed load (Where bubbles RAW and STAGING will be left for you to debug).  Double clicking a Table will allow you
/// to see what is in the table and let you run diagnostic SQL you type to run on it (this lets you debug what went wrong with your load / the data you were supplied with).</para>
/// 
/// <para>The way that tables/databases are determined is via UNIONing all the TableInfos of all the Catalogues that are associated with the load (including any linked lookup tables).  See
/// LoadMetadataCollectionUI for changing this.</para>
/// </summary>
public partial class LoadDiagramUI : LoadDiagram_Design
{
    private LoadMetadata _loadMetadata;
    private DragDropProvider _dragDropProvider;
    private LoadDiagramServerNode _raw;
<<<<<<< HEAD

    private readonly RDMPCollectionCommonFunctionality _collectionCommonFunctionality = new();

=======
    private readonly RDMPCollectionCommonFunctionality _collectionCommonFunctionality = new();
>>>>>>> 5c0a3943
    private readonly ToolStripButton _btnFetchData = new("Fetch State",CatalogueIcons.DatabaseRefresh.ImageToBitmap())
    {
        DisplayStyle = ToolStripItemDisplayStyle.ImageAndText
    };

    public LoadDiagramUI()
    {
        InitializeComponent();
            
        tlvLoadedTables.CanExpandGetter += CanExpandGetter;
        tlvLoadedTables.ChildrenGetter += ChildrenGetter;
        olvName.ImageGetter += ImageGetter;
        tlvLoadedTables.CellToolTipGetter += CellToolTipGetter;
        olvDataType.AspectGetter = olvDataType_AspectGetter;

        olvState.AspectGetter = olvState_AspectGetter;

        tlvLoadedTables.UseCellFormatEvents = true;
        tlvLoadedTables.FormatCell += tlvLoadedTables_FormatCell;
        tlvLoadedTables.ItemActivate += tlvLoadedTables_ItemActivate;

        AssociatedCollection = RDMPCollection.DataLoad;

        _btnFetchData.Click += btnFetch_Click;

        RDMPCollectionCommonFunctionality.SetupColumnTracking(tlvLoadedTables, olvName, new Guid("d9fa87d8-537b-4d5c-8135-203b5790d8e5"));
        RDMPCollectionCommonFunctionality.SetupColumnTracking(tlvLoadedTables, olvState, new Guid("9bc71a44-5a59-4a6c-8a97-efc512dc23bf"));
        RDMPCollectionCommonFunctionality.SetupColumnTracking(tlvLoadedTables, olvDataType, new Guid("4cd3b1c5-c705-433c-a6b4-5ffd3a9b3ede"));
    }

    private void tlvLoadedTables_ItemActivate(object sender, EventArgs e)
    {
        var table = tlvLoadedTables.SelectedObject as DiscoveredTable;

        if (tlvLoadedTables.SelectedObject is UnplannedTable unplannedTable)
            table = unplannedTable.Table;

        if (tlvLoadedTables.SelectedObject is LoadDiagramTableNode tableNode)
            if (tableNode.Bubble == LoadBubble.Live)
            {
                //for live just use the TableInfo!
                Activator.Activate<ViewSQLAndResultsWithDataGridUI>(new ViewTableInfoExtractUICollection(tableNode.TableInfo, ViewType.TOP_100));
                return;
            }
            else
                table = tableNode.Table; //otherwise it's a non Live bubble table or an unplanned table somewhere so use Arbitrary table Data Viewing
            
        if(table != null)
            Activator.Activate<ViewSQLAndResultsWithDataGridUI>(new ArbitraryTableExtractionUICollection(table));
    }

    private void tlvLoadedTables_FormatCell(object sender, FormatCellEventArgs e)
    {
        if (e.Column == olvDataType && e.Model is LoadDiagramColumnNode { State: LoadDiagramState.Different })
        {
<<<<<<< HEAD
            if (e.Model is LoadDiagramColumnNode { State: LoadDiagramState.Different } colNode)
                e.SubItem.ForeColor = Color.Red;
        }

        if (e.Column == olvState && e.CellValue is LoadDiagramState loadDiagramState)
        {
            e.SubItem.ForeColor = loadDiagramState switch
=======
            e.SubItem.ForeColor = Color.Red;
        }

        if (e.Column == olvState && e.CellValue is LoadDiagramState state)
        {
            e.SubItem.ForeColor = state switch
>>>>>>> 5c0a3943
            {
                LoadDiagramState.Anticipated => Color.LightGray,
                LoadDiagramState.Found => Color.Green,
                LoadDiagramState.NotFound => loadStateUI1.State == LoadStateUI.LoadState.StartedOrCrashed
                    ? Color.Red
                    : Color.LightGray,
                LoadDiagramState.Different => Color.Red,
                LoadDiagramState.New => Color.Red,
                _ => throw new ArgumentOutOfRangeException()
            };
        }
    }

    private object olvState_AspectGetter(object rowobject)
    {
<<<<<<< HEAD
        return rowobject switch
        {
            DiscoveredTable or DiscoveredColumn => LoadDiagramState.New,
            IHasLoadDiagramState stateHaver => stateHaver.State,
            _ => null
        };
=======
        var stateHaver = rowobject as IHasLoadDiagramState;

        if (rowobject is DiscoveredTable || rowobject is DiscoveredColumn)
            return LoadDiagramState.New;

        return stateHaver?.State;
>>>>>>> 5c0a3943
    }

    private object olvDataType_AspectGetter(object rowobject)
    {
<<<<<<< HEAD
        return rowobject switch
        {
            LoadDiagramColumnNode colNode => colNode.GetDataType(),
            DiscoveredColumn discCol => discCol.DataType.SQLType,
            _ => null
        };
=======
        var discCol = rowobject as DiscoveredColumn;

        if (rowobject is LoadDiagramColumnNode colNode)
            return colNode.GetDataType();

        return discCol?.DataType.SQLType;
>>>>>>> 5c0a3943
    }

    private string CellToolTipGetter(OLVColumn column, object modelObject)
    {
<<<<<<< HEAD
        return modelObject is LoadDiagramServerNode loadDiagramServerNode
            ? loadDiagramServerNode.ErrorDescription
            : null;
=======
        return (modelObject as LoadDiagramServerNode)?.ErrorDescription;
>>>>>>> 5c0a3943
    }

    private Bitmap ImageGetter(object rowObject)
    {
<<<<<<< HEAD
        return Activator == null
            ? null
            : rowObject switch
=======
        if (Activator == null)
            return null;

        return rowObject switch
>>>>>>> 5c0a3943
        {
            UnplannedTable => Activator.CoreIconProvider.GetImage(RDMPConcept.TableInfo, OverlayKind.Problem)
                .ImageToBitmap(),
            DiscoveredColumn => Activator.CoreIconProvider.GetImage(RDMPConcept.ColumnInfo, OverlayKind.Problem)
                .ImageToBitmap(),
<<<<<<< HEAD
            LoadDiagramServerNode loadDiagramServerNode =>
                string.IsNullOrWhiteSpace(loadDiagramServerNode.ErrorDescription)
                    ? Activator.CoreIconProvider.GetImage(loadDiagramServerNode).ImageToBitmap()
                    : Activator.CoreIconProvider.GetImage(loadDiagramServerNode, OverlayKind.Problem).ImageToBitmap(),
=======
            LoadDiagramServerNode node => string.IsNullOrWhiteSpace(node.ErrorDescription)
                ? Activator.CoreIconProvider.GetImage(node).ImageToBitmap()
                : Activator.CoreIconProvider.GetImage(node, OverlayKind.Problem).ImageToBitmap(),
>>>>>>> 5c0a3943
            LoadDiagramDatabaseNode db => db.GetImage(Activator.CoreIconProvider),
            LoadDiagramTableNode => Activator.CoreIconProvider.GetImage(RDMPConcept.TableInfo).ImageToBitmap(),
            LoadDiagramColumnNode col => col.GetImage(Activator.CoreIconProvider),
            _ => null
        };
    }

    private IEnumerable ChildrenGetter(object model)
    {
        return model switch
        {
            LoadDiagramServerNode server => server.GetChildren(),
            LoadDiagramDatabaseNode database => database.GetChildren(),
            LoadDiagramTableNode table => table.GetChildren(cbOnlyShowDynamicColumns.Checked),
            UnplannedTable unplannedTable => unplannedTable.Columns,
            _ => null
        };
    }

    private bool CanExpandGetter(object model)
    {
        return model switch
        {
            LoadDiagramServerNode server => server.GetChildren().Any(),
            LoadDiagramDatabaseNode database => database.GetChildren().Any(),
            LoadDiagramTableNode table => table.GetChildren(cbOnlyShowDynamicColumns.Checked).Any(),
<<<<<<< HEAD
            UnplannedTable => true,
=======
            UnplannedTable unplannedTable => true,
>>>>>>> 5c0a3943
            _ => false
        };
    }

    public void RefreshUIFromDatabase()
    {
        tlvLoadedTables.ClearObjects();

        if(_loadMetadata == null)
            return;

        TableInfo[] allTables;
        HICDatabaseConfiguration config;

        try
        {
            if(!_loadMetadata.GetAllCatalogues().Any())
                throw new Exception("There are no Catalogues (Datasets) associated with this LoadMetadata, choose one or more Catalogues by clicking 'Edit..' in LoadMetadataUI ");

            allTables = _loadMetadata.GetDistinctTableInfoList(true).ToArray();
            config = new HICDatabaseConfiguration(_loadMetadata);
        }
        catch (Exception e)
        {
            CommonFunctionality.Fatal("Could not fetch data",e);
            tlvLoadedTables.Visible = false;
            return;
        }
        tlvLoadedTables.Visible = true;

        _raw = new LoadDiagramServerNode(LoadBubble.Raw,config.DeployInfo[LoadBubble.Raw],allTables,config);
        var staging = new LoadDiagramServerNode(LoadBubble.Staging, config.DeployInfo[LoadBubble.Staging], allTables,config);
        var live = new LoadDiagramServerNode(LoadBubble.Live, config.DeployInfo[LoadBubble.Live], allTables, config);

        tlvLoadedTables.AddObject(_raw);
        tlvLoadedTables.AddObject(staging);
        tlvLoadedTables.AddObject(live);

        //expand the servers
        foreach (var rootObject in tlvLoadedTables.Objects)
            ExpandToDepth(2, rootObject);

        loadStateUI1.SetStatus(LoadStateUI.LoadState.Unknown);
    }

    private void ExpandToDepth(int expansionDepth, object currentObject)
    {
        if(expansionDepth == 0)
            return;

        tlvLoadedTables.Expand(currentObject);

        foreach (var o in ChildrenGetter(currentObject))
            ExpandToDepth(expansionDepth -1,o);
    }

    private void cbOnlyShowDynamicColumns_CheckedChanged(object sender, EventArgs e)
    {
        tlvLoadedTables.RebuildAll(true);
    }

    public override void SetDatabaseObject(IActivateItems activator, LoadMetadata databaseObject)
    {
        base.SetDatabaseObject(activator, databaseObject);

        if (!_collectionCommonFunctionality.IsSetup)
            _collectionCommonFunctionality.SetUp(RDMPCollection.None, tlvLoadedTables,activator,null,null,new RDMPCollectionCommonFunctionalitySettings
            {
                AddFavouriteColumn = false,
                AddIDColumn = false,
                SuppressChildrenAdder = true,
                SuppressActivate = true,
                AddCheckColumn = false
            });

<<<<<<< HEAD
        _dragDropProvider ??= new DragDropProvider(new RDMPCombineableFactory(), new RDMPCommandExecutionFactory(Activator),
            tlvLoadedTables);
=======
        _dragDropProvider ??= new DragDropProvider(new RDMPCombineableFactory(), new RDMPCommandExecutionFactory(Activator), tlvLoadedTables);
>>>>>>> 5c0a3943
            
        _loadMetadata = databaseObject;
        RefreshUIFromDatabase();

        CommonFunctionality.Add(_btnFetchData);
    }

    public override string GetTabName()
    {
        return $"Load Diagram ({_loadMetadata})";
    }

    private Task taskDiscoverState;
    private void btnFetch_Click(object sender, EventArgs e)
    {
        //execution is already underway
        if(taskDiscoverState is { IsCompleted: false })
            return;

        CommonFunctionality.ResetChecks();
        _btnFetchData.Enabled = false;
        pbLoading.Visible = true;
        taskDiscoverState = Task.Run(() => DiscoverStates()).ContinueWith(UpdateStatesUI,TaskScheduler.FromCurrentSynchronizationContext());
    }

    private void UpdateStatesUI(Task task)
    {
        try
        {
            if (task.Exception != null)
                throw task.Exception;

            foreach (LoadDiagramServerNode root in tlvLoadedTables.Objects)
                tlvLoadedTables.RefreshObject(root);

            //if RAW is not found then the load has tidied up and is completed / not started
            if (_raw.Children.All(n => n.State == LoadDiagramState.NotFound))
                loadStateUI1.SetStatus(LoadStateUI.LoadState.NotStarted);
            else if (_raw.Children.All(n => n.State == LoadDiagramState.Anticipated))
                //we have not checked the state yet
                loadStateUI1.SetStatus(LoadStateUI.LoadState.Unknown);
            else
                loadStateUI1.SetStatus(LoadStateUI.LoadState.StartedOrCrashed);
            //it exists or is different etc... basically if RAW exists then a load is underway or crashed
        }
        catch (Exception exception)
        {
            CommonFunctionality.Fatal("Failed to fetch status of load tables",exception);
        }
        finally
        {
            pbLoading.Visible = false;
            _btnFetchData.Enabled = true;
        }

    }

    private void DiscoverStates()
    {
        if (tlvLoadedTables.Objects == null || !tlvLoadedTables.Objects.Cast<object>().Any())
            CommonFunctionality.Fatal("There are no tables loaded by the load",null);


        //update the states of the objects (do UI code happens here)
        foreach (LoadDiagramServerNode root in tlvLoadedTables.Objects)
            root.DiscoverState();
    }

    private void tbFilter_TextChanged(object sender, EventArgs e)
    {
        tlvLoadedTables.UseFiltering = true;
        tlvLoadedTables.ModelFilter = new TextMatchFilter(tlvLoadedTables,tbFilter.Text,StringComparison.CurrentCultureIgnoreCase);
    }
}

[TypeDescriptionProvider(typeof(AbstractControlDescriptionProvider<LoadDiagram_Design, UserControl>))]
public abstract class LoadDiagram_Design : RDMPSingleDatabaseObjectControl<LoadMetadata>
{
}<|MERGE_RESOLUTION|>--- conflicted
+++ resolved
@@ -53,13 +53,7 @@
     private LoadMetadata _loadMetadata;
     private DragDropProvider _dragDropProvider;
     private LoadDiagramServerNode _raw;
-<<<<<<< HEAD
-
     private readonly RDMPCollectionCommonFunctionality _collectionCommonFunctionality = new();
-
-=======
-    private readonly RDMPCollectionCommonFunctionality _collectionCommonFunctionality = new();
->>>>>>> 5c0a3943
     private readonly ToolStripButton _btnFetchData = new("Fetch State",CatalogueIcons.DatabaseRefresh.ImageToBitmap())
     {
         DisplayStyle = ToolStripItemDisplayStyle.ImageAndText
@@ -115,22 +109,12 @@
     {
         if (e.Column == olvDataType && e.Model is LoadDiagramColumnNode { State: LoadDiagramState.Different })
         {
-<<<<<<< HEAD
-            if (e.Model is LoadDiagramColumnNode { State: LoadDiagramState.Different } colNode)
-                e.SubItem.ForeColor = Color.Red;
+            e.SubItem.ForeColor = Color.Red;
         }
 
         if (e.Column == olvState && e.CellValue is LoadDiagramState loadDiagramState)
         {
             e.SubItem.ForeColor = loadDiagramState switch
-=======
-            e.SubItem.ForeColor = Color.Red;
-        }
-
-        if (e.Column == olvState && e.CellValue is LoadDiagramState state)
-        {
-            e.SubItem.ForeColor = state switch
->>>>>>> 5c0a3943
             {
                 LoadDiagramState.Anticipated => Color.LightGray,
                 LoadDiagramState.Found => Color.Green,
@@ -146,80 +130,45 @@
 
     private object olvState_AspectGetter(object rowobject)
     {
-<<<<<<< HEAD
         return rowobject switch
         {
             DiscoveredTable or DiscoveredColumn => LoadDiagramState.New,
             IHasLoadDiagramState stateHaver => stateHaver.State,
             _ => null
         };
-=======
-        var stateHaver = rowobject as IHasLoadDiagramState;
-
-        if (rowobject is DiscoveredTable || rowobject is DiscoveredColumn)
-            return LoadDiagramState.New;
-
-        return stateHaver?.State;
->>>>>>> 5c0a3943
     }
 
     private object olvDataType_AspectGetter(object rowobject)
     {
-<<<<<<< HEAD
         return rowobject switch
         {
             LoadDiagramColumnNode colNode => colNode.GetDataType(),
             DiscoveredColumn discCol => discCol.DataType.SQLType,
             _ => null
         };
-=======
-        var discCol = rowobject as DiscoveredColumn;
-
-        if (rowobject is LoadDiagramColumnNode colNode)
-            return colNode.GetDataType();
-
-        return discCol?.DataType.SQLType;
->>>>>>> 5c0a3943
     }
 
     private string CellToolTipGetter(OLVColumn column, object modelObject)
     {
-<<<<<<< HEAD
         return modelObject is LoadDiagramServerNode loadDiagramServerNode
             ? loadDiagramServerNode.ErrorDescription
             : null;
-=======
-        return (modelObject as LoadDiagramServerNode)?.ErrorDescription;
->>>>>>> 5c0a3943
     }
 
     private Bitmap ImageGetter(object rowObject)
     {
-<<<<<<< HEAD
         return Activator == null
             ? null
             : rowObject switch
-=======
-        if (Activator == null)
-            return null;
-
-        return rowObject switch
->>>>>>> 5c0a3943
         {
             UnplannedTable => Activator.CoreIconProvider.GetImage(RDMPConcept.TableInfo, OverlayKind.Problem)
                 .ImageToBitmap(),
             DiscoveredColumn => Activator.CoreIconProvider.GetImage(RDMPConcept.ColumnInfo, OverlayKind.Problem)
                 .ImageToBitmap(),
-<<<<<<< HEAD
             LoadDiagramServerNode loadDiagramServerNode =>
                 string.IsNullOrWhiteSpace(loadDiagramServerNode.ErrorDescription)
                     ? Activator.CoreIconProvider.GetImage(loadDiagramServerNode).ImageToBitmap()
                     : Activator.CoreIconProvider.GetImage(loadDiagramServerNode, OverlayKind.Problem).ImageToBitmap(),
-=======
-            LoadDiagramServerNode node => string.IsNullOrWhiteSpace(node.ErrorDescription)
-                ? Activator.CoreIconProvider.GetImage(node).ImageToBitmap()
-                : Activator.CoreIconProvider.GetImage(node, OverlayKind.Problem).ImageToBitmap(),
->>>>>>> 5c0a3943
             LoadDiagramDatabaseNode db => db.GetImage(Activator.CoreIconProvider),
             LoadDiagramTableNode => Activator.CoreIconProvider.GetImage(RDMPConcept.TableInfo).ImageToBitmap(),
             LoadDiagramColumnNode col => col.GetImage(Activator.CoreIconProvider),
@@ -246,11 +195,7 @@
             LoadDiagramServerNode server => server.GetChildren().Any(),
             LoadDiagramDatabaseNode database => database.GetChildren().Any(),
             LoadDiagramTableNode table => table.GetChildren(cbOnlyShowDynamicColumns.Checked).Any(),
-<<<<<<< HEAD
             UnplannedTable => true,
-=======
-            UnplannedTable unplannedTable => true,
->>>>>>> 5c0a3943
             _ => false
         };
     }
@@ -326,12 +271,7 @@
                 AddCheckColumn = false
             });
 
-<<<<<<< HEAD
-        _dragDropProvider ??= new DragDropProvider(new RDMPCombineableFactory(), new RDMPCommandExecutionFactory(Activator),
-            tlvLoadedTables);
-=======
         _dragDropProvider ??= new DragDropProvider(new RDMPCombineableFactory(), new RDMPCommandExecutionFactory(Activator), tlvLoadedTables);
->>>>>>> 5c0a3943
             
         _loadMetadata = databaseObject;
         RefreshUIFromDatabase();
