// Copyright (c) The University of Dundee 2018-2019
// This file is part of the Research Data Management Platform (RDMP).
// RDMP is free software: you can redistribute it and/or modify it under the terms of the GNU General Public License as published by the Free Software Foundation, either version 3 of the License, or (at your option) any later version.
// RDMP is distributed in the hope that it will be useful, but WITHOUT ANY WARRANTY; without even the implied warranty of MERCHANTABILITY or FITNESS FOR A PARTICULAR PURPOSE. See the GNU General Public License for more details.
// You should have received a copy of the GNU General Public License along with RDMP. If not, see <https://www.gnu.org/licenses/>.

using System;
using System.Collections;
using System.ComponentModel;
using System.Drawing;
using System.Linq;
using System.Threading.Tasks;
using System.Windows.Forms;
using BrightIdeasSoftware;
using FAnsi.Discovery;
using Rdmp.Core;
using Rdmp.Core.Curation.Data;
using Rdmp.Core.Curation.Data.DataLoad;
using Rdmp.Core.DataLoad.Engine.DatabaseManagement.EntityNaming;
using Rdmp.Core.DataViewing;
using Rdmp.Core.Icons.IconProvision;
using Rdmp.Core.ReusableLibraryCode.Icons.IconProvision;
using Rdmp.UI.Collections;
using Rdmp.UI.Collections.Providers.Copying;
using Rdmp.UI.CommandExecution;
using Rdmp.UI.Copying;
using Rdmp.UI.DataLoadUIs.LoadMetadataUIs.LoadDiagram.StateDiscovery;
using Rdmp.UI.DataViewing;
using Rdmp.UI.ItemActivation;
using Rdmp.UI.TestsAndSetup.ServicePropogation;


namespace Rdmp.UI.DataLoadUIs.LoadMetadataUIs.LoadDiagram;

/// <summary>
///  This control functions in two ways.
/// 
/// <para>Firstly it allows you to visualise both the anticipated tables that will be created during a data load (See LoadMetadataUI) including columns which vary by stage e.g. hic_validFrom which
/// is computed and only in LIVE and primary keys which are unconstrained (nullable) in RAW.</para>
/// 
/// <para>Secondly it allows you to (on demand) view the actual state of the tables as they exist now.  This is done by clicking 'Fetch State'. Note that RAW and STAGING will likely not
/// exist at the time you are viewing this control (design time) as they are created during the load as part of normal execution and dropped at the end.  The diagram also shows the LIVE
/// database and tables that are associated with the load.</para>
/// 
/// <para>You can click check the state at any time even during a load or after a failed load (Where bubbles RAW and STAGING will be left for you to debug).  Double clicking a Table will allow you
/// to see what is in the table and let you run diagnostic SQL you type to run on it (this lets you debug what went wrong with your load / the data you were supplied with).</para>
/// 
/// <para>The way that tables/databases are determined is via UNIONing all the TableInfos of all the Catalogues that are associated with the load (including any linked lookup tables).  See
/// LoadMetadataCollectionUI for changing this.</para>
/// </summary>
public partial class LoadDiagramUI : LoadDiagram_Design
{
    private LoadMetadata _loadMetadata;
    private DragDropProvider _dragDropProvider;
    private LoadDiagramServerNode _raw;
    private readonly RDMPCollectionCommonFunctionality _collectionCommonFunctionality = new();

    private readonly ToolStripButton _btnFetchData = new("Fetch State", CatalogueIcons.DatabaseRefresh.ImageToBitmap())
    {
        DisplayStyle = ToolStripItemDisplayStyle.ImageAndText
    };

    public LoadDiagramUI()
    {
        InitializeComponent();

        tlvLoadedTables.CanExpandGetter += CanExpandGetter;
        tlvLoadedTables.ChildrenGetter += ChildrenGetter;
        olvName.ImageGetter += ImageGetter;
        tlvLoadedTables.CellToolTipGetter += CellToolTipGetter;
        olvDataType.AspectGetter = olvDataType_AspectGetter;

        olvState.AspectGetter = olvState_AspectGetter;

        tlvLoadedTables.UseCellFormatEvents = true;
        tlvLoadedTables.FormatCell += tlvLoadedTables_FormatCell;
        tlvLoadedTables.ItemActivate += tlvLoadedTables_ItemActivate;

        AssociatedCollection = RDMPCollection.DataLoad;

        _btnFetchData.Click += btnFetch_Click;

        RDMPCollectionCommonFunctionality.SetupColumnTracking(tlvLoadedTables, olvName,
            new Guid("d9fa87d8-537b-4d5c-8135-203b5790d8e5"));
        RDMPCollectionCommonFunctionality.SetupColumnTracking(tlvLoadedTables, olvState,
            new Guid("9bc71a44-5a59-4a6c-8a97-efc512dc23bf"));
        RDMPCollectionCommonFunctionality.SetupColumnTracking(tlvLoadedTables, olvDataType,
            new Guid("4cd3b1c5-c705-433c-a6b4-5ffd3a9b3ede"));
    }

    private void tlvLoadedTables_ItemActivate(object sender, EventArgs e)
    {
        var table = tlvLoadedTables.SelectedObject as DiscoveredTable;

        if (tlvLoadedTables.SelectedObject is UnplannedTable unplannedTable)
            table = unplannedTable.Table;

        if (tlvLoadedTables.SelectedObject is LoadDiagramTableNode tableNode)
            if (tableNode.Bubble == LoadBubble.Live)
            {
                //for live just use the TableInfo!
                Activator.Activate<ViewSQLAndResultsWithDataGridUI>(
                    new ViewTableInfoExtractUICollection(tableNode.TableInfo, ViewType.TOP_100));
                return;
            }
            else
            {
                table = tableNode
                    .Table; //otherwise it's a non Live bubble table or an unplanned table somewhere so use Arbitrary table Data Viewing
            }

        if (table != null)
            Activator.Activate<ViewSQLAndResultsWithDataGridUI>(new ArbitraryTableExtractionUICollection(table));
    }

    private void tlvLoadedTables_FormatCell(object sender, FormatCellEventArgs e)
    {
        if (e.Column == olvDataType && e.Model is LoadDiagramColumnNode { State: LoadDiagramState.Different })
            e.SubItem.ForeColor = Color.Red;

<<<<<<< HEAD
        if (e.Column == olvState && e.CellValue is LoadDiagramState state)
            e.SubItem.ForeColor = state switch
=======
        if (e.Column == olvState && e.CellValue is LoadDiagramState loadDiagramState)
            e.SubItem.ForeColor = loadDiagramState switch
>>>>>>> 9e847e4d
            {
                LoadDiagramState.Anticipated => Color.LightGray,
                LoadDiagramState.Found => Color.Green,
                LoadDiagramState.NotFound => loadStateUI1.State == LoadStateUI.LoadState.StartedOrCrashed
                    ? Color.Red
                    : Color.LightGray,
                LoadDiagramState.Different => Color.Red,
                LoadDiagramState.New => Color.Red,
                _ => throw new ArgumentOutOfRangeException()
            };
    }

    private object olvState_AspectGetter(object rowobject)
    {
        return rowobject switch
        {
            DiscoveredTable or DiscoveredColumn => LoadDiagramState.New,
            IHasLoadDiagramState stateHaver => stateHaver.State,
            _ => null
        };
    }

    private object olvDataType_AspectGetter(object rowobject)
    {
        return rowobject switch
        {
            LoadDiagramColumnNode colNode => colNode.GetDataType(),
            DiscoveredColumn discCol => discCol.DataType.SQLType,
            _ => null
        };
    }

    private string CellToolTipGetter(OLVColumn column, object modelObject) =>
<<<<<<< HEAD
        (modelObject as LoadDiagramServerNode)?.ErrorDescription;
=======
        modelObject is LoadDiagramServerNode loadDiagramServerNode
            ? loadDiagramServerNode.ErrorDescription
            : null;
>>>>>>> 9e847e4d

    private Bitmap ImageGetter(object rowObject)
    {
        return Activator == null
            ? null
            : rowObject switch
            {
                UnplannedTable => Activator.CoreIconProvider.GetImage(RDMPConcept.TableInfo, OverlayKind.Problem)
                    .ImageToBitmap(),
                DiscoveredColumn => Activator.CoreIconProvider.GetImage(RDMPConcept.ColumnInfo, OverlayKind.Problem)
                    .ImageToBitmap(),
                LoadDiagramServerNode loadDiagramServerNode =>
                    string.IsNullOrWhiteSpace(loadDiagramServerNode.ErrorDescription)
                        ? Activator.CoreIconProvider.GetImage(loadDiagramServerNode).ImageToBitmap()
                        : Activator.CoreIconProvider.GetImage(loadDiagramServerNode, OverlayKind.Problem)
                            .ImageToBitmap(),
                LoadDiagramDatabaseNode db => db.GetImage(Activator.CoreIconProvider),
                LoadDiagramTableNode => Activator.CoreIconProvider.GetImage(RDMPConcept.TableInfo).ImageToBitmap(),
                LoadDiagramColumnNode col => col.GetImage(Activator.CoreIconProvider),
                _ => null
            };
    }

    private IEnumerable ChildrenGetter(object model)
    {
        return model switch
        {
            LoadDiagramServerNode server => server.GetChildren(),
            LoadDiagramDatabaseNode database => database.GetChildren(),
            LoadDiagramTableNode table => table.GetChildren(cbOnlyShowDynamicColumns.Checked),
            UnplannedTable unplannedTable => unplannedTable.Columns,
            _ => null
        };
    }

    private bool CanExpandGetter(object model)
    {
        return model switch
        {
            LoadDiagramServerNode server => server.GetChildren().Any(),
            LoadDiagramDatabaseNode database => database.GetChildren().Any(),
            LoadDiagramTableNode table => table.GetChildren(cbOnlyShowDynamicColumns.Checked).Any(),
            UnplannedTable => true,
            _ => false
        };
    }

    public void RefreshUIFromDatabase()
    {
        tlvLoadedTables.ClearObjects();

        if (_loadMetadata == null)
            return;

        TableInfo[] allTables;
        HICDatabaseConfiguration config;

        try
        {
            if (!_loadMetadata.GetAllCatalogues().Any())
                throw new Exception(
                    "There are no Catalogues (Datasets) associated with this LoadMetadata, choose one or more Catalogues by clicking 'Edit..' in LoadMetadataUI ");

            allTables = _loadMetadata.GetDistinctTableInfoList(true).ToArray();
            config = new HICDatabaseConfiguration(_loadMetadata);
        }
        catch (Exception e)
        {
            CommonFunctionality.Fatal("Could not fetch data", e);
            tlvLoadedTables.Visible = false;
            return;
        }

        tlvLoadedTables.Visible = true;

        _raw = new LoadDiagramServerNode(LoadBubble.Raw, config.DeployInfo[LoadBubble.Raw], allTables, config);
        var staging = new LoadDiagramServerNode(LoadBubble.Staging, config.DeployInfo[LoadBubble.Staging], allTables,
            config);
        var live = new LoadDiagramServerNode(LoadBubble.Live, config.DeployInfo[LoadBubble.Live], allTables, config);

        tlvLoadedTables.AddObject(_raw);
        tlvLoadedTables.AddObject(staging);
        tlvLoadedTables.AddObject(live);

        //expand the servers
        foreach (var rootObject in tlvLoadedTables.Objects)
            ExpandToDepth(2, rootObject);

        loadStateUI1.SetStatus(LoadStateUI.LoadState.Unknown);
    }

    private void ExpandToDepth(int expansionDepth, object currentObject)
    {
        if (expansionDepth == 0)
            return;

        tlvLoadedTables.Expand(currentObject);

        foreach (var o in ChildrenGetter(currentObject))
            ExpandToDepth(expansionDepth - 1, o);
    }

    private void cbOnlyShowDynamicColumns_CheckedChanged(object sender, EventArgs e)
    {
        tlvLoadedTables.RebuildAll(true);
    }

    public override void SetDatabaseObject(IActivateItems activator, LoadMetadata databaseObject)
    {
        base.SetDatabaseObject(activator, databaseObject);

        if (!_collectionCommonFunctionality.IsSetup)
            _collectionCommonFunctionality.SetUp(RDMPCollection.None, tlvLoadedTables, activator, null, null,
                new RDMPCollectionCommonFunctionalitySettings
                {
                    AddFavouriteColumn = false,
                    AddIDColumn = false,
                    SuppressChildrenAdder = true,
                    SuppressActivate = true,
                    AddCheckColumn = false
                });

        _dragDropProvider ??= new DragDropProvider(new RDMPCombineableFactory(),
            new RDMPCommandExecutionFactory(Activator), tlvLoadedTables);

        _loadMetadata = databaseObject;
        RefreshUIFromDatabase();

        CommonFunctionality.Add(_btnFetchData);
    }

    public override string GetTabName() => $"Load Diagram ({_loadMetadata})";

    private Task taskDiscoverState;

    private void btnFetch_Click(object sender, EventArgs e)
    {
        //execution is already underway
<<<<<<< HEAD
        if (taskDiscoverState != null && !taskDiscoverState.IsCompleted)
=======
        if (taskDiscoverState is { IsCompleted: false })
>>>>>>> 9e847e4d
            return;

        CommonFunctionality.ResetChecks();
        _btnFetchData.Enabled = false;
        pbLoading.Visible = true;
        taskDiscoverState = Task.Run(() => DiscoverStates())
            .ContinueWith(UpdateStatesUI, TaskScheduler.FromCurrentSynchronizationContext());
    }

    private void UpdateStatesUI(Task task)
    {
        try
        {
            if (task.Exception != null)
                throw task.Exception;

            foreach (LoadDiagramServerNode root in tlvLoadedTables.Objects)
                tlvLoadedTables.RefreshObject(root);

            //if RAW is not found then the load has tidied up and is completed / not started
            if (_raw.Children.All(n => n.State == LoadDiagramState.NotFound))
                loadStateUI1.SetStatus(LoadStateUI.LoadState.NotStarted);
            else if (_raw.Children.All(n => n.State == LoadDiagramState.Anticipated))
                //we have not checked the state yet
                loadStateUI1.SetStatus(LoadStateUI.LoadState.Unknown);
            else
                loadStateUI1.SetStatus(LoadStateUI.LoadState.StartedOrCrashed);
            //it exists or is different etc... basically if RAW exists then a load is underway or crashed
        }
        catch (Exception exception)
        {
            CommonFunctionality.Fatal("Failed to fetch status of load tables", exception);
        }
        finally
        {
            pbLoading.Visible = false;
            _btnFetchData.Enabled = true;
        }
    }

    private void DiscoverStates()
    {
        if (tlvLoadedTables.Objects == null || !tlvLoadedTables.Objects.Cast<object>().Any())
            CommonFunctionality.Fatal("There are no tables loaded by the load", null);


        //update the states of the objects (do UI code happens here)
        foreach (LoadDiagramServerNode root in tlvLoadedTables.Objects)
            root.DiscoverState();
    }

    private void tbFilter_TextChanged(object sender, EventArgs e)
    {
        tlvLoadedTables.UseFiltering = true;
        tlvLoadedTables.ModelFilter =
            new TextMatchFilter(tlvLoadedTables, tbFilter.Text, StringComparison.CurrentCultureIgnoreCase);
    }
}

[TypeDescriptionProvider(typeof(AbstractControlDescriptionProvider<LoadDiagram_Design, UserControl>))]
public abstract class LoadDiagram_Design : RDMPSingleDatabaseObjectControl<LoadMetadata>
{
}<|MERGE_RESOLUTION|>--- conflicted
+++ resolved
@@ -118,13 +118,8 @@
         if (e.Column == olvDataType && e.Model is LoadDiagramColumnNode { State: LoadDiagramState.Different })
             e.SubItem.ForeColor = Color.Red;
 
-<<<<<<< HEAD
-        if (e.Column == olvState && e.CellValue is LoadDiagramState state)
-            e.SubItem.ForeColor = state switch
-=======
         if (e.Column == olvState && e.CellValue is LoadDiagramState loadDiagramState)
             e.SubItem.ForeColor = loadDiagramState switch
->>>>>>> 9e847e4d
             {
                 LoadDiagramState.Anticipated => Color.LightGray,
                 LoadDiagramState.Found => Color.Green,
@@ -158,13 +153,9 @@
     }
 
     private string CellToolTipGetter(OLVColumn column, object modelObject) =>
-<<<<<<< HEAD
-        (modelObject as LoadDiagramServerNode)?.ErrorDescription;
-=======
         modelObject is LoadDiagramServerNode loadDiagramServerNode
             ? loadDiagramServerNode.ErrorDescription
             : null;
->>>>>>> 9e847e4d
 
     private Bitmap ImageGetter(object rowObject)
     {
@@ -303,11 +294,7 @@
     private void btnFetch_Click(object sender, EventArgs e)
     {
         //execution is already underway
-<<<<<<< HEAD
-        if (taskDiscoverState != null && !taskDiscoverState.IsCompleted)
-=======
         if (taskDiscoverState is { IsCompleted: false })
->>>>>>> 9e847e4d
             return;
 
         CommonFunctionality.ResetChecks();
