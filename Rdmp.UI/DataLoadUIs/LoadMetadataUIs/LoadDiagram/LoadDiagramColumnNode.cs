// Copyright (c) The University of Dundee 2018-2019
// This file is part of the Research Data Management Platform (RDMP).
// RDMP is free software: you can redistribute it and/or modify it under the terms of the GNU General Public License as published by the Free Software Foundation, either version 3 of the License, or (at your option) any later version.
// RDMP is distributed in the hope that it will be useful, but WITHOUT ANY WARRANTY; without even the implied warranty of MERCHANTABILITY or FITNESS FOR A PARTICULAR PURPOSE. See the GNU General Public License for more details.
// You should have received a copy of the GNU General Public License along with RDMP. If not, see <https://www.gnu.org/licenses/>.

using System;
using FAnsi.Discovery;
using Rdmp.Core.CommandExecution;
using Rdmp.Core.CommandExecution.Combining;
using Rdmp.Core.Curation.Data;
using Rdmp.Core.Curation.Data.DataLoad;
using Rdmp.Core.Curation.Data.DataLoad.Extensions;
using Rdmp.Core.Providers.Nodes;
using Rdmp.UI.DataLoadUIs.LoadMetadataUIs.LoadDiagram.StateDiscovery;
using Rdmp.Core.DataLoad.Triggers;
using Rdmp.Core.Icons.IconProvision;
using System.Drawing;
using Rdmp.Core.ReusableLibraryCode;

namespace Rdmp.UI.DataLoadUIs.LoadMetadataUIs.LoadDiagram;

/// <summary>
/// Depicts a column in a given DLE <see cref="LoadBubble"/>.  Given the Create/Destroy nature of load stages this
/// node may or may not map to an existing column in the database.
/// </summary>
public class LoadDiagramColumnNode : Node, ICombineableSource, IHasLoadDiagramState, IKnowWhatIAm
{
    private readonly LoadDiagramTableNode _tableNode;
    private readonly IHasStageSpecificRuntimeName _column;
    private readonly LoadBubble _bubble;
    private string _expectedDataType;
    private string _discoveredDataType;
    public string ColumnName { get; private set; }

    public LoadDiagramState State { get; set; }

    public LoadDiagramColumnNode(LoadDiagramTableNode tableNode, IHasStageSpecificRuntimeName column, LoadBubble bubble)
    {
        _tableNode = tableNode;
        _column = column;
        _bubble = bubble;
        ColumnName = _column.GetRuntimeName(_bubble.ToLoadStage());

<<<<<<< HEAD
        if (_column is PreLoadDiscardedColumn preLoadDiscarded)
            _expectedDataType = preLoadDiscarded.SqlDataType;
        else if (_column is ColumnInfo colInfo)
            _expectedDataType = colInfo.GetRuntimeDataType(_bubble.ToLoadStage());
        else
            throw new Exception(
                $"Expected _column to be ColumnInfo or PreLoadDiscardedColumn but it was:{_column.GetType().Name}");
=======
        _expectedDataType = _column switch
        {
            PreLoadDiscardedColumn preLoadDiscarded => preLoadDiscarded.SqlDataType,
            ColumnInfo colInfo => colInfo.GetRuntimeDataType(_bubble.ToLoadStage()),
            _ => throw new Exception(
                $"Expected _column to be ColumnInfo or PreLoadDiscardedColumn but it was:{_column.GetType().Name}")
        };
>>>>>>> 9e847e4d
    }

    public bool IsDynamicColumn
    {
        get
        {
            if (_column is PreLoadDiscardedColumn)
                return true;

            var colInfo = (ColumnInfo)_column;

            return colInfo.IsPrimaryKey || colInfo.ANOTable_ID != null || SpecialFieldNames.IsHicPrefixed(colInfo);
        }
    }

    public override string ToString() => ColumnName;

    public string GetDataType() => State == LoadDiagramState.Different ? _discoveredDataType : _expectedDataType;

    public ICombineToMakeCommand GetCombineable()
    {
        var querySyntaxHelper = _tableNode.TableInfo.GetQuerySyntaxHelper();

        return new SqlTextOnlyCombineable(querySyntaxHelper.EnsureFullyQualified(_tableNode.DatabaseName, null,
            _tableNode.TableName, ColumnName));
    }

    public Bitmap GetImage(ICoreIconProvider coreIconProvider)
    {
        //if its a ColumnInfo and RAW then use the basic ColumnInfo icon
        if (_column is ColumnInfo && _bubble <= LoadBubble.Raw)
            return coreIconProvider.GetImage(RDMPConcept.ColumnInfo).ImageToBitmap();

        //otherwise use the default Live/PreLoadDiscardedColumn icon
        return coreIconProvider.GetImage(_column).ImageToBitmap();
    }

    public void SetState(DiscoveredColumn discoveredColumn)
    {
        _discoveredDataType = discoveredColumn.DataType.SQLType;
        State = _discoveredDataType.Equals(_expectedDataType) ? LoadDiagramState.Found : LoadDiagramState.Different;
    }

    #region equality

    protected bool Equals(LoadDiagramColumnNode other) => _bubble == other._bubble &&
                                                          Equals(_tableNode, other._tableNode) &&
                                                          string.Equals(ColumnName, other.ColumnName);

    public override bool Equals(object obj)
    {
        if (obj is null) return false;
        if (ReferenceEquals(this, obj)) return true;
        if (obj.GetType() != GetType()) return false;
        return Equals((LoadDiagramColumnNode)obj);
    }

    public override int GetHashCode() => HashCode.Combine(_bubble, _tableNode, ColumnName);

    public string WhatIsThis()
    {
        return State switch
        {
<<<<<<< HEAD
            case LoadDiagramState.Different:
            case LoadDiagramState.Anticipated:
            case LoadDiagramState.Found:
                return _bubble switch
                {
                    LoadBubble.Raw =>
                        "A Column that will be created in the RAW bubble when the load is run, this will not have any constraints (not nulls, referential integrity ect)",
                    LoadBubble.Staging =>
                        "A Column that will be created in the STAGING bubble when the load is run, this will have normal constraints that match LIVE",
                    _ => "A Column that is involved in the load (based on the Catalogues associated with the load)"
                };
            case LoadDiagramState.NotFound:
                return
                    "A Column that was expected to exist in the given load stage but didn't.  This is probably because no load is currently underway/crashed.";
            case LoadDiagramState.New:
                return
                    "A Column that was NOT expected to exist in the given load stage but did.  This may be a working table created by load scripts or a table that is part of another ongoing/crashed load";
            default:
                throw new ArgumentOutOfRangeException();
        }
=======
            LoadDiagramState.Different or LoadDiagramState.Anticipated or LoadDiagramState.Found => _bubble switch
            {
                LoadBubble.Raw =>
                    "A Column that will be created in the RAW bubble when the load is run, this will not have any constraints (not nulls, referential integrity ect)",
                LoadBubble.Staging =>
                    "A Column that will be created in the STAGING bubble when the load is run, this will have normal constraints that match LIVE",
                _ => "A Column that is involved in the load (based on the Catalogues associated with the load)"
            },
            LoadDiagramState.NotFound =>
                "A Column that was expected to exist in the given load stage but didn't.  This is probably because no load is currently underway/crashed.",
            LoadDiagramState.New =>
                "A Column that was NOT expected to exist in the given load stage but did.  This may be a working table created by load scripts or a table that is part of another ongoing/crashed load",
            _ => throw new ArgumentOutOfRangeException()
        };
>>>>>>> 9e847e4d
    }

    #endregion
}<|MERGE_RESOLUTION|>--- conflicted
+++ resolved
@@ -42,15 +42,6 @@
         _bubble = bubble;
         ColumnName = _column.GetRuntimeName(_bubble.ToLoadStage());
 
-<<<<<<< HEAD
-        if (_column is PreLoadDiscardedColumn preLoadDiscarded)
-            _expectedDataType = preLoadDiscarded.SqlDataType;
-        else if (_column is ColumnInfo colInfo)
-            _expectedDataType = colInfo.GetRuntimeDataType(_bubble.ToLoadStage());
-        else
-            throw new Exception(
-                $"Expected _column to be ColumnInfo or PreLoadDiscardedColumn but it was:{_column.GetType().Name}");
-=======
         _expectedDataType = _column switch
         {
             PreLoadDiscardedColumn preLoadDiscarded => preLoadDiscarded.SqlDataType,
@@ -58,7 +49,6 @@
             _ => throw new Exception(
                 $"Expected _column to be ColumnInfo or PreLoadDiscardedColumn but it was:{_column.GetType().Name}")
         };
->>>>>>> 9e847e4d
     }
 
     public bool IsDynamicColumn
@@ -122,28 +112,6 @@
     {
         return State switch
         {
-<<<<<<< HEAD
-            case LoadDiagramState.Different:
-            case LoadDiagramState.Anticipated:
-            case LoadDiagramState.Found:
-                return _bubble switch
-                {
-                    LoadBubble.Raw =>
-                        "A Column that will be created in the RAW bubble when the load is run, this will not have any constraints (not nulls, referential integrity ect)",
-                    LoadBubble.Staging =>
-                        "A Column that will be created in the STAGING bubble when the load is run, this will have normal constraints that match LIVE",
-                    _ => "A Column that is involved in the load (based on the Catalogues associated with the load)"
-                };
-            case LoadDiagramState.NotFound:
-                return
-                    "A Column that was expected to exist in the given load stage but didn't.  This is probably because no load is currently underway/crashed.";
-            case LoadDiagramState.New:
-                return
-                    "A Column that was NOT expected to exist in the given load stage but did.  This may be a working table created by load scripts or a table that is part of another ongoing/crashed load";
-            default:
-                throw new ArgumentOutOfRangeException();
-        }
-=======
             LoadDiagramState.Different or LoadDiagramState.Anticipated or LoadDiagramState.Found => _bubble switch
             {
                 LoadBubble.Raw =>
@@ -158,7 +126,6 @@
                 "A Column that was NOT expected to exist in the given load stage but did.  This may be a working table created by load scripts or a table that is part of another ongoing/crashed load",
             _ => throw new ArgumentOutOfRangeException()
         };
->>>>>>> 9e847e4d
     }
 
     #endregion
