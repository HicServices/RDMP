// Copyright (c) The University of Dundee 2018-2019
// This file is part of the Research Data Management Platform (RDMP).
// RDMP is free software: you can redistribute it and/or modify it under the terms of the GNU General Public License as published by the Free Software Foundation, either version 3 of the License, or (at your option) any later version.
// RDMP is distributed in the hope that it will be useful, but WITHOUT ANY WARRANTY; without even the implied warranty of MERCHANTABILITY or FITNESS FOR A PARTICULAR PURPOSE. See the GNU General Public License for more details.
// You should have received a copy of the GNU General Public License along with RDMP. If not, see <https://www.gnu.org/licenses/>.

using System;
using System.Collections.Generic;
using System.Linq;
using FAnsi.Discovery;
using Rdmp.Core.Curation.Data;
using Rdmp.Core.Curation.Data.Cohort;
using Rdmp.Core.DataLoad.Engine.DatabaseManagement.EntityNaming;
using Rdmp.Core.Providers.Nodes;
using Rdmp.Core.ReusableLibraryCode;

namespace Rdmp.UI.DataLoadUIs.LoadMetadataUIs.LoadDiagram;

/// <summary>
/// Depicts a server in a given DLE <see cref="LoadBubble"/> (e.g. the RAW server or the STAGING/LIVE server).
/// </summary>
public class LoadDiagramServerNode:TableInfoServerNode,IKnowWhatIAm, IOrderable
{
    private readonly LoadBubble _bubble;
    private readonly DiscoveredDatabase _database;
<<<<<<< HEAD
    private readonly string _description;
=======
    private readonly TableInfo[] _loadTables;
    private readonly HICDatabaseConfiguration _config;
    private string _description;
>>>>>>> 5c0a3943

    public string ErrorDescription { get; private set; }

    private Dictionary<DiscoveredDatabase, TableInfo[]> _liveDatabaseDictionary;

    public readonly List<LoadDiagramDatabaseNode> Children = new();

    public LoadDiagramServerNode(LoadBubble bubble, DiscoveredDatabase database, TableInfo[] loadTables, HICDatabaseConfiguration config)
        :base(database.Server.Name,database.Server.DatabaseType, loadTables)
    {
        _bubble = bubble;
        _database = database;
        var config1 = config;
        var serverName = database.Server.Name;

        _description = bubble switch
        {
            LoadBubble.Raw => $"RAW Server:{serverName}",
            LoadBubble.Staging => $"STAGING Server:{serverName}",
            LoadBubble.Live => $"LIVE Server:{serverName}",
            _ => throw new ArgumentOutOfRangeException(nameof(bubble))
        };

        //Live can have multiple databases (for lookups)
        if (_bubble == LoadBubble.Live)
        {
            var servers = loadTables.Select(static t => t.Server).Distinct().ToArray();
            if (servers.Length > 1)
            {
                _description = $"Ambiguous LIVE Servers:{string.Join(",", servers)}";
                ErrorDescription =
                    $"The TableInfo collection that underlie the Catalogues in this data load configuration are on different servers.  The servers they believe they live on are:{string.Join(",", servers)}.  All TableInfos in a load must belong on the same server or the load will not work.";
            }

<<<<<<< HEAD
            var databases = loadTables.Select(t => t.GetDatabaseRuntimeName()).Distinct().ToArray();
=======
            var databases = _loadTables.Select(static t => t.GetDatabaseRuntimeName()).Distinct().ToArray();
>>>>>>> 5c0a3943

            _liveDatabaseDictionary = new Dictionary<DiscoveredDatabase, TableInfo[]>();

            foreach (var dbname in databases)
                _liveDatabaseDictionary.Add(_database.Server.ExpectDatabase(dbname),loadTables.Where(t => t.GetDatabaseRuntimeName().Equals(dbname,StringComparison.CurrentCultureIgnoreCase)).ToArray());
        }

        //if it is live yield all the lookups
        if(_bubble == LoadBubble.Live)
            foreach (var kvp in _liveDatabaseDictionary)
                Children.Add(new LoadDiagramDatabaseNode(_bubble,kvp.Key,kvp.Value,config1));
        else
            Children.Add(new LoadDiagramDatabaseNode(_bubble,_database,loadTables,config1));
    }

    public IEnumerable<LoadDiagramDatabaseNode> GetChildren()
    {
        return Children;
    }

    public override string ToString()
    {
        return _description;
    }

    public void DiscoverState()
    {
        foreach (var db in Children)
            db.DiscoverState();
    }
    #region equality
    protected bool Equals(LoadDiagramServerNode other)
    {
        return base.Equals(other) && _bubble == other._bubble && Equals(_database, other._database);
    }

    public override bool Equals(object obj)
    {
        if (obj is null) return false;
        if (ReferenceEquals(this, obj)) return true;
<<<<<<< HEAD
        return obj.GetType() == GetType() && Equals((LoadDiagramServerNode) obj);
=======
        if (obj.GetType() != GetType()) return false;
        return Equals((LoadDiagramServerNode) obj);
>>>>>>> 5c0a3943
    }

    public override int GetHashCode()
    {
        return HashCode.Combine(base.GetHashCode(), _bubble, _database);
    }

    public string WhatIsThis()
    {
        return _bubble switch
        {
            LoadBubble.Raw =>
                "Depicts what server will be used for the RAW database and the tables/columns that are anticipated/found in that server currently",
            LoadBubble.Staging =>
                "Depicts what server will be used for the STAGING database and the tables/columns that are anticipated/found in that server currently",
            LoadBubble.Live =>
                "Depicts the current live server that the load will target (based on which Catalogues are associated with the load)",
            _ => throw new ArgumentOutOfRangeException()
        };
    }

    #endregion

    public int Order
    {
        get => (int) _bubble;
        set{} }
}<|MERGE_RESOLUTION|>--- conflicted
+++ resolved
@@ -23,13 +23,7 @@
 {
     private readonly LoadBubble _bubble;
     private readonly DiscoveredDatabase _database;
-<<<<<<< HEAD
     private readonly string _description;
-=======
-    private readonly TableInfo[] _loadTables;
-    private readonly HICDatabaseConfiguration _config;
-    private string _description;
->>>>>>> 5c0a3943
 
     public string ErrorDescription { get; private set; }
 
@@ -64,11 +58,7 @@
                     $"The TableInfo collection that underlie the Catalogues in this data load configuration are on different servers.  The servers they believe they live on are:{string.Join(",", servers)}.  All TableInfos in a load must belong on the same server or the load will not work.";
             }
 
-<<<<<<< HEAD
             var databases = loadTables.Select(t => t.GetDatabaseRuntimeName()).Distinct().ToArray();
-=======
-            var databases = _loadTables.Select(static t => t.GetDatabaseRuntimeName()).Distinct().ToArray();
->>>>>>> 5c0a3943
 
             _liveDatabaseDictionary = new Dictionary<DiscoveredDatabase, TableInfo[]>();
 
@@ -109,12 +99,8 @@
     {
         if (obj is null) return false;
         if (ReferenceEquals(this, obj)) return true;
-<<<<<<< HEAD
-        return obj.GetType() == GetType() && Equals((LoadDiagramServerNode) obj);
-=======
         if (obj.GetType() != GetType()) return false;
         return Equals((LoadDiagramServerNode) obj);
->>>>>>> 5c0a3943
     }
 
     public override int GetHashCode()
