--- conflicted
+++ resolved
@@ -197,12 +197,11 @@
 
             lblPreviewDataIsFictional.Visible = false;
 
-<<<<<<< HEAD
-            var qb = new QueryBuilder(null, null, new[] {ColumnInfo.TableInfo});
-            qb.AddColumn(new ColumnInfoToIColumn(new MemoryRepository(), _columnInfo));
-            qb.TopX = 10;
-
-            var rowsRead = false;
+                var qb = new QueryBuilder(null, null, new[] {ColumnInfo.TableInfo});
+                qb.AddColumn(new ColumnInfoToIColumn(new MemoryRepository(), _columnInfo));
+                qb.TopX = 10;
+
+                var rowsRead = false;
 
             using (var cmd = server.GetCommand(qb.SQL, con))
             {
@@ -214,13 +213,6 @@
                     rowsRead = true;
                 }
             }
-=======
-                var qb = new QueryBuilder(null, null, new[] {ColumnInfo.TableInfo});
-                qb.AddColumn(new ColumnInfoToIColumn(new MemoryRepository(), _columnInfo));
-                qb.TopX = 10;
-
-                var rowsRead = false;
->>>>>>> 5c0a3943
 
             if(!rowsRead)
             {
@@ -351,11 +343,7 @@
         //if it is not pushed, push it now
         if (!ANOTable.IsTablePushed())
         {
-<<<<<<< HEAD
             ANOTable.PushToANOServerAsNewTable(_columnInfo.Data_type, ThrowImmediatelyCheckNotifier.QuietPicky);
-=======
-            ANOTable.PushToANOServerAsNewTable(_columnInfo.Data_type, new ThrowImmediatelyCheckNotifier { ThrowOnWarning = true });
->>>>>>> 5c0a3943
             ANOTable.SaveToDatabase();
         }
 
@@ -373,11 +361,7 @@
 
             if (worked)
                 if (Activator.YesNo("successfully changed column to ANO, close form?", "Close form?"))
-<<<<<<< HEAD
                     ParentForm?.Close();
-=======
-                    ParentForm.Close();
->>>>>>> 5c0a3943
         }
         catch (Exception exception)
         {
