--- conflicted
+++ resolved
@@ -41,11 +41,6 @@
         AssociatedCollection = RDMPCollection.Catalogue;
 
         ci_ddPeriodicity.DataSource = Enum.GetValues(typeof(Catalogue.CataloguePeriodicity));
-<<<<<<< HEAD
-      
-=======
-
->>>>>>> dee7a8ea
     }
 
     private bool objectSaverButton1_BeforeSave(DatabaseEntity databaseEntity)
@@ -73,12 +68,8 @@
             {
                 lbDatasetValue.Visible = true;
                 lbDataset.Visible = true;
-<<<<<<< HEAD
-                var dataset = _catalogueItem.CatalogueRepository.GetAllObjects<Dataset>().Where(ds => ds.ID == columnInfoDatasetValue).First();
-=======
                 var dataset = _catalogueItem.CatalogueRepository.GetAllObjects<Dataset>()
                     .FirstOrDefault(ds => ds.ID == columnInfoDatasetValue);
->>>>>>> dee7a8ea
                 if (dataset != null)
                 {
                     lbDatasetValue.Text = dataset.Name;
