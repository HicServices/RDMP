// Copyright (c) The University of Dundee 2018-2019
// This file is part of the Research Data Management Platform (RDMP).
// RDMP is free software: you can redistribute it and/or modify it under the terms of the GNU General Public License as published by the Free Software Foundation, either version 3 of the License, or (at your option) any later version.
// RDMP is distributed in the hope that it will be useful, but WITHOUT ANY WARRANTY; without even the implied warranty of MERCHANTABILITY or FITNESS FOR A PARTICULAR PURPOSE. See the GNU General Public License for more details.
// You should have received a copy of the GNU General Public License along with RDMP. If not, see <https://www.gnu.org/licenses/>.

using System;
using System.Collections.Generic;
using System.ComponentModel;
using System.Drawing;
using System.Linq;
using System.Text;
using System.Windows.Forms;
using Rdmp.Core;
using Rdmp.Core.Curation.Data;
<<<<<<< HEAD
using Rdmp.Core.Curation.Data.Datasets;
=======
using Rdmp.Core.Icons.IconProvision;
>>>>>>> 3752f7ab
using Rdmp.UI.ItemActivation;
using Rdmp.UI.Rules;
using Rdmp.UI.ScintillaHelper;
using Rdmp.UI.SimpleControls;
using Rdmp.UI.SimpleDialogs;
using Rdmp.UI.TestsAndSetup.ServicePropogation;
using ScintillaNET;

namespace Rdmp.UI.MainFormUITabs;

/// <summary>
/// Allows you to modify the descriptive data stored in the RDMP database about the selected Catalogue (dataset).  Pressing Ctrl+S will save any changes.  You should make sure that you
/// provide as much background about your datasets as possible since this is the information that will be given to researchers when you extract the dataset (as well as being a great
/// reference for when you find a dataset and you're not quite sure about what it contains or how it got there or who supplied it etc).
/// 
/// <para>The collection of fields for documentation were chosen by committee and based on the 'Dublin Core'.  Realistically though just entering all the information into 'Resource
/// Description' is probably a more realistic goal.  Documentation may be boring but it is absolutely vital for handling providence of research datasets especially if you frequently
/// get given small datasets from researchers (e.g. questionnaire data they have collected) for use in cohort generation etc).</para>
/// 
/// <para>There is also a box for storing a ticket number, this will let you reference a ticket in your ticketing system (e.g. Jira, Fogbugz etc).  This requires selecting/writing a compatible
/// plugin for your ticketing system and configuring it (see TicketingSystemConfigurationUI)</para>
/// </summary>
public partial class CatalogueUI : CatalogueUI_Design, ISaveableUI
{
    internal Scintilla _scintillaDescription;

    private Catalogue _catalogue;

    public CatalogueUI()
    {
        InitializeComponent();

        ticketingControl1.TicketTextChanged += ticketingControl1_TicketTextChanged;

        AssociatedCollection = RDMPCollection.Catalogue;

        UseCommitSystem = true;
    }

    private string AddSpacesToSentence(string text, bool preserveAcronyms)
    {
        if (string.IsNullOrWhiteSpace(text))
            return string.Empty;
        StringBuilder newText = new StringBuilder(text.Length * 2);
        newText.Append(text[0]);
        for (int i = 1; i < text.Length; i++)
        {
            if (char.IsUpper(text[i]) && ((text[i - 1] != ' ' && !char.IsUpper(text[i - 1])) ||
                    (preserveAcronyms && char.IsUpper(text[i - 1]) &&
                     i < text.Length - 1 && !char.IsUpper(text[i + 1]))))
                newText.Append(' ');
            newText.Append(text[i]);
        }
        return newText.ToString();
    }

    private void ticketingControl1_TicketTextChanged(object sender, EventArgs e)
    {
        if (_catalogue != null)
            _catalogue.Ticket = ticketingControl1.TicketText;
    }

    private void c_ddOverrideChildren_Click(object sender, EventArgs e)
    {
        if (_catalogue != null)
            if (Activator.YesNo("Are you sure?", "Confirm"))
            {
                var catalogueItems = _catalogue.CatalogueItems.ToArray();
                foreach (var catalogueItem in catalogueItems)
                {
                    catalogueItem.Periodicity = _catalogue.Periodicity;
                    catalogueItem.Topic = _catalogue.Search_keywords;
                    catalogueItem.SaveToDatabase();
                }
            }
    }

    public override void SetDatabaseObject(IActivateItems activator, Catalogue databaseObject)
    {
        if (_scintillaDescription == null)
        {
            var f = new ScintillaTextEditorFactory();
            _scintillaDescription = f.Create(null, SyntaxLanguage.None, null, true, false, activator.CurrentDirectory);
            _scintillaDescription.Font = SystemFonts.DefaultFont;
            _scintillaDescription.WrapMode = WrapMode.Word;
        }

        base.SetDatabaseObject(activator, databaseObject);

        _catalogue = databaseObject;
        var associatedDatasets = _catalogue.CatalogueItems
            .Select(static catalogueItem => catalogueItem.ColumnInfo.Dataset_ID)
            .Where(static datasetId => datasetId != null)
            .Select(datasetId =>
                _catalogue.CatalogueRepository.GetAllObjectsWhere<Dataset>("ID", datasetId).First())
            .Select(static ds => ds.Name).ToList();
        editableCatalogueName.TextValue = _catalogue.Name;
        editableCatalogueName.Title = "Name";
        editableCatalogueName.Icon = CatalogueIcons.Catalogue.ImageToBitmap();
        editableFolder.TextValue = _catalogue.Folder;
        editableFolder.Title = "Folder";
        editableFolder.Icon = CatalogueIcons.CatalogueFolder.ImageToBitmap();
        RefreshUIFromDatabase();

    }

    protected override void SetBindings(BinderWithErrorProviderFactory rules, Catalogue databaseObject)
    {
        base.SetBindings(rules, databaseObject);
        Bind(cbColdStorage, "Checked", "IsColdStorageDataset", c => c.IsColdStorageDataset);
        Bind(cbDeprecated, "Checked", "IsDeprecated", c => c.IsDeprecated);
        Bind(cbInternal, "Checked", "IsInternalDataset", c => c.IsInternalDataset);
        Bind(editableCatalogueName, "TextValue", "Name", c => c.Name);
        Bind(editableFolder, "TextValue", "Folder", c => c.Folder);
        tabControl1_SelectedIndexChanged(tabControl1, null);

    }

    public override void SetItemActivator(IActivateItems activator)
    {
        base.SetItemActivator(activator);
        ticketingControl1.SetItemActivator(activator);
    }

    private void RefreshUIFromDatabase()
    {
        try
        {
            ticketingControl1.ReCheckTicketingSystemInCatalogue();
        }
        catch (Exception e)
        {
            ExceptionViewer.Show(e);
        }

        splitContainer1.Enabled = true;
        ticketingControl1.Enabled = true;

        ticketingControl1.TicketText = _catalogue.Ticket;

    }


    private void c_tbLastRevisionDate_TextChanged(object sender, EventArgs e)
    {
    }

    private void tbDatasetStartDate_TextChanged(object sender, EventArgs e)
    {
    }

    private void c_tbDetailPageURL_TextChanged(object sender, EventArgs e)
    {
        SetUrl((TextBox)sender, v => _catalogue.Detail_Page_URL = v);
    }

    private void c_tbAPIAccessURL_TextChanged(object sender, EventArgs e)
    {
        SetUrl((TextBox)sender, v => _catalogue.API_access_URL = v);
    }

    private void c_tbBrowseUrl_TextChanged(object sender, EventArgs e)
    {
        SetUrl((TextBox)sender, v => _catalogue.Browse_URL = v);
    }

    private void c_tbBulkDownloadUrl_TextChanged(object sender, EventArgs e)
    {
        SetUrl((TextBox)sender, v => _catalogue.Bulk_Download_URL = v);
    }

    private void c_tbQueryToolUrl_TextChanged(object sender, EventArgs e)
    {
        SetUrl((TextBox)sender, v => _catalogue.Query_tool_URL = v);
    }

    private void c_tbSourceUrl_TextChanged(object sender, EventArgs e)
    {
        SetUrl((TextBox)sender, v => _catalogue.Source_URL = v);
    }

    private void ticketingControl1_Load(object sender, EventArgs e)
    {

    }

    private void checkBox2_CheckedChanged(object sender, EventArgs e)
    {

    }

    private void splitContainer1_Panel1_Paint(object sender, PaintEventArgs e)
    {

    }

    private readonly List<int> setTabBindings = new();

    private void UpdateStartDate(object sender, EventArgs e)
    {
        dtpStart.ValueChanged -= UpdateStartDate;
        _catalogue.StartDate = dtpStart.Value;
        dtpStart.CustomFormat = "dd/MM/yyyy";
        Bind(dtpStart, "Value", "StartDate", c => c.StartDate);
    }

    private void UpdateEndDate(object sender, EventArgs e)
    {
        dtpEndDate.ValueChanged -= UpdateEndDate;
        _catalogue.EndDate = dtpEndDate.Value;
        dtpEndDate.CustomFormat = "dd/MM/yyyy";
        Bind(dtpEndDate, "Value", "EndDate", c => c.EndDate);
    }

    private void UpdateReleaseDate(object sender, EventArgs e)
    {
        dtpReleaseDate.ValueChanged -= UpdateReleaseDate;
        _catalogue.DatasetReleaseDate = dtpReleaseDate.Value;
        dtpReleaseDate.CustomFormat = "dd/MM/yyyy";
        Bind(dtpReleaseDate, "Value", "DatasetReleaseDate", c => c.DatasetReleaseDate);
    }


    private void comboBox1_Format(object sender, ListControlConvertEventArgs e)
    {
        e.Value = AddSpacesToSentence(e.ListItem.ToString(), true);
    }
    private void tabControl1_SelectedIndexChanged(object sender, EventArgs e)
    {
        var tabControl = (TabControl)sender;
        var selectedIndex = tabControl.SelectedIndex;
        if (setTabBindings.Contains(selectedIndex)) return;
        switch (selectedIndex)
        {
            case 0:
                foreach (Control item in tabPage1.Controls)
                {
                    item.Visible = false;
                }
                Bind(tbAcronym, "Text", "Acronym", c => c.Acronym);
                Bind(tbAbstract, "Text", "ShortDescription", c => c.ShortDescription);
                Bind(tbDescription, "Text", "Description", c => c.Description);
                aiAcronym.TooltipText = CatalogueUIHelperText.Acronym;
                aiAcronym.SetItemActivator(Activator);
                aiShortDescription.TooltipText = CatalogueUIHelperText.ShortDescription;
                aiShortDescription.SetItemActivator(Activator);
                aiDescription.TooltipText = CatalogueUIHelperText.Description;
                aiDescription.SetItemActivator(Activator);
                foreach (Control item in tabPage1.Controls)
                {
                    item.Visible = true;
                }
                break;
            case 1:
                foreach (Control item in tabPage2.Controls)
                {
                    item.Visible = false;
                }
                cb_resourceType.DataSource = Enum.GetValues(typeof(Catalogue.CatalogueType));
                cb_resourceType.Format += comboBox1_Format;
                cbPurpose.DataSource = Enum.GetValues(typeof(Catalogue.DatasetPurpose));
                cbPurpose.Format += comboBox1_Format;
                ddDatasetType.Options = Enum.GetNames(typeof(Catalogue.DatasetType));
                ddDatasetSubtype.Options = Enum.GetNames(typeof(Catalogue.DatasetSubType));
                ddDataSource.Options = Enum.GetNames(typeof(Catalogue.DataSourceTypes));
                ddDataSourceSetting.Options = Enum.GetNames(typeof(Catalogue.DataSourceSettingTypes));

                Bind(ffcKeywords, "Value", "Search_keywords", c => c.Search_keywords);
                Bind(cb_resourceType, "SelectedItem", "Type", c => c.Type);
                Bind(cbPurpose, "SelectedItem", "Purpose", c => c.Purpose);
                Bind(ddDatasetType, "Value", "DataType", c => c.DataType);
                Bind(ddDatasetSubtype, "Value", "DataSubtype", c => c.DataSubtype);
                Bind(ddDataSource, "Value", "DataSource", c => c.DataSource);
                Bind(ddDataSourceSetting, "Value", "DataSourceSetting", c => c.DataSourceSetting);
                aiKeywords.TooltipText = CatalogueUIHelperText.Keywords;
                aiKeywords.SetItemActivator(Activator);

                aiResourceType.TooltipText = CatalogueUIHelperText.ResourceType;
                aiResourceType.SetItemActivator(Activator);

                aiPurposeOfDataset.TooltipText = CatalogueUIHelperText.PurposeOfDataset;
                aiPurposeOfDataset.SetItemActivator(Activator);

                aiDatasetType.TooltipText = CatalogueUIHelperText.DatasetType;
                aiDatasetType.SetItemActivator(Activator);

                aiDatasetSubtype.TooltipText = CatalogueUIHelperText.DatasetSubtype;
                aiDatasetSubtype.SetItemActivator(Activator);

                aiDataSource.TooltipText = CatalogueUIHelperText.DataSource;
                aiDataSource.SetItemActivator(Activator);

                aiDataSourceSetting.TooltipText = CatalogueUIHelperText.DataSourceSetting;
                aiDataSourceSetting.SetItemActivator(Activator);

                foreach (Control item in tabPage2.Controls)
                {
                    item.Visible = true;
                }
                break;
            case 2:
                foreach (Control item in tabPage3.Controls)
                {
                    item.Visible = false;
                }
                Bind(tbGeoCoverage, "Text", "Geographical_coverage", c => c.Geographical_coverage);
                cb_granularity.DataSource = Enum.GetValues(typeof(Catalogue.CatalogueGranularity));
                cb_granularity.Format += comboBox1_Format;
                Bind(cb_granularity, "SelectedItem", "Granularity", c => c.Granularity);
                dtpStart.Format = DateTimePickerFormat.Custom;
                dtpStart.CustomFormat = _catalogue.StartDate != null ? "dd/MM/yyyy" : " ";
                dtpEndDate.Format = DateTimePickerFormat.Custom;
                dtpEndDate.CustomFormat = _catalogue.EndDate != null ? "dd/MM/yyyy" : " ";
                if (_catalogue.StartDate != null)
                {
                    Bind(dtpStart, "Value", "StartDate", c => c.StartDate);
                }
                else
                {
                    dtpStart.ValueChanged += UpdateStartDate;
                }
                if (_catalogue.EndDate != null)
                {
                    Bind(dtpEndDate, "Value", "EndDate", c => c.EndDate);
                }
                else
                {
                    dtpEndDate.ValueChanged += UpdateEndDate;
                }
                aiGeographicalCoverage.TooltipText = CatalogueUIHelperText.GeographicalCoverage;
                aiGeographicalCoverage.SetItemActivator(Activator);

                aiGranularity.TooltipText = CatalogueUIHelperText.Granularity;
                aiGranularity.SetItemActivator(Activator);

                aiStartDate.TooltipText = CatalogueUIHelperText.StartDate;
                aiStartDate.SetItemActivator(Activator);

                aiEndDate.TooltipText = CatalogueUIHelperText.EndDate;
                aiEndDate.SetItemActivator(Activator);


                foreach (Control item in tabPage3.Controls)
                {
                    item.Visible = true;
                }
                break;
            case 3:
                foreach (Control item in tabPage4.Controls)
                {
                    item.Visible = false;
                }
                Bind(tbAccessContact, "Text", "Administrative_contact_email", c => c.Administrative_contact_email);
                Bind(tbDataController, "Text", "DataController", c => c.DataController);
                Bind(tbDataProcessor, "Text", "DataProcessor", c => c.DataProcessor);
                Bind(tbJuristiction, "Text", "Juristiction", c => c.Juristiction);
                aiAccessContact.TooltipText = CatalogueUIHelperText.AccessContact;
                aiAccessContact.SetItemActivator(Activator);

                aiDataController.TooltipText = CatalogueUIHelperText.DataController;
                aiDataController.SetItemActivator(Activator);

                aiDataProcessor.TooltipText = CatalogueUIHelperText.DataProcessor;
                aiDataProcessor.SetItemActivator(Activator);

                aiJuristiction.TooltipText = CatalogueUIHelperText.Juristiction;
                aiJuristiction.SetItemActivator(Activator);


                foreach (Control item in tabPage4.Controls)
                {
                    item.Visible = true;
                }
                break;
            case 4:
                foreach (Control item in tabPage5.Controls)
                {
                    item.Visible = false;
                }
                Bind(ffcPeople, "Value", "AssociatedPeople", c => c.AssociatedPeople);
                Bind(fftControlledVocab, "Value", "ControlledVocabulary", c => c.ControlledVocabulary);
                Bind(tbDOI, "Text", "Doi", c => c.Doi);
                aiPeople.TooltipText = CatalogueUIHelperText.People;
                aiPeople.SetItemActivator(Activator);

                aiControlledGroup.TooltipText = CatalogueUIHelperText.ControlledVocabulary;
                aiControlledGroup.SetItemActivator(Activator);

                aiDOI.TooltipText = CatalogueUIHelperText.DOI;
                aiDOI.SetItemActivator(Activator);


                foreach (Control item in tabPage5.Controls)
                {
                    item.Visible = true;
                }
                break;
            case 5:
                foreach (Control item in tabPage6.Controls)
                {
                    item.Visible = false;
                }

                cb_updateFrequency.DataSource = Enum.GetValues(typeof(Catalogue.UpdateFrequencies));
                cb_updateFrequency.Format += comboBox1_Format;
                cbUpdateLag.DataSource = Enum.GetValues(typeof(Catalogue.UpdateLagTimes));
                cbUpdateLag.Format += comboBox1_Format;
                Bind(cbUpdateLag, "SelectedItem", "UpdateLag", c => c.UpdateLag);
                Bind(cb_updateFrequency, "SelectedItem", "Update_freq", c => c.Update_freq);
                dtpReleaseDate.Format = DateTimePickerFormat.Custom;
                dtpReleaseDate.CustomFormat = _catalogue.DatasetReleaseDate != null ? "dd/MM/yyyy" : " ";
                if (_catalogue.DatasetReleaseDate != null)
                {
                    Bind(dtpReleaseDate, "Value", "DatasetReleaseDate", c => c.DatasetReleaseDate);
                }
                else
                {
                    dtpReleaseDate.ValueChanged += UpdateReleaseDate;
                }
                aiUpdateLag.TooltipText = CatalogueUIHelperText.UpdateLag;
                aiUpdateLag.SetItemActivator(Activator);

                aiUpdateFrequency.TooltipText = CatalogueUIHelperText.UpdateFrequency;
                aiUpdateFrequency.SetItemActivator(Activator);

                aiInitialReleaseDate.TooltipText = CatalogueUIHelperText.InitialReleaseDate;
                aiInitialReleaseDate.SetItemActivator(Activator);

                foreach (Control item in tabPage6.Controls)
                {
                    item.Visible = true;
                }
                break;
            case 6:
                Bind(ffAssociatedMedia, "Value", "AssociatedMedia", c => c.AssociatedMedia);
                aiAssociatedMedia.TooltipText = CatalogueUIHelperText.AssociatedMedia;
                aiAssociatedMedia.SetItemActivator(Activator);

                break;
            default:
                break;
        }
        setTabBindings.Add(selectedIndex);
    }

    private void btnStartDateClear_Click(object sender, EventArgs e)
    {
        dtpStart.CustomFormat = " ";
        dtpStart.DataBindings.Clear();
        _catalogue.StartDate = null;
        dtpStart.ValueChanged += UpdateStartDate;
    }

    private void btnEndDateClear_Click(object sender, EventArgs e)
    {
        dtpEndDate.CustomFormat = " ";
        dtpEndDate.DataBindings.Clear();
        _catalogue.EndDate = null;
        dtpEndDate.ValueChanged += UpdateEndDate;
    }

    private void btnReleaseDateClear_Click(object sender, EventArgs e)
    {
        dtpReleaseDate.CustomFormat = " ";
        dtpReleaseDate.DataBindings.Clear();
        _catalogue.DatasetReleaseDate = null;
        dtpReleaseDate.ValueChanged += UpdateReleaseDate;
    }

    string AddSpacesToSentence(string text)
    {
        if (string.IsNullOrWhiteSpace(text))
            return "";
        StringBuilder newText = new StringBuilder(text.Length * 2);
        newText.Append(text[0]);
        for (int i = 1; i < text.Length; i++)
        {
            if (char.IsUpper(text[i]) && text[i - 1] != ' ')
                newText.Append(' ');
            newText.Append(text[i]);
        }
        return newText.ToString();
    }


    private void FormatCB(object sender, ListControlConvertEventArgs e)
    {
        e.Value = AddSpacesToSentence(e.Value.ToString());
    }

    private void label18_Click(object sender, EventArgs e)
    {

    }

    private void tbDOI_TextChanged(object sender, EventArgs e)
    {

    }

    private void groupBox1_Enter(object sender, EventArgs e)
    {

    }

    private void tabPage1_Click(object sender, EventArgs e)
    {

    }

    private void freeFormTextChipDisplay1_Load(object sender, EventArgs e)
    {

    }
}

[TypeDescriptionProvider(typeof(AbstractControlDescriptionProvider<CatalogueUI_Design, UserControl>))]
public abstract class CatalogueUI_Design : RDMPSingleDatabaseObjectControl<Catalogue>
{
}<|MERGE_RESOLUTION|>--- conflicted
+++ resolved
@@ -13,11 +13,9 @@
 using System.Windows.Forms;
 using Rdmp.Core;
 using Rdmp.Core.Curation.Data;
-<<<<<<< HEAD
 using Rdmp.Core.Curation.Data.Datasets;
-=======
 using Rdmp.Core.Icons.IconProvision;
->>>>>>> 3752f7ab
+using Rdmp.Core.ReusableLibraryCode;
 using Rdmp.UI.ItemActivation;
 using Rdmp.UI.Rules;
 using Rdmp.UI.ScintillaHelper;
@@ -25,6 +23,8 @@
 using Rdmp.UI.SimpleDialogs;
 using Rdmp.UI.TestsAndSetup.ServicePropogation;
 using ScintillaNET;
+using Rdmp.Core.Curation.Data.DataLoad;
+using Rdmp.UI.SubComponents;
 
 namespace Rdmp.UI.MainFormUITabs;
 
@@ -455,12 +455,61 @@
                 Bind(ffAssociatedMedia, "Value", "AssociatedMedia", c => c.AssociatedMedia);
                 aiAssociatedMedia.TooltipText = CatalogueUIHelperText.AssociatedMedia;
                 aiAssociatedMedia.SetItemActivator(Activator);
-
+                break;
+            case 7:
+                var datasets = _catalogue.GetLinkedDatasets();
+                for (int i = 1; i < tableLayoutPanel3.RowCount; i++)
+                {
+                    tableLayoutPanel3.RowStyles.RemoveAt(i);
+                }
+                foreach (var dataset in datasets)
+                {
+                    var linkage = _catalogue.CatalogueRepository.GetAllObjectsWhere<CatalogueDatasetLinkage>("Dataset_ID", dataset.ID).First(l => l.Catalogue.ID == _catalogue.ID);
+                    tableLayoutPanel3.RowCount++;
+                    var label = new Label();
+                    label.Text = dataset.Name;
+                    label.AutoSize = true;
+                    tableLayoutPanel3.Controls.Add(label, 0, tableLayoutPanel3.RowCount - 1);
+                    var cb = new CheckBox();
+                    cb.Checked = linkage.AutoUpdate;
+                    cb.CheckedChanged += (object sender, EventArgs e) =>
+                    {
+                        linkage.AutoUpdate = !linkage.AutoUpdate;
+                        linkage.SaveToDatabase();
+                        Publish(linkage);
+                    };
+                    tableLayoutPanel3.Controls.Add(cb, 1, tableLayoutPanel3.RowCount - 1);
+                    var btn = new Button();
+                    btn.Text = "Update Now";
+                    btn.Click += (object sender, EventArgs e) => UpdateDataset(dataset);
+                    tableLayoutPanel3.Controls.Add(btn, 2, tableLayoutPanel3.RowCount - 1);
+                    var btn2 = new Button();
+                    btn2.Text = "View";
+                    btn2.Click += (object sender, EventArgs e) => UsefulStuff.OpenUrl(dataset.Url);
+                    tableLayoutPanel3.Controls.Add(btn2, 3, tableLayoutPanel3.RowCount - 1);
+                    var btn3 = new Button();
+                    btn3.Text = "Remove Link to Dataset";
+                    btn3.Click += (object sender, EventArgs e) =>
+                    {
+                        if (Activator.YesNo("Are you sure?", "Remove Linkage"))
+                        {
+                            linkage.DeleteInDatabase();
+                        }
+                    };
+                    tableLayoutPanel3.Controls.Add(btn3, 4, tableLayoutPanel3.RowCount - 1);
+
+                }
                 break;
             default:
                 break;
         }
         setTabBindings.Add(selectedIndex);
+    }
+
+
+    private void UpdateDataset(Dataset dataset)
+    {
+
     }
 
     private void btnStartDateClear_Click(object sender, EventArgs e)
@@ -532,6 +581,23 @@
     {
 
     }
+
+    private void tableLayoutPanel3_Paint(object sender, PaintEventArgs e)
+    {
+
+    }
+
+    private void label3_Click(object sender, EventArgs e)
+    {
+
+    }
+
+    private void button2_Click(object sender, EventArgs e)
+    {
+        var dialog = new LinkDatasetDialog();
+        dialog.Setup(Activator,_catalogue);
+        dialog.Show();
+    }
 }
 
 [TypeDescriptionProvider(typeof(AbstractControlDescriptionProvider<CatalogueUI_Design, UserControl>))]
