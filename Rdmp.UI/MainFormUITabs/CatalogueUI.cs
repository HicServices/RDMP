// Copyright (c) The University of Dundee 2018-2019
// This file is part of the Research Data Management Platform (RDMP).
// RDMP is free software: you can redistribute it and/or modify it under the terms of the GNU General Public License as published by the Free Software Foundation, either version 3 of the License, or (at your option) any later version.
// RDMP is distributed in the hope that it will be useful, but WITHOUT ANY WARRANTY; without even the implied warranty of MERCHANTABILITY or FITNESS FOR A PARTICULAR PURPOSE. See the GNU General Public License for more details.
// You should have received a copy of the GNU General Public License along with RDMP. If not, see <https://www.gnu.org/licenses/>.

using System;
using System.Collections.Generic;
using System.ComponentModel;
using System.Drawing;
using System.Linq;
using System.Windows.Forms;
using Rdmp.Core;
using Rdmp.Core.Curation.Data;
using Rdmp.UI.ItemActivation;
using Rdmp.UI.Rules;
using Rdmp.UI.ScintillaHelper;
using Rdmp.UI.SimpleControls;
using Rdmp.UI.SimpleDialogs;
using Rdmp.UI.TestsAndSetup.ServicePropogation;
using ScintillaNET;

namespace Rdmp.UI.MainFormUITabs;

/// <summary>
/// Allows you to modify the descriptive data stored in the RDMP database about the selected Catalogue (dataset).  Pressing Ctrl+S will save any changes.  You should make sure that you
/// provide as much background about your datasets as possible since this is the information that will be given to researchers when you extract the dataset (as well as being a great
/// reference for when you find a dataset and you're not quite sure about what it contains or how it got there or who supplied it etc).
/// 
/// <para>The collection of fields for documentation were chosen by committee and based on the 'Dublin Core'.  Realistically though just entering all the information into 'Resource
/// Description' is probably a more realistic goal.  Documentation may be boring but it is absolutely vital for handling providence of research datasets especially if you frequently
/// get given small datasets from researchers (e.g. questionnaire data they have collected) for use in cohort generation etc).</para>
/// 
/// <para>There is also a box for storing a ticket number, this will let you reference a ticket in your ticketing system (e.g. Jira, Fogbugz etc).  This requires selecting/writing a compatible
/// plugin for your ticketing system and configuring it (see TicketingSystemConfigurationUI)</para>
/// </summary>
public partial class CatalogueUI : CatalogueUI_Design, ISaveableUI
{
    internal Scintilla _scintillaDescription;

    private Catalogue _catalogue;

    public CatalogueUI()
    {
        InitializeComponent();

        ticketingControl1.TicketTextChanged += ticketingControl1_TicketTextChanged;

        AssociatedCollection = RDMPCollection.Catalogue;

        c_ddType.DataSource = Enum.GetValues(typeof(Catalogue.CatalogueType));
        c_ddPeriodicity.DataSource = Enum.GetValues(typeof(Catalogue.CataloguePeriodicity));
        c_ddGranularity.DataSource = Enum.GetValues(typeof(Catalogue.CatalogueGranularity));

        UseCommitSystem = true;
    }

    private void ticketingControl1_TicketTextChanged(object sender, EventArgs e)
    {
        if (_catalogue != null)
            _catalogue.Ticket = ticketingControl1.TicketText;
    }

    private void c_ddOverrideChildren_Click(object sender, EventArgs e)
    {
        if (_catalogue != null)
            if (Activator.YesNo("Are you sure?", "Confirm"))
            {
                var catalogueItems = _catalogue.CatalogueItems.ToArray();
                foreach (var catalogueItem in catalogueItems)
                {
                    catalogueItem.Periodicity = _catalogue.Periodicity;
                    catalogueItem.Topic = _catalogue.Search_keywords;
                    catalogueItem.SaveToDatabase();
                }
            }
    }

    private void tbName_TextChanged(object sender, EventArgs e)
    {
        if (!Catalogue.IsAcceptableName(tbName.Text, out var reasonInvalid))
            errorProvider1.SetError(tbName, reasonInvalid);
        else
            errorProvider1.Clear();
    }

    private void ddExplicitConsent_SelectedIndexChanged(object sender, EventArgs e)
    {
        if (ddExplicitConsent.Text.Equals("Yes"))
            _catalogue.Explicit_consent = true;

        if (ddExplicitConsent.Text.Equals("No"))
            _catalogue.Explicit_consent = false;

        if (string.IsNullOrWhiteSpace(ddExplicitConsent.Text))
            _catalogue.Explicit_consent = null;
    }

    private void tbFolder_TextChanged(object sender, EventArgs e)
    {
        try
        {
            _catalogue.Folder = tbFolder.Text;
            tbFolder.ForeColor = Color.Black;
        }
        catch (Exception)
        {
            tbFolder.ForeColor = Color.Red;
        }
    }

    public override void SetDatabaseObject(IActivateItems activator, Catalogue databaseObject)
    {
        if (_scintillaDescription == null)
        {
            var f = new ScintillaTextEditorFactory();
            _scintillaDescription = f.Create(null, SyntaxLanguage.None, null, true, false, activator.CurrentDirectory);
            _scintillaDescription.Font = SystemFonts.DefaultFont;
            _scintillaDescription.WrapMode = WrapMode.Word;
            panel1.Controls.Add(_scintillaDescription);
        }

        base.SetDatabaseObject(activator, databaseObject);

        _catalogue = databaseObject;
<<<<<<< HEAD
        var associatedDatasets = new List<string>();
        foreach (var catalogueItem in _catalogue.CatalogueItems)
        {
            var datasetId = catalogueItem.ColumnInfo.Dataset_ID;
            if (datasetId != null)
            {
                var foundDataset = _catalogue.CatalogueRepository.GetAllObjectsWhere<Dataset>("ID", datasetId).First();
                if (!associatedDatasets.Contains(foundDataset.Name))
                {
                    associatedDatasets.Add(foundDataset.Name);
                }

            }
        }
=======
        var associatedDatasets = _catalogue.CatalogueItems
            .Select(static catalogueItem => catalogueItem.ColumnInfo.Dataset_ID)
            .Where(static datasetId => datasetId != null)
            .Select(datasetId =>
                _catalogue.CatalogueRepository.GetAllObjectsWhere<Dataset>("ID", datasetId).First())
            .Select(static ds=>ds.Name).ToList();
>>>>>>> dee7a8ea
        if (associatedDatasets.Count > 0)
        {
            lbDatasets.Visible = true;
            lbDatasetslbl.Visible = true;
<<<<<<< HEAD
            string finalString = associatedDatasets.Count == 1 ? associatedDatasets[0] : String.Join(", ", associatedDatasets.ToArray(), 0, associatedDatasets.Count - 1) + " and " + associatedDatasets.LastOrDefault();
=======
            var finalString = associatedDatasets.Count == 1 ? associatedDatasets[0] : string.Join(", ", associatedDatasets.ToArray(), 0, associatedDatasets.Count - 1) + " and " + associatedDatasets.LastOrDefault();
>>>>>>> dee7a8ea
            lbDatasets.Text = $"This catalogues contains data from the datasets:{finalString}";
        }
        else
        {
            lbDatasets.Visible = false;
            lbDatasetslbl.Visible = false;
        }

        RefreshUIFromDatabase();
    }

    protected override void SetBindings(BinderWithErrorProviderFactory rules, Catalogue databaseObject)
    {
        base.SetBindings(rules, databaseObject);

        Bind(tbAcronym, "Text", "Acronym", c => c.Acronym);
        Bind(tbName, "Text", "Name", c => c.Name);
        Bind(c_tbID, "Text", "ID", c => c.ID);
        Bind(_scintillaDescription, "Text", "Description", c => c.Description);

        Bind(c_ddType, "SelectedItem", "Type", c => c.Type);
        Bind(c_ddGranularity, "SelectedItem", "Granularity", c => c.Granularity);
        Bind(c_ddPeriodicity, "SelectedItem", "Periodicity", c => c.Periodicity);

        Bind(cbColdStorage, "Checked", "IsColdStorageDataset", c => c.IsColdStorageDataset);
        Bind(cbDeprecated, "Checked", "IsDeprecated", c => c.IsDeprecated);
        Bind(cbInternal, "Checked", "IsInternalDataset", c => c.IsInternalDataset);

        Bind(c_tbGeographicalCoverage, "Text", "Geographical_coverage", c => c.Geographical_coverage);
        Bind(c_tbBackgroundSummary, "Text", "Background_summary", c => c.Background_summary);
        Bind(c_tbTopics, "Text", "Search_keywords", c => c.Search_keywords);
        Bind(c_tbUpdateFrequency, "Text", "Update_freq", c => c.Update_freq);
        Bind(c_tbUpdateSchedule, "Text", "Update_sched", c => c.Update_sched);
        Bind(c_tbTimeCoverage, "Text", "Time_coverage", c => c.Time_coverage);
        Bind(tbAdministrativeContactName, "Text", "Contact_details", c => c.Contact_details);
        Bind(c_tbResourceOwner, "Text", "Resource_owner", c => c.Resource_owner);
        Bind(c_tbAttributionCitation, "Text", "Attribution_citation", c => c.Attribution_citation);
        Bind(c_tbAccessOptions, "Text", "Access_options", c => c.Access_options);
        Bind(c_tbSubjectNumbers, "Text", "SubjectNumbers", c => c.SubjectNumbers);

        Bind(tbDataStandards, "Text", "Data_standards", c => c.Data_standards);
        Bind(tbAdministrativeContactName, "Text", "Administrative_contact_name", c => c.Administrative_contact_name);
        Bind(tbAdministrativeContactEmail, "Text", "Administrative_contact_email", c => c.Administrative_contact_email);
        Bind(tbAdministrativeContactTelephone, "Text", "Administrative_contact_telephone",
            c => c.Administrative_contact_telephone);
        Bind(tbAdministrativeContactAddress, "Text", "Administrative_contact_address",
            c => c.Administrative_contact_address);
        Bind(tbCountryOfOrigin, "Text", "Country_of_origin", c => c.Country_of_origin);
        Bind(tbEthicsApprover, "Text", "Ethics_approver", c => c.Ethics_approver);
        Bind(tbSourceOfDataCollection, "Text", "Source_of_data_collection", c => c.Source_of_data_collection);
        Bind(c_tbAttributionCitation, "Text", "Attribution_citation", c => c.Attribution_citation);
        Bind(c_tbAccessOptions, "Text", "Access_options", c => c.Access_options);
    }

    public override void SetItemActivator(IActivateItems activator)
    {
        base.SetItemActivator(activator);
        ticketingControl1.SetItemActivator(activator);
    }

    private void RefreshUIFromDatabase()
    {
        try
        {
            ticketingControl1.ReCheckTicketingSystemInCatalogue();
        }
        catch (Exception e)
        {
            ExceptionViewer.Show(e);
        }

        splitContainer1.Enabled = true;
        ticketingControl1.Enabled = true;

        ticketingControl1.TicketText = _catalogue.Ticket;

        tbFolder.Text = _catalogue.Folder;

        if (_catalogue.Explicit_consent == null)
            ddExplicitConsent.Text = "";
        else if (_catalogue.Explicit_consent == true)
            ddExplicitConsent.Text = "Yes";
        else
            ddExplicitConsent.Text = "No";

        c_tbLastRevisionDate.Text = _catalogue.Last_revision_date.ToString();
        tbDatasetStartDate.Text = _catalogue.DatasetStartDate.ToString();

        c_tbAPIAccessURL.Text = _catalogue.API_access_URL != null ? _catalogue.API_access_URL.ToString() : "";
        c_tbBrowseUrl.Text = _catalogue.Browse_URL != null ? _catalogue.Browse_URL.ToString() : "";
        c_tbBulkDownloadUrl.Text = _catalogue.Bulk_Download_URL != null ? _catalogue.Bulk_Download_URL.ToString() : "";
        c_tbQueryToolUrl.Text = _catalogue.Query_tool_URL != null ? _catalogue.Query_tool_URL.ToString() : "";
        c_tbSourceUrl.Text = _catalogue.Source_URL != null ? _catalogue.Source_URL.ToString() : "";
        c_tbDetailPageURL.Text = _catalogue.Detail_Page_URL != null ? _catalogue.Detail_Page_URL.ToString() : "";
    }


    private void c_tbLastRevisionDate_TextChanged(object sender, EventArgs e)
    {
        SetDate(c_tbLastRevisionDate, v => _catalogue.Last_revision_date = v);
    }

    private void tbDatasetStartDate_TextChanged(object sender, EventArgs e)
    {
        SetDate(tbDatasetStartDate, v => _catalogue.DatasetStartDate = v);
    }

    private void c_tbDetailPageURL_TextChanged(object sender, EventArgs e)
    {
        SetUrl((TextBox)sender, v => _catalogue.Detail_Page_URL = v);
    }

    private void c_tbAPIAccessURL_TextChanged(object sender, EventArgs e)
    {
        SetUrl((TextBox)sender, v => _catalogue.API_access_URL = v);
    }

    private void c_tbBrowseUrl_TextChanged(object sender, EventArgs e)
    {
        SetUrl((TextBox)sender, v => _catalogue.Browse_URL = v);
    }

    private void c_tbBulkDownloadUrl_TextChanged(object sender, EventArgs e)
    {
        SetUrl((TextBox)sender, v => _catalogue.Bulk_Download_URL = v);
    }

    private void c_tbQueryToolUrl_TextChanged(object sender, EventArgs e)
    {
        SetUrl((TextBox)sender, v => _catalogue.Query_tool_URL = v);
    }

    private void c_tbSourceUrl_TextChanged(object sender, EventArgs e)
    {
        SetUrl((TextBox)sender, v => _catalogue.Source_URL = v);
    }
}

[TypeDescriptionProvider(typeof(AbstractControlDescriptionProvider<CatalogueUI_Design, UserControl>))]
public abstract class CatalogueUI_Design : RDMPSingleDatabaseObjectControl<Catalogue>
{
}<|MERGE_RESOLUTION|>--- conflicted
+++ resolved
@@ -123,38 +123,17 @@
         base.SetDatabaseObject(activator, databaseObject);
 
         _catalogue = databaseObject;
-<<<<<<< HEAD
-        var associatedDatasets = new List<string>();
-        foreach (var catalogueItem in _catalogue.CatalogueItems)
-        {
-            var datasetId = catalogueItem.ColumnInfo.Dataset_ID;
-            if (datasetId != null)
-            {
-                var foundDataset = _catalogue.CatalogueRepository.GetAllObjectsWhere<Dataset>("ID", datasetId).First();
-                if (!associatedDatasets.Contains(foundDataset.Name))
-                {
-                    associatedDatasets.Add(foundDataset.Name);
-                }
-
-            }
-        }
-=======
         var associatedDatasets = _catalogue.CatalogueItems
             .Select(static catalogueItem => catalogueItem.ColumnInfo.Dataset_ID)
             .Where(static datasetId => datasetId != null)
             .Select(datasetId =>
                 _catalogue.CatalogueRepository.GetAllObjectsWhere<Dataset>("ID", datasetId).First())
             .Select(static ds=>ds.Name).ToList();
->>>>>>> dee7a8ea
         if (associatedDatasets.Count > 0)
         {
             lbDatasets.Visible = true;
             lbDatasetslbl.Visible = true;
-<<<<<<< HEAD
-            string finalString = associatedDatasets.Count == 1 ? associatedDatasets[0] : String.Join(", ", associatedDatasets.ToArray(), 0, associatedDatasets.Count - 1) + " and " + associatedDatasets.LastOrDefault();
-=======
             var finalString = associatedDatasets.Count == 1 ? associatedDatasets[0] : string.Join(", ", associatedDatasets.ToArray(), 0, associatedDatasets.Count - 1) + " and " + associatedDatasets.LastOrDefault();
->>>>>>> dee7a8ea
             lbDatasets.Text = $"This catalogues contains data from the datasets:{finalString}";
         }
         else
