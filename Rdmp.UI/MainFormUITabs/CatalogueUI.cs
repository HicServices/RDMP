--- conflicted
+++ resolved
@@ -285,11 +285,7 @@
                 Bind(cb_resourceType, "SelectedItem", "Type", c => c.Type);
                 Bind(cbPurpose, "SelectedItem", "Purpose", c => c.Purpose);
                 Bind(ddDatasetType, "Value", "DataType", c => c.DataType);
-<<<<<<< HEAD
-                Bind(ddDatasetSubtype, "Value", "DataSubtype", c => c.DataSubtype);
-=======
                 Bind(ddDatasetSubtype, "Value", "DataSubType", c => c.DataSubType);
->>>>>>> f49d51e2
                 Bind(ddDataSource, "Value", "DataSource", c => c.DataSource);
                 Bind(ddDataSourceSetting, "Value", "DataSourceSetting", c => c.DataSourceSetting);
                 aiKeywords.TooltipText = CatalogueUIHelperText.Keywords;
