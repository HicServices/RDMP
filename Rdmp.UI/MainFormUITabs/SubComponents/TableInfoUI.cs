--- conflicted
+++ resolved
@@ -87,10 +87,6 @@
         _tableInfo.SaveToDatabase();
     }
 
-<<<<<<< HEAD
-
-=======
->>>>>>> 5c0a3943
     private bool objectSaverButton1_BeforeSave(DatabaseEntity arg)
     {
         //do not mess with the table name if it is a table valued function
