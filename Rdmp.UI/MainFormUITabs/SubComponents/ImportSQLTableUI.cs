--- conflicted
+++ resolved
@@ -82,15 +82,6 @@
                     break;
             }
 
-<<<<<<< HEAD
-=======
-            //if it isn't a table valued function
-            if (tbl is DiscoveredTableValuedFunction function)
-                Importer = new TableValuedFunctionImporter(cataRepo, function,(DataAccessContext) ddContext.SelectedValue);
-            else
-                Importer = new TableInfoImporter(cataRepo, tbl, (DataAccessContext) ddContext.SelectedValue);
-
->>>>>>> 5c0a3943
             btnImport.Enabled = true;
 
         }
@@ -116,11 +107,7 @@
         {
             // logic to add credentials
             // parent.SetCredentials();
-<<<<<<< HEAD
-            Importer.DoImport(out var ti,out var cols);
-=======
             Importer.DoImport(out var ti, out var cols);
->>>>>>> 5c0a3943
 
             if(ti is DatabaseEntity de)
                 Activator.Publish(de);
