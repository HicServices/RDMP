--- conflicted
+++ resolved
@@ -83,16 +83,6 @@
                     break;
             }
 
-<<<<<<< HEAD
-            //if it isn't a table valued function
-            if (tbl is DiscoveredTableValuedFunction function)
-                Importer = new TableValuedFunctionImporter(cataRepo, function,
-                    (DataAccessContext)ddContext.SelectedValue);
-            else
-                Importer = new TableInfoImporter(cataRepo, tbl, (DataAccessContext)ddContext.SelectedValue);
-
-=======
->>>>>>> 9e847e4d
             btnImport.Enabled = true;
         }
         catch (Exception exception)
