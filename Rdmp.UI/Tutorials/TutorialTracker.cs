// Copyright (c) The University of Dundee 2018-2019
// This file is part of the Research Data Management Platform (RDMP).
// RDMP is free software: you can redistribute it and/or modify it under the terms of the GNU General Public License as published by the Free Software Foundation, either version 3 of the License, or (at your option) any later version.
// RDMP is distributed in the hope that it will be useful, but WITHOUT ANY WARRANTY; without even the implied warranty of MERCHANTABILITY or FITNESS FOR A PARTICULAR PURPOSE. See the GNU General Public License for more details.
// You should have received a copy of the GNU General Public License along with RDMP. If not, see <https://www.gnu.org/licenses/>.

using System;
using System.Collections.Generic;
using System.Linq;
using Rdmp.Core.CommandExecution.AtomicCommands.CatalogueCreationCommands;
using Rdmp.Core.ReusableLibraryCode.Settings;
using Rdmp.UI.CommandExecution.AtomicCommands;
using Rdmp.UI.ItemActivation;
using Rdmp.UI.TransparentHelpSystem;
using Rdmp.UI.TransparentHelpSystem.ProgressTracking;

namespace Rdmp.UI.Tutorials;

/// <summary>
/// Collection of <see cref="Tutorial"/>.  Manages marking them complete, launching them etc.
/// </summary>
public class TutorialTracker : IHelpWorkflowProgressProvider
{
    private readonly IActivateItems _activator;

    public List<Tutorial> TutorialsAvailable { get; private set; }

    public TutorialTracker(IActivateItems activator)
    {
        _activator = activator;
            
        BuildTutorialList();
    }

    private void BuildTutorialList()
    {
        TutorialsAvailable = new List<Tutorial>
        {
<<<<<<< HEAD
            new("1. Generate Test Data", new ExecuteCommandGenerateTestDataUI(_activator), new Guid("8255fb4e-94a4-4bbc-9e8d-edec5ecebab0")),
            new("2. Import a file", new ExecuteCommandCreateNewCatalogueByImportingFile(_activator), new Guid("5d71a169-5c08-4c33-8f88-8ee123222a3b"))
=======
            new Tutorial("1. Generate Test Data", new ExecuteCommandGenerateTestDataUI(_activator), new Guid("8255fb4e-94a4-4bbc-9e8d-edec5ecebab0")),
            new Tutorial("2. Import a file", new ExecuteCommandCreateNewCatalogueByImportingFile(_activator), new Guid("5d71a169-5c08-4c33-8f88-8ee123222a3b"))
>>>>>>> 5c0a3943
        };

        //var executeExtraction = new Tutorial("4. Execute DataSet Extraction",
        //                                     new ExecuteCommandExecuteExtractionConfiguration(_activator),
        //                                     new Guid("ee8c290e-7905-4241-9b9a-0ba944fd1582"))
        //    {
        //        UserHasSeen = true // this tutorial is only available on demand
        //    };
        //TutorialsAvailable.Add(executeExtraction);
    }

    public bool ShouldShowUserWorkflow(HelpWorkflow workflow)
    {
        //all tutorials disabled
        return !UserSettings.DisableTutorials && !UserSettings.GetTutorialDone(GetTutorialGuidFromWorkflow(workflow));
    }

    private Guid GetTutorialGuidFromWorkflow(HelpWorkflow workflow)
    {
        //if the workflow has a guid then it isn't associated with a specific command
        if (workflow.WorkflowGuid != Guid.Empty)
            return workflow.WorkflowGuid;

        //workflow is associated with a specific Command, so it should have a Tutorial Available
        var tutorial = TutorialsAvailable.FirstOrDefault(t => t.CommandType == workflow.Command.GetType());

        return tutorial?.Guid ?? Guid.Empty;
    }

    public void Completed(HelpWorkflow helpWorkflow)
    {
        UserSettings.SetTutorialDone(GetTutorialGuidFromWorkflow(helpWorkflow),true);
    }

    public void ClearCompleted()
    {
        foreach (var tutorial in TutorialsAvailable)
            UserSettings.SetTutorialDone(tutorial.Guid, false);
    }

    public static void ClearCompleted(Tutorial tutorial)
    {
        UserSettings.SetTutorialDone(tutorial.Guid, false);
        UserSettings.DisableTutorials = false;
    }

    public static void DisableAllTutorials()
    {
        UserSettings.DisableTutorials = true;
    }

    public static bool HasSeen(Tutorial tutorial)
    {
        return UserSettings.GetTutorialDone(tutorial.Guid);
    }

    public static void LaunchTutorial(Tutorial tutorial)
    {
        tutorial.CommandExecution.Execute();
    }

    public bool IsClearable()
    {
        //any that are true
        return TutorialsAvailable.Any(t=>UserSettings.GetTutorialDone(t.Guid));
    }
}<|MERGE_RESOLUTION|>--- conflicted
+++ resolved
@@ -36,13 +36,8 @@
     {
         TutorialsAvailable = new List<Tutorial>
         {
-<<<<<<< HEAD
             new("1. Generate Test Data", new ExecuteCommandGenerateTestDataUI(_activator), new Guid("8255fb4e-94a4-4bbc-9e8d-edec5ecebab0")),
             new("2. Import a file", new ExecuteCommandCreateNewCatalogueByImportingFile(_activator), new Guid("5d71a169-5c08-4c33-8f88-8ee123222a3b"))
-=======
-            new Tutorial("1. Generate Test Data", new ExecuteCommandGenerateTestDataUI(_activator), new Guid("8255fb4e-94a4-4bbc-9e8d-edec5ecebab0")),
-            new Tutorial("2. Import a file", new ExecuteCommandCreateNewCatalogueByImportingFile(_activator), new Guid("5d71a169-5c08-4c33-8f88-8ee123222a3b"))
->>>>>>> 5c0a3943
         };
 
         //var executeExtraction = new Tutorial("4. Execute DataSet Extraction",
