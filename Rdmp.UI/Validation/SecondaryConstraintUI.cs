// Copyright (c) The University of Dundee 2018-2019
// This file is part of the Research Data Management Platform (RDMP).
// RDMP is free software: you can redistribute it and/or modify it under the terms of the GNU General Public License as published by the Free Software Foundation, either version 3 of the License, or (at your option) any later version.
// RDMP is distributed in the hope that it will be useful, but WITHOUT ANY WARRANTY; without even the implied warranty of MERCHANTABILITY or FITNESS FOR A PARTICULAR PURPOSE. See the GNU General Public License for more details.
// You should have received a copy of the GNU General Public License along with RDMP. If not, see <https://www.gnu.org/licenses/>.

using System;
using System.ComponentModel;
using System.Drawing;
using System.Linq;
using System.Reflection;
using System.Windows.Forms;
using Rdmp.Core.Curation.Data;
using Rdmp.Core.MapsDirectlyToDatabaseTable;
using Rdmp.Core.MapsDirectlyToDatabaseTable.Revertable;
using Rdmp.Core.Repositories;
using Rdmp.Core.ReusableLibraryCode;
using Rdmp.Core.Validation;
using Rdmp.Core.Validation.Constraints;
using Rdmp.Core.Validation.Constraints.Secondary;
using Rdmp.Core.Validation.Constraints.Secondary.Predictor;
using Rdmp.Core.Validation.UIAttributes;

namespace Rdmp.UI.Validation;

internal delegate void RequestDeletionHandler(object sender);

/// <summary>
/// Part of <see cref="ValidationSetupUI"/>, this control is for configuring/viewing a single validation rule on a column/transform of a dataset (Catalogue).  For example it might be a NotNull
/// validation constraint which means rows with a null value in this field will fail validation.  Why would you do this you ask? when you can have a database constraint in your data
/// repository that prevents null values? well sometimes research data is quite dirty and if a problematic field(especially if it is a non-essential column) is sometimes worth allowing
/// it through even though it's null and highlighting problem records with the validation rule NotNull.
/// 
/// <para>Other secondary constraints include Regex patterns, standard regexes (See StandardRegexUI), referential integrity constraints etc.</para>
/// 
/// <para>Each constraint has a Consequence (Missing, Wrong, Invalidates Row) these are used to classify the state of each row in the Data Quality Engine when running validation.  For example
/// if you have 2 cells in a row that are both failing validation, one with a consequence of Missing and one with a consequence of Wrong then the entire row is classified as 'Wrong'
/// overall.</para>
/// </summary>
public partial class SecondaryConstraintUI : UserControl
{
    private readonly string[] _otherColumns;

    private readonly ICatalogueRepository _repository;

    /// <summary>
    /// this UI exists to modify this property, the secondary constraint, it is entirely driven by reflection so should handle any SecondaryConstraint you throw at it
    /// </summary>
    public SecondaryConstraint SecondaryConstriant;

    /// <summary>
    /// A record of the writeable properties in the SecondaryConstraint you threw at it
    /// </summary>
    private PropertyInfo[] _requiredProperties;

    internal event RequestDeletionHandler RequestDeletion;


<<<<<<< HEAD
    private bool loadingComplete;
=======
    private bool loadingComplete = false;
>>>>>>> c8836872

    public SecondaryConstraintUI(ICatalogueRepository repository, SecondaryConstraint secondaryConstriant,
        string[] otherColumns)
    {
        const int rowHeight = 30;
        //the amount of additional space required to accomodate description labels
        var inflation = 0;
        _repository = repository;
        SecondaryConstriant = secondaryConstriant;

        _otherColumns = otherColumns;

        InitializeComponent();

        if (repository == null)
            return;

        cbxConsequence.DataSource = Enum.GetValues(typeof(Consequence));
        cbxConsequence.SelectedItem = secondaryConstriant.Consequence;

        //put the name of the secondary constraint into the header
        lblType.Text = SecondaryConstriant.GetType().Name;

        lblConsequence.Left = lblType.Right + 5;
        cbxConsequence.Left = lblConsequence.Right + 5;

        //work out what properties can be set on this constraint and create the relevant controls using reflection
        _requiredProperties = secondaryConstriant.GetType().GetProperties().Where(p =>
            p.CanRead && p.CanWrite && p.GetSetMethod(true).IsPublic
            && p.Name != "Name" //skip this one, it is Writeable in order to support XMLSerialization...
            && p.Name != "Consequence" //skip this one because it is dealt with explicitly
            && !p.IsDefined(typeof(HideOnValidationUI), true)
        ).ToArray();

        for (var i = 0; i < _requiredProperties.Length; i++)
        {
            var currentRowPanel = new Panel
            {
                Bounds = new Rectangle(0, 0, tableLayoutPanel1.Width, rowHeight),
                Anchor = AnchorStyles.Top | AnchorStyles.Left | AnchorStyles.Right,
                Margin = Padding.Empty
            };

            tableLayoutPanel1.CellBorderStyle = TableLayoutPanelCellBorderStyle.Inset;

            tableLayoutPanel1.Controls.Add(currentRowPanel, 0, i + 1);


            var lblName = new Label
            {
                Text = _requiredProperties[i].Name,
                AutoSize = true
            };

            var currentValue = _requiredProperties[i].GetValue(SecondaryConstriant, null);


            //Hard Typed properties - Bool
            if (_requiredProperties[i].PropertyType == typeof(bool))
            {
                var boolControl = new CheckBox
                {
                    Text = _requiredProperties[i].Name,
                    Tag = i,
                    Checked = (bool)currentValue
                };

                boolControl.CheckStateChanged += (s, e) =>
                    _requiredProperties[(int)boolControl.Tag].SetValue(SecondaryConstriant, boolControl.Checked, null);
                currentRowPanel.Controls.Add(boolControl);
            }
            else if (_requiredProperties[i].PropertyType == typeof(PredictionRule)) //Hard Typed property PredictionRule
            {
                //for prediction rules fields
                var cbx = new ComboBox
                {
                    DropDownStyle = ComboBoxStyle.DropDownList,
                    DisplayMember = "Name",
                    Tag = i,
                    Width = 200
                };
                cbx.Items.AddRange(Validator.GetPredictionExtraTypes());
                cbx.Items.Add("");
<<<<<<< HEAD
                cbx.SelectedIndexChanged += (s, e) => _requiredProperties[(int)cbx.Tag].SetValue(SecondaryConstriant,
                    cbx.SelectedItem is Type type ? Activator.CreateInstance(type) : null);
=======
                cbx.DropDownStyle = ComboBoxStyle.DropDownList;
                cbx.DisplayMember = "Name";
                cbx.Tag = i;
                cbx.SelectedIndexChanged += (s, e) => _requiredProperties[(int)cbx.Tag].SetValue(SecondaryConstriant,
                    cbx.SelectedItem is Type type ? Activator.CreateInstance(type) : null);
                cbx.Width = 200;
>>>>>>> c8836872

                //The dropdown box is a list of Types but we are actually instantiating a value when user selects it (for XML Serialization).  Consequently we must now get the Type for selection purposes
                if (currentValue != null)
                    cbx.SelectedItem = currentValue.GetType();

                currentRowPanel.Controls.Add(lblName);

                cbx.Left = lblName.Right + 5;
                currentRowPanel.Controls.Add(cbx);
            }
            else
            {
                //it's a value control (basically anything that can be represented by text (i.e. not a boolean))
                Control valueControl;

                //if it is expects a column then create a dropdown box
                if (_requiredProperties[i].IsDefined(typeof(ExpectsColumnNameAsInput), true))
                {
                    //for column fields
                    var cbx = new ComboBox
                    {
                        DropDownStyle = ComboBoxStyle.DropDownList,
                        Tag = i,
                        Width = 350
                    };
                    cbx.Items.AddRange(_otherColumns);
                    cbx.Items.Add("");
<<<<<<< HEAD
=======
                    cbx.DropDownStyle = ComboBoxStyle.DropDownList;
                    cbx.Tag = i;
>>>>>>> c8836872
                    cbx.SelectedIndexChanged += (s, e) =>
                        _requiredProperties[(int)cbx.Tag].SetValue(SecondaryConstriant,
                            UsefulStuff.ChangeType(cbx.SelectedItem, _requiredProperties[(int)cbx.Tag].PropertyType),
                            null);
<<<<<<< HEAD
=======
                    cbx.Width = 350;
>>>>>>> c8836872

                    valueControl = cbx;
                }
                else if (typeof(IMapsDirectlyToDatabaseTable).IsAssignableFrom(_requiredProperties[i]
                             .PropertyType)) //it is a Catalogue type
                {
                    var dd = new ComboBox
                    {
                        Tag = i,
                        Width = 350,
                        AutoCompleteSource = AutoCompleteSource.ListItems,
                        AutoCompleteMode = AutoCompleteMode.Suggest
                    };
                    var entities = _repository.GetAllObjects(_requiredProperties[i].PropertyType).ToArray();

                    if (!entities.Any())
                    {
                        if (_requiredProperties[i].PropertyType == typeof(StandardRegex))
                            MessageBox.Show(
                                "You currently do not have any standard regex concepts in your database.  These can be created from the Table(Advanced) collection.",
                                "No StandardRegex configured in your Catalogue");
                        else
                            MessageBox.Show(
                                $"You currently do not have any {_requiredProperties[i].PropertyType} in your database",
                                "Catalogue Entity Collection Empty");
                    }
                    else
                    {
                        dd.Items.Add("<<Clear>>");
                        dd.Items.AddRange(entities);
                        dd.SelectedIndexChanged += (s, e) =>
                            _requiredProperties[(int)dd.Tag].SetValue(SecondaryConstriant,
                                dd.SelectedItem as IMapsDirectlyToDatabaseTable, null);
                    }

                    //See if it has a value

                    //It has a value, this is a dropdown control right here though so if the revertable state out of date then it means someone else made a change to the database while we were picking columns
                    if (_requiredProperties[i].GetValue(SecondaryConstriant, null) is IRevertable v)
                        v.RevertToDatabaseState();

                    valueControl = dd;
                }
                else //otherwise create a textbox
                {
                    //for string fields
                    valueControl = new TextBox
                    {
                        //if they edit this then write it to the SecondaryConstraint... we can't put i in directly because it goes out of scope so instead we stuff it into Tag and then
                        //get it back at delegate execution time when they change the text.
                        Tag = i
                    };
                    valueControl.TextChanged += setTextOrParseableProperty;

                    if (_requiredProperties[i].IsDefined(typeof(ExpectsLotsOfText), true))
                        valueControl.Width = 300;
                }

                if (currentValue != null)
                    valueControl.Text = _requiredProperties[i].GetValue(SecondaryConstriant, null).ToString()
                        .Replace("00:00:00", "");

                currentRowPanel.Controls.Add(lblName);

                valueControl.Left = lblName.Right + 5;
                currentRowPanel.Controls.Add(valueControl);
            }

            var desc = _requiredProperties[i].GetCustomAttribute<DescriptionAttribute>();

            if (desc != null)
            {
                var lbl = new Label
                {
                    AutoSize = true,
                    Text = desc.Description
                };

                lbl.Font = new Font(lbl.Font, FontStyle.Italic);

                //make some space for it
                inflation += lbl.Height - 7;
                lbl.Top = rowHeight - 7;

                currentRowPanel.Controls.Add(lbl);
                currentRowPanel.Height = rowHeight + lbl.Height;
            }
        }

        //first row
        tableLayoutPanel1.RowStyles[0].SizeType = SizeType.AutoSize;

        Height = _requiredProperties.Length * rowHeight + 45 + inflation;

        loadingComplete = true;
    }

    private void setTextOrParseableProperty(object sender, EventArgs e)
    {
        var senderAsControl = (Control)sender;
        var propertyIdx = (int)senderAsControl.Tag;

        try
        {
            if (string.IsNullOrWhiteSpace(senderAsControl.Text))
            {
                _requiredProperties[propertyIdx].SetValue(SecondaryConstriant, null, null);
            }
            else
            {
                var underlyingType = _requiredProperties[propertyIdx].PropertyType;
                _requiredProperties[propertyIdx].SetValue(SecondaryConstriant,
                    UsefulStuff.ChangeType(senderAsControl.Text, underlyingType), null);
            }


            senderAsControl.ForeColor = Color.Black;
            lblException.Text = "";
        }
        catch (Exception ex)
        {
            senderAsControl.ForeColor = Color.Red;

            //find the innermost exception
            var overflow = 0;
            var msg = ex.Message;
            while (ex.InnerException != null && overflow < 3) //only display up to 3 exception messages
            {
                ex = ex.InnerException;

                if (ex != null)
                    msg += $",{ex.Message}";

                overflow++;
            }

            lblException.Text = msg.Trim(',');
        }
    }

    private void btnDelete_Click(object sender, EventArgs e)
    {
        if (RequestDeletion != null)
            RequestDeletion(this);
        else
            throw new Exception("User requested to delete but nobody is listening to the RequestDeletion event!");
    }


    private void cbxConsequence_SelectedIndexChanged(object sender, EventArgs e)
    {
        if (!loadingComplete)
            return;

        if (cbxConsequence.SelectedItem != null)
            SecondaryConstriant.Consequence = (Consequence)cbxConsequence.SelectedItem;
    }
}<|MERGE_RESOLUTION|>--- conflicted
+++ resolved
@@ -56,11 +56,7 @@
     internal event RequestDeletionHandler RequestDeletion;
 
 
-<<<<<<< HEAD
-    private bool loadingComplete;
-=======
     private bool loadingComplete = false;
->>>>>>> c8836872
 
     public SecondaryConstraintUI(ICatalogueRepository repository, SecondaryConstraint secondaryConstriant,
         string[] otherColumns)
@@ -135,26 +131,15 @@
             else if (_requiredProperties[i].PropertyType == typeof(PredictionRule)) //Hard Typed property PredictionRule
             {
                 //for prediction rules fields
-                var cbx = new ComboBox
-                {
-                    DropDownStyle = ComboBoxStyle.DropDownList,
-                    DisplayMember = "Name",
-                    Tag = i,
-                    Width = 200
-                };
+                var cbx = new ComboBox();
                 cbx.Items.AddRange(Validator.GetPredictionExtraTypes());
                 cbx.Items.Add("");
-<<<<<<< HEAD
-                cbx.SelectedIndexChanged += (s, e) => _requiredProperties[(int)cbx.Tag].SetValue(SecondaryConstriant,
-                    cbx.SelectedItem is Type type ? Activator.CreateInstance(type) : null);
-=======
                 cbx.DropDownStyle = ComboBoxStyle.DropDownList;
                 cbx.DisplayMember = "Name";
                 cbx.Tag = i;
                 cbx.SelectedIndexChanged += (s, e) => _requiredProperties[(int)cbx.Tag].SetValue(SecondaryConstriant,
                     cbx.SelectedItem is Type type ? Activator.CreateInstance(type) : null);
                 cbx.Width = 200;
->>>>>>> c8836872
 
                 //The dropdown box is a list of Types but we are actually instantiating a value when user selects it (for XML Serialization).  Consequently we must now get the Type for selection purposes
                 if (currentValue != null)
@@ -174,27 +159,16 @@
                 if (_requiredProperties[i].IsDefined(typeof(ExpectsColumnNameAsInput), true))
                 {
                     //for column fields
-                    var cbx = new ComboBox
-                    {
-                        DropDownStyle = ComboBoxStyle.DropDownList,
-                        Tag = i,
-                        Width = 350
-                    };
+                    var cbx = new ComboBox();
                     cbx.Items.AddRange(_otherColumns);
                     cbx.Items.Add("");
-<<<<<<< HEAD
-=======
                     cbx.DropDownStyle = ComboBoxStyle.DropDownList;
                     cbx.Tag = i;
->>>>>>> c8836872
                     cbx.SelectedIndexChanged += (s, e) =>
                         _requiredProperties[(int)cbx.Tag].SetValue(SecondaryConstriant,
                             UsefulStuff.ChangeType(cbx.SelectedItem, _requiredProperties[(int)cbx.Tag].PropertyType),
                             null);
-<<<<<<< HEAD
-=======
                     cbx.Width = 350;
->>>>>>> c8836872
 
                     valueControl = cbx;
                 }
@@ -231,10 +205,10 @@
                     }
 
                     //See if it has a value
+                    var v = _requiredProperties[i].GetValue(SecondaryConstriant, null) as IRevertable;
 
                     //It has a value, this is a dropdown control right here though so if the revertable state out of date then it means someone else made a change to the database while we were picking columns
-                    if (_requiredProperties[i].GetValue(SecondaryConstriant, null) is IRevertable v)
-                        v.RevertToDatabaseState();
+                    v?.RevertToDatabaseState();
 
                     valueControl = dd;
                 }
