--- conflicted
+++ resolved
@@ -44,11 +44,7 @@
 
     public Validator Validator { get; private set; }
 
-<<<<<<< HEAD
-    private bool bSuppressChangeEvents;
-=======
     private bool bSuppressChangeEvents = false;
->>>>>>> 5c0a3943
     private Catalogue _catalogue;
 
     private string ClearSelection = "<<Clear Selection>>";
