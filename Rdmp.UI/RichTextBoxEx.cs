// Copyright (c) The University of Dundee 2018-2019
// This file is part of the Research Data Management Platform (RDMP).
// RDMP is free software: you can redistribute it and/or modify it under the terms of the GNU General Public License as published by the Free Software Foundation, either version 3 of the License, or (at your option) any later version.
// RDMP is distributed in the hope that it will be useful, but WITHOUT ANY WARRANTY; without even the implied warranty of MERCHANTABILITY or FITNESS FOR A PARTICULAR PURPOSE. See the GNU General Public License for more details.
// You should have received a copy of the GNU General Public License along with RDMP. If not, see <https://www.gnu.org/licenses/>.

using System;
using System.ComponentModel;
using System.Linq;
using System.Runtime.InteropServices;
using System.Windows.Forms;

namespace Rdmp.UI;

/// <summary>
/// Text box with support for hyperlinks.
/// </summary>
public partial class RichTextBoxEx : RichTextBox
{
    #region Interop-Defines

    [StructLayout(LayoutKind.Sequential)]
    private struct CHARFORMAT2_STRUCT
    {
        public uint cbSize;
        public uint dwMask;
        public uint dwEffects;
        public int yHeight;
        public int yOffset;
        public int crTextColor;
        public byte bCharSet;
        public byte bPitchAndFamily;

        [MarshalAs(UnmanagedType.ByValArray, SizeConst = 32)]
        public char[] szFaceName;

        public ushort wWeight;
        public ushort sSpacing;
        public int crBackColor; // Color.ToArgb() -> int
        public int lcid;
        public int dwReserved;
        public short sStyle;
        public short wKerning;
        public byte bUnderlineType;
        public byte bAnimation;
        public byte bRevAuthor;
        public byte bReserved1;
    }

<<<<<<< HEAD
    [LibraryImport("user32.dll")]
    private static partial IntPtr SendMessage(IntPtr hWnd, int msg, IntPtr wParam, IntPtr lParam);
=======
    [DllImport("user32.dll", CharSet = CharSet.Auto)]
    private static extern IntPtr SendMessage(IntPtr hWnd, int msg, IntPtr wParam, IntPtr lParam);
>>>>>>> d6edf73d

    private const int WM_USER = 0x0400;
    private const int EM_GETCHARFORMAT = WM_USER + 58;
    private const int EM_SETCHARFORMAT = WM_USER + 68;

    private const int SCF_SELECTION = 0x0001;
    private const int SCF_WORD = 0x0002;
    private const int SCF_ALL = 0x0004;

    #region CHARFORMAT2 Flags

    private const uint CFE_BOLD = 0x0001;
    private const uint CFE_ITALIC = 0x0002;
    private const uint CFE_UNDERLINE = 0x0004;
    private const uint CFE_STRIKEOUT = 0x0008;
    private const uint CFE_PROTECTED = 0x0010;
    private const uint CFE_LINK = 0x0020;
    private const uint CFE_AUTOCOLOR = 0x40000000;
    private const uint CFE_SUBSCRIPT = 0x00010000; /* Superscript and subscript are */
    private const uint CFE_SUPERSCRIPT = 0x00020000; /*  mutually exclusive			 */

    private const int CFM_SMALLCAPS = 0x0040; /* (*)	*/
    private const int CFM_ALLCAPS = 0x0080; /* Displayed by 3.0	*/
    private const int CFM_HIDDEN = 0x0100; /* Hidden by 3.0 */
    private const int CFM_OUTLINE = 0x0200; /* (*)	*/
    private const int CFM_SHADOW = 0x0400; /* (*)	*/
    private const int CFM_EMBOSS = 0x0800; /* (*)	*/
    private const int CFM_IMPRINT = 0x1000; /* (*)	*/
    private const int CFM_DISABLED = 0x2000;
    private const int CFM_REVISED = 0x4000;

    private const int CFM_BACKCOLOR = 0x04000000;
    private const int CFM_LCID = 0x02000000;
    private const int CFM_UNDERLINETYPE = 0x00800000; /* Many displayed by 3.0 */
    private const int CFM_WEIGHT = 0x00400000;
    private const int CFM_SPACING = 0x00200000; /* Displayed by 3.0	*/
    private const int CFM_KERNING = 0x00100000; /* (*)	*/
    private const int CFM_STYLE = 0x00080000; /* (*)	*/
    private const int CFM_ANIMATION = 0x00040000; /* (*)	*/
    private const int CFM_REVAUTHOR = 0x00008000;


    private const uint CFM_BOLD = 0x00000001;
    private const uint CFM_ITALIC = 0x00000002;
    private const uint CFM_UNDERLINE = 0x00000004;
    private const uint CFM_STRIKEOUT = 0x00000008;
    private const uint CFM_PROTECTED = 0x00000010;
    private const uint CFM_LINK = 0x00000020;
    private const uint CFM_SIZE = 0x80000000;
    private const uint CFM_COLOR = 0x40000000;
    private const uint CFM_FACE = 0x20000000;
    private const uint CFM_OFFSET = 0x10000000;
    private const uint CFM_CHARSET = 0x08000000;
    private const uint CFM_SUBSCRIPT = CFE_SUBSCRIPT | CFE_SUPERSCRIPT;
    private const uint CFM_SUPERSCRIPT = CFM_SUBSCRIPT;

    private const byte CFU_UNDERLINENONE = 0x00000000;
    private const byte CFU_UNDERLINE = 0x00000001;
    private const byte CFU_UNDERLINEWORD = 0x00000002; /* (*) displayed as ordinary underline	*/
    private const byte CFU_UNDERLINEDOUBLE = 0x00000003; /* (*) displayed as ordinary underline	*/
    private const byte CFU_UNDERLINEDOTTED = 0x00000004;
    private const byte CFU_UNDERLINEDASH = 0x00000005;
    private const byte CFU_UNDERLINEDASHDOT = 0x00000006;
    private const byte CFU_UNDERLINEDASHDOTDOT = 0x00000007;
    private const byte CFU_UNDERLINEWAVE = 0x00000008;
    private const byte CFU_UNDERLINETHICK = 0x00000009;
    private const byte CFU_UNDERLINEHAIRLINE = 0x0000000A; /* (*) displayed as ordinary underline	*/

    #endregion

    #endregion

    public RichTextBoxEx()
    {
        // Otherwise, non-standard links get lost when user starts typing
        // next to a non-standard link
        DetectUrls = false;
    }

    [DefaultValue(false)]
    public new bool DetectUrls
    {
        get => base.DetectUrls;
        set => base.DetectUrls = value;
    }

    /// <summary>
    /// Insert a given text as a link into the RichTextBox at the current insert position.
    /// </summary>
    /// <param name="text">Text to be inserted</param>
    public void InsertLink(string text)
    {
        InsertLink(text, SelectionStart);
    }

    /// <summary>
    /// Insert a given text at a given position as a link.
    /// </summary>
    /// <param name="text">Text to be inserted</param>
    /// <param name="position">Insert position</param>
    public void InsertLink(string text, int position)
    {
        if (position < 0 || position > Text.Length)
            throw new ArgumentOutOfRangeException(nameof(position));

        SelectionStart = position;
        SelectedText = text;
        Select(position, text.Length);
        SetSelectionLink(true);
        Select(position + text.Length, 0);
    }

    /// <summary>
    /// Insert a given text at at the current input position as a link.
    /// The link text is followed by a hash (#) and the given hyperlink text, both of
    /// them invisible.
    /// When clicked on, the whole link text and hyperlink string are given in the
    /// LinkClickedEventArgs.
    /// </summary>
    /// <param name="text">Text to be inserted</param>
    /// <param name="hyperlink">Invisible hyperlink string to be inserted</param>
    public void InsertLink(string text, string hyperlink)
    {
        InsertLink(text, hyperlink, SelectionStart);
    }

    /// <summary>
    /// Insert a given text at a given position as a link. The link text is followed by
    /// a hash (#) and the given hyperlink text, both of them invisible.
    /// When clicked on, the whole link text and hyperlink string are given in the
    /// LinkClickedEventArgs.
    /// </summary>
    /// <param name="text">Text to be inserted</param>
    /// <param name="hyperlink">Invisible hyperlink string to be inserted</param>
    /// <param name="position">Insert position</param>
    public void InsertLink(string text, string hyperlink, int position)
    {
        if (position < 0 || position > Rtf.Length)
            throw new ArgumentOutOfRangeException(nameof(position));

        //if it ends with whitespace then we have to put that outside the RTF
        var suffix = string.Concat(text.Reverse().TakeWhile(c => c == '\r' || c == '\n' || c == ' ' || c == '\t')
            .Reverse());

        SelectionStart = position;
        SelectedRtf = $@"{{\rtf1\ansi {text.TrimEnd()}\v #{hyperlink}\v0}}";
        Select(position, text.Length + hyperlink.Length + 1);
        SetSelectionLink(true);
        Select(position + text.Length + hyperlink.Length + 1, 0);

        //avoids bong
        if (suffix != "")
            SelectedText = suffix;
    }

    /// <summary>
    /// Set the current selection's link style
    /// </summary>
    /// <param name="link">true: set link style, false: clear link style</param>
    public void SetSelectionLink(bool link)
    {
        SetSelectionStyle(CFM_LINK, link ? CFE_LINK : 0);
    }

    /// <summary>
    /// Get the link style for the current selection
    /// </summary>
    /// <returns>0: link style not set, 1: link style set, -1: mixed</returns>
    public int GetSelectionLink() => GetSelectionStyle(CFM_LINK, CFE_LINK);


    private void SetSelectionStyle(uint mask, uint effect)
    {
        var cf = new CHARFORMAT2_STRUCT();
        cf.cbSize = (uint)Marshal.SizeOf(cf);
        cf.dwMask = mask;
        cf.dwEffects = effect;

        var wpar = new IntPtr(SCF_SELECTION);
        var lpar = Marshal.AllocCoTaskMem(Marshal.SizeOf(cf));
        Marshal.StructureToPtr(cf, lpar, false);

        var res = SendMessage(Handle, EM_SETCHARFORMAT, wpar, lpar);

        Marshal.FreeCoTaskMem(lpar);
    }

    private int GetSelectionStyle(uint mask, uint effect)
    {
        var cf = new CHARFORMAT2_STRUCT();
        cf.cbSize = (uint)Marshal.SizeOf(cf);
        cf.szFaceName = new char[32];

        var wpar = new IntPtr(SCF_SELECTION);
        var lpar = Marshal.AllocCoTaskMem(Marshal.SizeOf(cf));
        Marshal.StructureToPtr(cf, lpar, false);

        var res = SendMessage(Handle, EM_GETCHARFORMAT, wpar, lpar);

        cf = (CHARFORMAT2_STRUCT)Marshal.PtrToStructure(lpar, typeof(CHARFORMAT2_STRUCT));

        int state;
        // dwMask holds the information which properties are consistent throughout the selection:
        if ((cf.dwMask & mask) == mask)
            state = (cf.dwEffects & effect) == effect ? 1 : 0;
        else
            state = -1;

        Marshal.FreeCoTaskMem(lpar);
        return state;
    }
}<|MERGE_RESOLUTION|>--- conflicted
+++ resolved
@@ -47,13 +47,8 @@
         public byte bReserved1;
     }
 
-<<<<<<< HEAD
-    [LibraryImport("user32.dll")]
-    private static partial IntPtr SendMessage(IntPtr hWnd, int msg, IntPtr wParam, IntPtr lParam);
-=======
     [DllImport("user32.dll", CharSet = CharSet.Auto)]
     private static extern IntPtr SendMessage(IntPtr hWnd, int msg, IntPtr wParam, IntPtr lParam);
->>>>>>> d6edf73d
 
     private const int WM_USER = 0x0400;
     private const int EM_GETCHARFORMAT = WM_USER + 58;
