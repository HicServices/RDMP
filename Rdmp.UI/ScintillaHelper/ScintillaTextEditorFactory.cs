--- conflicted
+++ resolved
@@ -152,11 +152,7 @@
         scintilla.IndicatorCurrent = 8;
         scintilla.IndicatorClearRange(0, scintilla.TextLength);
 
-<<<<<<< HEAD
-        foreach (Match m in Words().Matches(scintilla.Text))
-=======
         foreach (Match m in WordRegex().Matches(scintilla.Text))
->>>>>>> 5c0a3943
             if (!hunspell.Check(m.Value))
             {
                 scintilla.IndicatorFillRange(m.Index, m.Length);
@@ -292,9 +288,5 @@
     }
 
     [GeneratedRegex("\\b\\w*\\b")]
-<<<<<<< HEAD
-    private static partial Regex Words();
-=======
     private static partial Regex WordRegex();
->>>>>>> 5c0a3943
 }