// Copyright (c) The University of Dundee 2018-2019
// This file is part of the Research Data Management Platform (RDMP).
// RDMP is free software: you can redistribute it and/or modify it under the terms of the GNU General Public License as published by the Free Software Foundation, either version 3 of the License, or (at your option) any later version.
// RDMP is distributed in the hope that it will be useful, but WITHOUT ANY WARRANTY; without even the implied warranty of MERCHANTABILITY or FITNESS FOR A PARTICULAR PURPOSE. See the GNU General Public License for more details.
// You should have received a copy of the GNU General Public License along with RDMP. If not, see <https://www.gnu.org/licenses/>.

using System;
using System.Collections.Generic;
using System.IO;
using System.Linq;
using Rdmp.Core.ReusableLibraryCode.Performance;
using Rdmp.UI.SimpleDialogs;

namespace Rdmp.UI.Performance.StackTraceProcessing;

internal class StackFramesTree
{
    public string CurrentFrame { get; private set; }
    public int QueryCount{ get; private set; }

    public bool HasSourceCode { get; private set; }

    public string Method { get; private set; }
    public string Filename { get; private set; }
    public int LineNumber { get; private set; }

    public bool IsInDatabaseAccessAssembly { get;private set; }

    public Dictionary<string,StackFramesTree> Children = new();

    public StackFramesTree(string[] stackFrameAndSubframes,QueryPerformed performed, bool isInDatabaseAccessAssemblyYet)
    {
        QueryCount = 0;

        PopulateSourceCode(stackFrameAndSubframes[0]);

        CurrentFrame = stackFrameAndSubframes[0];
        AddSubframes(stackFrameAndSubframes,performed);

        IsInDatabaseAccessAssembly = isInDatabaseAccessAssemblyYet || CurrentFrame.Contains("DatabaseCommandHelper");
    }

    private bool PopulateSourceCode(string frame)
    {
        HasSourceCode = ExceptionViewerStackTraceWithHyperlinks.MatchStackLine(frame, out var filenameMatch, out var lineNumberMatch, out var method);

        Filename = filenameMatch;
        LineNumber = lineNumberMatch;
        Method = method;

        return HasSourceCode;
    }

    public static bool FindSourceCode(string frame)
    {
<<<<<<< HEAD
=======

>>>>>>> 5c0a3943
        return ExceptionViewerStackTraceWithHyperlinks.MatchStackLine(frame, out _, out _, out _);
    }
    public static string GetMethodName(string frame)
    {
<<<<<<< HEAD
=======

>>>>>>> 5c0a3943
        ExceptionViewerStackTraceWithHyperlinks.MatchStackLine(frame, out _, out _, out var method);

        return method;
    }


    public override string ToString()
    {
<<<<<<< HEAD
        return !HasSourceCode ? CurrentFrame : $"{Path.GetFileNameWithoutExtension(Filename)}.{Method}";
=======
        if (!HasSourceCode)
            return CurrentFrame;

        return $"{Path.GetFileNameWithoutExtension(Filename)}.{Method}";
>>>>>>> 5c0a3943
    }

    public void AddSubframes(string[] lines, QueryPerformed query)
    {
        if(!lines[0].Equals(CurrentFrame))
            throw new Exception("Current frame did not match expected lines[0]");

        QueryCount += query.TimesSeen;

        //we are the last line
        if(lines.Length == 1)
            return;

        //we know about the child
        if (Children.TryGetValue(lines[1],out var child))
            child.AddSubframes(lines.Skip(1).ToArray(), query);//tell child to audit the relevant subframes
        else
            Children.Add(lines[1], new StackFramesTree(lines.Skip(1).ToArray(), query, IsInDatabaseAccessAssembly));
    }

}<|MERGE_RESOLUTION|>--- conflicted
+++ resolved
@@ -53,18 +53,12 @@
 
     public static bool FindSourceCode(string frame)
     {
-<<<<<<< HEAD
-=======
 
->>>>>>> 5c0a3943
         return ExceptionViewerStackTraceWithHyperlinks.MatchStackLine(frame, out _, out _, out _);
     }
     public static string GetMethodName(string frame)
     {
-<<<<<<< HEAD
-=======
 
->>>>>>> 5c0a3943
         ExceptionViewerStackTraceWithHyperlinks.MatchStackLine(frame, out _, out _, out var method);
 
         return method;
@@ -73,14 +67,7 @@
 
     public override string ToString()
     {
-<<<<<<< HEAD
         return !HasSourceCode ? CurrentFrame : $"{Path.GetFileNameWithoutExtension(Filename)}.{Method}";
-=======
-        if (!HasSourceCode)
-            return CurrentFrame;
-
-        return $"{Path.GetFileNameWithoutExtension(Filename)}.{Method}";
->>>>>>> 5c0a3943
     }
 
     public void AddSubframes(string[] lines, QueryPerformed query)
