--- conflicted
+++ resolved
@@ -30,15 +30,5 @@
         return Equals((CachedDropTarget)obj);
     }
 
-<<<<<<< HEAD
-    public override int GetHashCode()
-    {
-        unchecked
-        {
-            return ((Target != null ? Target.GetHashCode() : 0) * 397) ^ (int)RelativeLocation;
-        }
-    }
-=======
     public override int GetHashCode() => HashCode.Combine(Target, RelativeLocation);
->>>>>>> 9e847e4d
 }