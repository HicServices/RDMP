// Copyright (c) The University of Dundee 2018-2019
// This file is part of the Research Data Management Platform (RDMP).
// RDMP is free software: you can redistribute it and/or modify it under the terms of the GNU General Public License as published by the Free Software Foundation, either version 3 of the License, or (at your option) any later version.
// RDMP is distributed in the hope that it will be useful, but WITHOUT ANY WARRANTY; without even the implied warranty of MERCHANTABILITY or FITNESS FOR A PARTICULAR PURPOSE. See the GNU General Public License for more details.
// You should have received a copy of the GNU General Public License along with RDMP. If not, see <https://www.gnu.org/licenses/>.

using System;
using System.Collections.Generic;
using System.Linq;
using Rdmp.Core.CommandExecution;
using Rdmp.Core.CommandExecution.AtomicCommands;
using Rdmp.Core.CommandExecution.Combining;
using Rdmp.Core.Curation.Data;
using Rdmp.Core.Curation.Data.DataLoad;
using Rdmp.Core.Providers.Nodes;
using Rdmp.Core.Repositories;
using Rdmp.Core.Repositories.Construction;
using Rdmp.Core.ReusableLibraryCode.Checks;
using Rdmp.UI.CommandExecution.AtomicCommands;
using Rdmp.UI.CommandExecution.Proposals;
using Rdmp.UI.ItemActivation;

namespace Rdmp.UI.CommandExecution;

public class RDMPCommandExecutionFactory : ICommandExecutionFactory
{
    private readonly IActivateItems _activator;
    private Dictionary<ICombineToMakeCommand, Dictionary<CachedDropTarget, ICommandExecution>> _cachedAnswers = new();
    private object oLockCachedAnswers = new();
    private List<ICommandExecutionProposal> _proposers = new();

    public RDMPCommandExecutionFactory(IActivateItems activator)
    {
        _activator = activator;

        foreach (var proposerType in MEF.GetTypes<ICommandExecutionProposal>())
        {
            try
            {
<<<<<<< HEAD
                _proposers.Add((ICommandExecutionProposal)ObjectConstructor.Construct(proposerType,activator));
=======
                var constructor = new ObjectConstructor();
                _proposers.Add((ICommandExecutionProposal)ObjectConstructor.Construct(proposerType,activator));

>>>>>>> 5c0a3943
            }
            catch (Exception ex)
            {
                activator.GlobalErrorCheckNotifier.OnCheckPerformed(
                    new CheckEventArgs($"Could not instantiate ICommandExecutionProposal '{proposerType}'",
                        CheckResult.Fail, ex));
            }
        }
    }

    public ICommandExecution Create(ICombineToMakeCommand cmd, object targetModel,InsertOption insertOption = InsertOption.Default)
    {
        lock (oLockCachedAnswers)
        {
            var proposition = new CachedDropTarget(targetModel, insertOption);

            //typically user might start a drag and then drag it all over the place so cache answers to avoid hammering database/loading donuts
            if (_cachedAnswers.TryGetValue(cmd,out var cacheLine))
            {
                //if we already have a cached execution for the command and the target
                if (cacheLine.TryGetValue(proposition,out var hit))
                    return hit;//return from cache
            }
            else
                _cachedAnswers.Add(cmd, cacheLine=new Dictionary<CachedDropTarget, ICommandExecution>()); //novel command

            var result  = CreateNoCache(cmd, targetModel, insertOption);
            cacheLine.Add(new CachedDropTarget(targetModel,insertOption), result);

            return result;
        }
    }

    private ICommandExecution CreateNoCache(ICombineToMakeCommand cmd, object targetModel,InsertOption insertOption = InsertOption.Default)
    {
        ///////////////Catalogue or ambiguous Drop Targets ////////////////////////
        if (targetModel is IFolderNode folder)
            return CreateWhenTargetIsFolder(cmd, folder);

        /////////////Table Info Drop Targets///////////////////////////////////
        if (targetModel is TableInfo targetTableInfo)
            return CreateWhenTargetIsATableInfo(cmd, targetTableInfo);

        //////////////////////Cohort Drop Targets//////////////////

        if (targetModel is JoinableCollectionNode targetJoinableCollectionNode)
            return CreateWhenTargetIsJoinableCollectionNode(cmd,targetJoinableCollectionNode);

        ///////////////Data Loading Drop Targets ///////////////////

        if (targetModel is ProcessTask targetProcessTask)
            return CreateWhenTargetIsProcessTask(cmd, targetProcessTask, insertOption);

        /////////////Table Info Collection Drop Targets////////////////////

        if (targetModel is PreLoadDiscardedColumnsNode targetPreLoadDiscardedColumnsNode)
            return CreateWhenTargetIsPreLoadDiscardedColumnsNode(cmd, targetPreLoadDiscardedColumnsNode);

        foreach (var proposals in _proposers.Where(p => p.IsCompatibleTarget(targetModel)))
        {
            var ce = proposals.ProposeExecution(cmd, targetModel, insertOption);
            if (ce != null)
                return ce;
        }

        //no valid combinations
        return null;
    }


    public void Activate(object target)
    {
        foreach (var proposals in _proposers.Where(p => p.IsCompatibleTarget(target)))
            proposals.Activate(target);
    }

    public bool CanActivate(object target)
    {
        return _proposers.Any(p => p.CanActivate(target));
    }

    private ICommandExecution CreateWhenTargetIsProcessTask(ICombineToMakeCommand cmd, ProcessTask targetProcessTask, InsertOption insertOption)
    {
        return cmd is ProcessTaskCombineable sourceProcessTaskCommand
            ? new ExecuteCommandReOrderProcessTask(_activator,sourceProcessTaskCommand, targetProcessTask, insertOption)
            : (ICommandExecution)null;
    }


    private ICommandExecution CreateWhenTargetIsFolder(ICombineToMakeCommand cmd, IFolderNode targetFolder)
    {
<<<<<<< HEAD
        return cmd switch
        {
            IHasFolderCombineable sourceFolderable => new ExecuteCommandPutIntoFolder(_activator, sourceFolderable,
                targetFolder.FullName),
            ManyCataloguesCombineable sourceManyCatalogues => new ExecuteCommandPutIntoFolder(_activator,
                sourceManyCatalogues, targetFolder.FullName),
            FileCollectionCombineable file when file.Files.Length == 1 => new
                ExecuteCommandCreateNewCatalogueByImportingFileUI(_activator, file.Files[0])
                {
                    TargetFolder = targetFolder.FullName
                },
            _ => null
        };
=======
        if (cmd is IHasFolderCombineable sourceFolderable)
            return new ExecuteCommandPutIntoFolder(_activator, sourceFolderable, targetFolder.FullName);

        if (cmd is ManyCataloguesCombineable sourceManyCatalogues)
            return new ExecuteCommandPutIntoFolder(_activator, sourceManyCatalogues, targetFolder.FullName);

        if(cmd is FileCollectionCombineable file)
            if(file.Files.Length == 1)
            {
                var toReturn = new ExecuteCommandCreateNewCatalogueByImportingFileUI(_activator,file.Files[0])
                    {
                        TargetFolder = targetFolder.FullName
                    };
                return toReturn;
            }

        return null;
>>>>>>> 5c0a3943
    }

    private ICommandExecution CreateWhenTargetIsATableInfo(ICombineToMakeCommand cmd, TableInfo targetTableInfo)
    {
        return cmd is DataAccessCredentialsCombineable sourceDataAccessCredentialsCombineable
            ? new ExecuteCommandUseCredentialsToAccessTableInfoData(_activator,sourceDataAccessCredentialsCombineable.DataAccessCredentials, targetTableInfo)
            : (ICommandExecution)null;
    }


    private ICommandExecution CreateWhenTargetIsJoinableCollectionNode(ICombineToMakeCommand cmd, JoinableCollectionNode targetJoinableCollectionNode)
    {
        if(cmd is AggregateConfigurationCombineable sourceAggregateConfigurationCombineable)
            if (sourceAggregateConfigurationCombineable.Aggregate.IsCohortIdentificationAggregate)
                return new ExecuteCommandConvertAggregateConfigurationToPatientIndexTable(_activator,sourceAggregateConfigurationCombineable, targetJoinableCollectionNode.Configuration);

        return cmd is CatalogueCombineable sourceCatalogueCombineable
            ? new ExecuteCommandAddCatalogueToCohortIdentificationAsPatientIndexTable(_activator,sourceCatalogueCombineable, targetJoinableCollectionNode.Configuration)
            : (ICommandExecution)null;
    }


    private ICommandExecution CreateWhenTargetIsPreLoadDiscardedColumnsNode(ICombineToMakeCommand cmd, PreLoadDiscardedColumnsNode targetPreLoadDiscardedColumnsNode)
    {
        return cmd is ColumnInfoCombineable sourceColumnInfoCombineable
            ? new ExecuteCommandCreateNewPreLoadDiscardedColumn(_activator,targetPreLoadDiscardedColumnsNode.TableInfo,sourceColumnInfoCombineable)
            : (ICommandExecution)null;
    }
}<|MERGE_RESOLUTION|>--- conflicted
+++ resolved
@@ -37,13 +37,7 @@
         {
             try
             {
-<<<<<<< HEAD
                 _proposers.Add((ICommandExecutionProposal)ObjectConstructor.Construct(proposerType,activator));
-=======
-                var constructor = new ObjectConstructor();
-                _proposers.Add((ICommandExecutionProposal)ObjectConstructor.Construct(proposerType,activator));
-
->>>>>>> 5c0a3943
             }
             catch (Exception ex)
             {
@@ -135,7 +129,6 @@
 
     private ICommandExecution CreateWhenTargetIsFolder(ICombineToMakeCommand cmd, IFolderNode targetFolder)
     {
-<<<<<<< HEAD
         return cmd switch
         {
             IHasFolderCombineable sourceFolderable => new ExecuteCommandPutIntoFolder(_activator, sourceFolderable,
@@ -149,25 +142,6 @@
                 },
             _ => null
         };
-=======
-        if (cmd is IHasFolderCombineable sourceFolderable)
-            return new ExecuteCommandPutIntoFolder(_activator, sourceFolderable, targetFolder.FullName);
-
-        if (cmd is ManyCataloguesCombineable sourceManyCatalogues)
-            return new ExecuteCommandPutIntoFolder(_activator, sourceManyCatalogues, targetFolder.FullName);
-
-        if(cmd is FileCollectionCombineable file)
-            if(file.Files.Length == 1)
-            {
-                var toReturn = new ExecuteCommandCreateNewCatalogueByImportingFileUI(_activator,file.Files[0])
-                    {
-                        TargetFolder = targetFolder.FullName
-                    };
-                return toReturn;
-            }
-
-        return null;
->>>>>>> 5c0a3943
     }
 
     private ICommandExecution CreateWhenTargetIsATableInfo(ICombineToMakeCommand cmd, TableInfo targetTableInfo)
