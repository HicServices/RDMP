--- conflicted
+++ resolved
@@ -36,11 +36,7 @@
     {
         _repositoryLocator = locator;
         if (_repositoryLocator is not UserSettingsRepositoryFinder)
-<<<<<<< HEAD
             SetImpossible("Platform databases location is read-only (probably passed as command line parameter?).");
-=======
-            SetImpossible("Platform databases location is read-only (probably passed as commandline parameter?).");
->>>>>>> 5c0a3943
     }
 
     public override string GetCommandHelp()
