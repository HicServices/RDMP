--- conflicted
+++ resolved
@@ -26,11 +26,7 @@
         ExtractionConfiguration extractionConfiguration) : base(activator)
     {
         _extractionConfiguration = extractionConfiguration;
-<<<<<<< HEAD
-        _project = (Project)_extractionConfiguration.Project;
-=======
         var project = (Project)_extractionConfiguration.Project;
->>>>>>> 9e847e4d
 
         if (extractionConfiguration.Cohort_ID == null)
             SetImpossible("No Cohort Set");
@@ -38,13 +34,8 @@
         if (extractionConfiguration.CohortRefreshPipeline_ID == null)
             SetImpossible("No Refresh Pipeline Set");
 
-<<<<<<< HEAD
-        if (!_project.ProjectNumber.HasValue)
-            SetImpossible($"Project '{_project}' does not have a Project Number");
-=======
         if (!project.ProjectNumber.HasValue)
             SetImpossible($"Project '{project}' does not have a Project Number");
->>>>>>> 9e847e4d
     }
 
     public override string GetCommandHelp() =>
@@ -74,11 +65,7 @@
         {
             progressUi.ShowRunning(false);
 
-<<<<<<< HEAD
-            //then on the UI thread 
-=======
             //then on the UI thread
->>>>>>> 9e847e4d
             if (s.IsFaulted)
                 return;
 
