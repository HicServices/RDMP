// Copyright (c) The University of Dundee 2018-2019
// This file is part of the Research Data Management Platform (RDMP).
// RDMP is free software: you can redistribute it and/or modify it under the terms of the GNU General Public License as published by the Free Software Foundation, either version 3 of the License, or (at your option) any later version.
// RDMP is distributed in the hope that it will be useful, but WITHOUT ANY WARRANTY; without even the implied warranty of MERCHANTABILITY or FITNESS FOR A PARTICULAR PURPOSE. See the GNU General Public License for more details.
// You should have received a copy of the GNU General Public License along with RDMP. If not, see <https://www.gnu.org/licenses/>.

using System.IO;
using System.Windows.Forms;
using Rdmp.Core.CommandExecution;
using Rdmp.Core.Curation.Data;
using Rdmp.Core.Curation.Data.Defaults;
using Rdmp.UI.ItemActivation;


namespace Rdmp.UI.CommandExecution.AtomicCommands;

public abstract class BasicUICommandExecution:BasicCommandExecution
{
    protected readonly IActivateItems Activator;

    protected BasicUICommandExecution(IActivateItems activator):base(activator)
    {
        Activator = activator;
    }

<<<<<<< HEAD
    protected FileInfo SelectSaveFile(string filter)
=======
    protected static FileInfo SelectSaveFile(string filter)
>>>>>>> 5c0a3943
    {
        var sfd = new SaveFileDialog
        {
            Filter = filter
        };
<<<<<<< HEAD
        return sfd.ShowDialog() == DialogResult.OK ? new FileInfo(sfd.FileName) : null;
=======
        if (sfd.ShowDialog() == DialogResult.OK)
            return new FileInfo(sfd.FileName);

        return null;
>>>>>>> 5c0a3943
    }

    protected static FileInfo SelectOpenFile(string filter)
    {
        var ofd = new OpenFileDialog
        {
            Filter = filter
        };
<<<<<<< HEAD
        return ofd.ShowDialog() == DialogResult.OK ? new FileInfo(ofd.FileName) : null;
=======
        if (ofd.ShowDialog() == DialogResult.OK)
            return new FileInfo(ofd.FileName);

        return null;
>>>>>>> 5c0a3943
    }

    internal void SetDefaultIfNotExists(ExternalDatabaseServer newServer, PermissableDefaults permissableDefault, bool askYesNo)
    {
        var defaults = Activator.RepositoryLocator.CatalogueRepository;

        var current = defaults.GetDefaultFor(permissableDefault);
            
        if(current == null)
            if(!askYesNo || YesNo($"Set as the default {permissableDefault} server?", "Set as default"))
                defaults.SetDefault(permissableDefault,newServer);
    }
}<|MERGE_RESOLUTION|>--- conflicted
+++ resolved
@@ -23,24 +23,13 @@
         Activator = activator;
     }
 
-<<<<<<< HEAD
-    protected FileInfo SelectSaveFile(string filter)
-=======
     protected static FileInfo SelectSaveFile(string filter)
->>>>>>> 5c0a3943
     {
         var sfd = new SaveFileDialog
         {
             Filter = filter
         };
-<<<<<<< HEAD
         return sfd.ShowDialog() == DialogResult.OK ? new FileInfo(sfd.FileName) : null;
-=======
-        if (sfd.ShowDialog() == DialogResult.OK)
-            return new FileInfo(sfd.FileName);
-
-        return null;
->>>>>>> 5c0a3943
     }
 
     protected static FileInfo SelectOpenFile(string filter)
@@ -49,14 +38,10 @@
         {
             Filter = filter
         };
-<<<<<<< HEAD
-        return ofd.ShowDialog() == DialogResult.OK ? new FileInfo(ofd.FileName) : null;
-=======
         if (ofd.ShowDialog() == DialogResult.OK)
             return new FileInfo(ofd.FileName);
 
         return null;
->>>>>>> 5c0a3943
     }
 
     internal void SetDefaultIfNotExists(ExternalDatabaseServer newServer, PermissableDefaults permissableDefault, bool askYesNo)
