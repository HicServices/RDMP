--- conflicted
+++ resolved
@@ -53,17 +53,6 @@
     {
         base.Execute();
 
-<<<<<<< HEAD
-        if (_prototypes == null)
-        {
-            var varcharMaxDataType = _tableInfo.GetQuerySyntaxHelper().TypeTranslater
-                .GetSQLDBTypeForCSharpType(new DatabaseTypeRequest(typeof(string), int.MaxValue));
-
-            var textDialog = new TypeTextOrCancelDialog("Column Name",
-                "Enter name for column (this should NOT include any qualifiers e.g. database name)", 300);
-            if (textDialog.ShowDialog() != DialogResult.OK)
-                return;
-=======
         if (_prototypes != null)
         {
             foreach (var prototype in _prototypes)
@@ -72,42 +61,20 @@
             Publish();
             return;
         }
->>>>>>> 9e847e4d
 
         var varcharMaxDataType = _tableInfo.GetQuerySyntaxHelper().TypeTranslater
             .GetSQLDBTypeForCSharpType(new DatabaseTypeRequest(typeof(string), int.MaxValue));
 
-<<<<<<< HEAD
-            textDialog = new TypeTextOrCancelDialog("Column DataType",
-                "Enter data type for column (e.g. 'varchar(10)')", 300, varcharMaxDataType);
-            if (textDialog.ShowDialog() != DialogResult.OK)
-                return;
-=======
         using var textDialog = new TypeTextOrCancelDialog("Column Name",
             "Enter name for column (this should NOT include any qualifiers e.g. database name)", 300);
         if (textDialog.ShowDialog() != DialogResult.OK)
             return;
->>>>>>> 9e847e4d
 
         using var textDialog2 = new TypeTextOrCancelDialog("Column DataType",
             "Enter data type for column (e.g. 'varchar(10)')", 300, varcharMaxDataType);
         if (textDialog2.ShowDialog() != DialogResult.OK)
             return;
 
-<<<<<<< HEAD
-            var created = Create(name, dataType);
-            Publish();
-            Emphasise(created);
-            Activate(created);
-        }
-        else
-        {
-            foreach (var prototype in _prototypes)
-                Create(prototype.GetRuntimeName(), prototype.Data_type);
-
-            Publish();
-        }
-=======
         var name = textDialog.ResultText;
         var dataType = textDialog2.ResultText;
 
@@ -115,7 +82,6 @@
         Publish();
         Emphasise(created);
         Activate(created);
->>>>>>> 9e847e4d
     }
 
     private void Publish()
