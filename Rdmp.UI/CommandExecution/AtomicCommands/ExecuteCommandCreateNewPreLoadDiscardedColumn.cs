--- conflicted
+++ resolved
@@ -58,7 +58,6 @@
         {
             var varcharMaxDataType = _tableInfo.GetQuerySyntaxHelper().TypeTranslater.GetSQLDBTypeForCSharpType(new DatabaseTypeRequest(typeof (string), int.MaxValue));
 
-<<<<<<< HEAD
             using var textDialog = new TypeTextOrCancelDialog("Column Name","Enter name for column (this should NOT include any qualifiers e.g. database name)", 300);
             string name;
             if (textDialog.ShowDialog() == DialogResult.OK)
@@ -71,16 +70,6 @@
             if (textDialog2.ShowDialog() == DialogResult.OK)
                 dataType = textDialog2.ResultText;
             else
-=======
-            var textDialog = new TypeTextOrCancelDialog("Column Name","Enter name for column (this should NOT include any qualifiers e.g. database name)", 300);
-            if (textDialog.ShowDialog() != DialogResult.OK)
-                return;
-
-            var name = textDialog.ResultText;
-
-            textDialog = new TypeTextOrCancelDialog("Column DataType", "Enter data type for column (e.g. 'varchar(10)')", 300, varcharMaxDataType);
-            if (textDialog.ShowDialog() != DialogResult.OK)
->>>>>>> 5c0a3943
                 return;
 
             var dataType = textDialog.ResultText;
