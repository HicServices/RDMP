// Copyright (c) The University of Dundee 2018-2019
// This file is part of the Research Data Management Platform (RDMP).
// RDMP is free software: you can redistribute it and/or modify it under the terms of the GNU General Public License as published by the Free Software Foundation, either version 3 of the License, or (at your option) any later version.
// RDMP is distributed in the hope that it will be useful, but WITHOUT ANY WARRANTY; without even the implied warranty of MERCHANTABILITY or FITNESS FOR A PARTICULAR PURPOSE. See the GNU General Public License for more details.
// You should have received a copy of the GNU General Public License along with RDMP. If not, see <https://www.gnu.org/licenses/>.

using Rdmp.Core;
using Rdmp.Core.CommandExecution.AtomicCommands;
using Rdmp.Core.Icons.IconProvision;
using Rdmp.Core.ReusableLibraryCode.Icons.IconProvision;
using Rdmp.UI.Collections;
using Rdmp.UI.ItemActivation;
using SixLabors.ImageSharp;
using SixLabors.ImageSharp.PixelFormats;

namespace Rdmp.UI.CommandExecution.AtomicCommands;

public class ExecuteCommandCollapseChildNodes : BasicUICommandExecution, IAtomicCommand
{
    private readonly RDMPCollectionCommonFunctionality _commonFunctionality;
    private readonly object _rootToCollapseTo;

    public ExecuteCommandCollapseChildNodes(IActivateItems activator,
        RDMPCollectionCommonFunctionality commonFunctionality, object rootToCollapseTo) : base(activator)
    {
        _commonFunctionality = commonFunctionality;
        _rootToCollapseTo = rootToCollapseTo;

        // collapse all with no node selected collapses whole tree
        if (_rootToCollapseTo is RDMPCollection) return;

        if (!_commonFunctionality.Tree.IsExpanded(rootToCollapseTo))
            SetImpossible("Node is not expanded");

        Weight = 100.4f;
    }

<<<<<<< HEAD
    public override string GetCommandName()
    {
        if (_rootToCollapseTo is RDMPCollection && string.IsNullOrWhiteSpace(OverrideCommandName))
            return "Collapse All";

        return base.GetCommandName();
    }
=======
    public override string GetCommandName() =>
        _rootToCollapseTo is RDMPCollection && string.IsNullOrWhiteSpace(OverrideCommandName)
            ? "Collapse All"
            : base.GetCommandName();
>>>>>>> 9e847e4d

    public override void Execute()
    {
        base.Execute();

        _commonFunctionality.Tree.BeginUpdate();
        try
        {
            if (_rootToCollapseTo is RDMPCollection)
            {
                _commonFunctionality.Tree.CollapseAll();
                return;
            }

            //collapse all children
            foreach (var o in _commonFunctionality.CoreChildProvider.GetAllChildrenRecursively(_rootToCollapseTo))
                if (_commonFunctionality.Tree.IsExpanded(o))
                    _commonFunctionality.Tree.Collapse(o);

            //and collapse the root
            _commonFunctionality.Tree.Collapse(_rootToCollapseTo);

            //then expand it to depth 1
            _commonFunctionality.ExpandToDepth(1, _rootToCollapseTo);

            var index = _commonFunctionality.Tree.IndexOf(_rootToCollapseTo);
            if (index != -1)
                _commonFunctionality.Tree.EnsureVisible(index);
        }
        finally
        {
            _commonFunctionality.Tree.EndUpdate();
        }
    }

    public override Image<Rgba32> GetImage(IIconProvider iconProvider) =>
        Image.Load<Rgba32>(CatalogueIcons.collapseAllNodes);
}<|MERGE_RESOLUTION|>--- conflicted
+++ resolved
@@ -35,20 +35,10 @@
         Weight = 100.4f;
     }
 
-<<<<<<< HEAD
-    public override string GetCommandName()
-    {
-        if (_rootToCollapseTo is RDMPCollection && string.IsNullOrWhiteSpace(OverrideCommandName))
-            return "Collapse All";
-
-        return base.GetCommandName();
-    }
-=======
     public override string GetCommandName() =>
         _rootToCollapseTo is RDMPCollection && string.IsNullOrWhiteSpace(OverrideCommandName)
             ? "Collapse All"
             : base.GetCommandName();
->>>>>>> 9e847e4d
 
     public override void Execute()
     {
