--- conflicted
+++ resolved
@@ -29,28 +29,6 @@
     public override ICommandExecution ProposeExecution(ICombineToMakeCommand cmd, ProjectSavedCohortsNode target,
         InsertOption insertOption = InsertOption.Default)
     {
-<<<<<<< HEAD
-        //drop a cic on a Saved Cohorts Node to commit it to that project
-        if (cmd is CohortIdentificationConfigurationCommand cicCommand)
-            return
-                new ExecuteCommandCreateNewCohortByExecutingACohortIdentificationConfiguration(ItemActivator, null)
-                    .SetTarget(cicCommand.CohortIdentificationConfiguration).SetTarget(target.Project);
-
-        //drop a file on the SavedCohorts node to commit it
-        if (cmd is FileCollectionCombineable fileCommand && fileCommand.Files.Length == 1)
-            return new ExecuteCommandCreateNewCohortFromFile(ItemActivator, fileCommand.Files[0], null).SetTarget(
-                target.Project);
-
-        //drop a Project Specific Catalogue onto it
-        if (cmd is CatalogueCombineable catalogueCombineable)
-            return new ExecuteCommandCreateNewCohortFromCatalogue(ItemActivator, catalogueCombineable.Catalogue)
-                .SetTarget(target.Project);
-
-        if (cmd is ColumnCombineable columnCommand && columnCommand.Column is ExtractionInformation column)
-            return new ExecuteCommandCreateNewCohortFromCatalogue(ItemActivator, column);
-
-        return null;
-=======
         return cmd switch
         {
             //drop a cic on a Saved Cohorts Node to commit it to that project
@@ -69,6 +47,5 @@
                 ExecuteCommandCreateNewCohortFromCatalogue(ItemActivator, (ExtractionInformation)columnCommand.Column),
             _ => null
         };
->>>>>>> 9e847e4d
     }
 }