// Copyright (c) The University of Dundee 2018-2019
// This file is part of the Research Data Management Platform (RDMP).
// RDMP is free software: you can redistribute it and/or modify it under the terms of the GNU General Public License as published by the Free Software Foundation, either version 3 of the License, or (at your option) any later version.
// RDMP is distributed in the hope that it will be useful, but WITHOUT ANY WARRANTY; without even the implied warranty of MERCHANTABILITY or FITNESS FOR A PARTICULAR PURPOSE. See the GNU General Public License for more details.
// You should have received a copy of the GNU General Public License along with RDMP. If not, see <https://www.gnu.org/licenses/>.

using Rdmp.Core.CommandExecution;
using Rdmp.Core.CommandExecution.AtomicCommands;
using Rdmp.Core.CommandExecution.Combining;
using Rdmp.Core.Curation.Data;
using Rdmp.UI.DataLoadUIs.LoadMetadataUIs.LoadProgressAndCacheUIs;
using Rdmp.UI.ItemActivation;

namespace Rdmp.UI.CommandExecution.Proposals;

internal class ProposeExecutionWhenTargetIsPermissionWindow : RDMPCommandExecutionProposal<PermissionWindow>
{
    public ProposeExecutionWhenTargetIsPermissionWindow(IActivateItems itemActivator) : base(itemActivator)
    {
    }

    public override bool CanActivate(PermissionWindow target) => true;

    public override void Activate(PermissionWindow target)
    {
        ItemActivator.Activate<PermissionWindowUI, PermissionWindow>(target);
    }

    public override ICommandExecution ProposeExecution(ICombineToMakeCommand cmd, PermissionWindow target,
<<<<<<< HEAD
        InsertOption insertOption = InsertOption.Default)
    {
        if (cmd is CacheProgressCombineable cacheProgressCommand)
            return new ExecuteCommandSetPermissionWindow(ItemActivator, cacheProgressCommand.CacheProgress)
                .SetTarget(target);

        return null;
    }
=======
        InsertOption insertOption = InsertOption.Default) =>
        cmd is CacheProgressCombineable cacheProgressCommand
            ? new ExecuteCommandSetPermissionWindow(ItemActivator, cacheProgressCommand.CacheProgress).SetTarget(target)
            : (ICommandExecution)null;
>>>>>>> 9e847e4d
}<|MERGE_RESOLUTION|>--- conflicted
+++ resolved
@@ -27,19 +27,8 @@
     }
 
     public override ICommandExecution ProposeExecution(ICombineToMakeCommand cmd, PermissionWindow target,
-<<<<<<< HEAD
-        InsertOption insertOption = InsertOption.Default)
-    {
-        if (cmd is CacheProgressCombineable cacheProgressCommand)
-            return new ExecuteCommandSetPermissionWindow(ItemActivator, cacheProgressCommand.CacheProgress)
-                .SetTarget(target);
-
-        return null;
-    }
-=======
         InsertOption insertOption = InsertOption.Default) =>
         cmd is CacheProgressCombineable cacheProgressCommand
             ? new ExecuteCommandSetPermissionWindow(ItemActivator, cacheProgressCommand.CacheProgress).SetTarget(target)
             : (ICommandExecution)null;
->>>>>>> 9e847e4d
 }