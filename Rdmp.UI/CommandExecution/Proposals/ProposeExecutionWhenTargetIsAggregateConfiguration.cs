--- conflicted
+++ resolved
@@ -30,45 +30,6 @@
     public override ICommandExecution ProposeExecution(ICombineToMakeCommand cmd,
         AggregateConfiguration targetAggregateConfiguration, InsertOption insertOption = InsertOption.Default)
     {
-<<<<<<< HEAD
-        if (cmd is ContainerCombineable cc)
-            return new ExecuteCommandImportFilterContainerTree(ItemActivator, targetAggregateConfiguration,
-                cc.Container);
-
-        //if it is an aggregate being dragged
-        if (cmd is AggregateConfigurationCombineable sourceAggregateCommand)
-        {
-            //source and target are the same
-            if (sourceAggregateCommand.Aggregate.Equals(targetAggregateConfiguration))
-                return null;
-
-            //that is part of cohort identification already and being dragged above/below the current aggregate
-            if (sourceAggregateCommand.ContainerIfAny != null && insertOption != InsertOption.Default)
-                return new ExecuteCommandReOrderAggregate(ItemActivator, sourceAggregateCommand,
-                    targetAggregateConfiguration, insertOption);
-        }
-
-        if (cmd is CohortAggregateContainerCombineable sourceCohortAggregateContainerCommand)
-        {
-            //can never drag the root container elsewhere
-            if (sourceCohortAggregateContainerCommand.ParentContainerIfAny == null)
-                return null;
-
-            //above or below
-            if (insertOption != InsertOption.Default)
-                return new ExecuteCommandReOrderAggregateContainer(ItemActivator, sourceCohortAggregateContainerCommand,
-                    targetAggregateConfiguration, insertOption);
-        }
-
-        if (cmd is ExtractionFilterParameterSetCombineable efps)
-            return new ExecuteCommandCreateNewFilter(ItemActivator, targetAggregateConfiguration)
-            {
-                BasedOn = efps.ParameterSet.ExtractionFilter,
-                ParameterSet = efps.ParameterSet
-            };
-
-        return null;
-=======
         return cmd switch
         {
             ContainerCombineable cc => new ExecuteCommandImportFilterContainerTree(ItemActivator,
@@ -95,6 +56,5 @@
             },
             _ => null
         };
->>>>>>> 9e847e4d
     }
 }