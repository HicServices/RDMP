--- conflicted
+++ resolved
@@ -38,24 +38,11 @@
 
     public bool IsCompatibleTarget(object target) => target is T target1 && IsCompatibleTargetImpl(target1);
 
-<<<<<<< HEAD
-    protected virtual bool IsCompatibleTargetImpl(T target) => true;
-
-    public ICommandExecution ProposeExecution(ICombineToMakeCommand cmd, object target,
-        InsertOption insertOption = InsertOption.Default)
-    {
-        if (IsCompatibleTarget(target))
-            return ProposeExecution(cmd, (T)target, insertOption);
-
-        return null;
-    }
-=======
     protected virtual bool IsCompatibleTargetImpl(T _) => true;
 
     public ICommandExecution ProposeExecution(ICombineToMakeCommand cmd, object target,
         InsertOption insertOption = InsertOption.Default) =>
         IsCompatibleTarget(target) ? ProposeExecution(cmd, (T)target, insertOption) : null;
->>>>>>> 9e847e4d
 
     public void Activate(object target)
     {
