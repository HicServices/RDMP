// Copyright (c) The University of Dundee 2018-2019
// This file is part of the Research Data Management Platform (RDMP).
// RDMP is free software: you can redistribute it and/or modify it under the terms of the GNU General Public License as published by the Free Software Foundation, either version 3 of the License, or (at your option) any later version.
// RDMP is distributed in the hope that it will be useful, but WITHOUT ANY WARRANTY; without even the implied warranty of MERCHANTABILITY or FITNESS FOR A PARTICULAR PURPOSE. See the GNU General Public License for more details.
// You should have received a copy of the GNU General Public License along with RDMP. If not, see <https://www.gnu.org/licenses/>.

using System;
using Rdmp.Core.CommandExecution;
using Rdmp.Core.CommandExecution.AtomicCommands;
using Rdmp.Core.CommandExecution.Combining;
using Rdmp.Core.Providers.Nodes.LoadMetadataNodes;
using Rdmp.UI.ItemActivation;

namespace Rdmp.UI.CommandExecution.Proposals;

internal class
    ProposeExecutionWhenTargetIsAllCataloguesUsedByLoadMetadataNode : RDMPCommandExecutionProposal<
        AllCataloguesUsedByLoadMetadataNode>
{
    public ProposeExecutionWhenTargetIsAllCataloguesUsedByLoadMetadataNode(IActivateItems itemActivator) : base(
        itemActivator)
    {
    }

    public override bool CanActivate(AllCataloguesUsedByLoadMetadataNode target) => false;

    public override void Activate(AllCataloguesUsedByLoadMetadataNode target)
    {
        throw new NotSupportedException();
    }

    public override ICommandExecution ProposeExecution(ICombineToMakeCommand cmd,
        AllCataloguesUsedByLoadMetadataNode target, InsertOption insertOption = InsertOption.Default)
    {
<<<<<<< HEAD
        ICommandExecution cmdExecution = null;

        if (cmd is CatalogueCombineable cata)
            cmdExecution =
                new ExecuteCommandAssociateCatalogueWithLoadMetadata(ItemActivator, target.LoadMetadata).SetTarget(new[]
                    { cata.Catalogue });

        if (cmd is ManyCataloguesCombineable manyCata)
            cmdExecution =
                new ExecuteCommandAssociateCatalogueWithLoadMetadata(ItemActivator, target.LoadMetadata).SetTarget(
                    manyCata.Catalogues);


        return cmdExecution;
=======
        return cmd switch
        {
            CatalogueCombineable cata => new ExecuteCommandAssociateCatalogueWithLoadMetadata(ItemActivator,
                target.LoadMetadata).SetTarget(new[] { cata.Catalogue }),
            ManyCataloguesCombineable manyCata => new ExecuteCommandAssociateCatalogueWithLoadMetadata(ItemActivator,
                target.LoadMetadata).SetTarget(manyCata.Catalogues),
            _ => null
        };
>>>>>>> 9e847e4d
    }
}<|MERGE_RESOLUTION|>--- conflicted
+++ resolved
@@ -32,22 +32,6 @@
     public override ICommandExecution ProposeExecution(ICombineToMakeCommand cmd,
         AllCataloguesUsedByLoadMetadataNode target, InsertOption insertOption = InsertOption.Default)
     {
-<<<<<<< HEAD
-        ICommandExecution cmdExecution = null;
-
-        if (cmd is CatalogueCombineable cata)
-            cmdExecution =
-                new ExecuteCommandAssociateCatalogueWithLoadMetadata(ItemActivator, target.LoadMetadata).SetTarget(new[]
-                    { cata.Catalogue });
-
-        if (cmd is ManyCataloguesCombineable manyCata)
-            cmdExecution =
-                new ExecuteCommandAssociateCatalogueWithLoadMetadata(ItemActivator, target.LoadMetadata).SetTarget(
-                    manyCata.Catalogues);
-
-
-        return cmdExecution;
-=======
         return cmd switch
         {
             CatalogueCombineable cata => new ExecuteCommandAssociateCatalogueWithLoadMetadata(ItemActivator,
@@ -56,6 +40,5 @@
                 target.LoadMetadata).SetTarget(manyCata.Catalogues),
             _ => null
         };
->>>>>>> 9e847e4d
     }
 }