// Copyright (c) The University of Dundee 2018-2019
// This file is part of the Research Data Management Platform (RDMP).
// RDMP is free software: you can redistribute it and/or modify it under the terms of the GNU General Public License as published by the Free Software Foundation, either version 3 of the License, or (at your option) any later version.
// RDMP is distributed in the hope that it will be useful, but WITHOUT ANY WARRANTY; without even the implied warranty of MERCHANTABILITY or FITNESS FOR A PARTICULAR PURPOSE. See the GNU General Public License for more details.
// You should have received a copy of the GNU General Public License along with RDMP. If not, see <https://www.gnu.org/licenses/>.

using Rdmp.Core.CommandExecution;
using Rdmp.Core.CommandExecution.AtomicCommands;
using Rdmp.Core.CommandExecution.Combining;
using Rdmp.Core.Curation.Data;
using Rdmp.UI.ItemActivation;

namespace Rdmp.UI.CommandExecution.Proposals;

internal class ProposeExecutionWhenTargetIsFilterContainer : RDMPCommandExecutionProposal<IContainer>
{
    public ProposeExecutionWhenTargetIsFilterContainer(IActivateItems itemActivator) : base(itemActivator)
    {
    }

    public override bool CanActivate(IContainer target) => false;

    public override void Activate(IContainer target)
    {
    }

    public override ICommandExecution ProposeExecution(ICombineToMakeCommand cmd, IContainer targetContainer,
        InsertOption insertOption = InsertOption.Default)
    {
        //drag a filter into a container
        if (cmd is FilterCombineable sourceFilterCommand)
        {
            //if filter is already in the target container
            if (sourceFilterCommand.ImmediateContainerIfAny?.Equals(targetContainer) ?? false)
                return null;

            //if the target container is one that is part of the filters tree then it's a move
            if (sourceFilterCommand.AllContainersInEntireTreeFromRootDown.Contains(targetContainer))
                return new ExecuteCommandMoveFilterIntoContainer(ItemActivator, sourceFilterCommand, targetContainer);

<<<<<<< HEAD
            //otherwise it's an import    
=======
            //otherwise it's an import
>>>>>>> 9e847e4d

            //so instead let's let them create a new copy (possibly including changing the type e.g. importing a master
            //filter into a data export AND/OR container
            return new ExecuteCommandCreateNewFilter(ItemActivator, targetContainer, sourceFilterCommand.Filter);
        }

        //drag a container into another container
        if (cmd is ContainerCombineable sourceContainerCommand)
        {
            //if the source and target are the same container
            if (sourceContainerCommand.Container.Equals(targetContainer))
                return null;

            //is it a movement within the current container tree
<<<<<<< HEAD
            if (sourceContainerCommand.AllContainersInEntireTreeFromRootDown.Contains(targetContainer))
                return new ExecuteCommandMoveContainerIntoContainer(ItemActivator, sourceContainerCommand,
                    targetContainer);

            return new ExecuteCommandImportFilterContainerTree(ItemActivator, targetContainer,
                sourceContainerCommand.Container);
=======
            return sourceContainerCommand.AllContainersInEntireTreeFromRootDown.Contains(targetContainer)
                ? new ExecuteCommandMoveContainerIntoContainer(ItemActivator, sourceContainerCommand, targetContainer)
                : new ExecuteCommandImportFilterContainerTree(ItemActivator, targetContainer,
                    sourceContainerCommand.Container);
>>>>>>> 9e847e4d
        }

        return null;
    }
}<|MERGE_RESOLUTION|>--- conflicted
+++ resolved
@@ -38,11 +38,7 @@
             if (sourceFilterCommand.AllContainersInEntireTreeFromRootDown.Contains(targetContainer))
                 return new ExecuteCommandMoveFilterIntoContainer(ItemActivator, sourceFilterCommand, targetContainer);
 
-<<<<<<< HEAD
-            //otherwise it's an import    
-=======
             //otherwise it's an import
->>>>>>> 9e847e4d
 
             //so instead let's let them create a new copy (possibly including changing the type e.g. importing a master
             //filter into a data export AND/OR container
@@ -57,19 +53,10 @@
                 return null;
 
             //is it a movement within the current container tree
-<<<<<<< HEAD
-            if (sourceContainerCommand.AllContainersInEntireTreeFromRootDown.Contains(targetContainer))
-                return new ExecuteCommandMoveContainerIntoContainer(ItemActivator, sourceContainerCommand,
-                    targetContainer);
-
-            return new ExecuteCommandImportFilterContainerTree(ItemActivator, targetContainer,
-                sourceContainerCommand.Container);
-=======
             return sourceContainerCommand.AllContainersInEntireTreeFromRootDown.Contains(targetContainer)
                 ? new ExecuteCommandMoveContainerIntoContainer(ItemActivator, sourceContainerCommand, targetContainer)
                 : new ExecuteCommandImportFilterContainerTree(ItemActivator, targetContainer,
                     sourceContainerCommand.Container);
->>>>>>> 9e847e4d
         }
 
         return null;
