--- conflicted
+++ resolved
@@ -20,29 +20,12 @@
 
     public override void Activate(AllPluginsNode target)
     {
-<<<<<<< HEAD
-        if (ItemActivator.RepositoryLocator.CatalogueRepository.MEF.DownloadDirectory.Exists)
-            UsefulStuff.ShowPathInWindowsExplorer(ItemActivator.RepositoryLocator.CatalogueRepository.MEF
-                .DownloadDirectory);
-=======
->>>>>>> 9e847e4d
     }
 
     public override bool CanActivate(AllPluginsNode target) => true;
 
     public override ICommandExecution ProposeExecution(ICombineToMakeCommand cmd, AllPluginsNode target,
-<<<<<<< HEAD
-        InsertOption insertOption = InsertOption.Default)
-    {
-        //drop files on to attempt to upload plugins
-        if (cmd is FileCollectionCombineable f)
-            return new ExecuteCommandAddPlugins(ItemActivator, f);
-
-        return null;
-    }
-=======
         InsertOption insertOption = InsertOption.Default) =>
         //drop files on to attempt to upload plugins
         cmd is FileCollectionCombineable f ? new ExecuteCommandAddPlugins(ItemActivator, f) : (ICommandExecution)null;
->>>>>>> 9e847e4d
 }