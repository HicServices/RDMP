--- conflicted
+++ resolved
@@ -35,29 +35,6 @@
     {
         switch (cmd)
         {
-<<<<<<< HEAD
-            var dataExportChildProvider = (DataExportChildProvider)ItemActivator.CoreChildProvider;
-            var eds = dataExportChildProvider.ExtractableDataSets.SingleOrDefault(ds =>
-                ds.Catalogue_ID == sourceCatalogueCombineable.Catalogue.ID);
-
-            if (eds == null)
-                return new ImpossibleCommand("Catalogue is not Extractable");
-
-            return new ExecuteCommandAddDatasetsToConfiguration(ItemActivator, eds, targetExtractionConfiguration);
-        }
-
-        if (cmd is ExtractableCohortCombineable sourceExtractableCohortCombineable)
-            return new ExecuteCommandAddCohortToExtractionConfiguration(ItemActivator,
-                sourceExtractableCohortCombineable, targetExtractionConfiguration);
-
-        //user is trying to add datasets to a configuration
-
-        if (cmd is ExtractableDataSetCombineable sourceExtractableDataSetCommand)
-            return new ExecuteCommandAddDatasetsToConfiguration(ItemActivator, sourceExtractableDataSetCommand,
-                targetExtractionConfiguration);
-
-        return null;
-=======
             //user is trying to set the cohort of the configuration
             case CatalogueCombineable sourceCatalogueCombineable:
             {
@@ -79,6 +56,5 @@
             default:
                 return null;
         }
->>>>>>> 9e847e4d
     }
 }