// Copyright (c) The University of Dundee 2018-2019
// This file is part of the Research Data Management Platform (RDMP).
// RDMP is free software: you can redistribute it and/or modify it under the terms of the GNU General Public License as published by the Free Software Foundation, either version 3 of the License, or (at your option) any later version.
// RDMP is distributed in the hope that it will be useful, but WITHOUT ANY WARRANTY; without even the implied warranty of MERCHANTABILITY or FITNESS FOR A PARTICULAR PURPOSE. See the GNU General Public License for more details.
// You should have received a copy of the GNU General Public License along with RDMP. If not, see <https://www.gnu.org/licenses/>.

using System.Linq;
using Rdmp.Core.CommandExecution;
using Rdmp.Core.CommandExecution.AtomicCommands;
using Rdmp.Core.CommandExecution.Combining;
using Rdmp.Core.Curation.Data.DataLoad;
using Rdmp.Core.Providers.Nodes.LoadMetadataNodes;
using Rdmp.UI.ItemActivation;

namespace Rdmp.UI.CommandExecution.Proposals;

internal class ProposeExecutionWhenTargetIsLoadStageNode:RDMPCommandExecutionProposal<LoadStageNode>
{
    public ProposeExecutionWhenTargetIsLoadStageNode(IActivateItems itemActivator) : base(itemActivator)
    {
    }

    public override bool CanActivate(LoadStageNode target)
    {
        return false;
    }

    public override void Activate(LoadStageNode target)
    {
            
    }

    public override ICommandExecution ProposeExecution(ICombineToMakeCommand cmd, LoadStageNode targetStage, InsertOption insertOption = InsertOption.Default)
    {
<<<<<<< HEAD
        var sourceFileTaskCommand = cmd as FileCollectionCombineable;
            
        if (cmd is ProcessTaskCombineable sourceProcessTaskCommand)
            return new ExecuteCommandChangeLoadStage(ItemActivator, sourceProcessTaskCommand, targetStage);

        if (sourceFileTaskCommand?.Files.Length == 1)
=======
        if (cmd is ProcessTaskCombineable sourceProcessTaskCommand)
            return new ExecuteCommandChangeLoadStage(ItemActivator, sourceProcessTaskCommand, targetStage);

        if (cmd is FileCollectionCombineable sourceFileTaskCommand && sourceFileTaskCommand.Files.Length == 1)
>>>>>>> 5c0a3943
        {
            var f = sourceFileTaskCommand.Files.Single();
            switch (f.Extension)
            {
                case ".sql":
                    return new ExecuteCommandCreateNewFileBasedProcessTask(ItemActivator, ProcessTaskType.SQLFile,targetStage.LoadMetadata, targetStage.LoadStage,f);
                case ".exe":
                    return new ExecuteCommandCreateNewFileBasedProcessTask(ItemActivator, ProcessTaskType.Executable, targetStage.LoadMetadata, targetStage.LoadStage, f);
            }
        }
        return null;
    }
}<|MERGE_RESOLUTION|>--- conflicted
+++ resolved
@@ -32,19 +32,10 @@
 
     public override ICommandExecution ProposeExecution(ICombineToMakeCommand cmd, LoadStageNode targetStage, InsertOption insertOption = InsertOption.Default)
     {
-<<<<<<< HEAD
-        var sourceFileTaskCommand = cmd as FileCollectionCombineable;
-            
-        if (cmd is ProcessTaskCombineable sourceProcessTaskCommand)
-            return new ExecuteCommandChangeLoadStage(ItemActivator, sourceProcessTaskCommand, targetStage);
-
-        if (sourceFileTaskCommand?.Files.Length == 1)
-=======
         if (cmd is ProcessTaskCombineable sourceProcessTaskCommand)
             return new ExecuteCommandChangeLoadStage(ItemActivator, sourceProcessTaskCommand, targetStage);
 
         if (cmd is FileCollectionCombineable sourceFileTaskCommand && sourceFileTaskCommand.Files.Length == 1)
->>>>>>> 5c0a3943
         {
             var f = sourceFileTaskCommand.Files.Single();
             switch (f.Extension)
