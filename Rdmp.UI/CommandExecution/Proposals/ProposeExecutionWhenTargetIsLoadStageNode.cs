// Copyright (c) The University of Dundee 2018-2019
// This file is part of the Research Data Management Platform (RDMP).
// RDMP is free software: you can redistribute it and/or modify it under the terms of the GNU General Public License as published by the Free Software Foundation, either version 3 of the License, or (at your option) any later version.
// RDMP is distributed in the hope that it will be useful, but WITHOUT ANY WARRANTY; without even the implied warranty of MERCHANTABILITY or FITNESS FOR A PARTICULAR PURPOSE. See the GNU General Public License for more details.
// You should have received a copy of the GNU General Public License along with RDMP. If not, see <https://www.gnu.org/licenses/>.

using System.Linq;
using Rdmp.Core.CommandExecution;
using Rdmp.Core.CommandExecution.AtomicCommands;
using Rdmp.Core.CommandExecution.Combining;
using Rdmp.Core.Curation.Data.DataLoad;
using Rdmp.Core.Providers.Nodes.LoadMetadataNodes;
using Rdmp.UI.ItemActivation;

namespace Rdmp.UI.CommandExecution.Proposals;

internal class ProposeExecutionWhenTargetIsLoadStageNode : RDMPCommandExecutionProposal<LoadStageNode>
{
    public ProposeExecutionWhenTargetIsLoadStageNode(IActivateItems itemActivator) : base(itemActivator)
    {
    }

    public override bool CanActivate(LoadStageNode target) => false;

    public override void Activate(LoadStageNode target)
    {
    }

    public override ICommandExecution ProposeExecution(ICombineToMakeCommand cmd, LoadStageNode targetStage,
        InsertOption insertOption = InsertOption.Default)
    {
        if (cmd is ProcessTaskCombineable sourceProcessTaskCommand)
            return new ExecuteCommandChangeLoadStage(ItemActivator, sourceProcessTaskCommand, targetStage);

        if (cmd is FileCollectionCombineable sourceFileTaskCommand && sourceFileTaskCommand.Files.Length == 1)
        {
            var f = sourceFileTaskCommand.Files.Single();
<<<<<<< HEAD

            if (f.Extension == ".sql")
                return new ExecuteCommandCreateNewFileBasedProcessTask(ItemActivator, ProcessTaskType.SQLFile,
                    targetStage.LoadMetadata, targetStage.LoadStage, f);


            if (f.Extension == ".exe")
                return new ExecuteCommandCreateNewFileBasedProcessTask(ItemActivator, ProcessTaskType.Executable,
                    targetStage.LoadMetadata, targetStage.LoadStage, f);
=======
            switch (f.Extension)
            {
                case ".sql":
                    return new ExecuteCommandCreateNewFileBasedProcessTask(ItemActivator, ProcessTaskType.SQLFile,
                        targetStage.LoadMetadata, targetStage.LoadStage, f);
                case ".exe":
                    return new ExecuteCommandCreateNewFileBasedProcessTask(ItemActivator, ProcessTaskType.Executable,
                        targetStage.LoadMetadata, targetStage.LoadStage, f);
            }
>>>>>>> 9e847e4d
        }

        return null;
    }
}<|MERGE_RESOLUTION|>--- conflicted
+++ resolved
@@ -35,17 +35,6 @@
         if (cmd is FileCollectionCombineable sourceFileTaskCommand && sourceFileTaskCommand.Files.Length == 1)
         {
             var f = sourceFileTaskCommand.Files.Single();
-<<<<<<< HEAD
-
-            if (f.Extension == ".sql")
-                return new ExecuteCommandCreateNewFileBasedProcessTask(ItemActivator, ProcessTaskType.SQLFile,
-                    targetStage.LoadMetadata, targetStage.LoadStage, f);
-
-
-            if (f.Extension == ".exe")
-                return new ExecuteCommandCreateNewFileBasedProcessTask(ItemActivator, ProcessTaskType.Executable,
-                    targetStage.LoadMetadata, targetStage.LoadStage, f);
-=======
             switch (f.Extension)
             {
                 case ".sql":
@@ -55,7 +44,6 @@
                     return new ExecuteCommandCreateNewFileBasedProcessTask(ItemActivator, ProcessTaskType.Executable,
                         targetStage.LoadMetadata, targetStage.LoadStage, f);
             }
->>>>>>> 9e847e4d
         }
 
         return null;
