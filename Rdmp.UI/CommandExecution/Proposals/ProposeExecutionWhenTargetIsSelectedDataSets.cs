--- conflicted
+++ resolved
@@ -29,17 +29,6 @@
     public override ICommandExecution ProposeExecution(ICombineToMakeCommand cmd, SelectedDataSets target,
         InsertOption insertOption = InsertOption.Default)
     {
-<<<<<<< HEAD
-        // if use drops a reusable template aggregate (e.g. from Cohort Builder)
-        if (cmd is AggregateConfigurationCombineable ac && ac.IsTemplate && ac.Aggregate.RootFilterContainer_ID != null)
-            // offer to import the WHERE containers
-            return new ExecuteCommandImportFilterContainerTree(ItemActivator, target, ac.Aggregate);
-
-        if (cmd is ContainerCombineable cc)
-            return new ExecuteCommandImportFilterContainerTree(ItemActivator, target, cc.Container);
-
-        return null;
-=======
         return cmd switch
         {
             // if use drops a reusable template aggregate (e.g. from Cohort Builder)
@@ -48,6 +37,5 @@
             ContainerCombineable cc => new ExecuteCommandImportFilterContainerTree(ItemActivator, target, cc.Container),
             _ => null
         };
->>>>>>> 9e847e4d
     }
 }