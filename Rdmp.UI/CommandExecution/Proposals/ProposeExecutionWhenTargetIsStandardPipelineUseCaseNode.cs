--- conflicted
+++ resolved
@@ -26,19 +26,8 @@
     }
 
     public override ICommandExecution ProposeExecution(ICombineToMakeCommand cmd, StandardPipelineUseCaseNode target,
-<<<<<<< HEAD
-        InsertOption insertOption = InsertOption.Default)
-    {
-        if (cmd is PipelineCombineable sourcePipelineCommand)
-            return new ExecuteCommandEditPipelineWithUseCase(ItemActivator, sourcePipelineCommand.Pipeline,
-                target.UseCase);
-
-        return null;
-    }
-=======
         InsertOption insertOption = InsertOption.Default) =>
         cmd is PipelineCombineable sourcePipelineCommand
             ? new ExecuteCommandEditPipelineWithUseCase(ItemActivator, sourcePipelineCommand.Pipeline, target.UseCase)
             : (ICommandExecution)null;
->>>>>>> 9e847e4d
 }