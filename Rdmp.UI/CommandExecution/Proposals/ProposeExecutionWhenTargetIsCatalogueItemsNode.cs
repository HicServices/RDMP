--- conflicted
+++ resolved
@@ -28,25 +28,6 @@
     public override ICommandExecution ProposeExecution(ICombineToMakeCommand cmd, CatalogueItemsNode target,
         InsertOption insertOption = InsertOption.Default)
     {
-<<<<<<< HEAD
-        if (cmd is ColumnInfoCombineable colInfo)
-            return new ExecuteCommandAddNewCatalogueItem(ItemActivator, target.Catalogue, colInfo)
-                { Category = target.Category };
-
-        if (cmd is TableInfoCombineable tableInfo)
-            return new ExecuteCommandAddNewCatalogueItem(ItemActivator, target.Catalogue,
-                tableInfo.TableInfo.ColumnInfos) { Category = target.Category };
-
-        // when dropping onto Core or Supplemental etc
-        if (cmd is CatalogueItemCombineable ciCombine && target.Category != null)
-            // drag to a new category to change the extractability
-            return new ExecuteCommandChangeExtractionCategory(ItemActivator,
-                ciCombine.CatalogueItems.Select(ci => ci.ExtractionInformation)
-                    .Where(e => e != null).ToArray(),
-                target.Category);
-
-        return null;
-=======
         return cmd switch
         {
             ColumnInfoCombineable colInfo => new ExecuteCommandAddNewCatalogueItem(ItemActivator, target.Catalogue,
@@ -60,6 +41,5 @@
                     target.Category),
             _ => null
         };
->>>>>>> 9e847e4d
     }
 }