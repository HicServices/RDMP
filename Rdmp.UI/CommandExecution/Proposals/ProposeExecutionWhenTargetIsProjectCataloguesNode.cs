--- conflicted
+++ resolved
@@ -27,22 +27,9 @@
     }
 
     public override ICommandExecution ProposeExecution(ICombineToMakeCommand cmd, ProjectCataloguesNode target,
-<<<<<<< HEAD
-        InsertOption insertOption = InsertOption.Default)
-    {
-        //use the same drop options as Project except for this one
-
-        if (cmd is CohortIdentificationConfigurationCommand)
-            return null;
-
-
-        return _projectFunctionality.ProposeExecution(cmd, target.Project, insertOption);
-    }
-=======
         InsertOption insertOption = InsertOption.Default) =>
         //use the same drop options as Project except for this one
         cmd is CohortIdentificationConfigurationCommand
             ? null
             : _projectFunctionality.ProposeExecution(cmd, target.Project, insertOption);
->>>>>>> 9e847e4d
 }