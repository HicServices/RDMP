// Copyright (c) The University of Dundee 2018-2019
// This file is part of the Research Data Management Platform (RDMP).
// RDMP is free software: you can redistribute it and/or modify it under the terms of the GNU General Public License as published by the Free Software Foundation, either version 3 of the License, or (at your option) any later version.
// RDMP is distributed in the hope that it will be useful, but WITHOUT ANY WARRANTY; without even the implied warranty of MERCHANTABILITY or FITNESS FOR A PARTICULAR PURPOSE. See the GNU General Public License for more details.
// You should have received a copy of the GNU General Public License along with RDMP. If not, see <https://www.gnu.org/licenses/>.

using System;
using System.Drawing;
using System.Linq;
using System.Windows.Forms;
using Rdmp.Core;
using Rdmp.Core.CommandExecution;
using Rdmp.Core.CommandExecution.AtomicCommands;
using Rdmp.Core.Curation.Data;
using Rdmp.Core.MapsDirectlyToDatabaseTable;
using Rdmp.UI.ItemActivation;
using Rdmp.UI.Refreshing;
using Rdmp.UI.Rules;
using Rdmp.UI.SimpleControls;
using Rdmp.UI.Theme;

namespace Rdmp.UI.TestsAndSetup.ServicePropogation;

/// <summary>
/// TECHNICAL: base abstract class for all Controls which are concerned with a single root DatabaseEntity e.g. AggregateGraph is concerned only with an AggregateConfiguration
/// and its children.  The reason this class exists is to streamline lifetime publish subscriptions (ensuring multiple tabs editting one anothers database objects happens
/// in a seamless a way as possible).
/// 
/// </summary>
/// <typeparam name="T"></typeparam>
[TechnicalUI]
public abstract class RDMPSingleDatabaseObjectControl<T> : RDMPUserControl, IRDMPSingleDatabaseObjectControl
    where T : DatabaseEntity
{
    /// <summary>
    /// True to track changes made to the <see cref="DatabaseObject"/> hosted by this control
    /// and create <see cref="Commit"/> when changes are saved.  Using this field requires
    /// declaring yourself <see cref="ISaveableUI"/>
    /// </summary>
    public bool UseCommitSystem { get; set; } = false;

    /// <summary>
    /// Tracks changes to <see cref="DatabaseObject"/> since last save.  Note that this is null
    /// before <see cref="SetDatabaseObject(IActivateItems, DatabaseEntity)"/> has been called
    /// or if <see cref="UseCommitSystem"/> is false.
    /// </summary>
    protected CommitInProgress CurrentCommit;

    private Control _colorIndicator;
    private Label _readonlyIndicator;

    private BinderWithErrorProviderFactory _binder;

    protected ObjectSaverButton ObjectSaverButton1 = new();

    public DatabaseEntity DatabaseObject { get; private set; }
    protected RDMPCollection AssociatedCollection = RDMPCollection.None;

    /// <summary>
    /// True if the hosted <see cref="DatabaseObject"/> <see cref="IMightBeReadOnly.ShouldBeReadOnly"/>.  This property is detected and update during SetDatabaseObject so use it only after this call has been made
    /// </summary>
    public bool ReadOnly { get; set; }

    protected RDMPSingleDatabaseObjectControl()
    {
        CommonFunctionality.ToolStripAddedToHost += CommonFunctionality_ToolStripAddedToHost;
    }

    public virtual void SetDatabaseObject(IActivateItems activator, T databaseObject)
    {
        SetItemActivator(activator);
        Activator.RefreshBus.EstablishSelfDestructProtocol(this, activator, databaseObject);
        DatabaseObject = databaseObject;

        CommonFunctionality.ClearToolStrip();

        if (_colorIndicator == null && AssociatedCollection != RDMPCollection.None)
        {
            _colorIndicator = new Control
            {
                Dock = DockStyle.Top,
                Location = new Point(0, 0),
                Size = new Size(150, BackColorProvider.IndicatorBarSuggestedHeight),
                TabIndex = 0,
                BackColor = BackColorProvider.GetColor(AssociatedCollection)
            };
            Controls.Add(_colorIndicator);
        }

        _readonlyIndicator ??= new Label
        {
            Dock = DockStyle.Top,
            Location = new Point(0, 0),
            Size = new Size(150, 20),
            TabIndex = 0,
            TextAlign = ContentAlignment.MiddleLeft,
            BackColor = SystemColors.HotTrack,
            Font = new Font("Microsoft Sans Serif", 8.25F, FontStyle.Bold, GraphicsUnit.Point, (byte)0),
            ForeColor = Color.Moccasin
        };

        if (databaseObject is IMightBeReadOnly ro)
        {
            if (ro.ShouldBeReadOnly(out var reason))
            {
                _readonlyIndicator.Text = reason;
                Controls.Add(_readonlyIndicator);
                ReadOnly = true;
            }
            else
            {
                //removing it allows us to handle refreshes (where something becomes unfrozen for example)
                Controls.Remove(_readonlyIndicator);
                ReadOnly = false;
            }
        }

        _binder ??= new BinderWithErrorProviderFactory(activator);

        SetBindings(_binder, databaseObject);

        if (this is ISaveableUI)
        {
            if (UseCommitSystem && CurrentCommit == null && Activator.UseCommits())
            {
                CurrentCommit = new CommitInProgress(activator.RepositoryLocator,
                    new CommitInProgressSettings(databaseObject));
                ObjectSaverButton1.BeforeSave += BeforeSave_FinishCommitInProgressIfAny;
                ObjectSaverButton1.AfterSave += AfterSave_BeginNewCommitIfApplicable;
            }

            ObjectSaverButton1.SetupFor(this, databaseObject, activator);
        }


        var gotoFactory = new GoToCommandFactory(activator);
        foreach (var cmd in gotoFactory.GetCommands(databaseObject).OfType<ExecuteCommandShow>())
        {
            cmd.SuggestedCategory = AtomicCommandFactory.GoTo;
            CommonFunctionality.AddToMenu(cmd, null, null, AtomicCommandFactory.GoTo);
        }
    }


    protected bool BeforeSave_FinishCommitInProgressIfAny(DatabaseEntity _)
    {
        // control doesn't require commits (most controls don't)
        if (!UseCommitSystem)
            return true; // go through with the save

        // user has opted out via user settings or backing repository doesn't support commits
        if (!Activator.UseCommits())
            return true;

        if (CurrentCommit != null)
            if (CurrentCommit.TryFinish(Activator) == null)
                // No changes were actually made or user cancelled
                return false;

        // before starting a new commit cleanup old one
        CurrentCommit?.Dispose();

        // setting to null means a new one will be created in AfterSave
        CurrentCommit = null;

        return true;
    }

    private void AfterSave_BeginNewCommitIfApplicable()
    {
        if (CurrentCommit == null && UseCommitSystem && Activator.UseCommits())
            // start a new commit for the next changes the user commits
            CurrentCommit =
                new CommitInProgress(Activator.RepositoryLocator, new CommitInProgressSettings(DatabaseObject));
    }

    private void CommonFunctionality_ToolStripAddedToHost(object sender, EventArgs e)
    {
        _colorIndicator?.SendToBack();
    }

    protected virtual void SetBindings(BinderWithErrorProviderFactory rules, T databaseObject)
    {
    }

    /// <summary>
    /// Performs data binding using default parameters (OnPropertyChanged), no formatting etc.  Getter must be a
    /// property of <see cref="DatabaseObject"/>
    /// </summary>
    /// <param name="c"></param>
    /// <param name="propertyName"></param>
    /// <param name="dataMember"></param>
    /// <param name="getter"></param>
    /// <param name="formattingEnabled"></param>
    /// <param name="updateMode"></param>
    protected void Bind(Control c, string propertyName, string dataMember, Func<T, object> getter,
        bool formattingEnabled = true, DataSourceUpdateMode updateMode = DataSourceUpdateMode.OnPropertyChanged)
    {
        //workaround for only comitting lists on loose focus
<<<<<<< HEAD
        if (c is ComboBox box && box.DropDownStyle == ComboBoxStyle.DropDownList && propertyName.Equals("SelectedItem"))
=======
        if (c is ComboBox { DropDownStyle: ComboBoxStyle.DropDownList } box && propertyName.Equals("SelectedItem"))
>>>>>>> 9e847e4d
            box.SelectionChangeCommitted += (s, e) => box.DataBindings["SelectedItem"].WriteValue();

        _binder.Bind(c, propertyName, (T)DatabaseObject, dataMember, formattingEnabled, updateMode, getter);
    }


    /// <summary>
    /// Parses the datetime out of the <paramref name="tb"/> with blank being null.  If the string doesn't parse
    /// then the text will turn red.
    /// </summary>
    /// <param name="tb"></param>
    /// <param name="action">Method to call if a valid DateTime is entered into the text box.  Called with null if text box is blank</param>
    protected void SetDate(TextBox tb, Action<DateTime?> action)
    {
        try
        {
            if (string.IsNullOrWhiteSpace(tb.Text))
            {
                action(null);
                return;
            }

            var dateTime = DateTime.Parse(tb.Text);
            action(dateTime);

            tb.ForeColor = Color.Black;
        }
        catch (Exception)
        {
            tb.ForeColor = Color.Red;
        }
    }

    /// <summary>
    /// Parses the Uri out of the <paramref name="tb"/> with blank being null.  If the string doesn't parse
    /// then the text will turn red.
    /// </summary>
    /// <param name="tb"></param>
    /// <param name="action">Method to call if a valid Uri is entered into the text box.  Called with null if text box is blank</param>
    protected void SetUrl(TextBox tb, Action<Uri> action)
    {
        try
        {
            if (string.IsNullOrWhiteSpace(tb.Text))
            {
                action(null);
                return;
            }

            var u = new Uri(tb.Text);
            action(u);
            tb.ForeColor = Color.Black;
        }
        catch (UriFormatException)
        {
            tb.ForeColor = Color.Red;
        }
    }

    public void SetDatabaseObject(IActivateItems activator, DatabaseEntity databaseObject)
    {
        SetDatabaseObject(activator, (T)databaseObject);
    }

    public Type GetTypeOfT() => typeof(T);
<<<<<<< HEAD

    public virtual string GetTabName()
    {
        if (DatabaseObject is INamed named)
            return named.Name;

=======
>>>>>>> 9e847e4d

    public virtual string GetTabName() =>
        DatabaseObject is INamed named ? named.Name : DatabaseObject?.ToString() ?? "Unnamed Tab";

<<<<<<< HEAD
        return "Unamed Tab";
    }

=======
>>>>>>> 9e847e4d
    public virtual string GetTabToolTip() => null;

    /// <summary>
    /// Triggers an application refresh because a change has been made to <paramref name="e"/>
    /// </summary>
    public void Publish(IMapsDirectlyToDatabaseTable e)
    {
        Activator.Publish(e);
    }

    /// <summary>
    /// Triggers an application refresh because a change has been made to the forms main <see cref="DatabaseObject"/>
    /// </summary>
    public void Publish()
    {
        Activator.RefreshBus.Publish(this, new RefreshObjectEventArgs(DatabaseObject));
    }

    /// <summary>
    /// Triggers a refresh only of this form (calls <see cref="SetDatabaseObject(Rdmp.UI.ItemActivation.IActivateItems,T)"/>)
    /// </summary>
    protected void PublishToSelfOnly()
    {
        SetDatabaseObject(Activator, DatabaseObject);
    }

    public virtual void ConsultAboutClosing(object sender, FormClosingEventArgs e)
    {
    }

    public virtual ObjectSaverButton GetObjectSaverButton() => ObjectSaverButton1;

    protected override void Dispose(bool disposing)
    {
        base.Dispose(disposing);

        CurrentCommit?.Dispose();

        if (ObjectSaverButton1 != null)
        {
            ObjectSaverButton1.BeforeSave -= BeforeSave_FinishCommitInProgressIfAny;
            ObjectSaverButton1.AfterSave -= AfterSave_BeginNewCommitIfApplicable;
        }
    }
}<|MERGE_RESOLUTION|>--- conflicted
+++ resolved
@@ -197,11 +197,7 @@
         bool formattingEnabled = true, DataSourceUpdateMode updateMode = DataSourceUpdateMode.OnPropertyChanged)
     {
         //workaround for only comitting lists on loose focus
-<<<<<<< HEAD
-        if (c is ComboBox box && box.DropDownStyle == ComboBoxStyle.DropDownList && propertyName.Equals("SelectedItem"))
-=======
         if (c is ComboBox { DropDownStyle: ComboBoxStyle.DropDownList } box && propertyName.Equals("SelectedItem"))
->>>>>>> 9e847e4d
             box.SelectionChangeCommitted += (s, e) => box.DataBindings["SelectedItem"].WriteValue();
 
         _binder.Bind(c, propertyName, (T)DatabaseObject, dataMember, formattingEnabled, updateMode, getter);
@@ -267,25 +263,10 @@
     }
 
     public Type GetTypeOfT() => typeof(T);
-<<<<<<< HEAD
-
-    public virtual string GetTabName()
-    {
-        if (DatabaseObject is INamed named)
-            return named.Name;
-
-=======
->>>>>>> 9e847e4d
 
     public virtual string GetTabName() =>
         DatabaseObject is INamed named ? named.Name : DatabaseObject?.ToString() ?? "Unnamed Tab";
 
-<<<<<<< HEAD
-        return "Unamed Tab";
-    }
-
-=======
->>>>>>> 9e847e4d
     public virtual string GetTabToolTip() => null;
 
     /// <summary>
