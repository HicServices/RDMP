--- conflicted
+++ resolved
@@ -75,10 +75,6 @@
 
         if(_colorIndicator == null && AssociatedCollection != RDMPCollection.None)
         {
-<<<<<<< HEAD
-            var colorProvider = new BackColorProvider();
-=======
->>>>>>> 5c0a3943
             _colorIndicator = new Control
             {
                 Dock = DockStyle.Top,
@@ -91,18 +87,6 @@
         }
 
         _readonlyIndicator ??= new Label
-<<<<<<< HEAD
-        {
-            Dock = DockStyle.Top,
-            Location = new Point(0, 0),
-            Size = new Size(150, 20),
-            TabIndex = 0,
-            TextAlign = ContentAlignment.MiddleLeft,
-            BackColor = SystemColors.HotTrack,
-            Font = new Font("Microsoft Sans Serif", 8.25F, FontStyle.Bold, GraphicsUnit.Point, (byte)0),
-            ForeColor = Color.Moccasin
-        };
-=======
             {
                 Dock = DockStyle.Top,
                 Location = new Point(0, 0),
@@ -113,7 +97,6 @@
                 Font = new Font("Microsoft Sans Serif", 8.25F, FontStyle.Bold, GraphicsUnit.Point, (byte)0),
                 ForeColor = Color.Moccasin
             };
->>>>>>> 5c0a3943
 
         if (databaseObject is IMightBeReadOnly ro)
         {
@@ -217,11 +200,7 @@
     protected void Bind(Control c, string propertyName, string dataMember, Func<T, object> getter, bool formattingEnabled = true,DataSourceUpdateMode updateMode = DataSourceUpdateMode.OnPropertyChanged)
     {
         //workaround for only comitting lists on loose focus
-<<<<<<< HEAD
         if (c is ComboBox { DropDownStyle: ComboBoxStyle.DropDownList } box && propertyName.Equals("SelectedItem"))
-=======
-        if (c is ComboBox box && box.DropDownStyle == ComboBoxStyle.DropDownList && propertyName.Equals("SelectedItem"))
->>>>>>> 5c0a3943
         {
             box.SelectionChangeCommitted += (s,e)=>box.DataBindings["SelectedItem"].WriteValue();
         }
@@ -298,18 +277,7 @@
 
     public virtual string GetTabName()
     {
-<<<<<<< HEAD
         return DatabaseObject is INamed named ? named.Name : DatabaseObject?.ToString() ?? "Unnamed Tab";
-=======
-        if (DatabaseObject is INamed named)
-            return named.Name;
-
-
-        if (DatabaseObject != null)
-            return DatabaseObject.ToString();
-
-        return "Unamed Tab";
->>>>>>> 5c0a3943
     }
 
     public virtual string GetTabToolTip()
