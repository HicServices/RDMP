--- conflicted
+++ resolved
@@ -17,35 +17,14 @@
 
 public class RDMPBootStrapper
 {
-<<<<<<< HEAD
-    private readonly EnvironmentInfo _environmentInfo;
-    private string catalogueConnection;
-    private string dataExportConnection;
-=======
     private string _catalogueConnection;
     private string _dataExportConnection;
->>>>>>> 9e847e4d
 
     /// <summary>
     /// The last used connection string arguments when launching using this factory class.  Typically the boot strapper
     /// should only ever be used once so you can safely query this field but best to check that it is not null anyway.
     /// </summary>
     public static ResearchDataManagementPlatformOptions ApplicationArguments;
-<<<<<<< HEAD
-
-    private readonly ResearchDataManagementPlatformOptions _args;
-    private T _mainForm;
-
-
-    public RDMPBootStrapper(EnvironmentInfo environmentInfo, ResearchDataManagementPlatformOptions args)
-    {
-        ApplicationArguments = args;
-        _args = args;
-        _environmentInfo = environmentInfo;
-    }
-
-    private readonly HashSet<string> IgnoreExceptions = new(StringComparer.InvariantCultureIgnoreCase)
-=======
 
     private readonly Func<IRDMPPlatformRepositoryServiceLocator, RDMPForm> _formConstructor;
 
@@ -57,7 +36,6 @@
     }
 
     private static readonly HashSet<string> IgnoreExceptions = new(StringComparer.InvariantCultureIgnoreCase)
->>>>>>> 9e847e4d
     {
         // This error seems to come from ObjectTreeView but seems harmless
         "Value cannot be null. (Parameter 'owningItem')"
@@ -71,14 +49,7 @@
         //tell me when you blow up somewhere in the windows API instead of somewhere sensible
         Application.ThreadException += (s, e) =>
         {
-<<<<<<< HEAD
-            var msg = e.Exception?.Message;
-            if (msg != null && IgnoreExceptions.Contains(msg)) return;
-
-            GlobalExceptionHandler.Instance.Handle(s, e);
-=======
             if (!IgnoreExceptions.Contains(e.Exception?.Message)) GlobalExceptionHandler.Instance.Handle(s, e);
->>>>>>> 9e847e4d
         };
         Application.SetUnhandledExceptionMode(UnhandledExceptionMode.CatchException);
         AppDomain.CurrentDomain.UnhandledException += GlobalExceptionHandler.Instance.Handle;
@@ -91,17 +62,10 @@
         }
         catch (Exception ex)
         {
-<<<<<<< HEAD
-            if (!string.IsNullOrWhiteSpace(_args.ConnectionStringsFile))
-            {
-                var viewer = new ExceptionViewer("Failed to get connection strings",
-                    $"ConnectionStringsFile was '{_args.ConnectionStringsFile}'{Environment.NewLine}{ExceptionHelper.ExceptionToListOfInnerMessages(ex)}",
-=======
             if (!string.IsNullOrWhiteSpace(ApplicationArguments.ConnectionStringsFile))
             {
                 var viewer = new ExceptionViewer("Failed to get connection strings",
                     $"ConnectionStringsFile was '{ApplicationArguments.ConnectionStringsFile}'{Environment.NewLine}{ExceptionHelper.ExceptionToListOfInnerMessages(ex)}",
->>>>>>> 9e847e4d
                     ex);
                 viewer.ShowDialog();
             }
@@ -118,21 +82,12 @@
             //show the startup dialog
             var startup = new Startup { SkipPatching = ApplicationArguments.SkipPatching };
 
-<<<<<<< HEAD
-            if (!string.IsNullOrWhiteSpace(_args.Dir))
-=======
             if (!string.IsNullOrWhiteSpace(ApplicationArguments.Dir))
->>>>>>> 9e847e4d
             {
                 startup.RepositoryLocator = ApplicationArguments.GetRepositoryLocator();
             }
-<<<<<<< HEAD
-            else if (!string.IsNullOrWhiteSpace(catalogueConnection) &&
-                     !string.IsNullOrWhiteSpace(dataExportConnection))
-=======
             else if (!string.IsNullOrWhiteSpace(_catalogueConnection) &&
                      !string.IsNullOrWhiteSpace(_dataExportConnection))
->>>>>>> 9e847e4d
             {
                 startup.RepositoryLocator = new LinkedRepositoryProvider(_catalogueConnection, _dataExportConnection);
                 startup.RepositoryLocator.CatalogueRepository.TestConnection();
@@ -149,13 +104,7 @@
             }
 
             //launch the main application form T
-<<<<<<< HEAD
-            _mainForm = new T();
-
-            typeof(T).GetMethod("SetRepositoryLocator").Invoke(_mainForm, new object[] { startup.RepositoryLocator });
-=======
             var mainForm = _formConstructor(startup.RepositoryLocator);
->>>>>>> 9e847e4d
 
             if (startupUI.DoNotContinue)
                 return;
@@ -164,13 +113,8 @@
         }
         catch (Exception e)
         {
-<<<<<<< HEAD
-            if (!string.IsNullOrWhiteSpace(_args.ConnectionStringsFile))
-                ExceptionViewer.Show($"Startup failed for '{_args.ConnectionStringsFile}'", e);
-=======
             if (!string.IsNullOrWhiteSpace(ApplicationArguments.ConnectionStringsFile))
                 ExceptionViewer.Show($"Startup failed for '{ApplicationArguments.ConnectionStringsFile}'", e);
->>>>>>> 9e847e4d
             else
                 ExceptionViewer.Show(e);
         }
