// Copyright (c) The University of Dundee 2018-2019
// This file is part of the Research Data Management Platform (RDMP).
// RDMP is free software: you can redistribute it and/or modify it under the terms of the GNU General Public License as published by the Free Software Foundation, either version 3 of the License, or (at your option) any later version.
// RDMP is distributed in the hope that it will be useful, but WITHOUT ANY WARRANTY; without even the implied warranty of MERCHANTABILITY or FITNESS FOR A PARTICULAR PURPOSE. See the GNU General Public License for more details.
// You should have received a copy of the GNU General Public License along with RDMP. If not, see <https://www.gnu.org/licenses/>.

using System;
using System.Linq;
using System.Reflection;
using System.Text.RegularExpressions;
using System.Threading.Tasks;
using System.Windows.Forms;
using Rdmp.Core.Icons.IconProvision;
using Rdmp.Core.ReusableLibraryCode.Checks;
using Rdmp.Core.ReusableLibraryCode.Settings;
using Rdmp.Core.Startup;
using Rdmp.Core.Startup.Events;
using Rdmp.UI.LocationsMenu;
using Rdmp.UI.SimpleDialogs;
using Rdmp.UI.Versioning;
using SixLabors.ImageSharp;
using SixLabors.ImageSharp.PixelFormats;
using WideMessageBox = Rdmp.UI.SimpleDialogs.WideMessageBox;

namespace Rdmp.UI.TestsAndSetup;

/// <summary>
/// Shows every when RDMP application is first launched.  Tells you whether there are any problems with your current platform databases.
/// If you get an error (Red face) then clicking it will show a log of the startup process.
/// </summary>
public partial class StartupUI : Form, ICheckNotifier
{
    /// <summary>
    /// True if we failed to reach the catalogue database
    /// </summary>
    public bool CouldNotReachTier1Database { get; private set; }

    private readonly Startup _startup;

    //Constructor
    public StartupUI(Startup startup)
    {
        _startup = startup;

        InitializeComponent();

        if (_startup == null)
            return;

        Text = $"RDMP - v{GetVersion()}";

        _startup.DatabaseFound += StartupDatabaseFound;
        _startup.PluginPatcherFound += StartupPluginPatcherFound;

        pbDisconnected.Image = CatalogueIcons.ExternalDatabaseServer.ImageToBitmap();

        Icon = IconFactory.Instance.GetIcon(Image.Load<Rgba32>(CatalogueIcons.Main));
    }


    public static string GetVersion()
    {
        try
        {
            return typeof(StartupUI).Assembly.CustomAttributes
                .FirstOrDefault(a => a.AttributeType == typeof(AssemblyInformationalVersionAttribute))
                ?.ToString().Split('"')[1];
        }
        catch (Exception)
        {
            return "unknown version";
        }
    }


    public bool DoNotContinue { get; set; }

    private void StartupDatabaseFound(object sender, PlatformDatabaseFoundEventArgs eventArgs)
    {
        if (IsDisposed || !IsHandleCreated)
            return;

        if (InvokeRequired)
        {
            Invoke(new MethodInvoker(() => StartupDatabaseFound(sender, eventArgs)));
            return;
        }

        HandleDatabaseFoundOnSimpleUI(eventArgs);
    }

<<<<<<< HEAD
    private void StartupMEFFileDownloaded(object sender, MEFFileDownloadProgressEventArgs eventArgs)
    {
        if (InvokeRequired)
        {
            Invoke(new MethodInvoker(() => StartupMEFFileDownloaded(sender, eventArgs)));
            return;
        }

        //25% to 50% is downloading MEF
        pbLoadProgress.Value =
            (int)(250 + (float)eventArgs.CurrentDllNumber / (float)eventArgs.DllsSeenInCatalogue * 250f);

        lblProgress.Text = $"Downloading MEF File {eventArgs.FileBeingProcessed}";

        if (eventArgs.Status == MEFFileDownloadEventStatus.OtherError)
            ragSmiley1.Fatal(eventArgs.Exception);
    }
=======
>>>>>>> 9e847e4d

    private void StartupPluginPatcherFound(object sender, PluginPatcherFoundEventArgs eventArgs)
    {
        if (InvokeRequired)
        {
            Invoke(new MethodInvoker(() => StartupPluginPatcherFound(sender, eventArgs)));
            return;
        }

        pbLoadProgress.Value = 800; //80% done
    }

    private bool escapePressed;
    private int countDownToClose = 5;

    private void StartupComplete()
    {
        if (InvokeRequired)
        {
            Invoke(new MethodInvoker(StartupComplete));
            return;
        }

        if (_startup is { RepositoryLocator.CatalogueRepository: not null })
            WideMessageBox.CommentStore = _startup.RepositoryLocator.CatalogueRepository.CommentStore;

        //when things go badly leave the form
        if (ragSmiley1.IsFatal() || CouldNotReachTier1Database)
            return;

        var t = new Timer
        {
            Interval = 1000
        };
        t.Tick += TimerTick;
        t.Start();

        pbLoadProgress.Value = 1000;
    }

    private void TimerTick(object sender, EventArgs e)
    {
        var t = (Timer)sender;

        if (escapePressed)
        {
            t.Stop();
            return;
        }

        countDownToClose--;

        lblProgress.Text = $"Startup Complete... Closing in {countDownToClose}s (Esc to cancel)";

        if (UserSettings.Wait5SecondsAfterStartupUI && countDownToClose != 0) return;
        t.Stop();
        Close();
    }

    protected override void OnLoad(EventArgs e)
    {
        base.OnLoad(e);

        if (_startup == null)
            return;

        StartOrRestart(false);
    }

    private void StartOrRestart(bool forceClearRepositorySettings)
    {
        pbLoadProgress.Maximum = 1000;

        if (_startup.RepositoryLocator == null || forceClearRepositorySettings)
            try
            {
                lblProgress.Text = "Constructing UserSettingsRepositoryFinder";
                var finder = new UserSettingsRepositoryFinder();
                _startup.RepositoryLocator = finder;
            }
            catch (Exception ex)
            {
                lblProgress.Text = "Constructing UserSettingsRepositoryFinder Failed";
                ragSmiley1.Fatal(ex);
            }

        escapePressed = false;
        countDownToClose = 5;
        lastStatus = RDMPPlatformDatabaseStatus.Healthy;

        //10% progress because we connected to user settings
        pbLoadProgress.Value = 100;

        lblProgress.Text = "Awaiting Platform Database Discovery...";

        var t = new Task(
            () =>
            {
                try
                {
                    _startup.DoStartup(this);
                    StartupComplete();
                }
                catch (Exception ex)
                {
                    if (IsDisposed || !IsHandleCreated)
                        ExceptionViewer.Show(ex);
                    else
                        Invoke(new MethodInvoker(() => ragSmiley1.Fatal(ex)));
                }
            }
        );
        t.Start();
    }

    private RDMPPlatformDatabaseStatus lastStatus = RDMPPlatformDatabaseStatus.Healthy;
    private ChoosePlatformDatabasesUI _choosePlatformsUI;
    private bool _haveWarnedAboutOutOfDate;

    private void HandleDatabaseFoundOnSimpleUI(PlatformDatabaseFoundEventArgs eventArgs)
    {
        //if status got worse
        if (eventArgs.Status < lastStatus)
            lastStatus = eventArgs.Status;

        //if we are unable to reach a tier 1 database don't report anything else
        if (CouldNotReachTier1Database)
            return;

        lblProgress.Text = $"{eventArgs.Patcher.Name} database status was {eventArgs.Status}";

        switch (eventArgs.Status)
        {
            case RDMPPlatformDatabaseStatus.Unreachable:

                if (eventArgs.Patcher.Tier == 1)
                {
                    pbDisconnected.Visible = true;

                    lblProgress.Text = eventArgs.Repository == null
                        ? "RDMP Platform Databases are not set"
                        : $"Could not reach {eventArgs.Patcher.Name}";

                    CouldNotReachTier1Database = true;

                    ragSmiley1.Fatal(new Exception(
                        $"Core Platform Database was {eventArgs.Status} ({eventArgs.Patcher.Name})",
                        eventArgs.Exception));
                }
                else
                {
                    ragSmiley1.Warning(new Exception(
                        $"Tier {eventArgs.Patcher.Tier} Database was {eventArgs.Status} ({eventArgs.Patcher.Name})",
                        eventArgs.Exception));
                }

                break;

            case RDMPPlatformDatabaseStatus.Broken:
                if (eventArgs.Patcher.Tier == 1)
                    ragSmiley1.Fatal(new Exception(
                        $"Core Platform Database was {eventArgs.Status} ({eventArgs.Patcher.Name})",
                        eventArgs.Exception));
                else
                    ragSmiley1.Warning(new Exception(
                        $"Tier {eventArgs.Patcher.Tier} Database was {eventArgs.Status} ({eventArgs.Patcher.Name})",
                        eventArgs.Exception));
                break;

            case RDMPPlatformDatabaseStatus.RequiresPatching:

                if (MessageBox.Show($"Patching Required on database of type {eventArgs.Patcher.Name}", "Patch",
                        MessageBoxButtons.YesNo) == DialogResult.Yes)
                {
                    PatchingUI.ShowIfRequired(
                        eventArgs.Repository.DiscoveredServer.GetCurrentDatabase(),
                        eventArgs.Repository, eventArgs.Patcher);
                    DoNotContinue = true;
                }
                else
                {
                    MessageBox.Show("Patching was cancelled, application will exit");
                    Application.Exit();
                }

                break;
            case RDMPPlatformDatabaseStatus.Healthy:
                ragSmiley1.OnCheckPerformed(new CheckEventArgs(eventArgs.SummariseAsString(), CheckResult.Success));
                return;
            case RDMPPlatformDatabaseStatus.SoftwareOutOfDate:
                if (!_haveWarnedAboutOutOfDate)
                {
                    MessageBox.Show(
                        "The RDMP database you are connecting to is running a newer schema to your software, please consider updating the software to the latest version");
                    _haveWarnedAboutOutOfDate = true;
                }

                return;
            default:
                throw new ArgumentOutOfRangeException();
        }
    }

    //MEF only!
    public bool OnCheckPerformed(CheckEventArgs args)
    {
        if (InvokeRequired)
        {
            Invoke(new MethodInvoker(() => OnCheckPerformed(args)));
            return false;
        }

        //if the message starts with a percentage translate it into the progress bars movement
        var progressHackMessage = Percentage();
        var match = progressHackMessage.Match(args.Message);

        if (match.Success)
        {
            var percent = float.Parse(match.Groups[1].Value);
            pbLoadProgress.Value = (int)(500 + percent * 2.5); //500-750
        }

        switch (args.Result)
        {
            case CheckResult.Success:
                break;
            case CheckResult.Warning:
            case CheckResult.Fail:

                //MEF failures are only really warnings
                args.Result = CheckResult.Warning;
                break;
            default:
                throw new ArgumentOutOfRangeException(nameof(args), $"Invalid result {args.Result}");
        }

        lblProgress.Text = args.Message;

        return ragSmiley1.OnCheckPerformed(args);
    }


    private void StartupUIMainForm_KeyUp(object sender, KeyEventArgs e)
    {
        if (e.KeyCode == Keys.Escape)
            escapePressed = true;
    }

    private void StartupUIMainForm_FormClosing(object sender, FormClosingEventArgs e)
    {
        if (_choosePlatformsUI is { ChangesMade: true })
            DoNotContinue = true;

        if (e.CloseReason == CloseReason.UserClosing)
            if (ragSmiley1.IsFatal())
                DoNotContinue = true;
    }

    private void BtnChoosePlatformDatabases_Click(object sender, EventArgs e)
    {
        _choosePlatformsUI = new ChoosePlatformDatabasesUI(_startup.RepositoryLocator);
        _choosePlatformsUI.ShowDialog();
    }

    private void pbDisconnected_Click(object sender, EventArgs e)
    {
        ragSmiley1.ShowMessagesIfAny();
    }

    [GeneratedRegex("^(\\d+)%")]
    private static partial Regex Percentage();
}<|MERGE_RESOLUTION|>--- conflicted
+++ resolved
@@ -89,26 +89,6 @@
         HandleDatabaseFoundOnSimpleUI(eventArgs);
     }
 
-<<<<<<< HEAD
-    private void StartupMEFFileDownloaded(object sender, MEFFileDownloadProgressEventArgs eventArgs)
-    {
-        if (InvokeRequired)
-        {
-            Invoke(new MethodInvoker(() => StartupMEFFileDownloaded(sender, eventArgs)));
-            return;
-        }
-
-        //25% to 50% is downloading MEF
-        pbLoadProgress.Value =
-            (int)(250 + (float)eventArgs.CurrentDllNumber / (float)eventArgs.DllsSeenInCatalogue * 250f);
-
-        lblProgress.Text = $"Downloading MEF File {eventArgs.FileBeingProcessed}";
-
-        if (eventArgs.Status == MEFFileDownloadEventStatus.OtherError)
-            ragSmiley1.Fatal(eventArgs.Exception);
-    }
-=======
->>>>>>> 9e847e4d
 
     private void StartupPluginPatcherFound(object sender, PluginPatcherFoundEventArgs eventArgs)
     {
