--- conflicted
+++ resolved
@@ -527,15 +527,9 @@
         //get the parental hierarchy
         var descendancyList = CoreChildProvider.GetDescendancyListIfAnyFor(args.Request.ObjectToEmphasise);
 
-<<<<<<< HEAD
-        if (decendancyList != null)
-            //for each parent in the decendandy list
-            foreach (var parent in decendancyList.Parents)
-=======
         if (descendancyList != null)
             //for each parent in the descendancy list
             foreach (var parent in descendancyList.Parents)
->>>>>>> 9e847e4d
             {
                 //parent isn't in our tree
                 if (Tree.IndexOf(parent) == -1)
@@ -787,18 +781,10 @@
             {
                 coll.Add(item);
 
-<<<<<<< HEAD
-                if (item is ToolStripMenuItem mi)
-                    // if menu item has submenus
-                    if (mi.DropDownItems.Count > 0)
-                        // sort those too - recurisvely
-                        OrderMenuItems(mi.DropDownItems);
-=======
                 if (item is ToolStripMenuItem { DropDownItems.Count: > 0 } mi)
                     // if menu item has submenus
                     // sort those too - recurisvely
                     OrderMenuItems(mi.DropDownItems);
->>>>>>> 9e847e4d
             }
 
             // if there are more buckets to come
