// Copyright (c) The University of Dundee 2018-2019
// This file is part of the Research Data Management Platform (RDMP).
// RDMP is free software: you can redistribute it and/or modify it under the terms of the GNU General Public License as published by the Free Software Foundation, either version 3 of the License, or (at your option) any later version.
// RDMP is distributed in the hope that it will be useful, but WITHOUT ANY WARRANTY; without even the implied warranty of MERCHANTABILITY or FITNESS FOR A PARTICULAR PURPOSE. See the GNU General Public License for more details.
// You should have received a copy of the GNU General Public License along with RDMP. If not, see <https://www.gnu.org/licenses/>.

using System;
using System.Collections;
using System.Collections.Generic;
using System.Drawing;
using System.Linq;
using System.Text;
using System.Windows.Forms;
using BrightIdeasSoftware;
using Rdmp.Core;
using Rdmp.Core.CommandExecution;
using Rdmp.Core.CommandExecution.AtomicCommands;
using Rdmp.Core.Curation.Data;
using Rdmp.Core.Icons.IconProvision;
using Rdmp.Core.MapsDirectlyToDatabaseTable;
using Rdmp.Core.Providers;
using Rdmp.Core.Repositories;
using Rdmp.Core.Repositories.Construction;
using Rdmp.Core.ReusableLibraryCode.Checks;
using Rdmp.Core.ReusableLibraryCode.Icons.IconProvision;
using Rdmp.Core.ReusableLibraryCode.Settings;
using Rdmp.UI.Collections.Providers;
using Rdmp.UI.Collections.Providers.Copying;
using Rdmp.UI.CommandExecution.AtomicCommands;
using Rdmp.UI.CommandExecution.AtomicCommands.UIFactory;
using Rdmp.UI.ItemActivation;
using Rdmp.UI.Menus;
using Rdmp.UI.Refreshing;
using Rdmp.UI.Theme;
using Rdmp.UI.TreeHelper;

namespace Rdmp.UI.Collections;

/// <summary>
/// Provides centralised functionality for all RDMPCollectionUI classes.  This includes configuring TreeListView to use the correct icons, have the correct row
/// height, child nodes etc.
/// </summary>
public partial class RDMPCollectionCommonFunctionality : IRefreshBusSubscriber
{
    /// <summary>
    /// The collection if any that this <see cref="Tree"/> represents in the UI
    /// </summary>
    public RDMPCollection Collection { get; private set; }

    private IActivateItems _activator;
    public TreeListView Tree;

    public ICoreIconProvider CoreIconProvider { get; private set; }
    public ICoreChildProvider CoreChildProvider { get; set; }
    public RenameProvider RenameProvider { get; private set; }
    public DragDropProvider DragDropProvider { get; private set; }
    public CopyPasteProvider CopyPasteProvider { get; private set; }
    public FavouriteColumnProvider FavouriteColumnProvider { get; private set; }
    public TreeNodeParentFinder ParentFinder { get; private set; }

    public IRDMPPlatformRepositoryServiceLocator RepositoryLocator { get; private set; }

    public OLVColumn FavouriteColumn { get; private set; }

    public bool IsSetup { get; private set; }

    public Func<IActivateItems,IAtomicCommand[]> WhitespaceRightClickMenuCommandsGetter { get; set; }

<<<<<<< HEAD
=======
    public IDColumnProvider IDColumnProvider { get; set; }
>>>>>>> 5c0a3943
    public OLVColumn IDColumn { get; set; }
    public CheckColumnProvider CheckColumnProvider { get; set; }
    public OLVColumn CheckColumn { get; set; }

    /// <summary>
    /// List of Types for which the children should not be returned.  By default the IActivateItems child provider knows all objects children all the way down
    /// You can cut off any branch with this property, just specify the Types to stop descending at and you will get that object Type (assuming you normally would)
    /// but no further children.
    /// </summary>
    public Type[] AxeChildren { get; set; }

    public Type[] MaintainRootObjects { get; set; }

    public RDMPCollectionCommonFunctionalitySettings Settings { get; private set; }

    public event EventHandler<MenuBuiltEventArgs> MenuBuilt;

    private static readonly Dictionary<RDMPCollection,Guid> TreeGuids = new()
    {
        {RDMPCollection.Tables,new Guid("8f24d624-acad-45dd-862b-01b18dfdd9a2")},
        {RDMPCollection.Catalogue,new Guid("d0f72b03-63f1-487e-9afa-51c03afa7819")},
        {RDMPCollection.DataExport,new Guid("9fb651f6-3e4f-4629-b64e-f61551ae009e")},
        {RDMPCollection.SavedCohorts,new Guid("6d0e4560-9357-4ee1-91b6-a182a57f7a6f")},
        {RDMPCollection.Cohort,new Guid("5c7cceb3-4202-47b1-b271-e2eed869d9ef")},
        {RDMPCollection.Favourites,new Guid("39d37439-ac7a-4346-8c79-9867384db92e")},
        {RDMPCollection.DataLoad,new Guid("600aad33-df6c-4013-ad92-65de19d494cf")}
    };

    /// <summary>
    /// Sets up width and visibility tracking on the given <paramref name="col"/>.  Each logically different
    /// column should have its own unique Guid.  But it is ok for the same column (e.g. ID) in two different
    /// collection windows to share the same Guid in order to persist user preference of visibility of the concept.
    /// </summary>
    /// <param name="col"></param>
    /// <param name="g"></param>
    public void SetupColumnTracking(OLVColumn col, Guid g)
    {
        SetupColumnTracking(Tree, col, g);
    }
    public void SetupColumnTracking(OLVColumn col, string columnUniqueIdentifier)
    {
        SetupColumnTracking(Tree, col, columnUniqueIdentifier);
    }

    /// <inheritdoc cref="SetupColumnTracking(OLVColumn, Guid)"/>
    public static void SetupColumnTracking(ObjectListView view, OLVColumn col, Guid g)
    {
        col.Width = UserSettings.GetColumnWidth(g);
        view.ColumnWidthChanged += (s, e) => UserSettings.SetColumnWidth(g, col.Width);

        col.IsVisible = UserSettings.GetColumnVisible(g);
        col.VisibilityChanged += (s, e) => UserSettings.SetColumnVisible(g, ((OLVColumn)s).IsVisible);

        view.RebuildColumns();
    }
    public static void SetupColumnTracking(ObjectListView view, OLVColumn col,string columnUniqueIdentifier)
    {
        col.Width = UserSettings.GetColumnWidth(columnUniqueIdentifier);
        view.ColumnWidthChanged += (s, e) => UserSettings.SetColumnWidth(columnUniqueIdentifier, col.Width);

        col.IsVisible = UserSettings.GetColumnVisible(columnUniqueIdentifier);
        col.VisibilityChanged += (s, e) => UserSettings.SetColumnVisible(columnUniqueIdentifier, ((OLVColumn)s).IsVisible);

        view.RebuildColumns();
    }

    public static void SetupColumnSortTracking(ObjectListView tree, Guid collectionGuid)
    {
        tree.PrimarySortColumn ??= tree.AllColumns.FirstOrDefault(c => c.IsVisible && c.Sortable);

        //persist user sort orders
        if (collectionGuid == Guid.Empty) return;

        //if we know the sort order for this collection last time
        var lastSort = UserSettings.GetLastColumnSortForCollection(collectionGuid);

        //reestablish that sort order
        if (lastSort != null && tree.AllColumns.Any(c => c.Text == lastSort.Item1))
        {
            tree.PrimarySortColumn = tree.GetColumn(lastSort.Item1);
            tree.PrimarySortOrder = lastSort.Item2 ? SortOrder.Ascending : SortOrder.Descending;
        }

        //and track changes to the sort order
        tree.AfterSorting += (s, e) => TreeOnAfterSorting(s, e, collectionGuid);
    }

    /// <summary>
    /// Sets up common functionality for an RDMPCollectionUI with the default settings
    /// </summary>
    /// <param name="collection"></param>
    /// <param name="tree">The main tree in the collection UI</param>
    /// <param name="activator">The current activator, used to launch objects, register for refresh events etc </param>
    /// <param name="iconColumn">The column of tree view which should contain the icon for each row object</param>
    /// <param name="renameableColumn">Nullable field for specifying which column supports renaming on F2</param>
    public void SetUp(RDMPCollection collection, TreeListView tree, IActivateItems activator, OLVColumn iconColumn, OLVColumn renameableColumn)
    {
        SetUp(collection,tree,activator,iconColumn,renameableColumn,new RDMPCollectionCommonFunctionalitySettings());
    }

    /// <summary>
    /// Sets up common functionality for an RDMPCollectionUI
    /// </summary>
    /// <param name="collection"></param>
    /// <param name="tree">The main tree in the collection UI</param>
    /// <param name="activator">The current activator, used to launch objects, register for refresh events etc </param>
    /// <param name="iconColumn">The column of tree view which should contain the icon for each row object</param>
    /// <param name="renameableColumn">Nullable field for specifying which column supports renaming on F2</param>
    /// <param name="settings">Customise which common behaviours are turned on</param>
    public void SetUp(RDMPCollection collection, TreeListView tree, IActivateItems activator, OLVColumn iconColumn, OLVColumn renameableColumn,RDMPCollectionCommonFunctionalitySettings settings)
    {
        Settings = settings;
        Collection = collection;
        IsSetup = true;
        _activator = activator;
        _activator.RefreshBus.Subscribe(this);

        RepositoryLocator = _activator.RepositoryLocator;

        Tree = tree;
        Tree.FullRowSelect = true;
        Tree.HideSelection = false;
        Tree.KeyPress += Tree_KeyPress;

        Tree.CellToolTip.InitialDelay = UserSettings.TooltipAppearDelay;
        Tree.CellToolTipShowing += (s,e)=>Tree_CellToolTipShowing(activator,e);

        Tree.RevealAfterExpand = true;

        if (!Settings.SuppressChildrenAdder)
        {
            Tree.CanExpandGetter += CanExpandGetter;
            Tree.ChildrenGetter += ChildrenGetter;
        }

        if(!Settings.SuppressActivate)
            Tree.ItemActivate += CommonItemActivation;

        Tree.CellRightClick += CommonRightClick;
        Tree.KeyUp += CommonKeyPress;

        if(iconColumn != null)
            iconColumn.ImageGetter += ImageGetter;

        if(Tree.RowHeight != 19)
            Tree.RowHeight = 19;

        //add colour indicator bar
        Tree.Location = Tree.Location with { Y = tree.Location.Y+3 };
        Tree.Height -= 3;

        CreateColorIndicator(Tree,collection);

        //what does this do to performance?
        Tree.UseNotifyPropertyChanged = true;

        ParentFinder = new TreeNodeParentFinder(Tree);

        DragDropProvider = new DragDropProvider(
            _activator.CommandFactory,
            _activator.CommandExecutionFactory,
            tree);

        if(renameableColumn != null)
        {
            RenameProvider = new RenameProvider(_activator, tree, renameableColumn);
            RenameProvider.RegisterEvents();
        }

        if (Settings.AddFavouriteColumn)
        {
            FavouriteColumnProvider = new FavouriteColumnProvider(_activator, tree);
            FavouriteColumn = FavouriteColumnProvider.CreateColumn();

            SetupColumnTracking(FavouriteColumn, new Guid("ab25aa56-957c-4d1b-b395-48299be8e467"));
        }

        if (settings.AddIDColumn)
        {
            IDColumn = IDColumnProvider.CreateColumn();

            Tree.AllColumns.Add(IDColumn);
            SetupColumnTracking(IDColumn, new Guid("9d567d9c-06f5-41b6-9f0d-e630a0e23f3a"));
            Tree.RebuildColumns();
        }

        if (Settings.AddCheckColumn)
        {
            CheckColumnProvider = new CheckColumnProvider(tree, _activator.CoreIconProvider);
            CheckColumn = CheckColumnProvider.CreateColumn();

            SetupColumnTracking(CheckColumn, new Guid("8d9c6a0f-82a8-4f4e-b058-e3017d8d60e0"));

            Tree.AllColumns.Add(CheckColumn);
            Tree.RebuildColumns();
        }
        CoreIconProvider = activator.CoreIconProvider;

        CopyPasteProvider = new CopyPasteProvider();
        CopyPasteProvider.RegisterEvents(tree);

        CoreChildProvider = _activator.CoreChildProvider;

        _activator.Emphasise += _activator_Emphasise;

        Tree.TreeFactory = TreeFactoryGetter;
        Tree.RebuildAll(true);

        Tree.FormatRow += Tree_FormatRow;
        Tree.KeyDown += Tree_KeyDown;

<<<<<<< HEAD
        if (Settings.AllowSorting)
            SetupColumnSortTracking(Tree, TreeGuids.TryGetValue(collection, out var guid) ? guid : Guid.Empty);
=======
        if(Settings.AllowSorting)
        {
            SetupColumnSortTracking(Tree, TreeGuids.TryGetValue(collection, out var guid) ? guid : Guid.Empty);
        }
>>>>>>> 5c0a3943
        else
            foreach (var c in Tree.AllColumns)
                c.Sortable = false;
    }

    public static void Tree_CellToolTipShowing(IActivateItems activator, ToolTipShowingEventArgs e)
    {
        var model = e.Model;

        if (model is IMasqueradeAs m)
            model = m.MasqueradingAs();

        e.AutoPopDelay = 32767;

        if(GetToolTip(activator, model,out var title, out var body, out var isBad))
        {
            e.StandardIcon = isBad ? ToolTipControl.StandardIcons.Error : ToolTipControl.StandardIcons.Info;
            e.Title = title;
            e.Text = body;
            e.IsBalloon = true;
        }

    }

    /// <summary>
    /// Returns true if it is possible to generate tool tip style info on the given <paramref name="model"/>
    /// </summary>
    /// <param name="activator"></param>
    /// <param name="model"></param>
    /// <param name="title"></param>
    /// <param name="body"></param>
    /// <param name="isBad"></param>
    /// <returns></returns>
    public static bool GetToolTip(IActivateItems activator, object model, out string title, out string body, out bool isBad)
    {
        var problem = activator.DescribeProblemIfAny(model);
        title = GetToolTipTitle(model);

        if (!string.IsNullOrWhiteSpace(problem))
        {
            isBad = true;
            body = problem;
            return true;
        }

        if (model is ICanBeSummarised sum)
        {
            isBad = false;
            body = GetToolTipBody(activator, sum);
            return true;
        }


        // not possible to show any kind of tooltip for this object
        body = null;
        isBad = false;
        return false;
    }

    private static string GetToolTipTitle(object model)
    {
        return model is IMapsDirectlyToDatabaseTable d ?
            $"{model} (ID: {d.ID})" :
            model?.ToString();
    }

    private static DateTime lastInvalidatedCache = DateTime.Now;
    private static Dictionary<object, string> cache = new();

    private static string GetToolTipBody(IActivateItems activator, ICanBeSummarised sum)
    {
        if(DateTime.Now.Subtract(lastInvalidatedCache).TotalSeconds > 10)
        {
            cache.Clear();
            lastInvalidatedCache = DateTime.Now;
        }

        if(cache.TryGetValue(sum, out var body))
            return body;

        var sb = new StringBuilder();
        sb.AppendLine(sum.GetSummary(false, false));

        var gotoF = new GoToCommandFactory(activator);
        try
        {
            var associatedObjects = gotoF.GetCommands(sum).OfType<ExecuteCommandShow>()
                .ToDictionary(cmd => cmd.GetCommandName(), cmd => cmd.GetObjects().Where(o => o != null));

            foreach (var kvp in associatedObjects)
            {
                if (!kvp.Value.Any())
                    continue;

                var val = string.Join(", ", kvp.Value.Select(o => o.ToString()).ToArray());

                if(val.Length>100)
                {
                    val = $"{val[..100]}...";
                }

                sb.AppendLine($"{kvp.Key}: {val}");
            }
        }
        catch (Exception)
        {
            // couldn't get all the things you can go to, nevermind
            return sb.ToString();
        }
        finally
        {
            cache.Add(sum, sb.ToString());
        }

        return sb.ToString();
    }

    private void Tree_KeyDown(object sender, KeyEventArgs e)
    {
        if(_shortcutKeys.Contains(e.KeyCode))
        {

            // Prevents bong sound
            e.SuppressKeyPress = true;
        }
    }

    private void Tree_KeyPress(object sender, KeyPressEventArgs e)
    {
        //Prevents keyboard 'bong' sound occuring when using Enter to activate an object
        if (e.KeyChar == (char)Keys.Enter)
            e.Handled = true;
    }

    private static void TreeOnAfterSorting(object sender, AfterSortingEventArgs e, Guid collectionGuid)
    {
        UserSettings.SetLastColumnSortForCollection(collectionGuid, e.ColumnToSort?.Text, e.SortOrder == SortOrder.Ascending);
    }

    private void CreateColorIndicator(TreeListView tree, RDMPCollection collection)
    {
        if(Tree.Parent == null || collection == RDMPCollection.None)
            return;

        var indicatorHeight = BackColorProvider.IndicatorBarSuggestedHeight;

        var ctrl = new Control
        {
            BackColor = BackColorProvider.GetColor(collection),
            Location = Tree.Location with { Y = tree.Location.Y - indicatorHeight },
            Height = indicatorHeight,
            Width = Tree.Width
        };

        if (Tree.Dock != DockStyle.None)
            ctrl.Dock = DockStyle.Top;
        else
            ctrl.Anchor = AnchorStyles.Left | AnchorStyles.Top | AnchorStyles.Right;

        Tree.Parent.Controls.Add(ctrl);
    }

    private void Tree_FormatRow(object sender, FormatRowEventArgs e)
    {
        var hasProblems = _activator.HasProblem(e.Model);

<<<<<<< HEAD
        if (e.Model is IDisableable { IsDisabled: true } disableable)
=======
        if (e.Model is IDisableable disableable && disableable.IsDisabled)
>>>>>>> 5c0a3943
        {
            e.Item.ForeColor = Color.FromArgb(152,152,152);

            //make it italic
            if(!e.Item.Font.Italic)
                e.Item.Font = new Font(e.Item.Font,FontStyle.Italic);

            e.Item.BackColor = Color.FromArgb(225,225,225);
        }
        else
        {
            //make it not italic
            if(e.Item.Font.Italic)
                e.Item.Font = new Font(e.Item.Font,FontStyle.Regular);

            e.Item.ForeColor = hasProblems ? Color.Red : Color.Black;
            e.Item.BackColor = hasProblems ? Color.FromArgb(255,220,220) : Color.White;
        }
    }

    private TreeListView.Tree TreeFactoryGetter(TreeListView view)
    {
        return new RDMPCollectionCommonFunctionalityTreeHijacker(view);
    }

    // Tracks when RefreshContextMenuStrip is called to prevent rebuilding on select and right click in rapid succession
    private object _lastMenuObject;
    private DateTime _lastMenuBuilt = DateTime.Now;
    private ContextMenuStrip _menu;
<<<<<<< HEAD

=======
>>>>>>> 5c0a3943
    private HashSet<Keys> _shortcutKeys = new()
    {
        Keys.I,
        Keys.Delete,
        Keys.F1,
        Keys.F5
    };

    private void RefreshContextMenuStrip()
    {
        // appropriate menu has already been created recently
        if(_lastMenuObject == Tree.SelectedObject && DateTime.Now.Subtract(_lastMenuBuilt) < TimeSpan.FromSeconds(2))
            return;

        //clear the old menu strip first so old shortcuts cannot be activated during
        _menu?.Dispose();

        _menu = Tree.SelectedObjects.Count <= 1 ? GetMenuIfExists(_lastMenuObject = Tree.SelectedObject) : GetMenuIfExists(_lastMenuObject = Tree.SelectedObjects);

        _lastMenuBuilt = DateTime.Now;
    }

    public void CommonRightClick(object sender, CellRightClickEventArgs e)
    {
        //if we aren't doing a multi select
        if(Tree.SelectedObjects.Count <= 1)
        {
            Tree.SelectedObject = e.Model;
        }

        RefreshContextMenuStrip();
        _menu?.Show(Tree.PointToScreen(e.Location));
    }

    public void CommonKeyPress(object sender , KeyEventArgs e)
    {
        if(_shortcutKeys.Contains(e.KeyCode))
        {
            RefreshContextMenuStrip();

            if(_menu != null)
            {
                var options = _menu.Items.OfType<ToolStripMenuItem>().FirstOrDefault(mi=>mi.ShortcutKeys == (e.Control ? Keys.Control | e.KeyCode : e.KeyCode));
                options?.PerformClick();
                e.Handled = true;
                e.SuppressKeyPress = true;
            }
        }
    }

    private void _activator_Emphasise(object sender, EmphasiseEventArgs args)
    {
        var rootObject = _activator.GetRootObjectOrSelf(args.Request.ObjectToEmphasise);

        //get the parental hierarchy
        var decendancyList = CoreChildProvider.GetDescendancyListIfAnyFor(args.Request.ObjectToEmphasise);

        if (decendancyList != null)
        {
            //for each parent in the decendandy list
            foreach (var parent in decendancyList.Parents)
            {
                //parent isn't in our tree
                if (Tree.IndexOf(parent) == -1)
                    return;

                //parent is in our tree so make sure it's expanded
                Tree.Expand(parent);
            }
        }

        //tree doesn't contain object even after expanding parents
        var index = Tree.IndexOf(args.Request.ObjectToEmphasise);

        if(index == -1)
            return;

        if (args.Request.ExpansionDepth > 0)
            try
            {
                Tree.BeginUpdate();
                ExpandToDepth(args.Request.ExpansionDepth, args.Request.ObjectToEmphasise);
            }
            finally
            {
                Tree.EndUpdate();
            }

        //update index now pin filter is applied
        index = Tree.IndexOf(args.Request.ObjectToEmphasise);

        //select the object and ensure it's visible
        Tree.SelectedObject = args.Request.ObjectToEmphasise;
        Tree.EnsureVisible(index);


        args.Sender = Tree.FindForm();
    }

    /// <summary>
    /// Expands the current object (which must exist/be visible in the UI) to the given depth
    /// </summary>
    /// <param name="expansionDepth"></param>
    /// <param name="currentObject"></param>
    public void ExpandToDepth(int expansionDepth, object currentObject)
    {
        if(expansionDepth == 0)
            return;

        Tree.Expand(currentObject);

        foreach (var o in ChildrenGetter(currentObject))
            ExpandToDepth(expansionDepth -1,o);
    }

    private IEnumerable ChildrenGetter(object model)
    {
        return AxeChildren != null && AxeChildren.Contains(model.GetType()) ? Array.Empty<object>() : (IEnumerable)CoreChildProvider.GetChildren(model);
    }

    private bool CanExpandGetter(object model)
    {
        var result = ChildrenGetter(model);

<<<<<<< HEAD
        return result?.Cast<object>().Any() == true;
=======
        if (result == null)
            return false;

        return result.Cast<object>().Any();
>>>>>>> 5c0a3943
    }

    private Bitmap ImageGetter(object rowObject)
    {
        var hasProblems = _activator.HasProblem(rowObject);

        return CoreIconProvider.GetImage(rowObject,hasProblems?OverlayKind.Problem:OverlayKind.None).ImageToBitmap();
    }

    /// <summary>
    /// Creates a menu compatible with object <paramref name="o"/>.  Returns null if no compatible menu exists.
    /// Errors are reported to <see cref="IBasicActivateItems.GlobalErrorCheckNotifier"/> (if set up).
    /// 
    /// </summary>
    /// <param name="o"></param>
    /// <returns></returns>
    public ContextMenuStrip GetMenuIfExists(object o)
    {
        try
        {
            if (o is ICollection many)
            {
                var menu = new RDMPContextMenuStrip(new RDMPContextMenuStripArgs(_activator,Tree,many),many);

                var factory = new AtomicCommandUIFactory(_activator);

                if (many.Cast<object>().All(d => d is IMapsDirectlyToDatabaseTable))
                {
                    menu.Items.Add(factory.CreateMenuItem(new ExecuteCommandStartSession(_activator, many.Cast<IMapsDirectlyToDatabaseTable>().ToArray(),null)));
                    menu.Items.Add(factory.CreateMenuItem(new ExecuteCommandAddToSession(_activator, many.Cast<IMapsDirectlyToDatabaseTable>().ToArray(),null)));
                }

                var cmdFactory = new AtomicCommandFactory(_activator);
                foreach(var p in cmdFactory.CreateManyObjectCommands(many))
                {
                    menu.Add(p);
                }

                MenuBuilt?.Invoke(this,new MenuBuiltEventArgs(menu,o));
                return Sort(menu);
            }

            if (o != null)
            {
                //is o masquerading as someone else?
                var masquerader = o as IMasqueradeAs;

                //if so this is who he is pretending to be
                object masqueradingAs = null;

                if (masquerader != null)
                    masqueradingAs = masquerader.MasqueradingAs(); //yes he is masquerading!

                var menu = GetMenuWithCompatibleConstructorIfExists(o);

                //If no menu takes the object o try checking the object it is masquerading as as a secondary preference
                if (menu == null && masqueradingAs != null)
                    menu = GetMenuWithCompatibleConstructorIfExists(masqueradingAs, masquerader);

                //found a menu with compatible constructor arguments
                if (menu != null)
                {
                    MenuBuilt?.Invoke(this,new MenuBuiltEventArgs(menu,o));
                    return Sort(menu);
                }

                //no compatible menus so just return default menu
                var defaultMenu = new RDMPContextMenuStrip(new RDMPContextMenuStripArgs(_activator, Tree, o), o);
                defaultMenu.AddCommonMenuItems(this);

                MenuBuilt?.Invoke(this,new MenuBuiltEventArgs(defaultMenu,o));
                return Sort(defaultMenu);
            }

            {
                //it's a right click in whitespace (nothing right clicked)

                var factory = new AtomicCommandUIFactory(_activator);

                if (WhitespaceRightClickMenuCommandsGetter != null)
                {
                    var toReturn = new RDMPContextMenuStrip(new RDMPContextMenuStripArgs(_activator, Tree, this), this);

                    foreach(var cmd in WhitespaceRightClickMenuCommandsGetter(_activator))
                    {
                        toReturn.Add(cmd);
                    }

                    toReturn.AddCommonMenuItems(this);
                    return Sort(toReturn);

                }
            }

            return null;
        }
        catch(Exception ex)
        {
            if(_activator?.GlobalErrorCheckNotifier == null)
                throw;

            _activator.GlobalErrorCheckNotifier.OnCheckPerformed(new CheckEventArgs($"Failed to build menu for {o} of Type {o?.GetType()}",CheckResult.Fail,ex));
            return null;
        }
    }

    //once we find the best menu for object of Type x then we want to cache that knowledge and go directly to that menu every time
<<<<<<< HEAD
    private Dictionary<Type,Type> _cachedMenuCompatibility = new();
=======
    private readonly Dictionary<Type,Type> _cachedMenuCompatibility = new();
>>>>>>> 5c0a3943

    private ContextMenuStrip GetMenuWithCompatibleConstructorIfExists(object o, IMasqueradeAs oMasquerader = null)
    {
        var args = new RDMPContextMenuStripArgs(_activator,Tree,o)
        {
            Masquerader = oMasquerader ?? o as IMasqueradeAs
        };

        var oType = o.GetType();

        //if we have encountered this object type before
<<<<<<< HEAD
        if (_cachedMenuCompatibility.TryGetValue(oType, out var compatibleMenu))
=======
        if (_cachedMenuCompatibility.TryGetValue(oType,out var compatibleMenu))
>>>>>>> 5c0a3943
        {
            //we know there are no menus compatible with o
            return compatibleMenu == null ? null : ConstructMenu(compatibleMenu, args, o);
        }


        //now find the first RDMPContextMenuStrip with a compatible constructor
        foreach (var menuType in MEF.GetTypes<RDMPContextMenuStrip>())
        {
            if (menuType.IsAbstract || menuType.IsInterface || menuType == typeof(RDMPContextMenuStrip))
                continue;

            //try constructing menu with:
            var menu = ConstructMenu(menuType,args,o);

            //find first menu that's compatible
<<<<<<< HEAD
            if (menu == null) continue;
            _cachedMenuCompatibility.TryAdd(oType, menu.GetType());
=======
            if (menu != null)
            {
                _cachedMenuCompatibility.TryAdd(oType, menu.GetType());
>>>>>>> 5c0a3943

            return menu;
        }

        //we know there are no menus compatible with this type
        _cachedMenuCompatibility.TryAdd(oType, null);

        //there are no derived classes with compatible constructors
        return null;
    }

    private RDMPContextMenuStrip ConstructMenu(Type type, RDMPContextMenuStripArgs args, object o)
    {
        //there is a compatible menu Type known

        //parameter 1 must be args
        //parameter 2 must be object compatible Type

        var menu = (RDMPContextMenuStrip)ObjectConstructor.ConstructIfPossible(type, args, o);

        menu?.AddCommonMenuItems(this);

        return menu;
    }

    private ContextMenuStrip Sort(ContextMenuStrip menu)
    {
        if (menu != null)
        {
            OrderMenuItems(menu.Items);
        }
        return menu;
    }

    private void OrderMenuItems(ToolStripItemCollection coll)
    {
        var itemsByBucket = new Dictionary<int, List<ToolStripItem>>();

        // Create buckets for every item in every context menu
        foreach(ToolStripItem oItem in coll)
        {
            var bucket = (int)GetWeight(oItem);

            if (!itemsByBucket.ContainsKey(bucket))
            {
                itemsByBucket.Add(bucket, new List<ToolStripItem>());
            }

            itemsByBucket[bucket].Add(oItem);
        }

        coll.Clear();

        var buckets = itemsByBucket.OrderBy(kvp => kvp.Key).ToArray();

        for(var i =0;i< buckets.Length;i++)
        {
            // add all the items
            foreach(var item in buckets[i].Value.OrderBy(i=>GetWeight(i)))
            {
                coll.Add(item);

                if (item is ToolStripMenuItem { DropDownItems.Count: > 0 } mi)
                    // if menu item has submenus
                {
                    // sort those too - recurisvely
                    OrderMenuItems(mi.DropDownItems);
                }
            }

            // if there are more buckets to come
            if(i != buckets.Length - 1)
            {
                coll.Add(new ToolStripSeparator());
            }
        }
    }

    private float GetWeight(ToolStripItem oItem)
    {
        if (oItem.Tag is IAtomicCommand cmd)
        {
            return cmd.Weight;
        }

        if (oItem is ToolStripMenuItem mi)
        {
            if(mi.DropDownItems.Count > 0)
                return mi.DropDownItems.Cast<ToolStripItem>().Min(GetWeight);

            if (mi.Tag is float f)
                return f;
        }
        return 0;
    }

    public void CommonItemActivation(object sender, EventArgs eventArgs)
    {
        var o = Tree.SelectedObject;

        if(o == null)
            return;

        if (UserSettings.DoubleClickToExpand)
        {
            if (Tree.CanExpand(o) && !Tree.IsExpanded(o))
            {
                Tree.Expand(o);
                return;
            }
            if (Tree.IsExpanded(o))
            {
                Tree.Collapse(o);
                return;
            }
        }

        var cmd = new ExecuteCommandActivate(_activator, o);
        if(!cmd.IsImpossible)
            cmd.Execute();
    }

    public void RefreshBus_RefreshObject(object sender, RefreshObjectEventArgs e)
    {
        RefreshObject(e.Object,e.Exists);

        //now tell tree view to refresh the object

        RefreshContextMenuStrip();

        //also refresh anyone who is masquerading as e.Object
        foreach (var masquerader in _activator.CoreChildProvider.GetMasqueradersOf(e.Object))
            RefreshObject(masquerader, e.Exists);

    }

    private void RefreshObject(object o, bool exists)
    {
        //if it is a root object maintained by this tree and it exists
        if (MaintainRootObjects != null && MaintainRootObjects.Contains(o.GetType()))
        {
            if (exists)
            {
                //if tree doesn't yet contain the object
                if (!Tree.Objects.Cast<object>().Contains(o))
                {
                    Tree.AddObject(o); //add it
                    return;
                }
            }
            else
            {
                //if tree contains the object remove it
                if (Tree.Objects.Cast<object>().Contains(o))
                {
                    Tree.RemoveObject(o); //remove it
                    return;
                }
            }
        }


        Tree.RebuildAll(true);
        Tree.Sort();
    }

    public void TearDown()
    {
        if(IsSetup)
        {
            _activator.RefreshBus.Unsubscribe(this);
            _activator.Emphasise -= _activator_Emphasise;
        }
    }

}<|MERGE_RESOLUTION|>--- conflicted
+++ resolved
@@ -66,10 +66,7 @@
 
     public Func<IActivateItems,IAtomicCommand[]> WhitespaceRightClickMenuCommandsGetter { get; set; }
 
-<<<<<<< HEAD
-=======
     public IDColumnProvider IDColumnProvider { get; set; }
->>>>>>> 5c0a3943
     public OLVColumn IDColumn { get; set; }
     public CheckColumnProvider CheckColumnProvider { get; set; }
     public OLVColumn CheckColumn { get; set; }
@@ -281,15 +278,8 @@
         Tree.FormatRow += Tree_FormatRow;
         Tree.KeyDown += Tree_KeyDown;
 
-<<<<<<< HEAD
         if (Settings.AllowSorting)
             SetupColumnSortTracking(Tree, TreeGuids.TryGetValue(collection, out var guid) ? guid : Guid.Empty);
-=======
-        if(Settings.AllowSorting)
-        {
-            SetupColumnSortTracking(Tree, TreeGuids.TryGetValue(collection, out var guid) ? guid : Guid.Empty);
-        }
->>>>>>> 5c0a3943
         else
             foreach (var c in Tree.AllColumns)
                 c.Sortable = false;
@@ -456,11 +446,7 @@
     {
         var hasProblems = _activator.HasProblem(e.Model);
 
-<<<<<<< HEAD
         if (e.Model is IDisableable { IsDisabled: true } disableable)
-=======
-        if (e.Model is IDisableable disableable && disableable.IsDisabled)
->>>>>>> 5c0a3943
         {
             e.Item.ForeColor = Color.FromArgb(152,152,152);
 
@@ -490,10 +476,6 @@
     private object _lastMenuObject;
     private DateTime _lastMenuBuilt = DateTime.Now;
     private ContextMenuStrip _menu;
-<<<<<<< HEAD
-
-=======
->>>>>>> 5c0a3943
     private HashSet<Keys> _shortcutKeys = new()
     {
         Keys.I,
@@ -618,14 +600,7 @@
     {
         var result = ChildrenGetter(model);
 
-<<<<<<< HEAD
         return result?.Cast<object>().Any() == true;
-=======
-        if (result == null)
-            return false;
-
-        return result.Cast<object>().Any();
->>>>>>> 5c0a3943
     }
 
     private Bitmap ImageGetter(object rowObject)
@@ -733,11 +708,7 @@
     }
 
     //once we find the best menu for object of Type x then we want to cache that knowledge and go directly to that menu every time
-<<<<<<< HEAD
-    private Dictionary<Type,Type> _cachedMenuCompatibility = new();
-=======
     private readonly Dictionary<Type,Type> _cachedMenuCompatibility = new();
->>>>>>> 5c0a3943
 
     private ContextMenuStrip GetMenuWithCompatibleConstructorIfExists(object o, IMasqueradeAs oMasquerader = null)
     {
@@ -749,11 +720,7 @@
         var oType = o.GetType();
 
         //if we have encountered this object type before
-<<<<<<< HEAD
-        if (_cachedMenuCompatibility.TryGetValue(oType, out var compatibleMenu))
-=======
         if (_cachedMenuCompatibility.TryGetValue(oType,out var compatibleMenu))
->>>>>>> 5c0a3943
         {
             //we know there are no menus compatible with o
             return compatibleMenu == null ? null : ConstructMenu(compatibleMenu, args, o);
@@ -770,14 +737,8 @@
             var menu = ConstructMenu(menuType,args,o);
 
             //find first menu that's compatible
-<<<<<<< HEAD
             if (menu == null) continue;
             _cachedMenuCompatibility.TryAdd(oType, menu.GetType());
-=======
-            if (menu != null)
-            {
-                _cachedMenuCompatibility.TryAdd(oType, menu.GetType());
->>>>>>> 5c0a3943
 
             return menu;
         }
