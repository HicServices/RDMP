// Copyright (c) The University of Dundee 2018-2019
// This file is part of the Research Data Management Platform (RDMP).
// RDMP is free software: you can redistribute it and/or modify it under the terms of the GNU General Public License as published by the Free Software Foundation, either version 3 of the License, or (at your option) any later version.
// RDMP is distributed in the hope that it will be useful, but WITHOUT ANY WARRANTY; without even the implied warranty of MERCHANTABILITY or FITNESS FOR A PARTICULAR PURPOSE. See the GNU General Public License for more details.
// You should have received a copy of the GNU General Public License along with RDMP. If not, see <https://www.gnu.org/licenses/>.

using System;
using System.Collections;
using System.Collections.Generic;
using System.Drawing;
using System.Linq;
using System.Text;
using System.Windows.Forms;
using BrightIdeasSoftware;
using Rdmp.Core;
using Rdmp.Core.CommandExecution;
using Rdmp.Core.CommandExecution.AtomicCommands;
using Rdmp.Core.Curation.Data;
using Rdmp.Core.Icons.IconProvision;
using Rdmp.Core.MapsDirectlyToDatabaseTable;
using Rdmp.Core.Providers;
using Rdmp.Core.Repositories;
using Rdmp.Core.Repositories.Construction;
using Rdmp.Core.ReusableLibraryCode.Checks;
using Rdmp.Core.ReusableLibraryCode.Icons.IconProvision;
using Rdmp.Core.ReusableLibraryCode.Settings;
using Rdmp.UI.Collections.Providers;
using Rdmp.UI.Collections.Providers.Copying;
using Rdmp.UI.CommandExecution.AtomicCommands;
using Rdmp.UI.CommandExecution.AtomicCommands.UIFactory;
using Rdmp.UI.ItemActivation;
using Rdmp.UI.Menus;
using Rdmp.UI.Refreshing;
using Rdmp.UI.Theme;
using Rdmp.UI.TreeHelper;

namespace Rdmp.UI.Collections;

/// <summary>
/// Provides centralised functionality for all RDMPCollectionUI classes.  This includes configuring TreeListView to use the correct icons, have the correct row
/// height, child nodes etc.
/// </summary>
public partial class RDMPCollectionCommonFunctionality : IRefreshBusSubscriber
{
    /// <summary>
    /// The collection if any that this <see cref="Tree"/> represents in the UI
    /// </summary>
    public RDMPCollection Collection { get; private set; }

    private IActivateItems _activator;
    public TreeListView Tree;

    public ICoreIconProvider CoreIconProvider { get; private set; }
    public ICoreChildProvider CoreChildProvider { get; set; }
    public RenameProvider RenameProvider { get; private set; }
    public DragDropProvider DragDropProvider { get; private set; }
    public CopyPasteProvider CopyPasteProvider { get; private set; }
    public FavouriteColumnProvider FavouriteColumnProvider { get; private set; }
    public TreeNodeParentFinder ParentFinder { get; private set; }

    public IRDMPPlatformRepositoryServiceLocator RepositoryLocator { get; private set; }

    public OLVColumn FavouriteColumn { get; private set; }

    public bool IsSetup { get; private set; }

    public Func<IActivateItems, IAtomicCommand[]> WhitespaceRightClickMenuCommandsGetter { get; set; }

    public OLVColumn IDColumn { get; set; }
    public CheckColumnProvider CheckColumnProvider { get; set; }
    public OLVColumn CheckColumn { get; set; }

    /// <summary>
    /// List of Types for which the children should not be returned.  By default the IActivateItems child provider knows all objects children all the way down
    /// You can cut off any branch with this property, just specify the Types to stop descending at and you will get that object Type (assuming you normally would)
    /// but no further children.
    /// </summary>
    public Type[] AxeChildren { get; set; }

    public Type[] MaintainRootObjects { get; set; }

    public RDMPCollectionCommonFunctionalitySettings Settings { get; private set; }

    public event EventHandler<MenuBuiltEventArgs> MenuBuilt;

    private static readonly Dictionary<RDMPCollection, Guid> TreeGuids = new()
    {
        { RDMPCollection.Tables, new Guid("8f24d624-acad-45dd-862b-01b18dfdd9a2") },
        { RDMPCollection.Catalogue, new Guid("d0f72b03-63f1-487e-9afa-51c03afa7819") },
        { RDMPCollection.DataExport, new Guid("9fb651f6-3e4f-4629-b64e-f61551ae009e") },
        { RDMPCollection.SavedCohorts, new Guid("6d0e4560-9357-4ee1-91b6-a182a57f7a6f") },
        { RDMPCollection.Cohort, new Guid("5c7cceb3-4202-47b1-b271-e2eed869d9ef") },
        { RDMPCollection.Favourites, new Guid("39d37439-ac7a-4346-8c79-9867384db92e") },
        { RDMPCollection.DataLoad, new Guid("600aad33-df6c-4013-ad92-65de19d494cf") }
    };

    /// <summary>
    /// Sets up width and visibility tracking on the given <paramref name="col"/>.  Each logically different
    /// column should have its own unique Guid.  But it is ok for the same column (e.g. ID) in two different
    /// collection windows to share the same Guid in order to persist user preference of visibility of the concept.
    /// </summary>
    /// <param name="col"></param>
    /// <param name="g"></param>
    public void SetupColumnTracking(OLVColumn col, Guid g)
    {
        SetupColumnTracking(Tree, col, g);
    }

    public void SetupColumnTracking(OLVColumn col, string columnUniqueIdentifier)
    {
        SetupColumnTracking(Tree, col, columnUniqueIdentifier);
    }

    /// <inheritdoc cref="SetupColumnTracking(OLVColumn, Guid)"/>
    public static void SetupColumnTracking(ObjectListView view, OLVColumn col, Guid g)
    {
        col.Width = UserSettings.GetColumnWidth(g);
        view.ColumnWidthChanged += (s, e) => UserSettings.SetColumnWidth(g, col.Width);

        col.IsVisible = UserSettings.GetColumnVisible(g);
        col.VisibilityChanged += (s, e) => UserSettings.SetColumnVisible(g, ((OLVColumn)s).IsVisible);

        view.RebuildColumns();
    }

    public static void SetupColumnTracking(ObjectListView view, OLVColumn col, string columnUniqueIdentifier)
    {
        col.Width = UserSettings.GetColumnWidth(columnUniqueIdentifier);
        view.ColumnWidthChanged += (s, e) => UserSettings.SetColumnWidth(columnUniqueIdentifier, col.Width);

        col.IsVisible = UserSettings.GetColumnVisible(columnUniqueIdentifier);
        col.VisibilityChanged +=
            (s, e) => UserSettings.SetColumnVisible(columnUniqueIdentifier, ((OLVColumn)s).IsVisible);

        view.RebuildColumns();
    }

    public static void SetupColumnSortTracking(ObjectListView tree, Guid collectionGuid)
    {
        tree.PrimarySortColumn ??= tree.AllColumns.FirstOrDefault(c => c.IsVisible && c.Sortable);

        //persist user sort orders
        if (collectionGuid == Guid.Empty) return;

        //if we know the sort order for this collection last time
        var lastSort = UserSettings.GetLastColumnSortForCollection(collectionGuid);

        //reestablish that sort order
        if (lastSort != null && tree.AllColumns.Any(c => c.Text == lastSort.Item1))
        {
            tree.PrimarySortColumn = tree.GetColumn(lastSort.Item1);
            tree.PrimarySortOrder = lastSort.Item2 ? SortOrder.Ascending : SortOrder.Descending;
        }

        //and track changes to the sort order
        tree.AfterSorting += (s, e) => TreeOnAfterSorting(s, e, collectionGuid);
    }

    /// <summary>
    /// Sets up common functionality for an RDMPCollectionUI with the default settings
    /// </summary>
    /// <param name="collection"></param>
    /// <param name="tree">The main tree in the collection UI</param>
    /// <param name="activator">The current activator, used to launch objects, register for refresh events etc </param>
    /// <param name="iconColumn">The column of tree view which should contain the icon for each row object</param>
    /// <param name="renameableColumn">Nullable field for specifying which column supports renaming on F2</param>
    public void SetUp(RDMPCollection collection, TreeListView tree, IActivateItems activator, OLVColumn iconColumn,
        OLVColumn renameableColumn)
    {
        SetUp(collection, tree, activator, iconColumn, renameableColumn,
            new RDMPCollectionCommonFunctionalitySettings());
    }

    /// <summary>
    /// Sets up common functionality for an RDMPCollectionUI
    /// </summary>
    /// <param name="collection"></param>
    /// <param name="tree">The main tree in the collection UI</param>
    /// <param name="activator">The current activator, used to launch objects, register for refresh events etc </param>
    /// <param name="iconColumn">The column of tree view which should contain the icon for each row object</param>
    /// <param name="renameableColumn">Nullable field for specifying which column supports renaming on F2</param>
    /// <param name="settings">Customise which common behaviours are turned on</param>
    public void SetUp(RDMPCollection collection, TreeListView tree, IActivateItems activator, OLVColumn iconColumn,
        OLVColumn renameableColumn, RDMPCollectionCommonFunctionalitySettings settings)
    {
        Settings = settings;
        Collection = collection;
        IsSetup = true;
        _activator = activator;
        _activator.RefreshBus.Subscribe(this);

        RepositoryLocator = _activator.RepositoryLocator;

        Tree = tree;
        Tree.FullRowSelect = true;
        Tree.HideSelection = false;
        Tree.KeyPress += Tree_KeyPress;

        Tree.CellToolTip.InitialDelay = UserSettings.TooltipAppearDelay;
        Tree.CellToolTipShowing += (s, e) => Tree_CellToolTipShowing(activator, e);

        Tree.RevealAfterExpand = true;

        if (!Settings.SuppressChildrenAdder)
        {
            Tree.CanExpandGetter += CanExpandGetter;
            Tree.ChildrenGetter += ChildrenGetter;
        }

        if (!Settings.SuppressActivate)
            Tree.ItemActivate += CommonItemActivation;

        Tree.CellRightClick += CommonRightClick;
        Tree.KeyUp += CommonKeyPress;

        if (iconColumn != null)
            iconColumn.ImageGetter += ImageGetter;

        if (Tree.RowHeight != 19)
            Tree.RowHeight = 19;

        //add colour indicator bar
        Tree.Location = Tree.Location with { Y = tree.Location.Y + 3 };
        Tree.Height -= 3;

        CreateColorIndicator(Tree, collection);

        //what does this do to performance?
        Tree.UseNotifyPropertyChanged = true;

        ParentFinder = new TreeNodeParentFinder(Tree);

        DragDropProvider = new DragDropProvider(
            _activator.CommandFactory,
            _activator.CommandExecutionFactory,
            tree);

        if (renameableColumn != null)
        {
            RenameProvider = new RenameProvider(_activator, tree, renameableColumn);
            RenameProvider.RegisterEvents();
        }

        if (Settings.AddFavouriteColumn)
        {
            FavouriteColumnProvider = new FavouriteColumnProvider(_activator, tree);
            FavouriteColumn = FavouriteColumnProvider.CreateColumn();

            SetupColumnTracking(FavouriteColumn, new Guid("ab25aa56-957c-4d1b-b395-48299be8e467"));
        }

        if (settings.AddIDColumn)
        {
            IDColumn = IDColumnProvider.CreateColumn();

            Tree.AllColumns.Add(IDColumn);
            SetupColumnTracking(IDColumn, new Guid("9d567d9c-06f5-41b6-9f0d-e630a0e23f3a"));
            Tree.RebuildColumns();
        }

        if (Settings.AddCheckColumn)
        {
            CheckColumnProvider = new CheckColumnProvider(tree, _activator.CoreIconProvider);
            CheckColumn = CheckColumnProvider.CreateColumn();

            SetupColumnTracking(CheckColumn, new Guid("8d9c6a0f-82a8-4f4e-b058-e3017d8d60e0"));

            Tree.AllColumns.Add(CheckColumn);
            Tree.RebuildColumns();
        }

        CoreIconProvider = activator.CoreIconProvider;

        CopyPasteProvider = new CopyPasteProvider();
        CopyPasteProvider.RegisterEvents(tree);

        CoreChildProvider = _activator.CoreChildProvider;

        _activator.Emphasise += _activator_Emphasise;

        Tree.TreeFactory = TreeFactoryGetter;
        Tree.RebuildAll(true);

        Tree.FormatRow += Tree_FormatRow;
        Tree.KeyDown += Tree_KeyDown;

        if (Settings.AllowSorting)
            SetupColumnSortTracking(Tree, TreeGuids.TryGetValue(collection, out var guid) ? guid : Guid.Empty);
        else
            foreach (var c in Tree.AllColumns)
                c.Sortable = false;
    }

    public static void Tree_CellToolTipShowing(IActivateItems activator, ToolTipShowingEventArgs e)
    {
        var model = e.Model;

        if (model is IMasqueradeAs m)
            model = m.MasqueradingAs();

        e.AutoPopDelay = 32767;

        if (GetToolTip(activator, model, out var title, out var body, out var isBad))
        {
            e.StandardIcon = isBad ? ToolTipControl.StandardIcons.Error : ToolTipControl.StandardIcons.Info;
            e.Title = title;
            e.Text = body;
            e.IsBalloon = true;
        }
    }

    /// <summary>
    /// Returns true if it is possible to generate tool tip style info on the given <paramref name="model"/>
    /// </summary>
    /// <param name="activator"></param>
    /// <param name="model"></param>
    /// <param name="title"></param>
    /// <param name="body"></param>
    /// <param name="isBad"></param>
    /// <returns></returns>
    public static bool GetToolTip(IActivateItems activator, object model, out string title, out string body,
        out bool isBad)
    {
        var problem = activator.DescribeProblemIfAny(model);
        title = GetToolTipTitle(model);

        if (!string.IsNullOrWhiteSpace(problem))
        {
            isBad = true;
            body = problem;
            return true;
        }

        if (model is ICanBeSummarised sum)
        {
            isBad = false;
            body = GetToolTipBody(activator, sum);
            return true;
        }


        // not possible to show any kind of tooltip for this object
        body = null;
        isBad = false;
        return false;
    }

    private static string GetToolTipTitle(object model) =>
        model is IMapsDirectlyToDatabaseTable d ? $"{model} (ID: {d.ID})" : model?.ToString();

    private static DateTime lastInvalidatedCache = DateTime.Now;
    private static Dictionary<object, string> cache = new();

    private static string GetToolTipBody(IActivateItems activator, ICanBeSummarised sum)
    {
        if (DateTime.Now.Subtract(lastInvalidatedCache).TotalSeconds > 10)
        {
            cache.Clear();
            lastInvalidatedCache = DateTime.Now;
        }

        if (cache.TryGetValue(sum, out var body))
            return body;

        var sb = new StringBuilder();
        sb.AppendLine(sum.GetSummary(false, false));

        var gotoF = new GoToCommandFactory(activator);
        try
        {
            var associatedObjects = gotoF.GetCommands(sum).OfType<ExecuteCommandShow>()
                .ToDictionary(cmd => cmd.GetCommandName(), cmd => cmd.GetObjects().Where(o => o != null));

            foreach (var kvp in associatedObjects)
            {
                if (!kvp.Value.Any())
                    continue;

                var val = string.Join(", ", kvp.Value.Select(o => o.ToString()).ToArray());

                if (val.Length > 100) val = $"{val[..100]}...";

                sb.AppendLine($"{kvp.Key}: {val}");
            }
        }
        catch (Exception)
        {
            // couldn't get all the things you can go to, nevermind
            return sb.ToString();
        }
        finally
        {
            cache.Add(sum, sb.ToString());
        }

        return sb.ToString();
    }

    private void Tree_KeyDown(object sender, KeyEventArgs e)
    {
        if (_shortcutKeys.Contains(e.KeyCode))
            // Prevents bong sound
            e.SuppressKeyPress = true;
    }

    private void Tree_KeyPress(object sender, KeyPressEventArgs e)
    {
        //Prevents keyboard 'bong' sound occuring when using Enter to activate an object
        if (e.KeyChar == (char)Keys.Enter)
            e.Handled = true;
    }

    private static void TreeOnAfterSorting(object sender, AfterSortingEventArgs e, Guid collectionGuid)
    {
        UserSettings.SetLastColumnSortForCollection(collectionGuid, e.ColumnToSort?.Text,
            e.SortOrder == SortOrder.Ascending);
    }

    private void CreateColorIndicator(TreeListView tree, RDMPCollection collection)
    {
        if (Tree.Parent == null || collection == RDMPCollection.None)
            return;

        var indicatorHeight = BackColorProvider.IndicatorBarSuggestedHeight;

        var ctrl = new Control
        {
            BackColor = BackColorProvider.GetColor(collection),
            Location = Tree.Location with { Y = tree.Location.Y - indicatorHeight },
            Height = indicatorHeight,
            Width = Tree.Width
        };

        if (Tree.Dock != DockStyle.None)
            ctrl.Dock = DockStyle.Top;
        else
            ctrl.Anchor = AnchorStyles.Left | AnchorStyles.Top | AnchorStyles.Right;

        Tree.Parent.Controls.Add(ctrl);
    }

    private void Tree_FormatRow(object sender, FormatRowEventArgs e)
    {
        var hasProblems = _activator.HasProblem(e.Model);

        if (e.Model is IDisableable { IsDisabled: true } disableable)
        {
            e.Item.ForeColor = Color.FromArgb(152, 152, 152);

            //make it italic
            if (!e.Item.Font.Italic)
                e.Item.Font = new Font(e.Item.Font, FontStyle.Italic);

            e.Item.BackColor = Color.FromArgb(225, 225, 225);
        }
        else
        {
            //make it not italic
            if (e.Item.Font.Italic)
                e.Item.Font = new Font(e.Item.Font, FontStyle.Regular);

            e.Item.ForeColor = hasProblems ? Color.Red : Color.Black;
            e.Item.BackColor = hasProblems ? Color.FromArgb(255, 220, 220) : Color.White;
        }
    }

    private TreeListView.Tree TreeFactoryGetter(TreeListView view) =>
        new RDMPCollectionCommonFunctionalityTreeHijacker(view);

    // Tracks when RefreshContextMenuStrip is called to prevent rebuilding on select and right click in rapid succession
    private object _lastMenuObject;
    private DateTime _lastMenuBuilt = DateTime.Now;
    private ContextMenuStrip _menu;

    private HashSet<Keys> _shortcutKeys = new()
    {
        Keys.I,
        Keys.Delete,
        Keys.F1,
        Keys.F5
    };

    private void RefreshContextMenuStrip()
    {
        // appropriate menu has already been created recently
        if (_lastMenuObject == Tree.SelectedObject && DateTime.Now.Subtract(_lastMenuBuilt) < TimeSpan.FromSeconds(2))
            return;

        //clear the old menu strip first so old shortcuts cannot be activated during
        _menu?.Dispose();

        _menu = Tree.SelectedObjects.Count <= 1
            ? GetMenuIfExists(_lastMenuObject = Tree.SelectedObject)
            : GetMenuIfExists(_lastMenuObject = Tree.SelectedObjects);

        _lastMenuBuilt = DateTime.Now;
    }

    public void CommonRightClick(object sender, CellRightClickEventArgs e)
    {
        //if we aren't doing a multi select
        if (Tree.SelectedObjects.Count <= 1) Tree.SelectedObject = e.Model;

        RefreshContextMenuStrip();
        _menu?.Show(Tree.PointToScreen(e.Location));
    }

    public void CommonKeyPress(object sender, KeyEventArgs e)
    {
        if (_shortcutKeys.Contains(e.KeyCode))
        {
            RefreshContextMenuStrip();

            if (_menu != null)
            {
                var options = _menu.Items.OfType<ToolStripMenuItem>().FirstOrDefault(mi =>
                    mi.ShortcutKeys == (e.Control ? Keys.Control | e.KeyCode : e.KeyCode));
                options?.PerformClick();
                e.Handled = true;
                e.SuppressKeyPress = true;
            }
        }
    }

    private void _activator_Emphasise(object sender, EmphasiseEventArgs args)
    {
        //get the parental hierarchy
        var descendancyList = CoreChildProvider.GetDescendancyListIfAnyFor(args.Request.ObjectToEmphasise);

<<<<<<< HEAD
        if (descendancyList != null)
            //for each parent in the descendancy list
            foreach (var parent in descendancyList.Parents)
=======
        if (decendancyList != null)
            //for each parent in the decendandy list
            foreach (var parent in decendancyList.Parents)
>>>>>>> d6edf73d
            {
                //parent isn't in our tree
                if (Tree.IndexOf(parent) == -1)
                    return;

                //parent is in our tree so make sure it's expanded
                Tree.Expand(parent);
            }

        //tree doesn't contain object even after expanding parents
        var index = Tree.IndexOf(args.Request.ObjectToEmphasise);

        if (index == -1)
            return;

        if (args.Request.ExpansionDepth > 0)
            try
            {
                Tree.BeginUpdate();
                ExpandToDepth(args.Request.ExpansionDepth, args.Request.ObjectToEmphasise);
            }
            finally
            {
                Tree.EndUpdate();
            }

        //update index now pin filter is applied
        index = Tree.IndexOf(args.Request.ObjectToEmphasise);

        //select the object and ensure it's visible
        Tree.SelectedObject = args.Request.ObjectToEmphasise;
        Tree.EnsureVisible(index);


        args.Sender = Tree.FindForm();
    }

    /// <summary>
    /// Expands the current object (which must exist/be visible in the UI) to the given depth
    /// </summary>
    /// <param name="expansionDepth"></param>
    /// <param name="currentObject"></param>
    public void ExpandToDepth(int expansionDepth, object currentObject)
    {
        if (expansionDepth == 0)
            return;

        Tree.Expand(currentObject);

        foreach (var o in ChildrenGetter(currentObject))
            ExpandToDepth(expansionDepth - 1, o);
    }

    private IEnumerable ChildrenGetter(object model) => AxeChildren != null && AxeChildren.Contains(model.GetType())
        ? Array.Empty<object>()
        : (IEnumerable)CoreChildProvider.GetChildren(model);

    private bool CanExpandGetter(object model)
    {
        var result = ChildrenGetter(model);

        return result?.Cast<object>().Any() == true;
    }

    private Bitmap ImageGetter(object rowObject)
    {
        if (rowObject == null)
        {
            return CoreIconProvider.ImageUnknown.ImageToBitmap();
        }
        var hasProblems = _activator.HasProblem(rowObject);

        return CoreIconProvider.GetImage(rowObject, hasProblems ? OverlayKind.Problem : OverlayKind.None)
            .ImageToBitmap();
<<<<<<< HEAD

=======
>>>>>>> d6edf73d
    }

    /// <summary>
    /// Creates a menu compatible with object <paramref name="o"/>.  Returns null if no compatible menu exists.
    /// Errors are reported to <see cref="IBasicActivateItems.GlobalErrorCheckNotifier"/> (if set up).
    /// 
    /// </summary>
    /// <param name="o"></param>
    /// <returns></returns>
    public ContextMenuStrip GetMenuIfExists(object o)
    {
        try
        {
            if (o is ICollection many)
            {
                var menu = new RDMPContextMenuStrip(new RDMPContextMenuStripArgs(_activator, Tree, many), many);

                var factory = new AtomicCommandUIFactory(_activator);

                if (many.Cast<object>().All(d => d is IMapsDirectlyToDatabaseTable))
                {
                    menu.Items.Add(factory.CreateMenuItem(new ExecuteCommandStartSession(_activator,
                        many.Cast<IMapsDirectlyToDatabaseTable>().ToArray(), null)));
                    menu.Items.Add(factory.CreateMenuItem(new ExecuteCommandAddToSession(_activator,
                        many.Cast<IMapsDirectlyToDatabaseTable>().ToArray(), null)));
                }

                var cmdFactory = new AtomicCommandFactory(_activator);
                foreach (var p in cmdFactory.CreateManyObjectCommands(many)) menu.Add(p);

                MenuBuilt?.Invoke(this, new MenuBuiltEventArgs(menu, o));
                return Sort(menu);
            }

            if (o != null)
            {
                //is o masquerading as someone else?
                var masquerader = o as IMasqueradeAs;

                //if so this is who he is pretending to be
                object masqueradingAs = null;

                if (masquerader != null)
                    masqueradingAs = masquerader.MasqueradingAs(); //yes he is masquerading!

                var menu = GetMenuWithCompatibleConstructorIfExists(o);

                //If no menu takes the object o try checking the object it is masquerading as as a secondary preference
                if (menu == null && masqueradingAs != null)
                    menu = GetMenuWithCompatibleConstructorIfExists(masqueradingAs, masquerader);

                //found a menu with compatible constructor arguments
                if (menu != null)
                {
                    MenuBuilt?.Invoke(this, new MenuBuiltEventArgs(menu, o));
                    return Sort(menu);
                }

                //no compatible menus so just return default menu
                var defaultMenu = new RDMPContextMenuStrip(new RDMPContextMenuStripArgs(_activator, Tree, o), o);
                defaultMenu.AddCommonMenuItems(this);

                MenuBuilt?.Invoke(this, new MenuBuiltEventArgs(defaultMenu, o));
                return Sort(defaultMenu);
            }

            {
                //it's a right click in whitespace (nothing right clicked)

                var factory = new AtomicCommandUIFactory(_activator);

                if (WhitespaceRightClickMenuCommandsGetter != null)
                {
                    var toReturn = new RDMPContextMenuStrip(new RDMPContextMenuStripArgs(_activator, Tree, this), this);

                    foreach (var cmd in WhitespaceRightClickMenuCommandsGetter(_activator)) toReturn.Add(cmd);

                    toReturn.AddCommonMenuItems(this);
                    return Sort(toReturn);
                }
            }

            return null;
        }
        catch (Exception ex)
        {
            if (_activator?.GlobalErrorCheckNotifier == null)
                throw;

            _activator.GlobalErrorCheckNotifier.OnCheckPerformed(
                new CheckEventArgs($"Failed to build menu for {o} of Type {o?.GetType()}", CheckResult.Fail, ex));
            return null;
        }
    }

    //once we find the best menu for object of Type x then we want to cache that knowledge and go directly to that menu every time
    private readonly Dictionary<Type, Type> _cachedMenuCompatibility = new();

    private ContextMenuStrip GetMenuWithCompatibleConstructorIfExists(object o, IMasqueradeAs oMasquerader = null)
    {
        var args = new RDMPContextMenuStripArgs(_activator, Tree, o)
        {
            Masquerader = oMasquerader ?? o as IMasqueradeAs
        };

        var oType = o.GetType();

        //if we have encountered this object type before
        if (_cachedMenuCompatibility.TryGetValue(oType, out var compatibleMenu))
            //we know there are no menus compatible with o
            return compatibleMenu == null ? null : ConstructMenu(compatibleMenu, args, o);


        //now find the first RDMPContextMenuStrip with a compatible constructor
        foreach (var menuType in MEF.GetTypes<RDMPContextMenuStrip>())
        {
            if (menuType.IsAbstract || menuType.IsInterface || menuType == typeof(RDMPContextMenuStrip))
                continue;

            //try constructing menu with:
            var menu = ConstructMenu(menuType, args, o);

            //find first menu that's compatible
            if (menu == null) continue;
            _cachedMenuCompatibility.TryAdd(oType, menu.GetType());

            return menu;
        }

        //we know there are no menus compatible with this type
        _cachedMenuCompatibility.TryAdd(oType, null);

        //there are no derived classes with compatible constructors
        return null;
    }

    private RDMPContextMenuStrip ConstructMenu(Type type, RDMPContextMenuStripArgs args, object o)
    {
        //there is a compatible menu Type known

        //parameter 1 must be args
        //parameter 2 must be object compatible Type

        var menu = (RDMPContextMenuStrip)ObjectConstructor.ConstructIfPossible(type, args, o);

        menu?.AddCommonMenuItems(this);

        return menu;
    }

    private ContextMenuStrip Sort(ContextMenuStrip menu)
    {
        if (menu != null) OrderMenuItems(menu.Items);
        return menu;
    }

    private void OrderMenuItems(ToolStripItemCollection coll)
    {
        var itemsByBucket = new Dictionary<int, List<ToolStripItem>>();

        // Create buckets for every item in every context menu
        foreach (ToolStripItem oItem in coll)
        {
            var bucket = (int)GetWeight(oItem);

            if (!itemsByBucket.ContainsKey(bucket)) itemsByBucket.Add(bucket, new List<ToolStripItem>());

            itemsByBucket[bucket].Add(oItem);
        }

        coll.Clear();

        var buckets = itemsByBucket.OrderBy(kvp => kvp.Key).ToArray();

        for (var i = 0; i < buckets.Length; i++)
        {
            // add all the items
            foreach (var item in buckets[i].Value.OrderBy(i => GetWeight(i)))
            {
                coll.Add(item);

<<<<<<< HEAD
                if (item is ToolStripMenuItem { DropDownItems.Count: > 0 } mi)
                    // if menu item has submenus
                    // sort those too - recurisvely
                    OrderMenuItems(mi.DropDownItems);
=======
                if (item is ToolStripMenuItem mi)
                    // if menu item has submenus
                    if (mi.DropDownItems.Count > 0)
                        // sort those too - recurisvely
                        OrderMenuItems(mi.DropDownItems);
>>>>>>> d6edf73d
            }

            // if there are more buckets to come
            if (i != buckets.Length - 1) coll.Add(new ToolStripSeparator());
        }
    }

    private float GetWeight(ToolStripItem oItem)
    {
        if (oItem.Tag is IAtomicCommand cmd) return cmd.Weight;

        if (oItem is ToolStripMenuItem mi)
        {
            if (mi.DropDownItems.Count > 0)
                return mi.DropDownItems.Cast<ToolStripItem>().Min(GetWeight);

            if (mi.Tag is float f)
                return f;
        }

        return 0;
    }

    public void CommonItemActivation(object sender, EventArgs eventArgs)
    {
        var o = Tree.SelectedObject;

        if (o == null)
            return;

        if (UserSettings.DoubleClickToExpand)
        {
            if (Tree.CanExpand(o) && !Tree.IsExpanded(o))
            {
                Tree.Expand(o);
                return;
            }

            if (Tree.IsExpanded(o))
            {
                Tree.Collapse(o);
                return;
            }
        }

        var cmd = new ExecuteCommandActivate(_activator, o);
        if (!cmd.IsImpossible)
            cmd.Execute();
    }

    public void RefreshBus_RefreshObject(object sender, RefreshObjectEventArgs e)
    {
        RefreshObject(e.Object, e.Exists);

        //now tell tree view to refresh the object

        RefreshContextMenuStrip();

        //also refresh anyone who is masquerading as e.Object
        foreach (var masquerader in _activator.CoreChildProvider.GetMasqueradersOf(e.Object))
            RefreshObject(masquerader, e.Exists);
    }

    private void RefreshObject(object o, bool exists)
    {
        //if it is a root object maintained by this tree and it exists
        if (MaintainRootObjects != null && MaintainRootObjects.Contains(o.GetType()))
        {
            if (exists)
            {
                //if tree doesn't yet contain the object
                if (!Tree.Objects.Cast<object>().Contains(o))
                {
                    Tree.AddObject(o); //add it
                    return;
                }
            }
            else
            {
                //if tree contains the object remove it
                if (Tree.Objects.Cast<object>().Contains(o))
                {
                    Tree.RemoveObject(o); //remove it
                    return;
                }
            }
        }


        Tree.RebuildAll(true);
        Tree.Sort();
    }

    public void TearDown()
    {
        if (IsSetup)
        {
            _activator.RefreshBus.Unsubscribe(this);
            _activator.Emphasise -= _activator_Emphasise;
        }
    }
}<|MERGE_RESOLUTION|>--- conflicted
+++ resolved
@@ -527,15 +527,9 @@
         //get the parental hierarchy
         var descendancyList = CoreChildProvider.GetDescendancyListIfAnyFor(args.Request.ObjectToEmphasise);
 
-<<<<<<< HEAD
         if (descendancyList != null)
             //for each parent in the descendancy list
             foreach (var parent in descendancyList.Parents)
-=======
-        if (decendancyList != null)
-            //for each parent in the decendandy list
-            foreach (var parent in decendancyList.Parents)
->>>>>>> d6edf73d
             {
                 //parent isn't in our tree
                 if (Tree.IndexOf(parent) == -1)
@@ -610,10 +604,6 @@
 
         return CoreIconProvider.GetImage(rowObject, hasProblems ? OverlayKind.Problem : OverlayKind.None)
             .ImageToBitmap();
-<<<<<<< HEAD
-
-=======
->>>>>>> d6edf73d
     }
 
     /// <summary>
@@ -795,18 +785,10 @@
             {
                 coll.Add(item);
 
-<<<<<<< HEAD
                 if (item is ToolStripMenuItem { DropDownItems.Count: > 0 } mi)
                     // if menu item has submenus
                     // sort those too - recurisvely
                     OrderMenuItems(mi.DropDownItems);
-=======
-                if (item is ToolStripMenuItem mi)
-                    // if menu item has submenus
-                    if (mi.DropDownItems.Count > 0)
-                        // sort those too - recurisvely
-                        OrderMenuItems(mi.DropDownItems);
->>>>>>> d6edf73d
             }
 
             // if there are more buckets to come
