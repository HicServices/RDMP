--- conflicted
+++ resolved
@@ -62,34 +62,17 @@
 
     private object ProjectNumberAspectGetter(object rowObject)
     {
-<<<<<<< HEAD
         return rowObject switch
         {
             Project p => p.ProjectNumber,
             IMasqueradeAs masquerade when masquerade.MasqueradingAs() is ExtractableCohort c => c.ExternalProjectNumber,
             _ => null
         };
-=======
-        var masquerade = rowObject as IMasqueradeAs;
-
-        if (rowObject is Project p)
-            return p.ProjectNumber;
-
-        var c = masquerade?.MasqueradingAs() as ExtractableCohort;
-        return c?.ExternalProjectNumber;
->>>>>>> 5c0a3943
     }
 
     private object CohortVersionAspectGetter(object rowObject)
     {
-<<<<<<< HEAD
         return rowObject is IMasqueradeAs masquerade && masquerade.MasqueradingAs() is ExtractableCohort c ? c.ExternalVersion : (object)null;
-=======
-        var masquerade = rowObject as IMasqueradeAs;
-
-        var c = masquerade?.MasqueradingAs() as ExtractableCohort;
-        return c?.ExternalVersion;
->>>>>>> 5c0a3943
     }
 
     public override void SetItemActivator(IActivateItems activator)
