--- conflicted
+++ resolved
@@ -112,14 +112,6 @@
 
         BuildCommandList();
     }
-<<<<<<< HEAD
-
-    public static bool IsRootObject(object root)
-    {
-        // The root LoadMetadata FolderNode is a root element in this tree
-        if (root is FolderNode<LoadMetadata> f) return f.Name == FolderHelper.Root;
-=======
->>>>>>> 9e847e4d
 
     public static bool IsRootObject(object root) =>
         // The root LoadMetadata FolderNode is a root element in this tree
