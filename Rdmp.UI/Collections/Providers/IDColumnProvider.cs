--- conflicted
+++ resolved
@@ -18,14 +18,6 @@
 {
     private static object IDColumnAspectGetter(object rowObject)
     {
-<<<<<<< HEAD
-        // unwrap masqueraders to see if underlying object has an ID
-        if (rowObject is IMasqueradeAs m) return IDColumnAspectGetter(m.MasqueradingAs());
-
-        if (rowObject is IMapsDirectlyToDatabaseTable imaps) return imaps.ID;
-
-        return null;
-=======
         return rowObject switch
         {
             // unwrap masqueraders to see if underlying object has an ID
@@ -33,7 +25,6 @@
             IMapsDirectlyToDatabaseTable maps => maps.ID,
             _ => null
         };
->>>>>>> 9e847e4d
     }
 
     public static OLVColumn CreateColumn()
