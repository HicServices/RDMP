// Copyright (c) The University of Dundee 2018-2019
// This file is part of the Research Data Management Platform (RDMP).
// RDMP is free software: you can redistribute it and/or modify it under the terms of the GNU General Public License as published by the Free Software Foundation, either version 3 of the License, or (at your option) any later version.
// RDMP is distributed in the hope that it will be useful, but WITHOUT ANY WARRANTY; without even the implied warranty of MERCHANTABILITY or FITNESS FOR A PARTICULAR PURPOSE. See the GNU General Public License for more details.
// You should have received a copy of the GNU General Public License along with RDMP. If not, see <https://www.gnu.org/licenses/>.

using System;
using System.Drawing;
using BrightIdeasSoftware;
using Rdmp.Core.Curation.Data;
using Rdmp.Core.Icons.IconProvision;
using Rdmp.UI.ItemActivation;

namespace Rdmp.UI.Collections.Providers;

/// <summary>
/// Handles creating the 'Favourite' column in <see cref="TreeListView"/>.  This column depicts whether a given RDMP object is a favourite
/// of the user (see <see cref="Favourite"/>).
/// </summary>
public class FavouriteColumnProvider
{
    private readonly IActivateItems _activator;
    private readonly TreeListView _tlv;
    private OLVColumn _olvFavourite;

    private Bitmap _starFull;
    private Bitmap _starHollow;


    public FavouriteColumnProvider(IActivateItems activator, TreeListView tlv)
    {
        _activator = activator;
        _tlv = tlv;

        _starFull = CatalogueIcons.Favourite.ImageToBitmap();
        _starHollow = CatalogueIcons.StarHollow.ImageToBitmap();
    }

    public OLVColumn CreateColumn()
    {
        _olvFavourite = new OLVColumn("Favourite", null)
        {
            Text = "Favourite"
        };
        _olvFavourite.ImageGetter += FavouriteImageGetter;
        _olvFavourite.IsEditable = false;
        _olvFavourite.Sortable = true;

        // setup value of column as 1 (favourite) or 0 (not favourite)
        _olvFavourite.AspectGetter = FavouriteAspectGetter;
        // but don't actually write that value when rendering (just use for sort etc)
        _olvFavourite.AspectToStringConverter = st => "";

        _tlv.CellClick += OnCellClick;

        _tlv.AllColumns.Add(_olvFavourite);
        _tlv.RebuildColumns();

        return _olvFavourite;
    }

    private void OnCellClick(object sender, CellClickEventArgs cellClickEventArgs)
    {
        var col = cellClickEventArgs.Column;


        if (col == _olvFavourite && cellClickEventArgs.Model is DatabaseEntity o)
        {
            if (_activator.FavouritesProvider.IsFavourite(o))
                _activator.FavouritesProvider.RemoveFavourite(this, o);
            else
                _activator.FavouritesProvider.AddFavourite(this, o);

            try
            {
                _tlv.RefreshObject(o);
            }
            catch (ArgumentException)
            {
            }
        }
    }

<<<<<<< HEAD
    private Bitmap FavouriteImageGetter(object rowobject)
    {
        if (rowobject is DatabaseEntity o)
            return _activator.FavouritesProvider.IsFavourite(o) ? _starFull : _starHollow;


        return null;
    }

    private object FavouriteAspectGetter(object rowobject)
    {
        if (rowobject is DatabaseEntity o)
            return _activator.FavouritesProvider.IsFavourite(o) ? 1 : 0;


        return null;
    }
=======
    private Bitmap FavouriteImageGetter(object rowobject) => rowobject is DatabaseEntity o
        ? _activator.FavouritesProvider.IsFavourite(o) ? _starFull : _starHollow
        : null;

    private object FavouriteAspectGetter(object rowobject) => rowobject is DatabaseEntity o
        ? _activator.FavouritesProvider.IsFavourite(o) ? 1 : 0
        : (object)null;
>>>>>>> 9e847e4d
}<|MERGE_RESOLUTION|>--- conflicted
+++ resolved
@@ -81,25 +81,6 @@
         }
     }
 
-<<<<<<< HEAD
-    private Bitmap FavouriteImageGetter(object rowobject)
-    {
-        if (rowobject is DatabaseEntity o)
-            return _activator.FavouritesProvider.IsFavourite(o) ? _starFull : _starHollow;
-
-
-        return null;
-    }
-
-    private object FavouriteAspectGetter(object rowobject)
-    {
-        if (rowobject is DatabaseEntity o)
-            return _activator.FavouritesProvider.IsFavourite(o) ? 1 : 0;
-
-
-        return null;
-    }
-=======
     private Bitmap FavouriteImageGetter(object rowobject) => rowobject is DatabaseEntity o
         ? _activator.FavouritesProvider.IsFavourite(o) ? _starFull : _starHollow
         : null;
@@ -107,5 +88,4 @@
     private object FavouriteAspectGetter(object rowobject) => rowobject is DatabaseEntity o
         ? _activator.FavouritesProvider.IsFavourite(o) ? 1 : 0
         : (object)null;
->>>>>>> 9e847e4d
 }