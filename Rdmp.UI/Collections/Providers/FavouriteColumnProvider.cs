// Copyright (c) The University of Dundee 2018-2019
// This file is part of the Research Data Management Platform (RDMP).
// RDMP is free software: you can redistribute it and/or modify it under the terms of the GNU General Public License as published by the Free Software Foundation, either version 3 of the License, or (at your option) any later version.
// RDMP is distributed in the hope that it will be useful, but WITHOUT ANY WARRANTY; without even the implied warranty of MERCHANTABILITY or FITNESS FOR A PARTICULAR PURPOSE. See the GNU General Public License for more details.
// You should have received a copy of the GNU General Public License along with RDMP. If not, see <https://www.gnu.org/licenses/>.

using System;
using System.Drawing;
using BrightIdeasSoftware;
using Rdmp.Core.Curation.Data;
using Rdmp.Core.Icons.IconProvision;
using Rdmp.UI.ItemActivation;

namespace Rdmp.UI.Collections.Providers;

/// <summary>
/// Handles creating the 'Favourite' column in <see cref="TreeListView"/>.  This column depicts whether a given RDMP object is a favourite
/// of the user (see <see cref="Favourite"/>).
/// </summary>
public class FavouriteColumnProvider
{
    private readonly IActivateItems _activator;
    private readonly TreeListView _tlv;
    private OLVColumn _olvFavourite;

    private Bitmap _starFull;
    private Bitmap _starHollow;



    public FavouriteColumnProvider(IActivateItems activator,TreeListView tlv)
    {
        _activator = activator;
        _tlv = tlv;

        _starFull = CatalogueIcons.Favourite.ImageToBitmap();
        _starHollow = CatalogueIcons.StarHollow.ImageToBitmap();
    }

    public OLVColumn CreateColumn()
    {
        _olvFavourite = new OLVColumn("Favourite", null)
        {
            Text = "Favourite"
        };
        _olvFavourite.ImageGetter += FavouriteImageGetter;
        _olvFavourite.IsEditable = false;
        _olvFavourite.Sortable = true;

        // setup value of column as 1 (favourite) or 0 (not favourite)
        _olvFavourite.AspectGetter = FavouriteAspectGetter;
        // but don't actually write that value when rendering (just use for sort etc)
        _olvFavourite.AspectToStringConverter = st => "";

        _tlv.CellClick += OnCellClick;

        _tlv.AllColumns.Add(_olvFavourite);
        _tlv.RebuildColumns();

        return _olvFavourite;
    }

    private void OnCellClick(object sender, CellClickEventArgs cellClickEventArgs)
    {
        var col = cellClickEventArgs.Column;


        if (col == _olvFavourite && cellClickEventArgs.Model is DatabaseEntity o)
        {
            if (_activator.FavouritesProvider.IsFavourite(o))
                _activator.FavouritesProvider.RemoveFavourite(this, o);
            else
                _activator.FavouritesProvider.AddFavourite(this, o);

            try
            {
                _tlv.RefreshObject(o);
            }
            catch (ArgumentException)
            {

            }
        }
    }

    private Bitmap FavouriteImageGetter(object rowobject)
    {
<<<<<<< HEAD
        return rowobject is DatabaseEntity o ? _activator.FavouritesProvider.IsFavourite(o) ? _starFull : _starHollow : null;
    }
    private object FavouriteAspectGetter(object rowobject)
    {
        return rowobject is DatabaseEntity o ? _activator.FavouritesProvider.IsFavourite(o) ? 1 : 0 : (object)null;
=======
        if (rowobject is DatabaseEntity o)
            return _activator.FavouritesProvider.IsFavourite(o) ? _starFull : _starHollow;


        return null;
    }
    private object FavouriteAspectGetter(object rowobject)
    {
        if (rowobject is DatabaseEntity o)
            return _activator.FavouritesProvider.IsFavourite(o) ? 1 : 0;


        return null;
>>>>>>> 5c0a3943
    }

}<|MERGE_RESOLUTION|>--- conflicted
+++ resolved
@@ -85,27 +85,11 @@
 
     private Bitmap FavouriteImageGetter(object rowobject)
     {
-<<<<<<< HEAD
         return rowobject is DatabaseEntity o ? _activator.FavouritesProvider.IsFavourite(o) ? _starFull : _starHollow : null;
     }
     private object FavouriteAspectGetter(object rowobject)
     {
         return rowobject is DatabaseEntity o ? _activator.FavouritesProvider.IsFavourite(o) ? 1 : 0 : (object)null;
-=======
-        if (rowobject is DatabaseEntity o)
-            return _activator.FavouritesProvider.IsFavourite(o) ? _starFull : _starHollow;
-
-
-        return null;
-    }
-    private object FavouriteAspectGetter(object rowobject)
-    {
-        if (rowobject is DatabaseEntity o)
-            return _activator.FavouritesProvider.IsFavourite(o) ? 1 : 0;
-
-
-        return null;
->>>>>>> 5c0a3943
     }
 
 }