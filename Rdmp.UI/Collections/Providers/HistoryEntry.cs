﻿// Copyright (c) The University of Dundee 2018-2019
// This file is part of the Research Data Management Platform (RDMP).
// RDMP is free software: you can redistribute it and/or modify it under the terms of the GNU General Public License as published by the Free Software Foundation, either version 3 of the License, or (at your option) any later version.
// RDMP is distributed in the hope that it will be useful, but WITHOUT ANY WARRANTY; without even the implied warranty of MERCHANTABILITY or FITNESS FOR A PARTICULAR PURPOSE. See the GNU General Public License for more details.
// You should have received a copy of the GNU General Public License along with RDMP. If not, see <https://www.gnu.org/licenses/>.

using System;
using System.Linq;
using Rdmp.Core.Curation.Data;
using Rdmp.Core.Curation.Data.Dashboarding;
using Rdmp.Core.MapsDirectlyToDatabaseTable;
using Rdmp.Core.Repositories;

namespace Rdmp.UI.Collections.Providers;

/// <summary>
/// Records and persists a users access of an <see cref="Object"/> including the time (<see cref="Date"/>) it was accessed
/// </summary>
public class HistoryEntry : IMasqueradeAs
{
    public IMapsDirectlyToDatabaseTable Object { get; }
    public DateTime Date { get; }

    public HistoryEntry(IMapsDirectlyToDatabaseTable o, DateTime date)
    {
        Object = o;
        Date = date;
    }

    public string Serialize()
    {
<<<<<<< HEAD
        return $"{PersistStringHelper.GetObjectCollectionPersistString(Object)}{PersistStringHelper.ExtraText}{Date}";
=======
        var helper = new PersistStringHelper();
        return PersistStringHelper.GetObjectCollectionPersistString(Object) + PersistStringHelper.ExtraText + Date;
>>>>>>> 5c0a3943
    }

    public static HistoryEntry Deserialize(string s, IRDMPPlatformRepositoryServiceLocator locator)
    {

        try
        {
<<<<<<< HEAD
            var objectString = s[..s.IndexOf(PersistStringHelper.ExtraText, StringComparison.Ordinal)];
            return new HistoryEntry(
                PersistStringHelper.GetObjectCollectionFromPersistString(objectString, locator).Single(),
                DateTime.Parse(PersistStringHelper.GetExtraText(s)));
=======
            var helper = new PersistStringHelper();
            e.Date = DateTime.Parse(PersistStringHelper.GetExtraText(s));

            var objectString = s[..s.IndexOf(PersistStringHelper.ExtraText)];


            e.Object = PersistStringHelper.GetObjectCollectionFromPersistString(objectString,locator).Single();
>>>>>>> 5c0a3943
        }
        catch (PersistenceException )
        {
            return null;
        }

    }


    protected bool Equals(HistoryEntry other)
    {
        return Equals(Object, other.Object);
    }

    public override bool Equals(object obj)
    {
        if (obj is null) return false;
        if (ReferenceEquals(this, obj)) return true;
<<<<<<< HEAD
        return obj.GetType() == GetType() && Equals((HistoryEntry) obj);
=======
        if (obj.GetType() != GetType()) return false;
        return Equals((HistoryEntry) obj);
>>>>>>> 5c0a3943
    }

    public override int GetHashCode()
    {
<<<<<<< HEAD
        return Object?.GetHashCode() ?? 0;
=======
        return Object != null ? Object.GetHashCode() : 0;
>>>>>>> 5c0a3943
    }

    public object MasqueradingAs()
    {
        return Object;
    }
}<|MERGE_RESOLUTION|>--- conflicted
+++ resolved
@@ -29,12 +29,7 @@
 
     public string Serialize()
     {
-<<<<<<< HEAD
         return $"{PersistStringHelper.GetObjectCollectionPersistString(Object)}{PersistStringHelper.ExtraText}{Date}";
-=======
-        var helper = new PersistStringHelper();
-        return PersistStringHelper.GetObjectCollectionPersistString(Object) + PersistStringHelper.ExtraText + Date;
->>>>>>> 5c0a3943
     }
 
     public static HistoryEntry Deserialize(string s, IRDMPPlatformRepositoryServiceLocator locator)
@@ -42,20 +37,10 @@
 
         try
         {
-<<<<<<< HEAD
             var objectString = s[..s.IndexOf(PersistStringHelper.ExtraText, StringComparison.Ordinal)];
             return new HistoryEntry(
                 PersistStringHelper.GetObjectCollectionFromPersistString(objectString, locator).Single(),
                 DateTime.Parse(PersistStringHelper.GetExtraText(s)));
-=======
-            var helper = new PersistStringHelper();
-            e.Date = DateTime.Parse(PersistStringHelper.GetExtraText(s));
-
-            var objectString = s[..s.IndexOf(PersistStringHelper.ExtraText)];
-
-
-            e.Object = PersistStringHelper.GetObjectCollectionFromPersistString(objectString,locator).Single();
->>>>>>> 5c0a3943
         }
         catch (PersistenceException )
         {
@@ -74,21 +59,13 @@
     {
         if (obj is null) return false;
         if (ReferenceEquals(this, obj)) return true;
-<<<<<<< HEAD
-        return obj.GetType() == GetType() && Equals((HistoryEntry) obj);
-=======
         if (obj.GetType() != GetType()) return false;
         return Equals((HistoryEntry) obj);
->>>>>>> 5c0a3943
     }
 
     public override int GetHashCode()
     {
-<<<<<<< HEAD
         return Object?.GetHashCode() ?? 0;
-=======
-        return Object != null ? Object.GetHashCode() : 0;
->>>>>>> 5c0a3943
     }
 
     public object MasqueradingAs()
