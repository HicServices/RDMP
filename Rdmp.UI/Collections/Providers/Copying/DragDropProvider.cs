// Copyright (c) The University of Dundee 2018-2019
// This file is part of the Research Data Management Platform (RDMP).
// RDMP is free software: you can redistribute it and/or modify it under the terms of the GNU General Public License as published by the Free Software Foundation, either version 3 of the License, or (at your option) any later version.
// RDMP is distributed in the hope that it will be useful, but WITHOUT ANY WARRANTY; without even the implied warranty of MERCHANTABILITY or FITNESS FOR A PARTICULAR PURPOSE. See the GNU General Public License for more details.
// You should have received a copy of the GNU General Public License along with RDMP. If not, see <https://www.gnu.org/licenses/>.

using System;
using System.Drawing;
using System.IO;
using System.Linq;
using System.Windows.Forms;
using BrightIdeasSoftware;
using Rdmp.Core.CommandExecution;
using Rdmp.Core.Curation.Data.Cohort;
using Rdmp.UI.CommandExecution;
using Rdmp.UI.SimpleDialogs;


namespace Rdmp.UI.Collections.Providers.Copying;

/// <summary>
/// Provides UI code for drag and drop in <see cref="TreeListView"/>.  The code for what is/isn't draggable onto what is determined
/// by the <see cref="ICommandExecutionFactory"/>.
/// </summary>
public class DragDropProvider:SimpleDragSource
{
    private readonly ICombineableFactory _commandFactory;
    private readonly ICommandExecutionFactory _commandExecutionFactory;
    private readonly TreeListView _treeView;

    public DragDropProvider(ICombineableFactory commandFactory, ICommandExecutionFactory commandExecutionFactory, TreeListView treeView)
    {
        _commandFactory = commandFactory;
        _commandExecutionFactory = commandExecutionFactory;
        _treeView = treeView;

        _treeView.IsSimpleDragSource = false;
        _treeView.DragSource = this;

        _treeView.IsSimpleDropSink = true;
            
        ((SimpleDropSink)_treeView.DropSink).CanDrop += DragDropProvider_CanDrop;
        ((SimpleDropSink)_treeView.DropSink).Dropped += DragDropProvider_Dropped;

        _treeView.ModelCanDrop += ModelCanDrop;
        _treeView.ModelDropped += ModelDropped;
    }

    private void DragDropProvider_CanDrop(object sender, OlvDropEventArgs e)
    {
        var dropTargetModel = e.DropTargetItem?.RowObject;

        if(e.DataObject is not DataObject dataObject)
            return;

        if(dataObject is OLVDataObject)
            return; //should be handled by ModelCanDrop

        var execution = GetExecutionCommandIfAnyForNonModelObjects(dataObject,dropTargetModel);

        if(execution != null)
            DisplayFeedback(execution, e);

    }

    private void ModelCanDrop(object sender, ModelDropEventArgs e)
    {
        ((SimpleDropSink)_treeView.DropSink).CanDropBetween = e.TargetModel is IOrderable;

        e.Handled = true;
        e.Effect = DragDropEffects.None;

        if (e.TargetModel == null)
            return;

        var cmd = _commandFactory.Create(e);

        if (cmd == null)
            return;

        var execution = _commandExecutionFactory.Create(cmd, e.TargetModel, GetDropLocation(e));

        DisplayFeedback(execution, e);

    }

    private void DragDropProvider_Dropped(object sender, OlvDropEventArgs e)
    {
        try
        {
            var dataObject = (DataObject) e.DataObject;

            if(dataObject is OLVDataObject)
                return;  //should be handled by ModelDropped

            //is it a non model drop (in which case ModelDropped won't be called) e.g. it could be a file drop
            var execution = GetExecutionCommandIfAnyForNonModelObjects(dataObject, e.DropTargetItem.RowObject);

            if(execution is { IsImpossible: false })
                execution.Execute();
        }
        catch (Exception exception)
        {
            ExceptionViewer.Show(exception);
        }
    }

    private void ModelDropped(object sender, ModelDropEventArgs e)
    {
        var cmd = _commandFactory.Create(e);

        //no valid source command
        if (cmd == null)
            return;

        //otherwise get command compatible with the target
        var execution = _commandExecutionFactory.Create(cmd, e.TargetModel, GetDropLocation(e));

        //it is a valid combination
        if (execution != null)
            try
            {
                execution.Execute();
            }
            catch (Exception exception)
            {
                ExceptionViewer.Show($"ExecuteCommand {execution.GetType().Name} failed, See Exception for details", exception);
            }
    }

    /// <summary>
    /// Only applies to external files and other wierd types that are not Models in our tree views but that we might still want to allow drag and drop interactions for
    /// </summary>
    /// <param name="dataObject"></param>
    /// <param name="dropTargetModel"></param>
    /// <returns></returns>
    private ICommandExecution GetExecutionCommandIfAnyForNonModelObjects(DataObject dataObject, object dropTargetModel)
    {
        //if user is dragging in files
        if (dataObject.ContainsFileDropList())
        {
            //get file list
            var files = dataObject.GetFileDropList().Cast<string>().Select(s => new FileInfo(s)).ToArray();
            var fileCommand = _commandFactory.Create(files);

            //if command factory supports generating file based commands
            if (fileCommand != null)
            {
                //does the execution factory permit the combination of a file command with the drop target
                var execution = _commandExecutionFactory.Create(fileCommand, dropTargetModel);
                return execution;
            }
        }

        return null;
    }

    public override object StartDrag(ObjectListView olv, MouseButtons button, OLVListItem item)
    {
        var rowObject = item.RowObject;//get the dragged object
            
        if(olv.SelectedObjects.Count > 1)
            rowObject = olv.SelectedObjects.Cast<object>().ToArray();

        if(rowObject != null)
        {
            //get the drag operation data object olv does
            var toReturn = (OLVDataObject)base.StartDrag(olv, button, item);

            //can we process it into a command?
            var command = _commandFactory.Create(toReturn);

            if (command == null)
                return null;//it couldn't become a command so leave it as a model object

            //yes, let's hot swap the data object in the drag command, that couldn't possibly go wrong right?
            toReturn.ModelObjects.Clear();
            toReturn.ModelObjects.Add(command);
            return toReturn;
        }

        return base.StartDrag(olv, button, item);
    }

<<<<<<< HEAD

=======
>>>>>>> 5c0a3943


    private static void DisplayFeedback(ICommandExecution execution, OlvDropEventArgs e)
    {
        //no command is even remotely possible
        if (execution == null)
        {
            e.DropSink.FeedbackColor = Color.IndianRed;
            return;
        }

        //valid combination of objects but not possible due to object states
        if (execution.IsImpossible)
        {
            e.DropSink.FeedbackColor = Color.IndianRed;
            e.DropSink.Billboard.BackColor = Color.IndianRed;
            e.InfoMessage = execution.ReasonCommandImpossible;
            return;
        }

        e.DropSink.Billboard.BackColor = Color.GreenYellow;
        e.DropSink.FeedbackColor = Color.GreenYellow;
        e.InfoMessage = execution.GetCommandName();
        e.Handled = true;
        e.Effect = DragDropEffects.Move;
    }
<<<<<<< HEAD

=======
>>>>>>> 5c0a3943


    private static InsertOption GetDropLocation(ModelDropEventArgs e)
    {
        if (e.DropTargetLocation == DropTargetLocation.AboveItem)
            return InsertOption.InsertAbove;

        return e.DropTargetLocation == DropTargetLocation.BelowItem ? InsertOption.InsertBelow : InsertOption.Default;
    }

}<|MERGE_RESOLUTION|>--- conflicted
+++ resolved
@@ -182,10 +182,6 @@
         return base.StartDrag(olv, button, item);
     }
 
-<<<<<<< HEAD
-
-=======
->>>>>>> 5c0a3943
 
 
     private static void DisplayFeedback(ICommandExecution execution, OlvDropEventArgs e)
@@ -212,10 +208,6 @@
         e.Handled = true;
         e.Effect = DragDropEffects.Move;
     }
-<<<<<<< HEAD
-
-=======
->>>>>>> 5c0a3943
 
 
     private static InsertOption GetDropLocation(ModelDropEventArgs e)
