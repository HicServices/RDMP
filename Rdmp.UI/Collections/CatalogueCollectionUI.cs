// Copyright (c) The University of Dundee 2018-2019
// This file is part of the Research Data Management Platform (RDMP).
// RDMP is free software: you can redistribute it and/or modify it under the terms of the GNU General Public License as published by the Free Software Foundation, either version 3 of the License, or (at your option) any later version.
// RDMP is distributed in the hope that it will be useful, but WITHOUT ANY WARRANTY; without even the implied warranty of MERCHANTABILITY or FITNESS FOR A PARTICULAR PURPOSE. See the GNU General Public License for more details.
// You should have received a copy of the GNU General Public License along with RDMP. If not, see <https://www.gnu.org/licenses/>.

using System;
using System.Linq;
using System.Windows.Forms;
using Rdmp.Core;
using Rdmp.Core.CommandExecution;
using Rdmp.Core.CommandExecution.AtomicCommands;
using Rdmp.Core.CommandExecution.AtomicCommands.CatalogueCreationCommands;
using Rdmp.Core.Curation.Data;
using Rdmp.Core.Curation.Data.Aggregation;
using Rdmp.Core.Curation.Data.Governance;
using Rdmp.Core.Providers.Nodes;
using Rdmp.UI.Collections.Providers.Filtering;
using Rdmp.UI.CommandExecution.AtomicCommands;
using Rdmp.UI.ItemActivation;
using Rdmp.UI.Refreshing;

namespace Rdmp.UI.Collections;

/// <summary>
/// Main window for Data Management, this Control lets you view all your datasets, curate descriptive metadata, configure extractable columns, generate reports etc
/// 
/// <para>The tree shows you all the datasets you have configured for use with the RDMP.  Double clicking on a dataset (called a Catalogue) will show you the descriptive data you
/// have recorded. Right clicking a Catalogue will give you access to operations relevant to Catalogues (e.g. viewing dataset extraction logic if any).  Right clicking a
/// CatalogueItem will give you access to operations relevant to CatalogueItems (e.g. adding an Issue).  And so on.</para>
/// 
/// <para>Each Catalogue has 1 or more CatalogueItems (visible through the CatalogueItems tab), these are the columns in the dataset that are maintained by RDMP. If you have very
/// wide data tables with hundreds of columns you might only configure a subset of those columns (the ones most useful  to researchers) for extraction.</para>
/// 
/// <para>You can also drag Catalogues between folders or into other Controls (e.g. dragging a Catalogue into a CohortIdentificationCollectionUI container to add the dataset to the identification
/// criteria).</para>
/// 
/// <para>Pressing the Del key will prompt you to delete the selected item.</para>
/// 
/// <para>By default Deprecated, Internal and ColdStorage Catalogues do not appear, you can turn visibility of these on by selecting the relevant tick boxes.</para>
/// 
/// <para>Finally you can launch 'Checking' for every dataset, this will attempt to verify the extraction SQL you
/// have configured for each dataset and to ensure that it runs and that at least 1 row of data is returned.  Checking all the datasets can take a while so runs asynchronously.</para>
/// </summary>
public partial class CatalogueCollectionUI : RDMPCollectionUI
{
    private Catalogue[] _allCatalogues;
    private const string NewMenu = "New...";
    //constructor

    private bool bLoading = true;

    public CatalogueCollectionUI()
    {
        InitializeComponent();

        olvFilters.AspectGetter += FilterAspectGetter;
        olvOrder.AspectGetter += OrderAspectGetter;

        bLoading = false;

        catalogueCollectionFilterUI1.FiltersChanged += (s, e) => ApplyFilters();
    }

    private object OrderAspectGetter(object rowobject)
    {
        if (rowobject is CatalogueItem ci)
            return ci.ExtractionInformation?.Order;

        return rowobject is ConcreteColumn o ? o.Order : (object)null;
    }

    protected override void OnEnter(EventArgs e)
    {
        base.OnEnter(e);

        catalogueCollectionFilterUI1.CheckForChanges();
    }

    //The color to highlight each Catalogue based on its extractability status


    /// <summary>
    /// Clean up any resources being used.
    /// </summary>
    /// <param name="disposing">true if managed resources should be disposed; otherwise, false.</param>
    protected override void Dispose(bool disposing)
    {
        if (disposing && components != null) components.Dispose();
        base.Dispose(disposing);
    }

    private bool isFirstTime = true;

    public void RefreshUIFromDatabase(object oRefreshFrom)
    {
        var rootFolder = Activator.CoreChildProvider.CatalogueRootFolder;

        if (tlvCatalogues.ModelFilter is CatalogueCollectionFilter f)
            f.ChildProvider = Activator.CoreChildProvider;

        if (oRefreshFrom is ExtractionInformation ei)
            tlvCatalogues.RefreshObject(ei.CatalogueItem.Catalogue);

        //if there are new catalogues we don't already have in our tree
        if (_allCatalogues != null)
        {
            var newCatalogues = CommonTreeFunctionality.CoreChildProvider.AllCatalogues.Except(_allCatalogues);
            if (newCatalogues.Any())
            {
                oRefreshFrom = rootFolder; //refresh from the root instead
                tlvCatalogues.RefreshObject(oRefreshFrom);
            }
        }

        _allCatalogues = CommonTreeFunctionality.CoreChildProvider.AllCatalogues;

        if (isFirstTime)
        {
            CommonTreeFunctionality.SetupColumnTracking(olvColumn1, new Guid("1d912137-22ab-4536-b40b-bd984e27dc7a"));
            CommonTreeFunctionality.SetupColumnTracking(olvOrder, new Guid("0d8e6e49-03ae-48f2-9bf8-acc5107f65f8"));
            CommonTreeFunctionality.SetupColumnTracking(olvFilters, new Guid("c4c9b2ac-c9b5-4d23-b06d-d1f55013b4e9"));

            CommonFunctionality.Add(new ExecuteCommandCreateNewCatalogueByImportingFileUI(Activator),
                GlobalStrings.FromFile, null, NewMenu);
            CommonFunctionality.Add(new ExecuteCommandCreateNewCatalogueByImportingExistingDataTable(Activator),
                GlobalStrings.FromDatabase, null, NewMenu);
            CommonFunctionality.Add(new ExecuteCommandCreateNewEmptyCatalogue(Activator), "Empty Catalogue (Advanced)",
                null, NewMenu);

            CommonFunctionality.Add(new ToolStripSeparator(), NewMenu);

            CommonFunctionality.Add(new ExecuteCommandAddNewCatalogueItem(Activator, null), "CatalogueItem", null,
                NewMenu);

            CommonFunctionality.Add(new ToolStripSeparator(), NewMenu);

            CommonFunctionality.Add(new ExecuteCommandAddNewAggregateGraph(Activator, null), "Aggregate Graph", null,
                NewMenu);

            CommonFunctionality.Add(new ToolStripSeparator(), NewMenu);

            CommonFunctionality.Add(new ExecuteCommandAddNewSupportingDocument(Activator, null), "Supporting Document",
                null, NewMenu);
            CommonFunctionality.Add(new ExecuteCommandAddNewSupportingSqlTable(Activator, null), "Supporting SQL Table",
                null, NewMenu);

            CommonFunctionality.Add(new ToolStripSeparator(), NewMenu);

            CommonFunctionality.Add(new ExecuteCommandCreateNewGovernancePeriod(Activator), "Governance Period", null,
                NewMenu);
            CommonFunctionality.Add(new ExecuteCommandAddNewGovernanceDocument(Activator, null), "Governance Document",
                null, NewMenu);
        }

        if (isFirstTime || Equals(oRefreshFrom, rootFolder))
        {
            tlvCatalogues.RefreshObject(rootFolder);
            tlvCatalogues.Expand(rootFolder);
            isFirstTime = false;
        }
    }

    public void ApplyFilters()
    {
        if (bLoading)
            return;

        tlvCatalogues.UseFiltering = true;
        tlvCatalogues.ModelFilter = new CatalogueCollectionFilter(Activator.CoreChildProvider);
    }

    public enum HighlightCatalogueType
    {
        None,
        Extractable,
        ExtractionBroken,
        TOP1Worked
    }

    private object FilterAspectGetter(object rowObject)
    {
        try
        {
            if (rowObject is CatalogueItem cataItem)
                return Activator.RefreshBus.PublishInProgress
                    ? (object)null
                    : Activator.CoreChildProvider.GetAllChildrenRecursively(cataItem).OfType<IFilter>().Count();
        }
        catch (Exception)
        {
            return null;
        }

        return null;
    }

    public override void SetItemActivator(IActivateItems activator)
    {
        base.SetItemActivator(activator);

        Activator.Emphasise += _activator_Emphasise;

        //important to register the setup before the lifetime subscription so it gets priority on events
        CommonTreeFunctionality.SetUp(
            RDMPCollection.Catalogue,
            tlvCatalogues,
            Activator,
            olvColumn1, //the icon column
            //we have our own custom filter logic so no need to pass tbFilter
            olvColumn1 //also the renameable column
        );

        CommonTreeFunctionality.MaintainRootObjects = new[]
        {
            typeof(AllGovernanceNode),
            typeof(FolderNode<Catalogue>)
        };

        //Things that are always visible regardless
        CommonTreeFunctionality.WhitespaceRightClickMenuCommandsGetter = a => new IAtomicCommand[]
        {
            new ExecuteCommandCreateNewCatalogueByImportingFileUI(Activator)
                { OverrideCommandName = "Add New Catalogue From File...", Weight = -50.9f },
            new ExecuteCommandCreateNewCatalogueByImportingExistingDataTable(Activator)
                { OverrideCommandName = "Add New Catalogue From Database...", Weight = -50.8f },
            new ExecuteCommandCreateNewEmptyCatalogue(Activator)
                { OverrideCommandName = "Add New Empty Catalogue (Advanced)", Weight = -50.7f },

            new ExecuteCommandAddNewCatalogueItem(Activator, null) { Weight = -49.9f },

            new ExecuteCommandAddNewAggregateGraph(Activator, null) { Weight = -48.9f },

            new ExecuteCommandAddNewSupportingDocument(Activator, null) { Weight = -46.9f },
            new ExecuteCommandAddNewSupportingSqlTable(Activator, null) { Weight = -46.8f },

            new ExecuteCommandCreateNewGovernancePeriod(Activator)
                { OverrideCommandName = "Add New Governance Period", Weight = 44.9f },
            new ExecuteCommandAddNewGovernanceDocument(Activator, null) { Weight = 44.9f }
        };

        Activator.RefreshBus.EstablishLifetimeSubscription(this);

        tlvCatalogues.AddObject(activator.CoreChildProvider.AllGovernanceNode);
        tlvCatalogues.AddObject(activator.CoreChildProvider.CatalogueRootFolder);
        ApplyFilters();

        RefreshUIFromDatabase(activator.CoreChildProvider.CatalogueRootFolder);
    }

    private void _activator_Emphasise(object sender, EmphasiseEventArgs args)
    {
        //user wants this object emphasised
        var c = args.Request.ObjectToEmphasise as Catalogue;

        if (c == null)
        {
            var descendancy = Activator.CoreChildProvider.GetDescendancyListIfAnyFor(args.Request.ObjectToEmphasise);

            if (descendancy != null)
                c = descendancy.Parents.OfType<Catalogue>().SingleOrDefault();
        }

        if (c != null)
        {
            catalogueCollectionFilterUI1.EnsureVisible(c);
            ApplyFilters();
        }
    }

    public void RefreshBus_RefreshObject(object sender, RefreshObjectEventArgs e)
    {
        var o = e.Object;

        switch (o)
        {
            case GovernancePeriod or GovernanceDocument:
                tlvCatalogues.RefreshObject(Activator.CoreChildProvider.AllGovernanceNode);
                break;
            case Catalogue cata:
            {
                //if there's a change to the folder of the catalogue or it is a new Catalogue (no parent folder) we have to rebuild the entire tree
                if (tlvCatalogues.GetParent(cata) is not string oldFolder || !oldFolder.Equals(cata.Folder))
                    RefreshUIFromDatabase(Activator.CoreChildProvider.CatalogueRootFolder);
                else
                    RefreshUIFromDatabase(o);
                return;
            }
            case CatalogueItem or AggregateConfiguration or ColumnInfo or TableInfo or ExtractionFilter
                or ExtractionFilterParameter or ExtractionFilterParameterSet or ExtractionInformation
                or AggregateFilterContainer or AggregateFilter or AggregateFilterParameter:
                //then refresh us
                RefreshUIFromDatabase(o);
<<<<<<< HEAD
            return;
        }

        if (o is CatalogueItem || o is AggregateConfiguration ||
            o is ColumnInfo || o is TableInfo || o is ExtractionFilter || o is ExtractionFilterParameter ||
            o is ExtractionFilterParameterSet || o is ExtractionInformation ||
            o is AggregateFilterContainer || o is AggregateFilter || o is AggregateFilterParameter)
            //then refresh us
            RefreshUIFromDatabase(o);
=======
                break;
        }
>>>>>>> 9e847e4d

        ApplyFilters();
    }

    public static bool IsRootObject(object root)
    {
        // The root ICatalogue FolderNode is a root element in this tree
        if (root is FolderNode<Catalogue> f) return f.Name == FolderHelper.Root;

        // as is the GovernanceNode
        return root is AllGovernanceNode;
    }

    public void SelectCatalogue(Catalogue catalogue)
    {
        tlvCatalogues.SelectObject(catalogue, true);
    }
}<|MERGE_RESOLUTION|>--- conflicted
+++ resolved
@@ -291,20 +291,8 @@
                 or AggregateFilterContainer or AggregateFilter or AggregateFilterParameter:
                 //then refresh us
                 RefreshUIFromDatabase(o);
-<<<<<<< HEAD
-            return;
-        }
-
-        if (o is CatalogueItem || o is AggregateConfiguration ||
-            o is ColumnInfo || o is TableInfo || o is ExtractionFilter || o is ExtractionFilterParameter ||
-            o is ExtractionFilterParameterSet || o is ExtractionInformation ||
-            o is AggregateFilterContainer || o is AggregateFilter || o is AggregateFilterParameter)
-            //then refresh us
-            RefreshUIFromDatabase(o);
-=======
                 break;
         }
->>>>>>> 9e847e4d
 
         ApplyFilters();
     }
