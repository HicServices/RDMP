﻿using Rdmp.Core.CommandExecution.AtomicCommands;
using Rdmp.Core;
using Rdmp.UI.CommandExecution.AtomicCommands;
using Rdmp.UI.ItemActivation;
using Rdmp.UI.Refreshing;
using System.Linq;
using Rdmp.Core.Providers.Nodes;
using Rdmp.Core.Curation.DataHelper.RegexRedaction;
using Rdmp.Core.Curation.Data.Datasets;
using System;
using static Rdmp.Core.Curation.Data.Catalogue;
using System.Text;

namespace Rdmp.UI.Collections;

public partial class ConfigurationsCollectionUI : RDMPCollectionUI, ILifetimeSubscriber
{

    private IActivateItems _activator;

    public ConfigurationsCollectionUI()
    {
        InitializeComponent();
    }

    private static string FormatPascalAndAcronym(string input)
    {
        var builder = new StringBuilder(input[0].ToString());
        if (builder.Length > 0)
        {
            for (var index = 1; index < input.Length; index++)
            {
                char prevChar = input[index - 1];
                char nextChar = index + 1 < input.Length ? input[index + 1] : '\0';

                bool isNextLower = Char.IsLower(nextChar);
                bool isNextUpper = Char.IsUpper(nextChar);
                bool isPresentUpper = Char.IsUpper(input[index]);
                bool isPrevLower = Char.IsLower(prevChar);
                bool isPrevUpper = Char.IsUpper(prevChar);

                if (!string.IsNullOrWhiteSpace(prevChar.ToString()) &&
                    ((isPrevUpper && isPresentUpper && isNextLower) ||
                    (isPrevLower && isPresentUpper && isNextLower) ||
                    (isPrevLower && isPresentUpper && isNextUpper)))
                {
                    builder.Append(' ');
                    builder.Append(input[index]);
                }
                else
                {
                    builder.Append(input[index]);
                }
            }
        }
        return builder.ToString();
    }

    private IAtomicCommand[] GetWhitespaceRightClickMenu()
    {
        var datasetProviders = AppDomain.CurrentDomain.GetAssemblies().SelectMany(s => s.GetTypes()).Where(p => typeof(PluginDatasetProvider).IsAssignableFrom(p) && !p.IsAbstract);

        var options = new IAtomicCommand[]
        {
            new ExecuteCommandAddNewRegexRedactionConfigurationUI(_activator)
            {
                OverrideCommandName="Add New Regex Redaction Configuration"
            }
        };
        foreach (var provider in datasetProviders)
        {
            options = options.Append(new ExecuteCommandAddNewDatasetProviderUI(_activator, provider)
            {
                OverrideCommandName = $"Add New {FormatPascalAndAcronym(provider.Name).Trim()}",
                SuggestedCategory = "Dataset Provider Configurations"
            }).ToArray();
            options = options.Append(new ExecuteCommandAddNewDatasetUI(_activator, provider)
            {
<<<<<<< HEAD
                OverrideCommandName = $"Add Existing {System.Text.RegularExpressions.Regex.Replace(provider.Name, "([A-Z])", " $1", System.Text.RegularExpressions.RegexOptions.Compiled).Trim().Replace("Provider", "")}",
=======
                OverrideCommandName = $"Add Existing {FormatPascalAndAcronym(provider.Name).Trim().Replace("Provider", "")}",
>>>>>>> c4ac978e
                SuggestedCategory = "Datasets"
            }).ToArray();
        }

        return options;
    }

    public override void SetItemActivator(IActivateItems activator)
    {
        base.SetItemActivator(activator);
        _activator = activator;
        CommonTreeFunctionality.SetUp(RDMPCollection.Configurations, tlvConfigurations, activator, olvName, olvName,
            new RDMPCollectionCommonFunctionalitySettings());
        CommonTreeFunctionality.WhitespaceRightClickMenuCommandsGetter = e => GetWhitespaceRightClickMenu();
        Activator.RefreshBus.EstablishLifetimeSubscription(this);
        tlvConfigurations.AddObject(Activator.CoreChildProvider.AllDatasetsNode);
        tlvConfigurations.AddObject(Activator.CoreChildProvider.AllDatasetProviderConfigurationsNode);
        tlvConfigurations.AddObject(Activator.CoreChildProvider.AllRegexRedactionConfigurationsNode);
        tlvConfigurations.Refresh();
    }

    public void RefreshBus_RefreshObject(object sender, RefreshObjectEventArgs e)
    {
        switch (e.Object)
        {
            case Dataset:
                tlvConfigurations.RefreshObject(tlvConfigurations.Objects.OfType<AllDatasetsNode>());
                break;
            case RegexRedactionConfiguration:
                tlvConfigurations.RefreshObject(tlvConfigurations.Objects.OfType<AllRegexRedactionConfigurationsNode>());
                break;
        }
    }

    public static bool IsRootObject(object root) => root is AllDatasetsNode;
}<|MERGE_RESOLUTION|>--- conflicted
+++ resolved
@@ -76,11 +76,7 @@
             }).ToArray();
             options = options.Append(new ExecuteCommandAddNewDatasetUI(_activator, provider)
             {
-<<<<<<< HEAD
-                OverrideCommandName = $"Add Existing {System.Text.RegularExpressions.Regex.Replace(provider.Name, "([A-Z])", " $1", System.Text.RegularExpressions.RegexOptions.Compiled).Trim().Replace("Provider", "")}",
-=======
                 OverrideCommandName = $"Add Existing {FormatPascalAndAcronym(provider.Name).Trim().Replace("Provider", "")}",
->>>>>>> c4ac978e
                 SuggestedCategory = "Datasets"
             }).ToArray();
         }
