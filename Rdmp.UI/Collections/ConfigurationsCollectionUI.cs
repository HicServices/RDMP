﻿using Rdmp.Core.CommandExecution.AtomicCommands;
using Rdmp.Core;
using Rdmp.UI.CommandExecution.AtomicCommands;
using Rdmp.UI.ItemActivation;
using Rdmp.UI.Refreshing;
using System.Linq;
using Rdmp.Core.Providers.Nodes;
using Rdmp.Core.Curation.DataHelper.RegexRedaction;
using Rdmp.Core.Curation.Data.Datasets;
using System;
using static Rdmp.Core.Curation.Data.Catalogue;

namespace Rdmp.UI.Collections;

public partial class ConfigurationsCollectionUI : RDMPCollectionUI, ILifetimeSubscriber
{

    private IActivateItems _activator;

    public ConfigurationsCollectionUI()
    {
        InitializeComponent();
    }

    private IAtomicCommand[] GetWhitespaceRightClickMenu()
    {
        var datasetProviders = AppDomain.CurrentDomain.GetAssemblies().SelectMany(s => s.GetTypes()).Where(p => typeof(PluginDatasetProvider).IsAssignableFrom(p) && !p.IsAbstract);

        var options = new IAtomicCommand[]
        {
            new ExecuteCommandCreateNewDatasetUI(_activator){
                OverrideCommandName="Add New Dataset"
            },
            new ExecuteCommandAddNewRegexRedactionConfigurationUI(_activator)
            {
                OverrideCommandName="Add New Regex Redaction Configuration"
            },
        };
        foreach (var provider in datasetProviders)
        {
            options = options.Append(new ExecuteCommandAddNewDatasetProviderUI(_activator, provider)
            {
                OverrideCommandName = $"Add New {System.Text.RegularExpressions.Regex.Replace(provider.Name, "(?<=[a-z])([A-Z])", " $1", System.Text.RegularExpressions.RegexOptions.Compiled).Trim()}",
                SuggestedCategory = "Dataset Provider Configurations"
            }).ToArray();
            options = options.Append(new ExecuteCommandAddNewDatasetUI(_activator, provider)
            {
<<<<<<< HEAD
                OverrideCommandName = $"Add Existing {System.Text.RegularExpressions.Regex.Replace(provider.Name, "([A-Z])", " $1", System.Text.RegularExpressions.RegexOptions.Compiled).Trim().Replace("Provider", "")}",
=======
                OverrideCommandName = $"Add Existing {System.Text.RegularExpressions.Regex.Replace(provider.Name, "(?<=[a-z])([A-Z])", " $1", System.Text.RegularExpressions.RegexOptions.Compiled).Trim().Replace("Provider", "")}",
>>>>>>> 5c6e6c18
                SuggestedCategory = "Datasets"
            }).ToArray();
        }

        return options;
    }

    public override void SetItemActivator(IActivateItems activator)
    {
        base.SetItemActivator(activator);
        _activator = activator;
        CommonTreeFunctionality.SetUp(RDMPCollection.Configurations, tlvConfigurations, activator, olvName, olvName,
            new RDMPCollectionCommonFunctionalitySettings());
        CommonTreeFunctionality.WhitespaceRightClickMenuCommandsGetter = e => GetWhitespaceRightClickMenu();
        Activator.RefreshBus.EstablishLifetimeSubscription(this);
        tlvConfigurations.AddObject(Activator.CoreChildProvider.AllDatasetsNode);
        tlvConfigurations.AddObject(Activator.CoreChildProvider.AllDatasetProviderConfigurationsNode);
        tlvConfigurations.AddObject(Activator.CoreChildProvider.AllRegexRedactionConfigurationsNode);
        tlvConfigurations.Refresh();
    }

    public void RefreshBus_RefreshObject(object sender, RefreshObjectEventArgs e)
    {
        switch (e.Object)
        {
            case Dataset:
                tlvConfigurations.RefreshObject(tlvConfigurations.Objects.OfType<AllDatasetsNode>());
                break;
            case RegexRedactionConfiguration:
                tlvConfigurations.RefreshObject(tlvConfigurations.Objects.OfType<AllRegexRedactionConfigurationsNode>());
                break;
        }
    }

    public static bool IsRootObject(object root) => root is AllDatasetsNode;
}<|MERGE_RESOLUTION|>--- conflicted
+++ resolved
@@ -45,11 +45,7 @@
             }).ToArray();
             options = options.Append(new ExecuteCommandAddNewDatasetUI(_activator, provider)
             {
-<<<<<<< HEAD
-                OverrideCommandName = $"Add Existing {System.Text.RegularExpressions.Regex.Replace(provider.Name, "([A-Z])", " $1", System.Text.RegularExpressions.RegexOptions.Compiled).Trim().Replace("Provider", "")}",
-=======
                 OverrideCommandName = $"Add Existing {System.Text.RegularExpressions.Regex.Replace(provider.Name, "(?<=[a-z])([A-Z])", " $1", System.Text.RegularExpressions.RegexOptions.Compiled).Trim().Replace("Provider", "")}",
->>>>>>> 5c6e6c18
                 SuggestedCategory = "Datasets"
             }).ToArray();
         }
