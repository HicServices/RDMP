// Copyright (c) The University of Dundee 2018-2019
// This file is part of the Research Data Management Platform (RDMP).
// RDMP is free software: you can redistribute it and/or modify it under the terms of the GNU General Public License as published by the Free Software Foundation, either version 3 of the License, or (at your option) any later version.
// RDMP is distributed in the hope that it will be useful, but WITHOUT ANY WARRANTY; without even the implied warranty of MERCHANTABILITY or FITNESS FOR A PARTICULAR PURPOSE. See the GNU General Public License for more details.
// You should have received a copy of the GNU General Public License along with RDMP. If not, see <https://www.gnu.org/licenses/>.

using System;
using System.Drawing;
using System.Windows.Forms;


namespace Rdmp.UI.DashboardTabs;

public class DashboardEditModeFunctionality
{
    private readonly DashboardLayoutUI _layoutUI;
    private bool _editMode;


    public bool EditMode
    {
        get => _editMode;
        set
        {
            _editMode = value;
            EnableChanged();
        }
    }

    public DashboardEditModeFunctionality(DashboardLayoutUI layoutUI)
    {
        _layoutUI = layoutUI;
    }

    private void EnableChanged()
    {
        if (_editMode)
            foreach (var kvp in _layoutUI.ControlDictionary)
                SubscribeControl(kvp.Value);
        else
            foreach (var kvp in _layoutUI.ControlDictionary)
                UnsubscribeControl(kvp.Value);
    }

    private EditModeAction _plannedAction = EditModeAction.None;
<<<<<<< HEAD
    private UserControl _plannedControl = null;
=======
    private UserControl _plannedControl;
>>>>>>> 9e847e4d

    private EditModeAction _actionUnderway;
    private UserControl _actionUnderwayOnControl;

    private Point lastKnownScreenCoordinate = Point.Empty;
    private const int MinimumControlSize = 50;

    private void SubscribeControl(DashboardableControlHostPanel control)
    {
        control.MouseMove += control_MouseMove;
        control.MouseLeave += control_MouseLeave;
        control.MouseDown += control_MouseDown;
        control.MouseUp += control_MouseUp;

        control.NotifyEditModeChange(true);
    }

    private void UnsubscribeControl(DashboardableControlHostPanel control)
    {
        control.MouseMove -= control_MouseMove;
        control.MouseLeave -= control_MouseLeave;
        control.MouseDown -= control_MouseDown;
        control.MouseUp -= control_MouseUp;

        control.NotifyEditModeChange(false);
    }

    private void control_MouseUp(object sender, MouseEventArgs e)
    {
        //if we are changing a control currently
        if (_actionUnderwayOnControl != null)
        {
            _actionUnderwayOnControl.Location = new Point(
                (int)(Math.Round(_actionUnderwayOnControl.Location.X / 5.0) * 5),
                (int)(Math.Round(_actionUnderwayOnControl.Location.Y / 5.0) * 5));

            _actionUnderwayOnControl.Size = new Size(
                (int)(Math.Round(_actionUnderwayOnControl.Size.Width / 5.0) * 5),
                (int)(Math.Round(_actionUnderwayOnControl.Size.Height / 5.0) * 5));


            //save changes
            foreach (var kvp in _layoutUI.ControlDictionary)
                if (kvp.Value == _actionUnderwayOnControl)
                {
                    kvp.Key.Width = _actionUnderwayOnControl.Width;
                    kvp.Key.Height = _actionUnderwayOnControl.Height;
                    kvp.Key.X = _actionUnderwayOnControl.Location.X;
                    kvp.Key.Y = _actionUnderwayOnControl.Location.Y;
                    kvp.Key.SaveToDatabase();
                }
        }

        _plannedAction = EditModeAction.Move;
        _plannedControl = null;

        _actionUnderway = EditModeAction.None;
        _actionUnderwayOnControl = null;
    }

    private void control_MouseDown(object sender, MouseEventArgs e)
    {
        if (_plannedAction != EditModeAction.None)
        {
            _actionUnderway = _plannedAction;
            _actionUnderwayOnControl = _plannedControl;
        }
    }

    private void control_MouseLeave(object sender, EventArgs e)
    {
        //if there is no action underway
        if (_actionUnderway == EditModeAction.None)
        {
            //clear the proposed action
            Cursor.Current = Cursors.Default;
            _plannedAction = EditModeAction.Move;
            _plannedControl = null;
        }
    }

    private void control_MouseMove(object sender, MouseEventArgs e)
    {
        var s = (UserControl)sender;

        var currentScreenCoordinate = s.PointToScreen(e.Location);

        if (lastKnownScreenCoordinate == Point.Empty)
        {
            lastKnownScreenCoordinate = currentScreenCoordinate;
            return;
        }


        var layoutUIVisibleArea = _layoutUI.GetVisibleArea();


        if (_actionUnderway != EditModeAction.None)
        {
            var vector = new Point(
                currentScreenCoordinate.X - lastKnownScreenCoordinate.X,
                currentScreenCoordinate.Y - lastKnownScreenCoordinate.Y);

            //move the control
            if (_actionUnderway == EditModeAction.Move)
            {
                _actionUnderwayOnControl.Location
                    = new Point(
                        Math.Max(0,
                            Math.Min(layoutUIVisibleArea.Width - _actionUnderwayOnControl.Width,
                                _actionUnderwayOnControl.Location.X + vector.X)),
                        Math.Max(0,
                            Math.Min(layoutUIVisibleArea.Height - _actionUnderwayOnControl.Height,
                                _actionUnderwayOnControl.Location.Y + vector.Y))
                    );
                _actionUnderwayOnControl.Invalidate();
            }
            else if (_actionUnderway == EditModeAction.Resize)
            {
                _actionUnderwayOnControl.Size
                    = new Size(
                        //Do not resize below the minimum size
                        Math.Max(MinimumControlSize,

                            //do not allow resizing beyond the right of the control it is hosted in
                            Math.Min(layoutUIVisibleArea.Width - _actionUnderwayOnControl.Location.X,

                                //change width by the length of the vector X
                                _actionUnderwayOnControl.Width + (int)vector.X))
                        ,

                        //Do not resize below the minimum size
                        Math.Max(MinimumControlSize,

                            //do not allow resizing beyond the bottom of the control it is hosted in
                            Math.Min(layoutUIVisibleArea.Height - _actionUnderwayOnControl.Location.Y,
                                _actionUnderwayOnControl.Height + (int)vector.Y))
                    );


                _actionUnderwayOnControl.Invalidate();
            }
        }

        lastKnownScreenCoordinate = currentScreenCoordinate;

        if (IsResizeLocation((UserControl)sender, e))
        {
            Cursor.Current = Cursors.SizeNWSE;
            _plannedAction = EditModeAction.Resize;
            _plannedControl = (UserControl)sender;
        }
        else
        {
            Cursor.Current = Cursors.SizeAll;
            _plannedAction = EditModeAction.Move;
            _plannedControl = (UserControl)sender;
        }
    }

    /// <summary>
    /// Returns true if the cursor is within the bottom right 5 pixels of a control
    /// </summary>
    /// <param name="sender"></param>
    /// <param name="e"></param>
    /// <returns></returns>
    private static bool IsResizeLocation(UserControl sender, MouseEventArgs e) =>
        e.X > sender.Width - 20 && e.Y > sender.Height - 20;

    private enum EditModeAction
    {
        None = 0,
        Move,
        Resize
    }
}<|MERGE_RESOLUTION|>--- conflicted
+++ resolved
@@ -43,11 +43,7 @@
     }
 
     private EditModeAction _plannedAction = EditModeAction.None;
-<<<<<<< HEAD
-    private UserControl _plannedControl = null;
-=======
     private UserControl _plannedControl;
->>>>>>> 9e847e4d
 
     private EditModeAction _actionUnderway;
     private UserControl _actionUnderwayOnControl;
