--- conflicted
+++ resolved
@@ -26,12 +26,7 @@
         _startLocationForNewControls = startLocationForNewControls;
     }
 
-<<<<<<< HEAD
-    public Type[] GetAvailableControlTypes() => _activator.RepositoryLocator.CatalogueRepository.MEF.GetAllTypes()
-        .Where(IsCompatibleType).ToArray();
-=======
     public Type[] GetAvailableControlTypes() => Core.Repositories.MEF.GetAllTypes().Where(IsCompatibleType).ToArray();
->>>>>>> 9e847e4d
 
     private bool IsCompatibleType(Type arg) =>
         typeof(IDashboardableControl).IsAssignableFrom(arg)
