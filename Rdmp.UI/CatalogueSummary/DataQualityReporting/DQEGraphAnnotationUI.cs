--- conflicted
+++ resolved
@@ -19,12 +19,8 @@
     {
         if (obj is null) return false;
         if (ReferenceEquals(this, obj)) return true;
-<<<<<<< HEAD
-        return obj.GetType() == GetType() && Equals((DQEGraphAnnotationUI) obj);
-=======
         if (obj.GetType() != GetType()) return false;
         return Equals((DQEGraphAnnotationUI) obj);
->>>>>>> 5c0a3943
     }
     protected bool Equals(DQEGraphAnnotationUI other)
     {
