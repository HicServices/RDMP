--- conflicted
+++ resolved
@@ -23,7 +23,6 @@
 
     }
 
-<<<<<<< HEAD
     public static Color CorrectColor = Color.Green;
     public static Color MissingColor = Color.Orange;
     public static Color WrongColor = Color.IndianRed;
@@ -39,23 +38,6 @@
     public double DBNull { get; set; }
 
     public string Label { get; set; }
-=======
-    internal static Color CorrectColor = Color.Green;
-    internal static Color MissingColor = Color.Orange;
-    internal static Color WrongColor = Color.IndianRed;
-    internal static Color InvalidColor = Color.Red;
-
-    internal static Color HasValuesColor = Color.Black;
-    internal static Color IsNullColor = Color.LightGray;
-
-    internal double Correct { get; init; }
-    internal double Invalid { get; init; }
-    internal double Missing { get; init; }
-    internal double Wrong { get; init; }
-    internal double DBNull { get; init; }
-
-    internal string Label { get; init; }
->>>>>>> 5c0a3943
 
     protected override void OnPaintBackground(PaintEventArgs e)
     {
@@ -106,11 +88,7 @@
         var wrongRightPoint =  missingRightPoint + wrongWidth;
 
         var invalidWidth = (int)(Invalid / totalRecords * Width);
-<<<<<<< HEAD
             
-=======
-
->>>>>>> 5c0a3943
         e.Graphics.FillRectangle(bCorrect,new Rectangle(0,0,correctRightPoint,heightOfNullsBarStart));
         e.Graphics.FillRectangle(bMissing, new Rectangle(correctRightPoint, 0, missingWidth, heightOfNullsBarStart));
         e.Graphics.FillRectangle(bWrong, new Rectangle(missingRightPoint, 0, wrongWidth, heightOfNullsBarStart));
