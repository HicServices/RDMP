// Copyright (c) The University of Dundee 2018-2019
// This file is part of the Research Data Management Platform (RDMP).
// RDMP is free software: you can redistribute it and/or modify it under the terms of the GNU General Public License as published by the Free Software Foundation, either version 3 of the License, or (at your option) any later version.
// RDMP is distributed in the hope that it will be useful, but WITHOUT ANY WARRANTY; without even the implied warranty of MERCHANTABILITY or FITNESS FOR A PARTICULAR PURPOSE. See the GNU General Public License for more details.
// You should have received a copy of the GNU General Public License along with RDMP. If not, see <https://www.gnu.org/licenses/>.

using System;
using System.Collections;
using System.Collections.Generic;
using System.ComponentModel;
using System.Drawing;
using System.Linq;
using System.Text;
using System.Threading;
using System.Windows.Forms;
using BrightIdeasSoftware;
using Rdmp.Core.CommandExecution.AtomicCommands;
using Rdmp.Core.Curation.Data.Dashboarding;
using Rdmp.Core.Curation.Data.DataLoad;
using Rdmp.Core.Logging;
using Rdmp.Core.Logging.PastEvents;
using Rdmp.Core.ReusableLibraryCode;
using Rdmp.UI.Collections;
using Rdmp.UI.ItemActivation;
using Rdmp.UI.Menus.MenuItems;
using Rdmp.UI.Refreshing;
using Rdmp.UI.SimpleDialogs;
using Rdmp.UI.TestsAndSetup.ServicePropogation;

namespace Rdmp.UI.CatalogueSummary.LoadEvents;

/// <summary>
/// Shows the longitudinal history of all data loads of a given object (e.g. data load).  This is an expandable tree including all progress messages, errors, table load notifications
/// etc.
/// 
/// <para>Right clicking on red error messages will allow you to resolve them into yellow state (error has been investigated and did not result in any serious problems / data integrity loss etc).
/// This launches the ResolveFatalErrors dialog.  You can resolve multiple errors at the same time by selecting all the errors at once and then right clicking one of them.</para>
/// </summary>
public partial class LoadEventsTreeView : RDMPUserControl,IObjectCollectionControl
{
    public LoadEventsTreeViewObjectCollection Collection {get;set;}

    private BackgroundWorker _populateLoadHistory = new();
    private ArchivalDataLoadInfo[] _populateLoadHistoryResults = Array.Empty<ArchivalDataLoadInfo>();
    private CancellationTokenSource _populateLoadHistoryCancel;
<<<<<<< HEAD


=======
>>>>>>> 5c0a3943
    private readonly ToolStripTextBox _tbFilterBox = new();
    private readonly ToolStripButton _btnApplyFilter = new("Apply");
    private readonly ToolStripTextBox _tbToFetch = new() { Text = "1000" };
    private readonly ToolStripButton _btnFetch = new("Go");

    private int _toFetch = 1000;



    //constructor
    public LoadEventsTreeView()
    {
        InitializeComponent();

        _populateLoadHistory.DoWork += _populateLoadHistory_DoWork;
        _populateLoadHistory.WorkerSupportsCancellation = true;
        _populateLoadHistory.RunWorkerCompleted += _populateLoadHistory_RunWorkerCompleted;

        treeView1.CanExpandGetter += CanExpandGetter;
        treeView1.ChildrenGetter+= ChildrenGetter;
        treeView1.FormatRow += treeView1_FormatRow;
        treeView1.UseFiltering = true;
        olvDescription.UseFiltering = true;

        olvDate.AspectGetter += olvDate_AspectGetter;
        olvDescription.AspectGetter += olvDescription_AspectGetter;

        //We will handle this ourselves because default behaviour is to limit the amount of text copied
        treeView1.CopySelectionOnControlC = false;

        _btnApplyFilter.Click += (s, e) => ApplyFilter(_tbFilterBox.Text);
        _tbToFetch.TextChanged += TbToFetchTextChanged;
        _btnFetch.Click += (s,e)=>PopulateLoadHistory();

        RDMPCollectionCommonFunctionality.SetupColumnTracking(treeView1, olvDescription, new Guid("6b09f39c-2b88-41ed-a396-42a2d2288952"));
        RDMPCollectionCommonFunctionality.SetupColumnTracking(treeView1, olvDate, new Guid("d0caf588-cff8-4e49-b755-ed9aaf320f1a"));
    }

    private void TbToFetchTextChanged(object sender, EventArgs e)
    {
        try
        {
            _toFetch = int.Parse(_tbToFetch.Text);
            _tbToFetch.ForeColor = Color.Black;
        }
        catch (Exception)
        {
            _tbToFetch.ForeColor = Color.Red;
        }
    }


    private object olvDescription_AspectGetter(object rowObject)
    {
        if (rowObject is ArchivalDataLoadInfo adi)
            return adi.ToString();

        if (rowObject is LoadEventsTreeView_Category cat)
            return cat.ToString();

        if (rowObject is ArchivalFatalError fe)
            return fe.ToShortString();

        if (rowObject is ArchivalTableLoadInfo ti)
            return
                $"{ti.TargetTable}(I={WithCommas(ti.Inserts)} U={WithCommas(ti.Updates)} D={WithCommas(ti.Deletes)})";

<<<<<<< HEAD
        return rowObject is ArchivalProgressLog pr ? (object)pr.Description : throw new NotSupportedException();
=======
        if (rowObject is ArchivalProgressLog pr)
            return pr.Description;

        throw new NotSupportedException();
>>>>>>> 5c0a3943
    }

    private static string WithCommas(int? i)
    {
        return !i.HasValue ? @"N\A" : i.Value.ToString("N0");
    }

    private object olvDate_AspectGetter(object rowObject)
    {
        if(rowObject is ArchivalDataLoadInfo adi)
            return adi.StartTime;

        if (rowObject is LoadEventsTreeView_Category cat)
            return null;

        if (rowObject is ArchivalFatalError fe)
            return fe.Date;

        if (rowObject is ArchivalTableLoadInfo ti)
            return ti.Start;

<<<<<<< HEAD
        return rowObject is ArchivalProgressLog pr ? (object)pr.Date : throw new NotSupportedException();
=======
        if (rowObject is ArchivalProgressLog pr)
            return pr.Date;
            
        throw new NotSupportedException();
>>>>>>> 5c0a3943
    }

    private void treeView1_FormatRow(object sender, FormatRowEventArgs e)
    {
        //if it is a data load info thing
        if (e.Model is ArchivalDataLoadInfo dli)
            if (dli.HasErrors)
                e.Item.ForeColor = Color.DarkOrange;
            else if (dli.EndTime == null) //did not end
                e.Item.ForeColor = Color.Purple;
            else
                e.Item.ForeColor = Color.Green; //was fine
    }

    private IEnumerable ChildrenGetter(object model)
    {
        var children = new List<object>();

        if (model is ArchivalDataLoadInfo dli)
        {

            if(dli.Errors.Any())
                children.Add(new LoadEventsTreeView_Category("Errors", dli.Errors.OrderByDescending(d=>d.Date).ToArray(), LoggingTables.FatalError, dli.ID));

            if(dli.Progress.Any())
                children.Add(new LoadEventsTreeView_Category("Progress Messages", dli.Progress.OrderByDescending(d => d.Date).ToArray(),LoggingTables.ProgressLog, dli.ID));

            if(dli.TableLoadInfos.Any())
                children.Add(new LoadEventsTreeView_Category("Tables Loaded", dli.TableLoadInfos.OrderByDescending(d => d.Start).ToArray(),LoggingTables.TableLoadRun, dli.ID));
        }

<<<<<<< HEAD
        return model is LoadEventsTreeView_Category category ? category.Children : (IEnumerable)children;
=======
        if (model is LoadEventsTreeView_Category category)
            return category.Children;

        return children;
>>>>>>> 5c0a3943
    }

    private class LoadEventsTreeView_Category
    {
        public object[] Children { get; set; }

        private readonly string _name;

        public readonly LoggingTables AssociatedTable;
        public readonly int RunId;

        public LoadEventsTreeView_Category(string name, object[] children,LoggingTables associatedTable,int runId)
        {
            Children = children;
            RunId = runId;
            _name = name;
            AssociatedTable = associatedTable;
        }

        public override string ToString()
        {
            return string.Format(_name + " ({0})",Children.Length);
        }
    }

    private bool CanExpandGetter(object model)
    {
        if (model is ArchivalDataLoadInfo)
            return true;
            
        if (model is LoadEventsTreeView_Category)
            return true;

        //it is a child of a thing in a category
        return false;
    }

    private void _populateLoadHistory_RunWorkerCompleted(object sender, RunWorkerCompletedEventArgs e)
    {
        llLoading.Visible = false;
        pbLoading.Visible = false;

        if (e.Error != null)
            ExceptionViewer.Show(e.Error);

        if(e.Cancelled)
        {
            ClearObjects();
            return;
        }

        AddObjects(_populateLoadHistoryResults);
    }

    public void AddObjects(ArchivalDataLoadInfo[] archivalDataLoadInfos)
    {
        treeView1.AddObjects(archivalDataLoadInfos);
    }

    public void ClearObjects()
    {
        treeView1.ClearObjects();
    }

    private LogManager _logManager;

    private void _populateLoadHistory_DoWork(object sender, DoWorkEventArgs e)
    {
        try
        {
            ArchivalDataLoadInfo[] results;
            try
            {
                _logManager = new LogManager(Collection.RootObject.GetDistinctLoggingDatabase());
                var unfilteredResults = _logManager.GetArchivalDataLoadInfos(Collection.RootObject.GetDistinctLoggingTask(), _populateLoadHistoryCancel.Token,null, _toFetch);
                results = Collection.RootObject.FilterRuns(unfilteredResults).ToArray();
            }
            catch (OperationCanceledException)//user cancels
            {
                results = Array.Empty<ArchivalDataLoadInfo>();
            }

            _populateLoadHistoryResults = results;
        }
        catch (Exception exception)
        {
            CommonFunctionality.Fatal("Failed to populate load history",exception);
        }
    }

    private void PopulateLoadHistory()
    {
        //it's already doing it...
        if (_populateLoadHistory.IsBusy)
            return;

        //clear the tree
        ClearObjects();

        if (Collection?.RootObject == null)
            return;


        //cancel any running workers
        AbortWorkers();

        //tell user that we are loading
        llLoading.Visible = true;
        pbLoading.Visible = true;

        //clear the results
        _populateLoadHistoryResults = Array.Empty<ArchivalDataLoadInfo>();

        _populateLoadHistoryCancel = new CancellationTokenSource();
        _populateLoadHistory.RunWorkerAsync();
    }


    private void AbortWorkers()
    {
        if (_populateLoadHistory.IsBusy)
            _populateLoadHistory.CancelAsync();

        _populateLoadHistoryCancel?.Cancel();
    }

    private void llLoading_LinkClicked(object sender, LinkLabelLinkClickedEventArgs e)
    {
        AbortWorkers();
    }


    public void ApplyFilter(string filter)
    {
        treeView1.ModelFilter = new TextMatchFilter(treeView1, filter,StringComparison.CurrentCultureIgnoreCase);
        treeView1.UseFiltering = !string.IsNullOrWhiteSpace(filter);
            
    }

    private void treeView1_ColumnRightClick(object sender, CellRightClickEventArgs e)
    {
        var RightClickMenu = new ContextMenuStrip();


        if (e.Model is LoadEventsTreeView_Category category)
        {
            var cmd = new ExecuteCommandViewLogs(Activator, new LogViewerFilter(category.AssociatedTable) { Run = category.RunId });
            RightClickMenu.Items.Add(new AtomicCommandMenuItem(cmd, Activator));
        }

        if (e.Model is ArchivalTableLoadInfo tli && Collection?.RootObject is LoadMetadata lmd)
        {
            //if it is not a freaky temp table
            if (!tli.TargetTable.EndsWith("_STAGING") && !tli.TargetTable.EndsWith("_RAW"))
            {
                var mi = new ToolStripMenuItem("View Inserts/Updates", null, (a, b) => new ViewInsertsAndUpdatesDialog(tli, lmd.GetDistinctTableInfoList(true)).Show());

                //if there are inserts/updates
                if( tli.Inserts > 0 || tli.Updates > 0 )
                    mi.Enabled = true;
                else
                {
                    mi.Enabled = false;
                    mi.ToolTipText = "No records were changed by this load";
                }

                RightClickMenu.Items.Add(mi);
            }
        }

        if (e.Model is ArchivalFatalError fatalError && _logManager != null)
        {
            var toResolve = treeView1.SelectedObjects.OfType<ArchivalFatalError>().ToArray();
            RightClickMenu.Items.Add("Resolve Fatal Error(s)", null, (a, b) =>
            {
                var resolve = new ResolveFatalErrors(Activator,_logManager, toResolve);
                resolve.ShowDialog();
                treeView1.RefreshObjects(toResolve);
            });
        }
            
        if (RightClickMenu.Items.Count > 0)
            e.MenuStrip = RightClickMenu;
    }

    public void ExpandAll()
    {
        treeView1.ExpandAll();
    }

    private void treeView1_ItemActivate(object sender, EventArgs e)
    {
        var o = treeView1.SelectedObject;
            
        if (o == null)
            return;
            
        if(o is ArchivalDataLoadInfo dli)
            new ExecuteCommandViewLogs(Activator,new LogViewerFilter(LoggingTables.DataLoadRun){Run = dli.ID}).Execute();
        else
        if (o is LoadEventsTreeView_Category cat)
            new ExecuteCommandViewLogs(Activator,  new LogViewerFilter(cat.AssociatedTable) { Run = cat.RunId}).Execute();
        else
        if(o is IHasSummary s)
            WideMessageBox.Show(s);
            
    }

    private void treeView1_KeyUp(object sender, KeyEventArgs e)
    {
        if (e.KeyCode == Keys.C && e.Control)
        {
            var selectedObjects = treeView1.SelectedObjects;

            var sb = new StringBuilder();

            foreach (var o in selectedObjects)
                sb.AppendLine(o.ToString());

            //We manually implement this here because the default TreeView will only copy 340? characters... very weird but hey Windows Forms
            if (sb.Length != 0)
                Clipboard.SetText(sb.ToString());

        }
    }



    public IPersistableObjectCollection GetCollection()
    {
        return Collection;
    }

    public string GetTabName()
    {
        return $"Logs:{Collection?.RootObject}";
    }

    public string GetTabToolTip()
    {
        return null;
    }

    public void RefreshBus_RefreshObject(object sender, RefreshObjectEventArgs e)
    {
    }

    public void SetCollection(IActivateItems activator, IPersistableObjectCollection collection)
    {
        SetItemActivator(activator);

        Collection = (LoadEventsTreeViewObjectCollection)collection;

        RDMPCollectionCommonFunctionality.SetupColumnSortTracking(treeView1, new Guid("ccbea22e-a784-4968-a127-7c3a55b6d281"));

        CommonFunctionality.ClearToolStrip();

        CommonFunctionality.Add(new ToolStripLabel("Filter:"));
        CommonFunctionality.Add(_tbFilterBox);
        CommonFunctionality.Add(_btnApplyFilter);

        CommonFunctionality.Add(new ToolStripSeparator());
        CommonFunctionality.Add(new ToolStripLabel("Fetch:"));
        CommonFunctionality.Add(_tbToFetch);
        CommonFunctionality.Add(_btnFetch);

        PopulateLoadHistory();
    }
}<|MERGE_RESOLUTION|>--- conflicted
+++ resolved
@@ -43,11 +43,6 @@
     private BackgroundWorker _populateLoadHistory = new();
     private ArchivalDataLoadInfo[] _populateLoadHistoryResults = Array.Empty<ArchivalDataLoadInfo>();
     private CancellationTokenSource _populateLoadHistoryCancel;
-<<<<<<< HEAD
-
-
-=======
->>>>>>> 5c0a3943
     private readonly ToolStripTextBox _tbFilterBox = new();
     private readonly ToolStripButton _btnApplyFilter = new("Apply");
     private readonly ToolStripTextBox _tbToFetch = new() { Text = "1000" };
@@ -115,14 +110,11 @@
             return
                 $"{ti.TargetTable}(I={WithCommas(ti.Inserts)} U={WithCommas(ti.Updates)} D={WithCommas(ti.Deletes)})";
 
-<<<<<<< HEAD
-        return rowObject is ArchivalProgressLog pr ? (object)pr.Description : throw new NotSupportedException();
-=======
         if (rowObject is ArchivalProgressLog pr)
             return pr.Description;
 
         throw new NotSupportedException();
->>>>>>> 5c0a3943
+        throw new NotSupportedException();
     }
 
     private static string WithCommas(int? i)
@@ -143,15 +135,11 @@
 
         if (rowObject is ArchivalTableLoadInfo ti)
             return ti.Start;
-
-<<<<<<< HEAD
-        return rowObject is ArchivalProgressLog pr ? (object)pr.Date : throw new NotSupportedException();
-=======
         if (rowObject is ArchivalProgressLog pr)
             return pr.Date;
             
         throw new NotSupportedException();
->>>>>>> 5c0a3943
+        throw new NotSupportedException();
     }
 
     private void treeView1_FormatRow(object sender, FormatRowEventArgs e)
@@ -182,15 +170,11 @@
             if(dli.TableLoadInfos.Any())
                 children.Add(new LoadEventsTreeView_Category("Tables Loaded", dli.TableLoadInfos.OrderByDescending(d => d.Start).ToArray(),LoggingTables.TableLoadRun, dli.ID));
         }
-
-<<<<<<< HEAD
-        return model is LoadEventsTreeView_Category category ? category.Children : (IEnumerable)children;
-=======
         if (model is LoadEventsTreeView_Category category)
             return category.Children;
 
         return children;
->>>>>>> 5c0a3943
+        return children;
     }
 
     private class LoadEventsTreeView_Category
