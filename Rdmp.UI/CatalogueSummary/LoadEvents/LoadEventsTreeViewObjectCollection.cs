﻿// Copyright (c) The University of Dundee 2018-2019
// This file is part of the Research Data Management Platform (RDMP).
// RDMP is free software: you can redistribute it and/or modify it under the terms of the GNU General Public License as published by the Free Software Foundation, either version 3 of the License, or (at your option) any later version.
// RDMP is distributed in the hope that it will be useful, but WITHOUT ANY WARRANTY; without even the implied warranty of MERCHANTABILITY or FITNESS FOR A PARTICULAR PURPOSE. See the GNU General Public License for more details.
// You should have received a copy of the GNU General Public License along with RDMP. If not, see <https://www.gnu.org/licenses/>.

using Rdmp.Core.Curation.Data;
using Rdmp.Core.Curation.Data.Dashboarding;
using Rdmp.Core.Curation.Data.DataLoad;
using System;
using System.Linq;

namespace Rdmp.UI.CatalogueSummary.LoadEvents;

/// <summary>
/// Collection for a <see cref="LoadEventsTreeView"/>, captures the root object being logged about
/// </summary>
public class LoadEventsTreeViewObjectCollection : PersistableObjectCollection
{
    public ILoggedActivityRootObject RootObject => DatabaseObjects.OfType<ILoggedActivityRootObject>().FirstOrDefault();

    public LoadEventsTreeViewObjectCollection()
    {
    }

    public LoadEventsTreeViewObjectCollection(ILoggedActivityRootObject rootObject)
    {
        if (rootObject is not DatabaseEntity de)
            throw new ArgumentException(
<<<<<<< HEAD
                "rootObject ILoggedActivityRootObject must be a DatabaseEntity (to ensure persistence works)");
=======
                "rootObject ILoggedActivityRootObject must be a DatabaseEntity (to ensure persistence works)",
                nameof(rootObject));
>>>>>>> 9e847e4d

        DatabaseObjects.Add(de);
    }
}<|MERGE_RESOLUTION|>--- conflicted
+++ resolved
@@ -27,12 +27,8 @@
     {
         if (rootObject is not DatabaseEntity de)
             throw new ArgumentException(
-<<<<<<< HEAD
-                "rootObject ILoggedActivityRootObject must be a DatabaseEntity (to ensure persistence works)");
-=======
                 "rootObject ILoggedActivityRootObject must be a DatabaseEntity (to ensure persistence works)",
                 nameof(rootObject));
->>>>>>> 9e847e4d
 
         DatabaseObjects.Add(de);
     }
