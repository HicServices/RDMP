--- conflicted
+++ resolved
@@ -39,13 +39,8 @@
 
     public ObjectSaverButton()
     {
-<<<<<<< HEAD
         btnSave.Click += btnSave_Click;
         btnUndoRedo.Click += btnUndoRedo_Click;
-=======
-        btnSave.Click += new EventHandler(btnSave_Click);
-        btnUndoRedo.Click += new EventHandler(btnUndoRedo_Click);
->>>>>>> 5c0a3943
             
         _undoImage = FamFamFamIcons.Undo.ImageToBitmap();
         _redoImage = FamFamFamIcons.Redo.ImageToBitmap();
@@ -69,11 +64,7 @@
     {
         control.CommonFunctionality.Add(btnSave);
         control.CommonFunctionality.Add(btnUndoRedo);
-<<<<<<< HEAD
-            
-=======
-
->>>>>>> 5c0a3943
+
         var f = (control as Form ?? ((Control)control).FindForm()) ?? throw new NotSupportedException("Cannot call SetupFor before the control has been added to its parent form");
         _parent = control;
 
@@ -101,10 +92,6 @@
         CheckForOutOfDateObjectAndOfferToFix();
     }
 
-<<<<<<< HEAD
-
-=======
->>>>>>> 5c0a3943
     private void ParentForm_Enter(object sender, EventArgs e)
     {
         CheckForOutOfDateObjectAndOfferToFix();
