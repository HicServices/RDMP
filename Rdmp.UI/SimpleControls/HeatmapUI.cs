--- conflicted
+++ resolved
@@ -120,15 +120,9 @@
             _minValueInDataTable = double.MaxValue;
 
             for (var x = 0; x < _dataTable.Rows.Count; x++)
-<<<<<<< HEAD
                 for (var y = 1; y < _dataTable.Columns.Count; y++)
                 {
                     var cellValue = ToDouble(_dataTable.Rows[x][y]);
-=======
-            for (var y = 1; y < _dataTable.Columns.Count; y++)
-            {
-                var cellValue = ToDouble(_dataTable.Rows[x][y]);
->>>>>>> c8836872
 
                     if (cellValue < _minValueInDataTable)
                         _minValueInDataTable = cellValue;
@@ -232,17 +226,9 @@
         if (dataTableRow >= _dataTable.Rows.Count)
             return _dataTable.Columns[dataTableCol].ColumnName;
 
-<<<<<<< HEAD
         return dataTableCol == 0
             ? _dataTable.Rows[dataTableRow][dataTableCol]
             : $"{_dataTable.Rows[dataTableRow][0]}:{_dataTable.Columns[dataTableCol].ColumnName}{Environment.NewLine}{_dataTable.Rows[dataTableRow][dataTableCol]}";
-=======
-        if (dataTableCol == 0)
-            return _dataTable.Rows[dataTableRow][dataTableCol];
-
-        return
-            $"{_dataTable.Rows[dataTableRow][0]}:{_dataTable.Columns[dataTableCol].ColumnName}{Environment.NewLine}{_dataTable.Rows[dataTableRow][dataTableCol]}";
->>>>>>> c8836872
     }
 
     protected override void OnPaint(PaintEventArgs e)
@@ -278,16 +264,8 @@
                 for (var x = 0; x < _dataTable.Rows.Count; x++)
                     //draw the line this way -------------> with pixels of width heatPixelWidth/Height
                     //skip the first y value which is the x axis value
-                for (var y = 1; y < _dataTable.Columns.Count; y++)
-                {
-                    //the value we are drawing
-                    var cellValue = ToDouble(_dataTable.Rows[x][y]);
-
-                    //if the cell value is 0 render it as black
-                    if (Math.Abs(cellValue - _minValueInDataTable) < 0.0000000001 &&
-                        Math.Abs(_minValueInDataTable) < 0.0000000001)
+                    for (var y = 1; y < _dataTable.Columns.Count; y++)
                     {
-<<<<<<< HEAD
                         //the value we are drawing
                         var cellValue = ToDouble(_dataTable.Rows[x][y]);
 
@@ -303,28 +281,12 @@
                                              (_maxValueInDataTable - _minValueInDataTable);
                             var brightnessIndex = (int)(brightness * (NumberOfColors - 1));
 
-                            brush.Color = _rainbow.Colors[brightnessIndex];
-                        }
+                        brush.Color = _rainbow.Colors[brightnessIndex];
+                    }
 
                         e.Graphics.FillRectangle(brush, (float)(x * heatPixelWidth), (float)(y * heatPixelHeight),
                             (float)heatPixelWidth, (float)heatPixelHeight);
                     }
-=======
-                        brush.Color = Color.Black;
-                    }
-                    else
-                    {
-                        var brightness = (cellValue - _minValueInDataTable) /
-                                         (_maxValueInDataTable - _minValueInDataTable);
-                        var brightnessIndex = (int)(brightness * (NumberOfColors - 1));
-
-                        brush.Color = _rainbow.Colors[brightnessIndex];
-                    }
-
-                    e.Graphics.FillRectangle(brush, (float)(x * heatPixelWidth), (float)(y * heatPixelHeight),
-                        (float)heatPixelWidth, (float)heatPixelHeight);
-                }
->>>>>>> c8836872
 
                 var labelStartX = Width - _currentLabelsWidth;
 
