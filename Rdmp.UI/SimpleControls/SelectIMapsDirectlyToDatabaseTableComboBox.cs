--- conflicted
+++ resolved
@@ -60,14 +60,7 @@
 
     private void suggestComboBox1_SelectedIndexChanged(object sender, EventArgs e)
     {
-<<<<<<< HEAD
-        if (_settingUp)
-            return;
-
-        SelectedItemChanged?.Invoke(this, EventArgs.Empty);
-=======
         if (!_settingUp) SelectedItemChanged?.Invoke(this, EventArgs.Empty);
->>>>>>> 9e847e4d
     }
 
     public void SetUp(IEnumerable<IMapsDirectlyToDatabaseTable> available)
