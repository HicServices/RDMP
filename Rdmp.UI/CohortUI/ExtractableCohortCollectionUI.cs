--- conflicted
+++ resolved
@@ -84,17 +84,6 @@
     {
         if (e.Column == olvViewLog && e.Model is ExtractableCohortDescription ecd)
             WideMessageBox.Show("Cohort audit log", ecd.Cohort.AuditLog, WideMessageBoxTheme.Help);
-<<<<<<< HEAD
-    }
-
-    private object ViewLogAspectGetter(object rowObject)
-    {
-        if (rowObject is ExtractableCohortDescription ecd && !string.IsNullOrWhiteSpace(ecd.Cohort.AuditLog))
-            return "View Log";
-
-        return null;
-=======
->>>>>>> 9e847e4d
     }
 
     private object ViewLogAspectGetter(object rowObject) =>
@@ -216,11 +205,7 @@
         if (lbCohortDatabaseTable.SelectedObject is not ExtractableCohortDescription model)
             return;
 
-<<<<<<< HEAD
-        if (model?.Exception != null)
-=======
         if (model.Exception != null)
->>>>>>> 9e847e4d
             ExceptionViewer.Show(model.Exception);
     }
 
