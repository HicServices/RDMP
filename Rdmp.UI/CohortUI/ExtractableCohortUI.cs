// Copyright (c) The University of Dundee 2018-2019
// This file is part of the Research Data Management Platform (RDMP).
// RDMP is free software: you can redistribute it and/or modify it under the terms of the GNU General Public License as published by the Free Software Foundation, either version 3 of the License, or (at your option) any later version.
// RDMP is distributed in the hope that it will be useful, but WITHOUT ANY WARRANTY; without even the implied warranty of MERCHANTABILITY or FITNESS FOR A PARTICULAR PURPOSE. See the GNU General Public License for more details.
// You should have received a copy of the GNU General Public License along with RDMP. If not, see <https://www.gnu.org/licenses/>.

using System;
using System.ComponentModel;
using System.Drawing;
using System.Linq;
using System.Windows.Forms;
using Rdmp.Core;
using Rdmp.Core.CommandExecution;
using Rdmp.Core.CommandExecution.AtomicCommands;
using Rdmp.Core.DataExport.Data;
using Rdmp.Core.Providers;
using Rdmp.Core.ReusableLibraryCode;
using Rdmp.UI.Collections;
using Rdmp.UI.Copying;
using Rdmp.UI.ItemActivation;
using Rdmp.UI.ScintillaHelper;
using Rdmp.UI.SimpleControls;
using Rdmp.UI.TestsAndSetup.ServicePropogation;
using ScintillaNET;

namespace Rdmp.UI.CohortUI;

/// <summary>
/// Describes a named cohort in one of your Cohort Databases (you might only have 1 cohort database - See ExternalCohortTable).  Each cohort is associated with a specific
/// Project.  Cohorts can have 'custom data', these are researcher datasets or datasets specific to the project extraction that are not needed for any other project (for example
/// questionnaire data which relates to the cohort).
/// 
/// <para>The SQL window will show what SQL the QueryBuilder has produced to view the cohort and any accompanying custom data tables.  You can use this SQL to check that cohorts have the
/// correct identifiers in them etc.</para>
///  
/// <para>You can upload new files as custom data for the selected cohort by clicking 'Import New Custom Data File For Cohort...'  This will let you select a file and run it through a
/// Pipeline to create a new data table in the cohort database that is like a project specific dataset.</para>
/// 
/// <para>A cohort is implemented as a private and release identifier column set and joined at data extraction time to your data repository datasets (the private identifiers are striped out
/// and replaced with the corresponding patients project specific release identifier).  You can specify a 'OverrideReleaseIdentifierSQL', this will hijack what it says in the cohort
/// database and do the release identifier substitution with the specific SQL you type instead (this is not recommended).  The use case for overriding would be if you have added some
/// additional release identifier columns into your cohort table and want to use that column instead of the listed release identifier column (again this is a really bad idea).</para>
/// 
/// </summary>
public partial class ExtractableCohortUI :ExtractableCohortUI_Design, ISaveableUI
{
    private ExtractableCohort _extractableCohort;
<<<<<<< HEAD

=======
>>>>>>> 5c0a3943
    private RDMPCollectionCommonFunctionality _commonFunctionality1 = new();
    private RDMPCollectionCommonFunctionality _commonFunctionality2 = new();

    private void GenerateSQLPreview()
    {
        if(VisualStudioDesignMode)
            return;
            
        QueryPreview.ReadOnly = false;
        try
        {
            var toShow = "";

            var location = _extractableCohort.GetDatabaseServer();
            //tell user about connection string (currently we don't support usernames/passwords so it's fine
            toShow +=
                $"/*Cohort is stored in Server {location.Server.Name} Database {location.GetRuntimeName()}*/{Environment.NewLine}";
            toShow += Environment.NewLine;

            var externalCohortTable = _extractableCohort.ExternalCohortTable;

            var sql =
                $"SELECT * FROM {externalCohortTable.TableName}{Environment.NewLine} WHERE {_extractableCohort.WhereSQL()}";

            toShow += Environment.NewLine;
            toShow += $"{Environment.NewLine}/*SQL to view cohort:*/{Environment.NewLine}";
            toShow += sql;

            QueryPreview.Text = toShow;

        }
        catch (Exception ex)
        {
            QueryPreview.Text = ExceptionHelper.ExceptionToListOfInnerMessages(ex, true);
        }
        finally
        {

            QueryPreview.ReadOnly = true;
        }
    }

    public ExtractableCohortUI()
    {
        InitializeComponent();
            
        if (VisualStudioDesignMode) //don't add the QueryEditor if we are in design time (visual studio) because it breaks
            return;

        auditLogEditor = new ScintillaTextEditorFactory().Create(new RDMPCombineableFactory(), SyntaxLanguage.LogFile);
        pDescription.Controls.Add(auditLogEditor);
        auditLogEditor.TextChanged += AuditLogEditorOnTextChanged;

        QueryPreview = new ScintillaTextEditorFactory().Create();
        QueryPreview.ReadOnly = true;

        AssociatedCollection = RDMPCollection.SavedCohorts;

        helpIcon1.SetHelpText("Override Release Identifier","Not Recommended.  Setting this lets you change which release identifier column is extracted (for this cohort only).");

        RDMPCollectionCommonFunctionality.SetupColumnTracking(tlvCohortUsage, olvUsedIn, new Guid("0c402777-2c70-486a-adb3-32b6f2fbfe80"));

        RDMPCollectionCommonFunctionality.SetupColumnTracking(tlvPreviousVersions,olvOtherVersions, new Guid("4e753b4a-9989-4bf0-b2d4-7462e68b2fa3"));
        RDMPCollectionCommonFunctionality.SetupColumnTracking(tlvPreviousVersions, olvVersion, new Guid("a5b4573f-5aad-456d-a431-d63d69e46e47"));
    }

    private void AuditLogEditorOnTextChanged(object sender, EventArgs eventArgs)
    {
        _extractableCohort.AuditLog = auditLogEditor.Text;
    }

    [DesignerSerializationVisibility( DesignerSerializationVisibility.Hidden)]
    public Scintilla QueryPreview { get; set; }

    [DesignerSerializationVisibility(DesignerSerializationVisibility.Hidden)]
    private Scintilla auditLogEditor;



    public override void SetDatabaseObject(IActivateItems activator, ExtractableCohort databaseObject)
    {
        base.SetDatabaseObject(activator,databaseObject);
        _extractableCohort = databaseObject;

        //if the object passed in was null we set it to "" otherwise we are going to set it to the Name property (unless that is null in which case it's still going to end up as "")
        tbID.Text = _extractableCohort.ID.ToString();
        tbOriginId.Text = _extractableCohort.OriginID.ToString();
        tbOverrideReleaseIdentifierSQL.Text = _extractableCohort.OverrideReleaseIdentifierSQL;
        auditLogEditor.Text = _extractableCohort.AuditLog;

        tbProjectNumber.Text = _extractableCohort.ExternalProjectNumber.ToString();
        tbVersion.Text = _extractableCohort.ExternalVersion.ToString();

        GenerateSQLPreview();


        if (!_commonFunctionality1.IsSetup)
        {
            _commonFunctionality1.SetUp(RDMPCollection.None, tlvCohortUsage, activator, olvUsedIn, null,
                new RDMPCollectionCommonFunctionalitySettings
                {
                    AddCheckColumn = false,
                    AddFavouriteColumn = false,
                    AddIDColumn = true,
                    SuppressActivate = false,
                    SuppressChildrenAdder = true
                }
            );
        }

        if (!_commonFunctionality2.IsSetup)
        {
            _commonFunctionality2.SetUp(RDMPCollection.None, tlvPreviousVersions, activator, olvOtherVersions, null,
                new RDMPCollectionCommonFunctionalitySettings
                {
                    AddCheckColumn = false,
                    AddFavouriteColumn = false,
                    AddIDColumn = true,
                    SuppressActivate = false,
                    SuppressChildrenAdder = true
                }
            );
        }

        if(Activator.CoreChildProvider is DataExportChildProvider dx)
        {
            tlvCohortUsage.ClearObjects();
            tlvCohortUsage.AddObjects(dx.ExtractionConfigurations.Where(e=>e.Cohort_ID == _extractableCohort.ID).ToArray());

            tlvPreviousVersions.ClearObjects();
            tlvPreviousVersions.AddObjects(
                dx.Cohorts.Where(
                    c =>
                        c.ID != _extractableCohort.ID &&
                        c.ExternalCohortTable_ID == _extractableCohort.ExternalCohortTable_ID &&
                        c.GetExternalData().ExternalDescription ==
                        _extractableCohort.GetExternalData().ExternalDescription &&
                        c.ExternalProjectNumber == _extractableCohort.ExternalProjectNumber).ToArray());
        }
            
        CommonFunctionality.Add(new ExecuteCommandCreateNewExtractionConfigurationForProject(activator, null)
        {
            CohortIfAny = databaseObject,
            OverrideCommandName = "New Extraction Configuration using Cohort"
        });

        AssociatedCollection = RDMPCollection.SavedCohorts;
    }

    private void tbOverrideReleaseIdentifierSQL_TextChanged(object sender, EventArgs e)
    {

        var syntax = _extractableCohort.GetQuerySyntaxHelper();

        if (
            !string.IsNullOrWhiteSpace(tbOverrideReleaseIdentifierSQL.Text)//if it has an override
            &&
            syntax.GetRuntimeName(tbOverrideReleaseIdentifierSQL.Text)
                .Equals(syntax.GetRuntimeName(_extractableCohort.GetPrivateIdentifier())))//and that ovoerride is the same as the private identifier they are trying to release identifiable data on the sly!
        {
            //release identifier cannot be the same as private identififer (I AM THE LAW!)
            tbOverrideReleaseIdentifierSQL.ForeColor = Color.Red;
            return;
        }

        tbOverrideReleaseIdentifierSQL.ForeColor = Color.Black;
        _extractableCohort.OverrideReleaseIdentifierSQL = tbOverrideReleaseIdentifierSQL.Text;
    }

    private void btnShowProject_Click(object sender, EventArgs e)
    {
        var dx = (DataExportChildProvider) Activator.CoreChildProvider;

        var projects = dx.Projects.Where(p => p.ProjectNumber == _extractableCohort.ExternalProjectNumber).ToArray();

        if (!projects.Any())
            MessageBox.Show($"No Projects exist with ProjectNumber {_extractableCohort.ExternalProjectNumber}");
        else if (projects.Length == 1)
            Activator.RequestItemEmphasis(this, new EmphasiseRequest(projects.Single(), 1));
        else
        {
            var show = Activator.SelectOne(new DialogArgs
            {
                TaskDescription = $"There are multiple Projects with the ProjectNumber {_extractableCohort.ExternalProjectNumber}.  Which would you like to see?"
            }, projects);

            if(show != null)
            {
                Activator.RequestItemEmphasis(this, new EmphasiseRequest(show, 1));
            }
        }
    }

    public override string GetTabName()
    {
        return $"{_extractableCohort} (V{_extractableCohort.ExternalVersion})";
    }
}

[TypeDescriptionProvider(typeof(AbstractControlDescriptionProvider<ExtractableCohortUI_Design, UserControl>))]
public abstract class ExtractableCohortUI_Design : RDMPSingleDatabaseObjectControl<ExtractableCohort>
{
}<|MERGE_RESOLUTION|>--- conflicted
+++ resolved
@@ -45,10 +45,6 @@
 public partial class ExtractableCohortUI :ExtractableCohortUI_Design, ISaveableUI
 {
     private ExtractableCohort _extractableCohort;
-<<<<<<< HEAD
-
-=======
->>>>>>> 5c0a3943
     private RDMPCollectionCommonFunctionality _commonFunctionality1 = new();
     private RDMPCollectionCommonFunctionality _commonFunctionality2 = new();
 
