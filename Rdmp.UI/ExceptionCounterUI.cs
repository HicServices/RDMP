// Copyright (c) The University of Dundee 2018-2019
// This file is part of the Research Data Management Platform (RDMP).
// RDMP is free software: you can redistribute it and/or modify it under the terms of the GNU General Public License as published by the Free Software Foundation, either version 3 of the License, or (at your option) any later version.
// RDMP is distributed in the hope that it will be useful, but WITHOUT ANY WARRANTY; without even the implied warranty of MERCHANTABILITY or FITNESS FOR A PARTICULAR PURPOSE. See the GNU General Public License for more details.
// You should have received a copy of the GNU General Public License along with RDMP. If not, see <https://www.gnu.org/licenses/>.

using System;
using System.Drawing;
using System.Drawing.Drawing2D;
using System.Linq;
using System.Windows.Forms;
using Rdmp.Core.Icons.IconProvision;
using Rdmp.Core.Logging.Listeners.NLogListeners;
using Rdmp.Core.ReusableLibraryCode.Checks;
using PopupChecksUI = Rdmp.UI.ChecksUI.PopupChecksUI;

namespace Rdmp.UI;

/// <summary>
/// Small UI control for capturing and displaying Exceptions that should not be directly brought directly to the users attention
/// but which should none the less be visible.
/// </summary>
[System.ComponentModel.DesignerCategory("")]
public class ExceptionCounterUI : ToolStripButton, ICheckNotifier
{
    private const float EmSize = 8f;

    private ToMemoryCheckNotifier _events = new(new NLogICheckNotifier(true, false));

    private const float NotifyWidth = 15;

    public ExceptionCounterUI()
    {
        Image = Images.exclamation.ImageToBitmap();
        Enabled = false;
        ToolTipText = "Application Errors";
    }

    protected override void OnPaint(PaintEventArgs e)
    {
        e.Graphics.SmoothingMode = SmoothingMode.AntiAlias;

        base.OnPaint(e);

        var exceptionCount = Math.Min(_events.Messages.Count, 10);

        if (exceptionCount > 0)
        {
            var msg = exceptionCount == 10 ? "!" : exceptionCount.ToString();

            var f = new Font(FontFamily.GenericMonospace, EmSize, FontStyle.Bold);

            var xStart = (Width - NotifyWidth) / 2;
            var yStart = (Height - NotifyWidth) / 2;

            var darkRed = new SolidBrush(Color.FromArgb(206, 10, 26));

            e.Graphics.FillEllipse(darkRed, xStart, yStart + 1, NotifyWidth - 2, NotifyWidth - 2);
            e.Graphics.DrawString(msg, f, Brushes.White, new RectangleF(xStart + 2, yStart, NotifyWidth, NotifyWidth));
        }
    }

    protected override void OnClick(EventArgs e)
    {
        if (_events.Messages.Any())
        {
            var popup = new PopupChecksUI("Exceptions", false);
            popup.Check(new ReplayCheckable(_events));

            popup.FormClosed += (s, ea) =>
            {
                _events = new ToMemoryCheckNotifier();
                Enabled = false;
                Invalidate();
            };
        }
    }

    public bool OnCheckPerformed(CheckEventArgs args)
    {
        //handle cross thread invocations
        var p = GetCurrentParent();

<<<<<<< HEAD
        if (p != null && p.InvokeRequired)
=======
        if (p is { InvokeRequired: true })
>>>>>>> 9e847e4d
        {
            p.BeginInvoke(new MethodInvoker(() => { OnCheckPerformed(args); }));
            return false;
        }

        _events.OnCheckPerformed(args);

        try
        {
            Enabled = true;
            Invalidate();
        }
        catch (Exception)
        {
            //thrown if cross thread
        }

        return false;
    }
}<|MERGE_RESOLUTION|>--- conflicted
+++ resolved
@@ -81,11 +81,7 @@
         //handle cross thread invocations
         var p = GetCurrentParent();
 
-<<<<<<< HEAD
-        if (p != null && p.InvokeRequired)
-=======
         if (p is { InvokeRequired: true })
->>>>>>> 9e847e4d
         {
             p.BeginInvoke(new MethodInvoker(() => { OnCheckPerformed(args); }));
             return false;
