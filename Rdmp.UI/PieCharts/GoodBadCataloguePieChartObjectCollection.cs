--- conflicted
+++ resolved
@@ -80,17 +80,6 @@
     {
         var ei = ci.ExtractionInformation;
 
-<<<<<<< HEAD
-        if (ei == null)
-            return IncludeNonExtractableCatalogueItems;
-
-        return ei.ExtractionCategory switch
-        {
-            ExtractionCategory.Internal => IncludeInternalCatalogueItems,
-            ExtractionCategory.Deprecated => IncludeDeprecatedCatalogueItems,
-            _ => true
-        };
-=======
         return ei == null
             ? IncludeNonExtractableCatalogueItems
             : ei.ExtractionCategory switch
@@ -99,7 +88,6 @@
                 ExtractionCategory.Deprecated => IncludeDeprecatedCatalogueItems,
                 _ => true
             };
->>>>>>> 9e847e4d
     }
 
     public Catalogue GetSingleCatalogueModeCatalogue() => (Catalogue)DatabaseObjects.SingleOrDefault();
