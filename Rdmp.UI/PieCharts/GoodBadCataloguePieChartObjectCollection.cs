--- conflicted
+++ resolved
@@ -80,7 +80,6 @@
     {
         var ei = ci.ExtractionInformation;
 
-<<<<<<< HEAD
         return ei == null
             ? IncludeNonExtractableCatalogueItems
             : ei.ExtractionCategory switch
@@ -88,16 +87,6 @@
             ExtractionCategory.Internal => IncludeInternalCatalogueItems,
             ExtractionCategory.Deprecated => IncludeDeprecatedCatalogueItems,
             _ => returnValue
-=======
-        if(ei == null)
-            return IncludeNonExtractableCatalogueItems;
-
-        return ei.ExtractionCategory switch
-        {
-            ExtractionCategory.Internal => IncludeInternalCatalogueItems,
-            ExtractionCategory.Deprecated => IncludeDeprecatedCatalogueItems,
-            _ => true
->>>>>>> 5c0a3943
         };
     }
 
