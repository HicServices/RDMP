--- conflicted
+++ resolved
@@ -36,10 +36,7 @@
 public partial class GenerateTestDataUI : RDMPForm
 {
     public HelpWorkflow HelpWorkflow { get; private set; }
-<<<<<<< HEAD
-=======
-
->>>>>>> 5c0a3943
+
     private int? _seed;
 
     public GenerateTestDataUI(IActivateItems activator, ICommandExecution command):base(activator)
@@ -143,11 +140,7 @@
 
     }
 
-<<<<<<< HEAD
-    private bool started;
-=======
     private bool started = false;
->>>>>>> 5c0a3943
 
     private List<DataGeneratorUI> Executing = new();
     private DirectoryInfo _extractDirectory;
