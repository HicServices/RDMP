--- conflicted
+++ resolved
@@ -213,11 +213,7 @@
             SetCatalogueSelection(selected);
     }
 
-<<<<<<< HEAD
-    private bool bLoading = false;
-=======
     private bool bLoading;
->>>>>>> 9e847e4d
 
     private void SetCatalogueSelection(ICatalogue[] array)
     {
