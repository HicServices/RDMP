--- conflicted
+++ resolved
@@ -32,21 +32,13 @@
 
         tbEntryLabel.Visible = pnlEntryLabel.Visible = !string.IsNullOrWhiteSpace(entryLabel);
 
-<<<<<<< HEAD
         if (entryLabel is { Length: > WideMessageBox.MAX_LENGTH_BODY })
-=======
-        if (entryLabel != null && entryLabel.Length > WideMessageBox.MAX_LENGTH_BODY)
->>>>>>> 5c0a3943
             entryLabel = entryLabel[..WideMessageBox.MAX_LENGTH_BODY];
 
         // set prompt text. If theres a TaskDescription too then leave a bit of extra space
         tbEntryLabel.Text = entryLabel;
 
-<<<<<<< HEAD
-        Height = (!string.IsNullOrWhiteSpace(entryLabel) ? tbEntryLabel.Height : 0) +
-=======
         Height = (!string.IsNullOrWhiteSpace(entryLabel) ? tbEntryLabel.Height : 0) + 
->>>>>>> 5c0a3943
                       (!string.IsNullOrWhiteSpace(task) ? tbTaskDescription.Height : 0);
 
         //Switch style based on args.DesciptionSeverity
