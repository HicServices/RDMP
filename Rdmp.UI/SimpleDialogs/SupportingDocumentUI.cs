// Copyright (c) The University of Dundee 2018-2019
// This file is part of the Research Data Management Platform (RDMP).
// RDMP is free software: you can redistribute it and/or modify it under the terms of the GNU General Public License as published by the Free Software Foundation, either version 3 of the License, or (at your option) any later version.
// RDMP is distributed in the hope that it will be useful, but WITHOUT ANY WARRANTY; without even the implied warranty of MERCHANTABILITY or FITNESS FOR A PARTICULAR PURPOSE. See the GNU General Public License for more details.
// You should have received a copy of the GNU General Public License along with RDMP. If not, see <https://www.gnu.org/licenses/>.

using System;
using System.ComponentModel;
using System.Drawing;
using System.Windows.Forms;
using Rdmp.Core;
using Rdmp.Core.Curation.Data;
using Rdmp.Core.ReusableLibraryCode;
using Rdmp.UI.ItemActivation;
using Rdmp.UI.Rules;
using Rdmp.UI.SimpleControls;
using Rdmp.UI.TestsAndSetup.ServicePropogation;


namespace Rdmp.UI.SimpleDialogs;

/// <summary>
/// The RDMP allows you at attach both documents and auxiliary tables (SupportingSQLTable) to your datasets (Catalogue).  These artifacts are then available to data analysts who
/// want to understand the dataset better.  Also if you tick IsExtractable then whenever the Catalogue is extracted the table/document is automatically copied and extracted into
/// project extraction directory for provision to the researcher.
/// 
/// <para>Enter the name, description and file path to the file you want attached to your dataset.  Make sure the path is on a network drive or otherwise available to all system users
/// otherwise other data analysts will not be able to view the file.</para>
/// 
/// <para>Tick Extractable if you want a copy of the document to be automatically created whenever the dataset is extracted and supplied to a researcher as part of a project extraction.</para>
/// 
/// <para>If you tick IsGlobal then the table will be extracted regardless of what dataset is selected in a researchers data request (useful for global documents e.g. terms of use of
/// data).</para>
/// 
/// </summary>
public partial class SupportingDocumentUI : SupportingDocumentUI_Design, ISaveableUI
{
    private SupportingDocument _supportingDocument;

    public SupportingDocumentUI()
    {
        InitializeComponent();

        ticketingControl1.TicketTextChanged += ticketingControl1_TicketTextChanged;
        AssociatedCollection = RDMPCollection.Catalogue;
    }

    public override void SetDatabaseObject(IActivateItems activator, SupportingDocument databaseObject)
    {
        base.SetDatabaseObject(activator,databaseObject);

        _supportingDocument = databaseObject;

        //populate various textboxes
        ticketingControl1.TicketText = _supportingDocument.Ticket;
        tbUrl.Text = _supportingDocument.URL != null ? _supportingDocument.URL.AbsoluteUri : "";

        CommonFunctionality.AddHelp(cbExtractable, "SupportingDocument.Extractable");
        CommonFunctionality.AddHelp(cbIsGlobal, "SupportingSqlTable.IsGlobal");

    }

    public override void SetItemActivator(IActivateItems activator)
    {
        base.SetItemActivator(activator);
        ticketingControl1.SetItemActivator(activator);
    }

    protected override void SetBindings(BinderWithErrorProviderFactory rules, SupportingDocument databaseObject)
    {
        base.SetBindings(rules, databaseObject);

        Bind(tbID,"Text", "ID",s=>s.ID);
        Bind(tbDescription,"Text","Description",s=>s.Description);
        Bind(tbName,"Text","Name",s=>s.Name);
        Bind(cbExtractable,"Checked","Extractable", s=>s.Extractable);
        Bind(cbIsGlobal,"Checked","IsGlobal",s=>s.IsGlobal);
    }

    private void tbUrl_TextChanged(object sender, EventArgs e)
    {
        SetUriPropertyOn(tbUrl, "URL", _supportingDocument);
    }

    private void btnOpen_Click(object sender, EventArgs e)
    {
        if (_supportingDocument == null) return;
        try
        {
            UsefulStuff.ShowPathInWindowsExplorer(_supportingDocument.GetFileName());
        }
        catch (Exception ex)
        {
            MessageBox.Show($"unable to open file:{ex.Message}");
        }
    }

<<<<<<< HEAD
    private void SetUriPropertyOn( TextBox tb,string propertyToSet,object toSetOn)
=======
    private static void SetUriPropertyOn( TextBox tb,string propertyToSet,object toSetOn)
>>>>>>> 5c0a3943
    {
        if (toSetOn == null) return;
        try
        {
            var u = new Uri(tb.Text);

            tb.ForeColor = Color.Black;

            var target = toSetOn.GetType().GetProperty(propertyToSet);

            target.SetValue(toSetOn, new Uri(tb.Text), null);
            tb.ForeColor = Color.Black;
        }
        catch (UriFormatException)
        {
            tb.ForeColor = Color.Red;
        }
    }

    private void ticketingControl1_TicketTextChanged(object sender, EventArgs e)
    {
        if (_supportingDocument != null)
            _supportingDocument.Ticket = ticketingControl1.TicketText;
    }

    private void btnBrowse_Click(object sender, EventArgs e)
    {
        var ofd = new OpenFileDialog
        {
            CheckFileExists = true
        };
        if (ofd.ShowDialog() == DialogResult.OK)
            tbUrl.Text = ofd.FileName;
    }

}

[TypeDescriptionProvider(typeof(AbstractControlDescriptionProvider<SupportingDocumentUI_Design, UserControl>))]
public abstract class SupportingDocumentUI_Design : RDMPSingleDatabaseObjectControl<SupportingDocument>
{

}<|MERGE_RESOLUTION|>--- conflicted
+++ resolved
@@ -95,11 +95,7 @@
         }
     }
 
-<<<<<<< HEAD
-    private void SetUriPropertyOn( TextBox tb,string propertyToSet,object toSetOn)
-=======
     private static void SetUriPropertyOn( TextBox tb,string propertyToSet,object toSetOn)
->>>>>>> 5c0a3943
     {
         if (toSetOn == null) return;
         try
