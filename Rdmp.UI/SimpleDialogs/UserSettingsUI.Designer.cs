﻿namespace Rdmp.UI.SimpleDialogs
{
    partial class UserSettingsFileUI
    {
        /// <summary>
        /// Required designer variable.
        /// </summary>
        private System.ComponentModel.IContainer components = null;

        /// <summary>
        /// Clean up any resources being used.
        /// </summary>
        /// <param name="disposing">true if managed resources should be disposed; otherwise, false.</param>
        protected override void Dispose(bool disposing)
        {
            if (disposing && (components != null))
            {
                components.Dispose();
            }
            base.Dispose(disposing);
        }

        #region Windows Form Designer generated code

        /// <summary>
        /// Required method for Designer support - do not modify
        /// the contents of this method with the code editor.
        /// </summary>
        private void InitializeComponent()
        {
            this.components = new System.ComponentModel.Container();
            this.cbShowHomeOnStartup = new System.Windows.Forms.CheckBox();
            this.label1 = new System.Windows.Forms.Label();
            this.cbEmphasiseOnTabChanged = new System.Windows.Forms.CheckBox();
            this.cbConfirmExit = new System.Windows.Forms.CheckBox();
            this.label2 = new System.Windows.Forms.Label();
            this.cbThemeMenus = new System.Windows.Forms.CheckBox();
            this.ddTheme = new System.Windows.Forms.ComboBox();
            this.label3 = new System.Windows.Forms.Label();
            this.label4 = new System.Windows.Forms.Label();
            this.ddWordWrap = new System.Windows.Forms.ComboBox();
            this.cbFindShouldPin = new System.Windows.Forms.CheckBox();
            this.label5 = new System.Windows.Forms.Label();
            this.tbHeatmapColours = new System.Windows.Forms.TextBox();
            this.label6 = new System.Windows.Forms.Label();
            this.cbWait5Seconds = new System.Windows.Forms.CheckBox();
            this.cbShowCohortWizard = new System.Windows.Forms.CheckBox();
            this.btnClearFavourites = new System.Windows.Forms.Button();
            this.cbDoubleClickToExpand = new System.Windows.Forms.CheckBox();
            this.cbDebugPerformance = new System.Windows.Forms.CheckBox();
            this.cbShowPipelineCompletedPopup = new System.Windows.Forms.CheckBox();
            this.groupBox1 = new System.Windows.Forms.GroupBox();
            this.olvErrorCodes = new BrightIdeasSoftware.ObjectListView();
            this.olvCode = new BrightIdeasSoftware.OLVColumn();
            this.olvTreatment = new BrightIdeasSoftware.OLVColumn();
            this.olvMessage = new BrightIdeasSoftware.OLVColumn();
            this.cbHideEmptyTableLoadRunAudits = new System.Windows.Forms.CheckBox();
            this.label7 = new System.Windows.Forms.Label();
            this.tbCreateDatabaseTimeout = new System.Windows.Forms.TextBox();
            this.cbScoreZeroForCohortAggregateContainers = new System.Windows.Forms.CheckBox();
            this.cbAdvancedFindFilters = new System.Windows.Forms.CheckBox();
            this.cbIncludeZeroSeriesInGraphs = new System.Windows.Forms.CheckBox();
            this.groupBox2 = new System.Windows.Forms.GroupBox();
            this.groupBox3 = new System.Windows.Forms.GroupBox();
            this.cbAutoRunSqlQueries = new System.Windows.Forms.CheckBox();
            this.label8 = new System.Windows.Forms.Label();
            this.groupBox4 = new System.Windows.Forms.GroupBox();
            this.groupBox5 = new System.Windows.Forms.GroupBox();
            this.flowLayoutPanel1 = new System.Windows.Forms.FlowLayoutPanel();
            this.groupBox8 = new System.Windows.Forms.GroupBox();
            this.cbExpandAllInCohortBuilder = new System.Windows.Forms.CheckBox();
            this.cbStrictValidationForCohortBuilderContainers = new System.Windows.Forms.CheckBox();
            this.groupBox6 = new System.Windows.Forms.GroupBox();
            this.cbSkipCohortBuilderValidationOnCommit = new System.Windows.Forms.CheckBox();
            this.groupBox7 = new System.Windows.Forms.GroupBox();
            this.cbAutoResizeColumns = new System.Windows.Forms.CheckBox();
            this.label12 = new System.Windows.Forms.Label();
            this.tbArchiveTriggerTimeout = new System.Windows.Forms.TextBox();
            this.label13 = new System.Windows.Forms.Label();
            this.label11 = new System.Windows.Forms.Label();
            this.tbTooltipAppearDelay = new System.Windows.Forms.TextBox();
            this.label10 = new System.Windows.Forms.Label();
            this.label9 = new System.Windows.Forms.Label();
            this.cbSelectiveRefresh = new System.Windows.Forms.CheckBox();
            this.cbAlwaysJoinEverything = new System.Windows.Forms.CheckBox();
            this.userSettingsToolTips = new System.Windows.Forms.ToolTip(this.components);
            this.tbFind = new System.Windows.Forms.TextBox();
            this.label14 = new System.Windows.Forms.Label();
<<<<<<< HEAD
=======
            this.cbUseAliasInsteadOfTransformInGroupByAggregateGraphs = new System.Windows.Forms.CheckBox();
>>>>>>> 25586bbb
            this.groupBox1.SuspendLayout();
            ((System.ComponentModel.ISupportInitialize)(this.olvErrorCodes)).BeginInit();
            this.groupBox2.SuspendLayout();
            this.groupBox3.SuspendLayout();
            this.groupBox4.SuspendLayout();
            this.groupBox5.SuspendLayout();
            this.flowLayoutPanel1.SuspendLayout();
            this.groupBox8.SuspendLayout();
            this.groupBox6.SuspendLayout();
            this.groupBox7.SuspendLayout();
            this.SuspendLayout();
            // 
            // cbShowHomeOnStartup
            // 
            this.cbShowHomeOnStartup.AutoSize = true;
            this.cbShowHomeOnStartup.Location = new System.Drawing.Point(8, 22);
            this.cbShowHomeOnStartup.Margin = new System.Windows.Forms.Padding(4, 3, 4, 3);
            this.cbShowHomeOnStartup.Name = "cbShowHomeOnStartup";
            this.cbShowHomeOnStartup.Size = new System.Drawing.Size(149, 19);
            this.cbShowHomeOnStartup.TabIndex = 0;
            this.cbShowHomeOnStartup.Text = "Show Home on Startup";
            this.cbShowHomeOnStartup.UseVisualStyleBackColor = true;
            // 
            // label1
            // 
            this.label1.AutoSize = true;
            this.label1.Location = new System.Drawing.Point(13, 9);
            this.label1.Margin = new System.Windows.Forms.Padding(4, 0, 4, 0);
            this.label1.Name = "label1";
            this.label1.Size = new System.Drawing.Size(308, 15);
            this.label1.TabIndex = 1;
            this.label1.Text = "Settings will automatically be Saved as you change them ";
            // 
            // cbEmphasiseOnTabChanged
            // 
            this.cbEmphasiseOnTabChanged.AutoSize = true;
            this.cbEmphasiseOnTabChanged.Location = new System.Drawing.Point(7, 47);
            this.cbEmphasiseOnTabChanged.Margin = new System.Windows.Forms.Padding(4, 3, 4, 3);
            this.cbEmphasiseOnTabChanged.Name = "cbEmphasiseOnTabChanged";
            this.cbEmphasiseOnTabChanged.Size = new System.Drawing.Size(232, 19);
            this.cbEmphasiseOnTabChanged.TabIndex = 2;
            this.cbEmphasiseOnTabChanged.Text = "Show Object Collection on Tab Change";
            this.cbEmphasiseOnTabChanged.UseVisualStyleBackColor = true;
            // 
            // cbConfirmExit
            // 
            this.cbConfirmExit.AutoSize = true;
            this.cbConfirmExit.Location = new System.Drawing.Point(7, 72);
            this.cbConfirmExit.Margin = new System.Windows.Forms.Padding(4, 3, 4, 3);
            this.cbConfirmExit.Name = "cbConfirmExit";
            this.cbConfirmExit.Size = new System.Drawing.Size(156, 19);
            this.cbConfirmExit.TabIndex = 2;
            this.cbConfirmExit.Text = "Confirm Application Exit";
            this.cbConfirmExit.UseVisualStyleBackColor = true;
            // 
            // label2
            // 
            this.label2.AutoSize = true;
            this.label2.Location = new System.Drawing.Point(13, 39);
            this.label2.Margin = new System.Windows.Forms.Padding(4, 0, 4, 0);
            this.label2.Name = "label2";
            this.label2.Size = new System.Drawing.Size(51, 15);
            this.label2.TabIndex = 3;
            this.label2.Text = "Theme*:";
            // 
            // cbThemeMenus
            // 
            this.cbThemeMenus.AutoSize = true;
            this.cbThemeMenus.Location = new System.Drawing.Point(514, 38);
            this.cbThemeMenus.Margin = new System.Windows.Forms.Padding(4, 3, 4, 3);
            this.cbThemeMenus.Name = "cbThemeMenus";
            this.cbThemeMenus.Size = new System.Drawing.Size(150, 19);
            this.cbThemeMenus.TabIndex = 4;
            this.cbThemeMenus.Text = "Apply Theme To Menus";
            this.cbThemeMenus.UseVisualStyleBackColor = true;
            // 
            // ddTheme
            // 
            this.ddTheme.DropDownStyle = System.Windows.Forms.ComboBoxStyle.DropDownList;
            this.ddTheme.FormattingEnabled = true;
            this.ddTheme.Location = new System.Drawing.Point(74, 36);
            this.ddTheme.Margin = new System.Windows.Forms.Padding(4, 3, 4, 3);
            this.ddTheme.Name = "ddTheme";
            this.ddTheme.Size = new System.Drawing.Size(432, 23);
            this.ddTheme.TabIndex = 5;
            this.ddTheme.SelectedIndexChanged += new System.EventHandler(this.ddTheme_SelectedIndexChanged);
            // 
            // label3
            // 
            this.label3.Anchor = ((System.Windows.Forms.AnchorStyles)((System.Windows.Forms.AnchorStyles.Bottom | System.Windows.Forms.AnchorStyles.Left)));
            this.label3.AutoSize = true;
            this.label3.Location = new System.Drawing.Point(12, 740);
            this.label3.Margin = new System.Windows.Forms.Padding(4, 0, 4, 0);
            this.label3.Name = "label3";
            this.label3.Size = new System.Drawing.Size(93, 15);
            this.label3.TabIndex = 3;
            this.label3.Text = "*Requires restart";
            // 
            // label4
            // 
            this.label4.AutoSize = true;
            this.label4.Location = new System.Drawing.Point(51, 129);
            this.label4.Margin = new System.Windows.Forms.Padding(4, 0, 4, 0);
            this.label4.Name = "label4";
            this.label4.Size = new System.Drawing.Size(94, 15);
            this.label4.TabIndex = 6;
            this.label4.Text = "SQL Word Wrap:";
            // 
            // ddWordWrap
            // 
            this.ddWordWrap.DropDownStyle = System.Windows.Forms.ComboBoxStyle.DropDownList;
            this.ddWordWrap.FormattingEnabled = true;
            this.ddWordWrap.Location = new System.Drawing.Point(153, 126);
            this.ddWordWrap.Margin = new System.Windows.Forms.Padding(4, 3, 4, 3);
            this.ddWordWrap.Name = "ddWordWrap";
            this.ddWordWrap.Size = new System.Drawing.Size(100, 23);
            this.ddWordWrap.TabIndex = 7;
            this.ddWordWrap.SelectedIndexChanged += new System.EventHandler(this.ddWordWrap_SelectedIndexChanged);
            // 
            // cbFindShouldPin
            // 
            this.cbFindShouldPin.AutoSize = true;
            this.cbFindShouldPin.Location = new System.Drawing.Point(7, 22);
            this.cbFindShouldPin.Margin = new System.Windows.Forms.Padding(4, 3, 4, 3);
            this.cbFindShouldPin.Name = "cbFindShouldPin";
            this.cbFindShouldPin.Size = new System.Drawing.Size(108, 19);
            this.cbFindShouldPin.TabIndex = 2;
            this.cbFindShouldPin.Text = "Find should Pin";
            this.cbFindShouldPin.UseVisualStyleBackColor = true;
            // 
            // label5
            // 
            this.label5.AutoSize = true;
            this.label5.Location = new System.Drawing.Point(4, 47);
            this.label5.Margin = new System.Windows.Forms.Padding(4, 0, 4, 0);
            this.label5.Name = "label5";
            this.label5.Size = new System.Drawing.Size(103, 15);
            this.label5.TabIndex = 8;
            this.label5.Text = "Heatmap Colours:";
            // 
            // tbHeatmapColours
            // 
            this.tbHeatmapColours.Location = new System.Drawing.Point(107, 43);
            this.tbHeatmapColours.Margin = new System.Windows.Forms.Padding(4, 3, 4, 3);
            this.tbHeatmapColours.Name = "tbHeatmapColours";
            this.tbHeatmapColours.Size = new System.Drawing.Size(100, 23);
            this.tbHeatmapColours.TabIndex = 9;
            this.tbHeatmapColours.TextChanged += new System.EventHandler(this.TbHeatmapColours_TextChanged);
            // 
            // label6
            // 
            this.label6.AutoSize = true;
            this.label6.Location = new System.Drawing.Point(53, 70);
            this.label6.Margin = new System.Windows.Forms.Padding(4, 0, 4, 0);
            this.label6.Name = "label6";
            this.label6.Size = new System.Drawing.Size(158, 15);
            this.label6.TabIndex = 8;
            this.label6.Text = "(Format: #000000->#FFFFFF)";
            // 
            // cbWait5Seconds
            // 
            this.cbWait5Seconds.AutoSize = true;
            this.cbWait5Seconds.Location = new System.Drawing.Point(7, 47);
            this.cbWait5Seconds.Margin = new System.Windows.Forms.Padding(4, 3, 4, 3);
            this.cbWait5Seconds.Name = "cbWait5Seconds";
            this.cbWait5Seconds.Size = new System.Drawing.Size(173, 19);
            this.cbWait5Seconds.TabIndex = 2;
            this.cbWait5Seconds.Text = "Wait 5 seconds after Startup";
            this.cbWait5Seconds.UseVisualStyleBackColor = true;
            // 
            // cbShowCohortWizard
            // 
            this.cbShowCohortWizard.AutoSize = true;
            this.cbShowCohortWizard.Location = new System.Drawing.Point(7, 22);
            this.cbShowCohortWizard.Margin = new System.Windows.Forms.Padding(4, 3, 4, 3);
            this.cbShowCohortWizard.Name = "cbShowCohortWizard";
            this.cbShowCohortWizard.Size = new System.Drawing.Size(134, 19);
            this.cbShowCohortWizard.TabIndex = 2;
            this.cbShowCohortWizard.Text = "Show Cohort Wizard";
            this.cbShowCohortWizard.UseVisualStyleBackColor = true;
            // 
            // btnClearFavourites
            // 
            this.btnClearFavourites.Location = new System.Drawing.Point(71, 73);
            this.btnClearFavourites.Margin = new System.Windows.Forms.Padding(4, 3, 4, 3);
            this.btnClearFavourites.Name = "btnClearFavourites";
            this.btnClearFavourites.Size = new System.Drawing.Size(100, 25);
            this.btnClearFavourites.TabIndex = 10;
            this.btnClearFavourites.Text = "Clear Favourites";
            this.userSettingsToolTips.SetToolTip(this.btnClearFavourites, "Clear all the Favourites (items that have been \'started\') from your collection vi" +
        "ews.");
            this.btnClearFavourites.UseVisualStyleBackColor = true;
            // 
            // cbDoubleClickToExpand
            // 
            this.cbDoubleClickToExpand.AutoSize = true;
            this.cbDoubleClickToExpand.Location = new System.Drawing.Point(7, 22);
            this.cbDoubleClickToExpand.Margin = new System.Windows.Forms.Padding(4, 3, 4, 3);
            this.cbDoubleClickToExpand.Name = "cbDoubleClickToExpand";
            this.cbDoubleClickToExpand.Size = new System.Drawing.Size(149, 19);
            this.cbDoubleClickToExpand.TabIndex = 0;
            this.cbDoubleClickToExpand.Text = "Double Click to Expand";
            this.cbDoubleClickToExpand.UseVisualStyleBackColor = true;
            // 
            // cbDebugPerformance
            // 
            this.cbDebugPerformance.AutoSize = true;
            this.cbDebugPerformance.Location = new System.Drawing.Point(7, 23);
            this.cbDebugPerformance.Margin = new System.Windows.Forms.Padding(4, 3, 4, 3);
            this.cbDebugPerformance.Name = "cbDebugPerformance";
            this.cbDebugPerformance.Size = new System.Drawing.Size(319, 19);
            this.cbDebugPerformance.TabIndex = 11;
            this.cbDebugPerformance.Text = "Record Performance Metrics (local data collection only)";
            this.cbDebugPerformance.UseVisualStyleBackColor = true;
            // 
            // cbShowPipelineCompletedPopup
            // 
            this.cbShowPipelineCompletedPopup.AutoSize = true;
            this.cbShowPipelineCompletedPopup.Location = new System.Drawing.Point(4, 43);
            this.cbShowPipelineCompletedPopup.Margin = new System.Windows.Forms.Padding(4, 3, 4, 3);
            this.cbShowPipelineCompletedPopup.Name = "cbShowPipelineCompletedPopup";
            this.cbShowPipelineCompletedPopup.Size = new System.Drawing.Size(200, 19);
            this.cbShowPipelineCompletedPopup.TabIndex = 15;
            this.cbShowPipelineCompletedPopup.Text = "Show Pipeline Completed Popup";
            this.cbShowPipelineCompletedPopup.UseVisualStyleBackColor = true;
            // 
            // groupBox1
            // 
            this.groupBox1.Anchor = System.Windows.Forms.AnchorStyles.None;
            this.groupBox1.Controls.Add(this.olvErrorCodes);
            this.groupBox1.Location = new System.Drawing.Point(3, 413);
            this.groupBox1.Name = "groupBox1";
            this.groupBox1.Size = new System.Drawing.Size(978, 249);
            this.groupBox1.TabIndex = 16;
            this.groupBox1.TabStop = false;
            this.groupBox1.Text = "Warnings";
            this.userSettingsToolTips.SetToolTip(this.groupBox1, "Change the treatment of warnings in RDMP that result from Checks.\r\n\r\nSuccess and " +
        "Warning will not block.\r\nFail will block the process from proceeding.");
            // 
            // olvErrorCodes
            // 
            this.olvErrorCodes.AllColumns.Add(this.olvCode);
            this.olvErrorCodes.AllColumns.Add(this.olvTreatment);
            this.olvErrorCodes.AllColumns.Add(this.olvMessage);
            this.olvErrorCodes.CellEditUseWholeCell = false;
            this.olvErrorCodes.Dock = System.Windows.Forms.DockStyle.Fill;
            this.olvErrorCodes.Location = new System.Drawing.Point(3, 19);
            this.olvErrorCodes.Name = "olvErrorCodes";
            this.olvErrorCodes.Size = new System.Drawing.Size(972, 227);
            this.olvErrorCodes.TabIndex = 0;
            this.olvErrorCodes.View = System.Windows.Forms.View.Details;
            // 
            // cbHideEmptyTableLoadRunAudits
            // 
            this.cbHideEmptyTableLoadRunAudits.AutoSize = true;
            this.cbHideEmptyTableLoadRunAudits.Location = new System.Drawing.Point(4, 22);
            this.cbHideEmptyTableLoadRunAudits.Margin = new System.Windows.Forms.Padding(4, 3, 4, 3);
            this.cbHideEmptyTableLoadRunAudits.Name = "cbHideEmptyTableLoadRunAudits";
            this.cbHideEmptyTableLoadRunAudits.Size = new System.Drawing.Size(208, 19);
            this.cbHideEmptyTableLoadRunAudits.TabIndex = 15;
            this.cbHideEmptyTableLoadRunAudits.Text = "Hide Empty Table Load Run Audits";
            this.cbHideEmptyTableLoadRunAudits.UseVisualStyleBackColor = true;
            // 
            // label7
            // 
            this.label7.AutoSize = true;
            this.label7.Location = new System.Drawing.Point(4, 72);
            this.label7.Name = "label7";
            this.label7.Size = new System.Drawing.Size(142, 15);
            this.label7.TabIndex = 17;
            this.label7.Text = "Create Database Timeout:";
            // 
            // tbCreateDatabaseTimeout
            // 
            this.tbCreateDatabaseTimeout.Anchor = ((System.Windows.Forms.AnchorStyles)(((System.Windows.Forms.AnchorStyles.Top | System.Windows.Forms.AnchorStyles.Left) 
            | System.Windows.Forms.AnchorStyles.Right)));
            this.tbCreateDatabaseTimeout.Location = new System.Drawing.Point(153, 68);
            this.tbCreateDatabaseTimeout.Margin = new System.Windows.Forms.Padding(4, 3, 4, 3);
            this.tbCreateDatabaseTimeout.Name = "tbCreateDatabaseTimeout";
            this.tbCreateDatabaseTimeout.Size = new System.Drawing.Size(110, 23);
            this.tbCreateDatabaseTimeout.TabIndex = 18;
            this.tbCreateDatabaseTimeout.TextChanged += new System.EventHandler(this.tbCreateDatabaseTimeout_TextChanged);
            // 
            // cbScoreZeroForCohortAggregateContainers
            // 
            this.cbScoreZeroForCohortAggregateContainers.AutoSize = true;
            this.cbScoreZeroForCohortAggregateContainers.Location = new System.Drawing.Point(7, 72);
            this.cbScoreZeroForCohortAggregateContainers.Margin = new System.Windows.Forms.Padding(4, 3, 4, 3);
            this.cbScoreZeroForCohortAggregateContainers.Name = "cbScoreZeroForCohortAggregateContainers";
            this.cbScoreZeroForCohortAggregateContainers.Size = new System.Drawing.Size(230, 19);
            this.cbScoreZeroForCohortAggregateContainers.TabIndex = 15;
            this.cbScoreZeroForCohortAggregateContainers.Text = "Hide Cohort Builder Containers in Find";
            this.cbScoreZeroForCohortAggregateContainers.UseVisualStyleBackColor = true;
            // 
            // cbAdvancedFindFilters
            // 
            this.cbAdvancedFindFilters.AutoSize = true;
            this.cbAdvancedFindFilters.Location = new System.Drawing.Point(7, 47);
            this.cbAdvancedFindFilters.Margin = new System.Windows.Forms.Padding(4, 3, 4, 3);
            this.cbAdvancedFindFilters.Name = "cbAdvancedFindFilters";
            this.cbAdvancedFindFilters.Size = new System.Drawing.Size(171, 19);
            this.cbAdvancedFindFilters.TabIndex = 19;
            this.cbAdvancedFindFilters.Text = "Show Advanced Find Filters";
            this.cbAdvancedFindFilters.UseVisualStyleBackColor = true;
            // 
            // cbIncludeZeroSeriesInGraphs
            // 
            this.cbIncludeZeroSeriesInGraphs.AutoSize = true;
            this.cbIncludeZeroSeriesInGraphs.Location = new System.Drawing.Point(7, 22);
            this.cbIncludeZeroSeriesInGraphs.Margin = new System.Windows.Forms.Padding(4, 3, 4, 3);
            this.cbIncludeZeroSeriesInGraphs.Name = "cbIncludeZeroSeriesInGraphs";
            this.cbIncludeZeroSeriesInGraphs.Size = new System.Drawing.Size(178, 19);
            this.cbIncludeZeroSeriesInGraphs.TabIndex = 19;
            this.cbIncludeZeroSeriesInGraphs.Text = "Include Zero Series in Graphs";
            this.cbIncludeZeroSeriesInGraphs.UseVisualStyleBackColor = true;
            // 
            // groupBox2
            // 
            this.groupBox2.Controls.Add(this.cbShowHomeOnStartup);
            this.groupBox2.Controls.Add(this.cbWait5Seconds);
            this.groupBox2.Controls.Add(this.cbConfirmExit);
            this.groupBox2.Location = new System.Drawing.Point(3, 3);
            this.groupBox2.Name = "groupBox2";
            this.groupBox2.Size = new System.Drawing.Size(240, 165);
            this.groupBox2.TabIndex = 20;
            this.groupBox2.TabStop = false;
            this.groupBox2.Text = "Application Startup / Shutdown";
            // 
            // groupBox3
            // 
            this.groupBox3.Controls.Add(this.cbAutoRunSqlQueries);
            this.groupBox3.Controls.Add(this.label8);
            this.groupBox3.Controls.Add(this.cbDoubleClickToExpand);
            this.groupBox3.Controls.Add(this.cbEmphasiseOnTabChanged);
            this.groupBox3.Controls.Add(this.btnClearFavourites);
            this.groupBox3.Location = new System.Drawing.Point(249, 3);
            this.groupBox3.Name = "groupBox3";
            this.groupBox3.Size = new System.Drawing.Size(240, 165);
            this.groupBox3.TabIndex = 21;
            this.groupBox3.TabStop = false;
            this.groupBox3.Text = "Tabbed UI Options";
            // 
            // cbAutoRunSqlQueries
            // 
            this.cbAutoRunSqlQueries.AutoSize = true;
            this.cbAutoRunSqlQueries.Location = new System.Drawing.Point(4, 102);
            this.cbAutoRunSqlQueries.Margin = new System.Windows.Forms.Padding(4, 3, 4, 3);
            this.cbAutoRunSqlQueries.Name = "cbAutoRunSqlQueries";
            this.cbAutoRunSqlQueries.Size = new System.Drawing.Size(138, 19);
            this.cbAutoRunSqlQueries.TabIndex = 20;
            this.cbAutoRunSqlQueries.Text = "Auto Run Sql Queries";
            this.cbAutoRunSqlQueries.UseVisualStyleBackColor = true;
            // 
            // label8
            // 
            this.label8.AutoSize = true;
            this.label8.Location = new System.Drawing.Point(4, 77);
            this.label8.Margin = new System.Windows.Forms.Padding(4, 0, 4, 0);
            this.label8.Name = "label8";
            this.label8.Size = new System.Drawing.Size(64, 15);
            this.label8.TabIndex = 19;
            this.label8.Text = "Favourites:";
            this.userSettingsToolTips.SetToolTip(this.label8, "Clear all the Favourites (items that have been \'started\') from your collection vi" +
        "ews.");
            // 
            // groupBox4
            // 
            this.groupBox4.Controls.Add(this.cbScoreZeroForCohortAggregateContainers);
            this.groupBox4.Controls.Add(this.cbAdvancedFindFilters);
            this.groupBox4.Controls.Add(this.cbFindShouldPin);
            this.groupBox4.Location = new System.Drawing.Point(495, 3);
            this.groupBox4.Name = "groupBox4";
            this.groupBox4.Size = new System.Drawing.Size(240, 165);
            this.groupBox4.TabIndex = 22;
            this.groupBox4.TabStop = false;
            this.groupBox4.Text = "Find (CTRL + F) Options";
            // 
            // groupBox5
            // 
            this.groupBox5.Controls.Add(this.cbUseAliasInsteadOfTransformInGroupByAggregateGraphs);
            this.groupBox5.Controls.Add(this.cbIncludeZeroSeriesInGraphs);
            this.groupBox5.Controls.Add(this.label5);
            this.groupBox5.Controls.Add(this.tbHeatmapColours);
            this.groupBox5.Controls.Add(this.label6);
            this.groupBox5.Location = new System.Drawing.Point(741, 3);
            this.groupBox5.Name = "groupBox5";
            this.groupBox5.Size = new System.Drawing.Size(240, 165);
            this.groupBox5.TabIndex = 23;
            this.groupBox5.TabStop = false;
            this.groupBox5.Text = "Graphing";
            // 
            // flowLayoutPanel1
            // 
            this.flowLayoutPanel1.Anchor = ((System.Windows.Forms.AnchorStyles)((((System.Windows.Forms.AnchorStyles.Top | System.Windows.Forms.AnchorStyles.Bottom) 
            | System.Windows.Forms.AnchorStyles.Left) 
            | System.Windows.Forms.AnchorStyles.Right)));
            this.flowLayoutPanel1.AutoScroll = true;
            this.flowLayoutPanel1.Controls.Add(this.groupBox2);
            this.flowLayoutPanel1.Controls.Add(this.groupBox3);
            this.flowLayoutPanel1.Controls.Add(this.groupBox4);
            this.flowLayoutPanel1.Controls.Add(this.groupBox5);
            this.flowLayoutPanel1.Controls.Add(this.groupBox8);
            this.flowLayoutPanel1.Controls.Add(this.groupBox6);
            this.flowLayoutPanel1.Controls.Add(this.groupBox7);
            this.flowLayoutPanel1.Controls.Add(this.groupBox1);
            this.flowLayoutPanel1.Location = new System.Drawing.Point(13, 69);
            this.flowLayoutPanel1.Name = "flowLayoutPanel1";
            this.flowLayoutPanel1.Size = new System.Drawing.Size(987, 671);
            this.flowLayoutPanel1.TabIndex = 24;
            // 
            // groupBox8
            // 
            this.groupBox8.Controls.Add(this.cbExpandAllInCohortBuilder);
            this.groupBox8.Controls.Add(this.cbStrictValidationForCohortBuilderContainers);
            this.groupBox8.Controls.Add(this.cbShowCohortWizard);
            this.groupBox8.Location = new System.Drawing.Point(3, 174);
            this.groupBox8.Name = "groupBox8";
            this.groupBox8.Size = new System.Drawing.Size(240, 165);
            this.groupBox8.TabIndex = 26;
            this.groupBox8.TabStop = false;
            this.groupBox8.Text = "Cohort Building";
            // 
            // cbExpandAllInCohortBuilder
            // 
            this.cbExpandAllInCohortBuilder.AutoSize = true;
            this.cbExpandAllInCohortBuilder.Location = new System.Drawing.Point(6, 64);
            this.cbExpandAllInCohortBuilder.Name = "cbExpandAllInCohortBuilder";
            this.cbExpandAllInCohortBuilder.Size = new System.Drawing.Size(175, 19);
            this.cbExpandAllInCohortBuilder.TabIndex = 3;
            this.cbExpandAllInCohortBuilder.Text = "Expand All in Cohort Builder";
            this.cbExpandAllInCohortBuilder.UseVisualStyleBackColor = true;
            // 
            // cbStrictValidationForCohortBuilderContainers
            // 
            this.cbStrictValidationForCohortBuilderContainers.AutoSize = true;
            this.cbStrictValidationForCohortBuilderContainers.Location = new System.Drawing.Point(6, 43);
            this.cbStrictValidationForCohortBuilderContainers.Name = "cbStrictValidationForCohortBuilderContainers";
            this.cbStrictValidationForCohortBuilderContainers.Size = new System.Drawing.Size(186, 19);
            this.cbStrictValidationForCohortBuilderContainers.TabIndex = 3;
            this.cbStrictValidationForCohortBuilderContainers.Text = "Strict Validation for Containers";
            this.cbStrictValidationForCohortBuilderContainers.UseVisualStyleBackColor = true;
            // 
            // groupBox6
            // 
            this.groupBox6.Controls.Add(this.cbSkipCohortBuilderValidationOnCommit);
            this.groupBox6.Controls.Add(this.cbShowPipelineCompletedPopup);
            this.groupBox6.Controls.Add(this.cbHideEmptyTableLoadRunAudits);
            this.groupBox6.Location = new System.Drawing.Point(249, 174);
            this.groupBox6.Name = "groupBox6";
            this.groupBox6.Size = new System.Drawing.Size(360, 165);
            this.groupBox6.TabIndex = 24;
            this.groupBox6.TabStop = false;
            this.groupBox6.Text = "Pipeline Components";
            // 
            // cbSkipCohortBuilderValidationOnCommit
            // 
            this.cbSkipCohortBuilderValidationOnCommit.AutoSize = true;
            this.cbSkipCohortBuilderValidationOnCommit.Location = new System.Drawing.Point(4, 64);
            this.cbSkipCohortBuilderValidationOnCommit.Name = "cbSkipCohortBuilderValidationOnCommit";
            this.cbSkipCohortBuilderValidationOnCommit.Size = new System.Drawing.Size(247, 19);
            this.cbSkipCohortBuilderValidationOnCommit.TabIndex = 16;
            this.cbSkipCohortBuilderValidationOnCommit.Text = "Skip Cohort Builder validation on Commit";
            this.cbSkipCohortBuilderValidationOnCommit.UseVisualStyleBackColor = true;
            // 
            // groupBox7
            // 
            this.groupBox7.Controls.Add(this.cbAutoResizeColumns);
            this.groupBox7.Controls.Add(this.label12);
            this.groupBox7.Controls.Add(this.tbArchiveTriggerTimeout);
            this.groupBox7.Controls.Add(this.label13);
            this.groupBox7.Controls.Add(this.label11);
            this.groupBox7.Controls.Add(this.tbTooltipAppearDelay);
            this.groupBox7.Controls.Add(this.label10);
            this.groupBox7.Controls.Add(this.label9);
            this.groupBox7.Controls.Add(this.cbSelectiveRefresh);
            this.groupBox7.Controls.Add(this.cbDebugPerformance);
            this.groupBox7.Controls.Add(this.tbCreateDatabaseTimeout);
            this.groupBox7.Controls.Add(this.ddWordWrap);
            this.groupBox7.Controls.Add(this.label4);
            this.groupBox7.Controls.Add(this.label7);
            this.groupBox7.Controls.Add(this.cbAlwaysJoinEverything);
            this.groupBox7.Location = new System.Drawing.Point(615, 174);
            this.groupBox7.Name = "groupBox7";
            this.groupBox7.Size = new System.Drawing.Size(360, 233);
            this.groupBox7.TabIndex = 25;
            this.groupBox7.TabStop = false;
            this.groupBox7.Text = "Miscellaneous";
            // 
            // cbAutoResizeColumns
            // 
            this.cbAutoResizeColumns.AutoSize = true;
            this.cbAutoResizeColumns.Location = new System.Drawing.Point(7, 45);
            this.cbAutoResizeColumns.Margin = new System.Windows.Forms.Padding(4, 3, 4, 3);
            this.cbAutoResizeColumns.Name = "cbAutoResizeColumns";
            this.cbAutoResizeColumns.Size = new System.Drawing.Size(138, 19);
            this.cbAutoResizeColumns.TabIndex = 25;
            this.cbAutoResizeColumns.Text = "Auto Resize Columns";
            this.cbAutoResizeColumns.UseVisualStyleBackColor = true;
            // 
            // label12
            // 
            this.label12.AutoSize = true;
            this.label12.Location = new System.Drawing.Point(263, 101);
            this.label12.Name = "label12";
            this.label12.Size = new System.Drawing.Size(50, 15);
            this.label12.TabIndex = 25;
            this.label12.Text = "seconds";
            // 
            // tbArchiveTriggerTimeout
            // 
            this.tbArchiveTriggerTimeout.Anchor = ((System.Windows.Forms.AnchorStyles)(((System.Windows.Forms.AnchorStyles.Top | System.Windows.Forms.AnchorStyles.Left) 
            | System.Windows.Forms.AnchorStyles.Right)));
            this.tbArchiveTriggerTimeout.Location = new System.Drawing.Point(153, 97);
            this.tbArchiveTriggerTimeout.Margin = new System.Windows.Forms.Padding(4, 3, 4, 3);
            this.tbArchiveTriggerTimeout.Name = "tbArchiveTriggerTimeout";
            this.tbArchiveTriggerTimeout.Size = new System.Drawing.Size(110, 23);
            this.tbArchiveTriggerTimeout.TabIndex = 24;
            this.tbArchiveTriggerTimeout.TextChanged += new System.EventHandler(this.tbArchiveTriggerTimeout_TextChanged);
            // 
            // label13
            // 
            this.label13.AutoSize = true;
            this.label13.Location = new System.Drawing.Point(10, 101);
            this.label13.Name = "label13";
            this.label13.Size = new System.Drawing.Size(136, 15);
            this.label13.TabIndex = 23;
            this.label13.Text = "Archive Trigger Timeout:";
            // 
            // label11
            // 
            this.label11.AutoSize = true;
            this.label11.Location = new System.Drawing.Point(263, 156);
            this.label11.Name = "label11";
            this.label11.Size = new System.Drawing.Size(73, 15);
            this.label11.TabIndex = 22;
            this.label11.Text = "milliseconds";
            // 
            // tbTooltipAppearDelay
            // 
            this.tbTooltipAppearDelay.Location = new System.Drawing.Point(153, 153);
            this.tbTooltipAppearDelay.Name = "tbTooltipAppearDelay";
            this.tbTooltipAppearDelay.Size = new System.Drawing.Size(110, 23);
            this.tbTooltipAppearDelay.TabIndex = 21;
            this.tbTooltipAppearDelay.TextChanged += new System.EventHandler(this.tbTooltipAppearDelay_TextChanged);
            // 
            // label10
            // 
            this.label10.AutoSize = true;
            this.label10.Location = new System.Drawing.Point(21, 156);
            this.label10.Name = "label10";
            this.label10.Size = new System.Drawing.Size(124, 15);
            this.label10.TabIndex = 20;
            this.label10.Text = "Tooltip Appear Delay*:";
            // 
            // label9
            // 
            this.label9.AutoSize = true;
            this.label9.Location = new System.Drawing.Point(263, 72);
            this.label9.Name = "label9";
            this.label9.Size = new System.Drawing.Size(50, 15);
            this.label9.TabIndex = 19;
            this.label9.Text = "seconds";
            // 
            // cbSelectiveRefresh
            // 
            this.cbSelectiveRefresh.AutoSize = true;
            this.cbSelectiveRefresh.Location = new System.Drawing.Point(8, 208);
            this.cbSelectiveRefresh.Margin = new System.Windows.Forms.Padding(4, 3, 4, 3);
            this.cbSelectiveRefresh.Name = "cbSelectiveRefresh";
            this.cbSelectiveRefresh.Size = new System.Drawing.Size(114, 19);
            this.cbSelectiveRefresh.TabIndex = 11;
            this.cbSelectiveRefresh.Text = "Selective Refresh";
            this.cbSelectiveRefresh.UseVisualStyleBackColor = true;
            // 
            // cbAlwaysJoinEverything
            // 
            this.cbAlwaysJoinEverything.AutoSize = true;
            this.cbAlwaysJoinEverything.Location = new System.Drawing.Point(8, 184);
            this.cbAlwaysJoinEverything.Margin = new System.Windows.Forms.Padding(4, 3, 4, 3);
            this.cbAlwaysJoinEverything.Name = "cbAlwaysJoinEverything";
            this.cbAlwaysJoinEverything.Size = new System.Drawing.Size(146, 19);
            this.cbAlwaysJoinEverything.TabIndex = 2;
            this.cbAlwaysJoinEverything.Text = "Always Join Everything";
            this.cbAlwaysJoinEverything.UseVisualStyleBackColor = true;
            // 
            // userSettingsToolTips
            // 
            this.userSettingsToolTips.AutomaticDelay = 250;
            this.userSettingsToolTips.AutoPopDelay = 30000;
            this.userSettingsToolTips.InitialDelay = 250;
            this.userSettingsToolTips.IsBalloon = true;
            this.userSettingsToolTips.ReshowDelay = 50;
            // 
            // tbFind
            // 
            this.tbFind.Anchor = ((System.Windows.Forms.AnchorStyles)((System.Windows.Forms.AnchorStyles.Top | System.Windows.Forms.AnchorStyles.Right)));
            this.tbFind.Location = new System.Drawing.Point(900, 13);
            this.tbFind.Name = "tbFind";
            this.tbFind.Size = new System.Drawing.Size(100, 23);
            this.tbFind.TabIndex = 25;
            this.tbFind.TextChanged += new System.EventHandler(this.tbFind_TextChanged);
            // 
            // label14
            // 
            this.label14.Anchor = ((System.Windows.Forms.AnchorStyles)((System.Windows.Forms.AnchorStyles.Top | System.Windows.Forms.AnchorStyles.Right)));
            this.label14.AutoSize = true;
            this.label14.Location = new System.Drawing.Point(821, 16);
            this.label14.Name = "label14";
            this.label14.Size = new System.Drawing.Size(73, 15);
            this.label14.TabIndex = 26;
            this.label14.Text = "Find Setting:";
            // 
<<<<<<< HEAD
=======
            // cbUseAliasInsteadOfTransformInGroupByAggregateGraphs
            // 
            this.cbUseAliasInsteadOfTransformInGroupByAggregateGraphs.AutoSize = true;
            this.cbUseAliasInsteadOfTransformInGroupByAggregateGraphs.Location = new System.Drawing.Point(7, 88);
            this.cbUseAliasInsteadOfTransformInGroupByAggregateGraphs.Margin = new System.Windows.Forms.Padding(4, 3, 4, 3);
            this.cbUseAliasInsteadOfTransformInGroupByAggregateGraphs.Name = "cbUseAliasInsteadOfTransformInGroupByAggregateGraphs";
            this.cbUseAliasInsteadOfTransformInGroupByAggregateGraphs.Size = new System.Drawing.Size(138, 19);
            this.cbUseAliasInsteadOfTransformInGroupByAggregateGraphs.TabIndex = 20;
            this.cbUseAliasInsteadOfTransformInGroupByAggregateGraphs.Text = "Use Alias In Group By";
            this.cbUseAliasInsteadOfTransformInGroupByAggregateGraphs.UseVisualStyleBackColor = true;
            // 
>>>>>>> 25586bbb
            // UserSettingsFileUI
            // 
            this.AutoScaleDimensions = new System.Drawing.SizeF(7F, 15F);
            this.AutoScaleMode = System.Windows.Forms.AutoScaleMode.Font;
            this.ClientSize = new System.Drawing.Size(1012, 758);
            this.Controls.Add(this.label14);
            this.Controls.Add(this.tbFind);
            this.Controls.Add(this.flowLayoutPanel1);
            this.Controls.Add(this.ddTheme);
            this.Controls.Add(this.cbThemeMenus);
            this.Controls.Add(this.label2);
            this.Controls.Add(this.label1);
            this.Controls.Add(this.label3);
            this.Margin = new System.Windows.Forms.Padding(4, 3, 4, 3);
            this.Name = "UserSettingsFileUI";
            this.Text = "User Settings";
            this.groupBox1.ResumeLayout(false);
            ((System.ComponentModel.ISupportInitialize)(this.olvErrorCodes)).EndInit();
            this.groupBox2.ResumeLayout(false);
            this.groupBox2.PerformLayout();
            this.groupBox3.ResumeLayout(false);
            this.groupBox3.PerformLayout();
            this.groupBox4.ResumeLayout(false);
            this.groupBox4.PerformLayout();
            this.groupBox5.ResumeLayout(false);
            this.groupBox5.PerformLayout();
            this.flowLayoutPanel1.ResumeLayout(false);
            this.groupBox8.ResumeLayout(false);
            this.groupBox8.PerformLayout();
            this.groupBox6.ResumeLayout(false);
            this.groupBox6.PerformLayout();
            this.groupBox7.ResumeLayout(false);
            this.groupBox7.PerformLayout();
            this.ResumeLayout(false);
            this.PerformLayout();

        }

        #endregion

        private System.Windows.Forms.CheckBox cbShowHomeOnStartup;
        private System.Windows.Forms.Label label1;
        private System.Windows.Forms.CheckBox cbEmphasiseOnTabChanged;
        private System.Windows.Forms.CheckBox cbConfirmExit;
        private System.Windows.Forms.Label label2;
        private System.Windows.Forms.CheckBox cbThemeMenus;
        private System.Windows.Forms.ComboBox ddTheme;
        private System.Windows.Forms.Label label3;
        private System.Windows.Forms.Label label4;
        private System.Windows.Forms.ComboBox ddWordWrap;
        private System.Windows.Forms.CheckBox cbFindShouldPin;
        private System.Windows.Forms.Label label5;
        private System.Windows.Forms.TextBox tbHeatmapColours;
        private System.Windows.Forms.Label label6;
        private System.Windows.Forms.CheckBox cbWait5Seconds;
        private System.Windows.Forms.CheckBox cbShowCohortWizard;
        private System.Windows.Forms.Button btnClearFavourites;
        private System.Windows.Forms.CheckBox cbDoubleClickToExpand;
        private System.Windows.Forms.CheckBox cbDebugPerformance;
        private System.Windows.Forms.CheckBox cbShowPipelineCompletedPopup;
        private System.Windows.Forms.GroupBox groupBox1;
        private System.Windows.Forms.CheckBox cbHideEmptyTableLoadRunAudits;
        private System.Windows.Forms.Label label7;
        private System.Windows.Forms.TextBox tbCreateDatabaseTimeout;
        private System.Windows.Forms.CheckBox cbScoreZeroForCohortAggregateContainers;
        private System.Windows.Forms.CheckBox cbAdvancedFindFilters;
        private BrightIdeasSoftware.ObjectListView olvErrorCodes;
        private BrightIdeasSoftware.OLVColumn olvCode;
        private BrightIdeasSoftware.OLVColumn olvTreatment;
        private BrightIdeasSoftware.OLVColumn olvMessage;
        private System.Windows.Forms.CheckBox cbIncludeZeroSeriesInGraphs;
        private System.Windows.Forms.GroupBox groupBox2;
        private System.Windows.Forms.GroupBox groupBox3;
        private System.Windows.Forms.GroupBox groupBox4;
        private System.Windows.Forms.GroupBox groupBox5;
        private System.Windows.Forms.FlowLayoutPanel flowLayoutPanel1;
        private System.Windows.Forms.GroupBox groupBox6;
        private System.Windows.Forms.GroupBox groupBox7;
        private System.Windows.Forms.Label label8;
        private System.Windows.Forms.ToolTip userSettingsToolTips;
        private System.Windows.Forms.Label label9;
        private System.Windows.Forms.Label label10;
        private System.Windows.Forms.Label label11;
        private System.Windows.Forms.TextBox tbTooltipAppearDelay;
        private System.Windows.Forms.Label label12;
        private System.Windows.Forms.TextBox tbArchiveTriggerTimeout;
        private System.Windows.Forms.Label label13;
        private System.Windows.Forms.CheckBox cbSelectiveRefresh;
        private System.Windows.Forms.CheckBox cbAlwaysJoinEverything;
        private System.Windows.Forms.GroupBox groupBox8;
        private System.Windows.Forms.CheckBox cbStrictValidationForCohortBuilderContainers;
        private System.Windows.Forms.CheckBox cbSkipCohortBuilderValidationOnCommit;
        private System.Windows.Forms.CheckBox cbAutoResizeColumns;
        private System.Windows.Forms.TextBox tbFind;
        private System.Windows.Forms.Label label14;
        private System.Windows.Forms.CheckBox cbAutoRunSqlQueries;
        private System.Windows.Forms.CheckBox cbExpandAllInCohortBuilder;
        private System.Windows.Forms.CheckBox cbUseAliasInsteadOfTransformInGroupByAggregateGraphs;
    }
}<|MERGE_RESOLUTION|>--- conflicted
+++ resolved
@@ -86,10 +86,7 @@
             this.userSettingsToolTips = new System.Windows.Forms.ToolTip(this.components);
             this.tbFind = new System.Windows.Forms.TextBox();
             this.label14 = new System.Windows.Forms.Label();
-<<<<<<< HEAD
-=======
             this.cbUseAliasInsteadOfTransformInGroupByAggregateGraphs = new System.Windows.Forms.CheckBox();
->>>>>>> 25586bbb
             this.groupBox1.SuspendLayout();
             ((System.ComponentModel.ISupportInitialize)(this.olvErrorCodes)).BeginInit();
             this.groupBox2.SuspendLayout();
@@ -702,8 +699,6 @@
             this.label14.TabIndex = 26;
             this.label14.Text = "Find Setting:";
             // 
-<<<<<<< HEAD
-=======
             // cbUseAliasInsteadOfTransformInGroupByAggregateGraphs
             // 
             this.cbUseAliasInsteadOfTransformInGroupByAggregateGraphs.AutoSize = true;
@@ -715,7 +710,6 @@
             this.cbUseAliasInsteadOfTransformInGroupByAggregateGraphs.Text = "Use Alias In Group By";
             this.cbUseAliasInsteadOfTransformInGroupByAggregateGraphs.UseVisualStyleBackColor = true;
             // 
->>>>>>> 25586bbb
             // UserSettingsFileUI
             // 
             this.AutoScaleDimensions = new System.Drawing.SizeF(7F, 15F);
