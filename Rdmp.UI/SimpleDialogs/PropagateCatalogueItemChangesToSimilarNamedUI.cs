--- conflicted
+++ resolved
@@ -107,10 +107,6 @@
         RDMPCollectionCommonFunctionality.SetupColumnTracking(olvProperties, olvPropertyName, new Guid("b56adceb-2cd5-4f77-9be7-07fb38baad18"));
     }
 
-<<<<<<< HEAD
-
-=======
->>>>>>> 5c0a3943
     private void olvCatalogues_CellRightClick(object sender, CellRightClickEventArgs e)
     {
         if(olvCatalogues.SelectedObject is not CatalogueItem ci)
@@ -220,13 +216,8 @@
         {
 
             for (var i = item.StartA; i < item.StartA + item.deletedA; i++)
-<<<<<<< HEAD
-                highlighter.HighlightLine(previewOldValue,i,Color.Pink);
-
-=======
                 ScintillaLineHighlightingHelper.HighlightLine(previewOldValue,i,Color.Pink);
                 
->>>>>>> 5c0a3943
             //if it is single line change
             for (var i = item.StartB; i < item.StartB + item.insertedB; i++)
                 ScintillaLineHighlightingHelper.HighlightLine(previewNewValue, i, Color.LawnGreen);
