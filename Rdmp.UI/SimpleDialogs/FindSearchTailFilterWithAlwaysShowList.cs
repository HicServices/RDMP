--- conflicted
+++ resolved
@@ -43,11 +43,7 @@
                 TypeNames = new HashSet<string>(allObjects.Select(m => m.GetType().Name).Distinct(),
                     StringComparer.CurrentCultureIgnoreCase)
             };
-<<<<<<< HEAD
-            var matches = scorer.ScoreMatches(searchThese, text, cancellationToken, null);
-=======
             var matches = scorer.ScoreMatches(searchThese, text, null, cancellationToken);
->>>>>>> 9e847e4d
 
             // we were cancelled
             if (matches == null)
