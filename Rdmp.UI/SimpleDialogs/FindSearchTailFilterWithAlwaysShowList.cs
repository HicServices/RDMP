--- conflicted
+++ resolved
@@ -40,11 +40,7 @@
             {
                 TypeNames = new HashSet<string>(allObjects.Select(m => m.GetType().Name).Distinct(), StringComparer.CurrentCultureIgnoreCase)
             };
-<<<<<<< HEAD
             var matches = scorer.ScoreMatches(searchThese, text,null, cancellationToken);
-=======
-            var matches = scorer.ScoreMatches(searchThese, text, cancellationToken,null);
->>>>>>> 5c0a3943
 
             // we were cancelled
             if (matches == null)
