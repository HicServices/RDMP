--- conflicted
+++ resolved
@@ -177,11 +177,7 @@
         var left = new Point(0, top);
         var right = new Point(lbConflictResolutionColumns.Width, top);
 
-<<<<<<< HEAD
         //draw over the old one in the background colour (in case it has moved) - we don't want to leave trails
-=======
-        //draw over the old one in the background colour (incase it has moved) - we don't want to leave trails
->>>>>>> 5c0a3943
         g.DrawLine(new Pen(lbConflictResolutionColumns.BackColor, 2), draggingOldLeftPoint,
             draggingOldRightPoint);
         g.DrawLine(new Pen(Color.Black, 2), left, right);
@@ -210,14 +206,7 @@
 
         lbConflictResolutionColumns.Items.Remove(data);
 
-<<<<<<< HEAD
-        if (originalIndex < index)
-            lbConflictResolutionColumns.Items.Insert(Math.Max(0, index - 1), data);
-        else
-            lbConflictResolutionColumns.Items.Insert(index, data);
-=======
         lbConflictResolutionColumns.Items.Insert(originalIndex < index ? Math.Max(0, index - 1) : index, data);
->>>>>>> 5c0a3943
 
         SaveOrderIntoDatabase();
 
@@ -374,10 +363,6 @@
 
     }
 
-<<<<<<< HEAD
     [LibraryImport("user32.dll")]
     private static partial int GetScrollPos(IntPtr hWnd, Orientation nBar);
-=======
-
->>>>>>> 5c0a3943
 }