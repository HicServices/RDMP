// Copyright (c) The University of Dundee 2018-2019
// This file is part of the Research Data Management Platform (RDMP).
// RDMP is free software: you can redistribute it and/or modify it under the terms of the GNU General Public License as published by the Free Software Foundation, either version 3 of the License, or (at your option) any later version.
// RDMP is distributed in the hope that it will be useful, but WITHOUT ANY WARRANTY; without even the implied warranty of MERCHANTABILITY or FITNESS FOR A PARTICULAR PURPOSE. See the GNU General Public License for more details.
// You should have received a copy of the GNU General Public License along with RDMP. If not, see <https://www.gnu.org/licenses/>.

using System;
using System.Data;
using System.Windows.Forms;
using Rdmp.Core.ReusableLibraryCode;
using Rdmp.Core.ReusableLibraryCode.DataAccess;

namespace Rdmp.UI.SimpleDialogs;

/// <summary>
/// Allows you to view the results of a query sent by the RDMP.  This is a reusable component.
/// </summary>
public partial class DataTableViewerUI : UserControl
{
    public DataTableViewerUI(DataTable source, string caption)
    {
        InitializeComponent();
            
        Text = caption;
        dataGridView1.ColumnAdded += (s, e) => e.Column.FillWeight = 1;
        dataGridView1.DataSource = source;
    }

    public DataTableViewerUI(IDataAccessPoint source, string sql, string caption)
    {
        InitializeComponent();

        try
        {
<<<<<<< HEAD
            using var con = DataAccessPortal.GetInstance().ExpectServer(source, DataAccessContext.DataExport).GetConnection();
            con.Open();

            using var cmd = DatabaseCommandHelper.GetCommand(sql, con);
            using var da = DatabaseCommandHelper.GetDataAdapter(cmd);
            var dt = new DataTable();
            da.Fill(dt);
            dataGridView1.DataSource = dt;
=======
            using (var con = DataAccessPortal.ExpectServer(source, DataAccessContext.DataExport).GetConnection())
            {
                con.Open();

                using(var cmd = DatabaseCommandHelper.GetCommand(sql, con))
                using (var da = DatabaseCommandHelper.GetDataAdapter(cmd))
                {
                    var dt = new DataTable();
                    da.Fill(dt);
                    dataGridView1.DataSource = dt;
                }
            }
>>>>>>> 5c0a3943
        }
        catch (Exception e)
        {
            ExceptionViewer.Show($"Failed to connect to source {source} and execute SQL: {Environment.NewLine}{sql}",e);
        }

        Text = caption;
    }

}<|MERGE_RESOLUTION|>--- conflicted
+++ resolved
@@ -32,29 +32,15 @@
 
         try
         {
-<<<<<<< HEAD
-            using var con = DataAccessPortal.GetInstance().ExpectServer(source, DataAccessContext.DataExport).GetConnection();
-            con.Open();
+            using (var con = DataAccessPortal.ExpectServer(source, DataAccessContext.DataExport).GetConnection())
+            {
+                con.Open();
 
             using var cmd = DatabaseCommandHelper.GetCommand(sql, con);
             using var da = DatabaseCommandHelper.GetDataAdapter(cmd);
             var dt = new DataTable();
             da.Fill(dt);
             dataGridView1.DataSource = dt;
-=======
-            using (var con = DataAccessPortal.ExpectServer(source, DataAccessContext.DataExport).GetConnection())
-            {
-                con.Open();
-
-                using(var cmd = DatabaseCommandHelper.GetCommand(sql, con))
-                using (var da = DatabaseCommandHelper.GetDataAdapter(cmd))
-                {
-                    var dt = new DataTable();
-                    da.Fill(dt);
-                    dataGridView1.DataSource = dt;
-                }
-            }
->>>>>>> 5c0a3943
         }
         catch (Exception e)
         {
