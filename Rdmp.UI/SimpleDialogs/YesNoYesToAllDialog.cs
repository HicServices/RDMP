--- conflicted
+++ resolved
@@ -16,17 +16,6 @@
 [TechnicalUI]
 public  class YesNoYesToAllDialog : WideMessageBox
 {
-<<<<<<< HEAD
-    private bool YesToAllClicked;
-    private bool NoToAllClicked;
-    private object lockShowDialog = new();
-
-    private FlowLayoutPanel p = new();
-    private Button btnYes = new() {Text ="Yes"};
-    private Button btnYesToAll = new() {Text = "Yes To All"};
-    private Button btnNo = new() {Text="No"};
-    private Button btnNoToAll = new() {Text = "No To All"};
-=======
     private bool YesToAllClicked = false;
     private bool NoToAllClicked = false;
     private object lockShowDialog = new();
@@ -35,7 +24,6 @@
     private Button btnYesToAll = new() { Text = "Yes To All"};
     private Button btnNo = new() { Text="No"};
     private Button btnNoToAll = new() { Text = "No To All"};
->>>>>>> 5c0a3943
 
     /// <summary>
     /// The number of pixels to allow outside of the text width when auto sizing buttons
