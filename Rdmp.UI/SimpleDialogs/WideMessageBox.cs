--- conflicted
+++ resolved
@@ -117,11 +117,7 @@
             title = null;
         }
 
-<<<<<<< HEAD
-        //Replace single newlines with double new lines 
-=======
         //Replace single newlines with double new lines
->>>>>>> 9e847e4d
         if (Args.FormatAsParagraphs && CommentStore != null)
             message = CommentStore.FormatAsParagraphs(message);
 
@@ -188,12 +184,6 @@
 
                 sb.AppendLine($"{c.Name}:{stringval}");
             }
-<<<<<<< HEAD
-
-        if (sb.Length >= MAX_LENGTH_BODY)
-            return sb.ToString(0, MAX_LENGTH_BODY);
-=======
->>>>>>> 9e847e4d
 
         return sb.Length >= MAX_LENGTH_BODY ? sb.ToString(0, MAX_LENGTH_BODY) : sb.ToString();
     }
@@ -337,12 +327,6 @@
             return null;
 
         var keyword = CommentStore.GetDocumentationKeywordIfExists(word.Trim(), true);
-<<<<<<< HEAD
-
-        if (keyword == keywordNotToAdd)
-            return null;
-=======
->>>>>>> 9e847e4d
 
         return keyword == keywordNotToAdd ? null : keyword;
     }
