--- conflicted
+++ resolved
@@ -47,11 +47,7 @@
 
         if(filename == null)
             return;
-<<<<<<< HEAD
-            
-=======
 
->>>>>>> 5c0a3943
         var designMode = LicenseManager.UsageMode == LicenseUsageMode.Designtime;
 
         if (designMode) //don't add the QueryEditor if we are in design time (visual studio) because it breaks
