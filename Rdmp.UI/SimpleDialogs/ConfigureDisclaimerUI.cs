--- conflicted
+++ resolved
@@ -21,11 +21,7 @@
 /// </summary>
 public partial class ConfigureDisclaimerUI : RDMPForm
 {
-<<<<<<< HEAD
-    private bool _allowClose = false;
-=======
     private bool _allowClose;
->>>>>>> 9e847e4d
 
     public ConfigureDisclaimerUI(IActivateItems activator) : base(activator)
     {
