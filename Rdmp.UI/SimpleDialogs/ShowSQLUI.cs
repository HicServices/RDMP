// Copyright (c) The University of Dundee 2018-2019
// This file is part of the Research Data Management Platform (RDMP).
// RDMP is free software: you can redistribute it and/or modify it under the terms of the GNU General Public License as published by the Free Software Foundation, either version 3 of the License, or (at your option) any later version.
// RDMP is distributed in the hope that it will be useful, but WITHOUT ANY WARRANTY; without even the implied warranty of MERCHANTABILITY or FITNESS FOR A PARTICULAR PURPOSE. See the GNU General Public License for more details.
// You should have received a copy of the GNU General Public License along with RDMP. If not, see <https://www.gnu.org/licenses/>.

using System.ComponentModel;
using System.Windows.Forms;
using Rdmp.UI.ScintillaHelper;

namespace Rdmp.UI.SimpleDialogs;

/// <summary>
/// Allows you to view a given piece of SQL.  This dialog is used whenever the RDMP wants to show you some SQL and includes syntax highlighting.  It may be readonly or editable
/// depending on the context in which the dialog was launched.
/// </summary>
public partial class ShowSQLUI : Form
{
<<<<<<< HEAD
    private ScintillaNET.Scintilla QueryEditor;
    private bool _designMode;


=======
>>>>>>> 9e847e4d
    public ShowSQLUI(string sql, bool isReadOnly = false)
    {
        InitializeComponent();

        var designMode = LicenseManager.UsageMode == LicenseUsageMode.Designtime;

        if (designMode) //don't add the QueryEditor if we are in design time (visual studio) because it breaks
            return;

<<<<<<< HEAD
        QueryEditor = new ScintillaTextEditorFactory().Create();
        QueryEditor.Text = sql;
        QueryEditor.ReadOnly = isReadOnly;

        Controls.Add(QueryEditor);
=======
        var queryEditor = new ScintillaTextEditorFactory().Create();
        queryEditor.Text = sql;
        queryEditor.ReadOnly = isReadOnly;

        Controls.Add(queryEditor);
>>>>>>> 9e847e4d
    }
}<|MERGE_RESOLUTION|>--- conflicted
+++ resolved
@@ -16,13 +16,6 @@
 /// </summary>
 public partial class ShowSQLUI : Form
 {
-<<<<<<< HEAD
-    private ScintillaNET.Scintilla QueryEditor;
-    private bool _designMode;
-
-
-=======
->>>>>>> 9e847e4d
     public ShowSQLUI(string sql, bool isReadOnly = false)
     {
         InitializeComponent();
@@ -32,18 +25,10 @@
         if (designMode) //don't add the QueryEditor if we are in design time (visual studio) because it breaks
             return;
 
-<<<<<<< HEAD
-        QueryEditor = new ScintillaTextEditorFactory().Create();
-        QueryEditor.Text = sql;
-        QueryEditor.ReadOnly = isReadOnly;
-
-        Controls.Add(QueryEditor);
-=======
         var queryEditor = new ScintillaTextEditorFactory().Create();
         queryEditor.Text = sql;
         queryEditor.ReadOnly = isReadOnly;
 
         Controls.Add(queryEditor);
->>>>>>> 9e847e4d
     }
 }