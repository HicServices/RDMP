--- conflicted
+++ resolved
@@ -376,11 +376,7 @@
             var dest = (DataTableUploadDestination) engine.DestinationObject;
             dest.TableNamerDelegate = () => tbTableName.Text;
 
-<<<<<<< HEAD
             using var cts = new CancellationTokenSource();
-=======
-            var cts = new CancellationTokenSource();
->>>>>>> 5c0a3943
             var t =Task.Run(() =>
                 {
                     try
