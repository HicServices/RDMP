// Copyright (c) The University of Dundee 2018-2019
// This file is part of the Research Data Management Platform (RDMP).
// RDMP is free software: you can redistribute it and/or modify it under the terms of the GNU General Public License as published by the Free Software Foundation, either version 3 of the License, or (at your option) any later version.
// RDMP is distributed in the hope that it will be useful, but WITHOUT ANY WARRANTY; without even the implied warranty of MERCHANTABILITY or FITNESS FOR A PARTICULAR PURPOSE. See the GNU General Public License for more details.
// You should have received a copy of the GNU General Public License along with RDMP. If not, see <https://www.gnu.org/licenses/>.

using System;
using System.Data;
using System.Drawing;
using System.IO;
using System.Linq;
using System.Threading;
using System.Threading.Tasks;
using System.Windows.Forms;
using FAnsi.Discovery;
using Rdmp.Core.CommandExecution.AtomicCommands.CatalogueCreationCommands;
using Rdmp.Core.Curation;
using Rdmp.Core.Curation.Data;
using Rdmp.Core.Curation.Data.Pipelines;
using Rdmp.Core.DataExport.Data;
using Rdmp.Core.DataFlowPipeline;
using Rdmp.Core.DataFlowPipeline.Requirements;
using Rdmp.Core.DataLoad.Engine.Pipeline;
using Rdmp.Core.DataLoad.Engine.Pipeline.Destinations;
using Rdmp.Core.DataLoad.Modules.DataFlowSources;
using Rdmp.Core.Icons.IconProvision;
using Rdmp.Core.ReusableLibraryCode.Checks;
using Rdmp.Core.ReusableLibraryCode.Progress;
using Rdmp.UI.ItemActivation;
using Rdmp.UI.Refreshing;
using Rdmp.UI.SimpleDialogs.ForwardEngineering;
using Rdmp.UI.SingleControlForms;
using Rdmp.UI.TestsAndSetup.ServicePropogation;
using Rdmp.UI.TransparentHelpSystem;
using Rdmp.UI.Tutorials;

namespace Rdmp.UI.SimpleDialogs.SimpleFileImporting;

/// <summary>
/// Allows you to import a flat file into your database with appropriate column data types based on the values read from the file.  This data table will then be referenced by an RDMP
/// Catalogue which can be used to interact with it through RDMP.
/// </summary>
public partial class CreateNewCatalogueByImportingFileUI : RDMPForm
{
    private readonly ExecuteCommandCreateNewCatalogueByImportingFile _command;

    private FileInfo _selectedFile;
    private DataFlowPipelineContext<DataTable> _context;

    public HelpWorkflow HelpWorkflow { get; set; }
    public string TargetFolder { get; set; }

    public CreateNewCatalogueByImportingFileUI(IActivateItems activator,
        ExecuteCommandCreateNewCatalogueByImportingFile command) : base(activator)
    {
        _command = command;
        InitializeComponent();

        pbFile.Image = activator.CoreIconProvider.GetImage(RDMPConcept.File).ImageToBitmap();
        serverDatabaseTableSelector1.HideTableComponents();
        serverDatabaseTableSelector1.SelectionChanged += serverDatabaseTableSelector1_SelectionChanged;
        serverDatabaseTableSelector1.SetItemActivator(activator);
        SetupState(State.SelectFile);

        if (command.File != null)
            SelectFile(command.File);

        pbHelp.Image = FamFamFamIcons.help.ImageToBitmap();

        BuildHelpFlow();
    }

    private void BuildHelpFlow()
    {
        var tracker = new TutorialTracker(Activator);

        HelpWorkflow = new HelpWorkflow(this, _command, tracker);

        //////Normal work flow
        var pickFile = new HelpStage(gbPickFile, "1. Choose the file you want to import here.\r\n" +
                                                 "\r\n" +
                                                 "Click on the red icon to disable this help.");
        var pickDb = new HelpStage(gbPickDatabase, "2. Select the database to use for importing data.\r\n" +
                                                   "Username and Password are optional; if not set, the connection will be attempted using your windows user");
        var pickName = new HelpStage(gbTableName, "3. Select the name of the created Catalogue.\r\n" +
                                                  "A Table with the same name will be created in the database selected above.\r\n" +
                                                  "Please note that the chosen pipeline can alter the created Table name. If a table with the same name already exists " +
                                                  "in the selected Database, the execution may fail.");
        var pickPipeline = new HelpStage(gbPickPipeline,
            "4. Select the pipeline to execute in order to transfer the data from the files into the DB.\r\n" +
            "If you are not sure, ask the admin which one to use.");
        var execute = new HelpStage(gbExecute, "5. Click Preview to peek at what data is in the selected file.\r\n" +
                                               "Click Execute to run the process and import your file.");

        pickFile.SetOption(">>", pickDb);
        pickDb.SetOption(">>", pickName);
        pickName.SetOption(">>", pickPipeline);
        pickPipeline.SetOption(">>", execute);
        execute.SetOption("|<<", pickFile);
        //stage4.SetOption("next...", stage2);

        HelpWorkflow.RootStage = pickFile;
    }

    private void btnBrowse_Click(object sender, EventArgs e)
    {
        var ofd = new OpenFileDialog
        {
            Filter = "Comma Separated Values|*.csv|Excel File|*.xls*|Text File|*.txt|All Files|*.*"
        };
        var result = ofd.ShowDialog();

        if (result == DialogResult.OK)
            SelectFile(new FileInfo(ofd.FileName));
    }

    private void SelectFile(FileInfo fileName)
    {
        _selectedFile = fileName;
        SetupState(State.FileSelected);
    }

    private void btnClearFile_Click(object sender, EventArgs e)
    {
        SetupState(State.SelectFile);

        btnConfirmDatabase.Enabled = serverDatabaseTableSelector1.GetDiscoveredDatabase() != null;
    }

    private void SetupState(State state)
    {
        switch (state)
        {
            case State.SelectFile:

                //turn things off
                pbFile.Visible = false;
                lblFile.Visible = false;
                btnClearFile.Visible = false;
                ragSmileyFile.Visible = false;
                ddPipeline.DataSource = null;
                gbPickPipeline.Enabled = false;
                gbExecute.Enabled = false;
                gbPickDatabase.Enabled = false;
                btnConfirmDatabase.Enabled = false;
                gbTableName.Enabled = false;

                _selectedFile = null;

                //turn things on
                btnBrowse.Visible = true;

                break;
            case State.FileSelected:

                //turn things off
                btnBrowse.Visible = false;
                gbExecute.Enabled = false;

                //turn things on
                pbFile.Visible = true;
                gbPickDatabase.Enabled = true;
                gbTableName.Enabled = true;

                //text of the file they selected
                lblFile.Text = _selectedFile.Name;
                lblFile.Left = pbFile.Right + 2;
                lblFile.Visible = true;
                try
                {
                    tbTableName.Text =
                        QuerySyntaxHelper.MakeHeaderNameSensible(Path.GetFileNameWithoutExtension(_selectedFile.Name));
                }
                catch (Exception)
                {
                    tbTableName.Text = string.Empty;
                }

                ragSmileyFile.Visible = true;
                ragSmileyFile.Left = lblFile.Right + 2;

                btnClearFile.Left = ragSmileyFile.Right + 2;
                btnClearFile.Visible = true;

                IdentifyCompatiblePipelines();

                IdentifyCompatibleServers();

                break;
            case State.DatabaseSelected:
                //turn things off

                //turn things on
                gbExecute.Enabled = true;
                gbPickDatabase.Enabled = true; //user still might want to change his mind about targets
                btnConfirmDatabase.Enabled = false;
                gbTableName.Enabled = true;

                break;
            default:
                throw new ArgumentOutOfRangeException(nameof(state));
        }
    }

    private void IdentifyCompatibleServers()
    {
        var servers = Activator.CoreChildProvider.AllServers;

        if (servers.Length == 1)
        {
            var s = servers.Single();


            var uniqueDatabaseNames =
                Activator.CoreChildProvider.AllTableInfos.Select(t => t.GetDatabaseRuntimeName())
                    .Distinct()
                    .ToArray();

            if (uniqueDatabaseNames.Length == 1)
            {
                serverDatabaseTableSelector1.SetExplicitDatabase(s.ServerName, uniqueDatabaseNames[0]);
                SetupState(State.DatabaseSelected);
            }
            else
            {
                serverDatabaseTableSelector1.SetExplicitServer(s.ServerName);
            }
        }
        else if (servers.Length > 1)
        {
            serverDatabaseTableSelector1.SetDefaultServers(
                servers.Select(s => s.ServerName).ToArray()
            );
        }
    }

    private void serverDatabaseTableSelector1_SelectionChanged()
    {
        btnConfirmDatabase.Enabled = serverDatabaseTableSelector1.GetDiscoveredDatabase() != null;
    }

    private void IdentifyCompatiblePipelines()
    {
        gbPickPipeline.Enabled = true;
        ragSmileyFile.Reset();

        _context = new DataFlowPipelineContextFactory<DataTable>().Create(PipelineUsage.LoadsSingleFlatFile);
        _context.MustHaveDestination = typeof(DataTableUploadDestination);

        if (cbOther.Checked)
            _context.MustHaveSource = typeof(IDataFlowSource<DataTable>);
        else if (_selectedFile.Extension == ".csv" || _selectedFile.Extension == ".txt")
            _context.MustHaveSource = typeof(DelimitedFlatFileDataFlowSource);
        else if (_selectedFile.Extension.StartsWith(".xls")) _context.MustHaveSource = typeof(ExcelDataFlowSource);

        var compatiblePipelines = Activator.RepositoryLocator.CatalogueRepository.GetAllObjects<Pipeline>()
            .Where(_context.IsAllowable).ToArray();

        if (compatiblePipelines.Length == 0)
        {
            ragSmileyFile.OnCheckPerformed(new CheckEventArgs("No Pipelines are compatible with the selected file",
                CheckResult.Fail));
            return;
        }

        ddPipeline.DataSource = compatiblePipelines;
        ddPipeline.SelectedItem = compatiblePipelines.FirstOrDefault();
    }

    private enum State
    {
        SelectFile,
        FileSelected,
        DatabaseSelected
    }

    private void ddPipeline_SelectedIndexChanged(object sender, EventArgs e)
    {
<<<<<<< HEAD
        var factory = GetFactory();
=======
        GetFactory();
>>>>>>> 9e847e4d

        if (ddPipeline.SelectedItem is not Pipeline p)
            return;
        try
        {
            var source = DataFlowPipelineEngineFactory.CreateSourceIfExists(p);
            ((IPipelineRequirement<FlatFileToLoad>)source).PreInitialize(new FlatFileToLoad(_selectedFile),
                new FromCheckNotifierToDataLoadEventListener(ragSmileyFile));
            ((ICheckable)source).Check(ragSmileyFile);
        }
        catch (Exception exception)
        {
            ragSmileyFile.Fatal(exception);
        }
    }

    private IProject _projectSpecific;

    private void btnConfirmDatabase_Click(object sender, EventArgs e)
    {
        var db = serverDatabaseTableSelector1.GetDiscoveredDatabase();

        if (db == null)
        {
            MessageBox.Show("You must select a Database");
        }
        else if (db.Exists())
        {
            SetupState(State.DatabaseSelected);
        }
        else
        {
            if (Activator.YesNo($"Create Database '{db.GetRuntimeName()}'", "Create Database"))
            {
                db.Server.CreateDatabase(db.GetRuntimeName());
                SetupState(State.DatabaseSelected);
            }
        }
    }

    private void btnPreview_Click(object sender, EventArgs e)
    {
        if (ddPipeline.SelectedItem is not Pipeline p)
        {
            MessageBox.Show("No Pipeline Selected");
            return;
        }

        var source = (IDataFlowSource<DataTable>)DataFlowPipelineEngineFactory.CreateSourceIfExists(p);

        ((IPipelineRequirement<FlatFileToLoad>)source).PreInitialize(new FlatFileToLoad(_selectedFile),
            new FromCheckNotifierToDataLoadEventListener(ragSmileyFile));

        Cursor.Current = Cursors.WaitCursor;
        var preview = source.TryGetPreview();
        Cursor.Current = Cursors.Default;

        if (preview != null)
        {
            var dtv = new DataTableViewerUI(preview, "Preview");
            SingleControlForm.ShowDialog(dtv);
        }
    }

    private UploadFileUseCase GetUseCase() =>
        new(_selectedFile, serverDatabaseTableSelector1.GetDiscoveredDatabase(), Activator);

<<<<<<< HEAD
    private DataFlowPipelineEngineFactory GetFactory() =>
        new(GetUseCase(), Activator.RepositoryLocator.CatalogueRepository.MEF);
=======
    private DataFlowPipelineEngineFactory GetFactory() => new(GetUseCase());
>>>>>>> 9e847e4d

    private void btnExecute_Click(object sender, EventArgs e)
    {
        if (ddPipeline.SelectedItem is not Pipeline p)
        {
            MessageBox.Show("No Pipeline Selected");
            return;
        }

        if (string.IsNullOrWhiteSpace(tbTableName.Text))
        {
            MessageBox.Show("Enter Catalogue name");
            return;
        }

        ragSmileyExecute.Reset();
        try
        {
            var db = serverDatabaseTableSelector1.GetDiscoveredDatabase();
            var engine = GetFactory().Create(p, new FromCheckNotifierToDataLoadEventListener(ragSmileyExecute));
            engine.Initialize(new FlatFileToLoad(_selectedFile), db, Activator);

            var crashed = false;

            var dest = (DataTableUploadDestination)engine.DestinationObject;
            dest.TableNamerDelegate = () => tbTableName.Text;

<<<<<<< HEAD
            var cts = new CancellationTokenSource();
            var t = Task.Run(() =>
                {
                    try
                    {
                        engine.ExecutePipeline(new GracefulCancellationToken(cts.Token, cts.Token));
                    }
                    catch (PipelineCrashedException ex)
                    {
                        Activator.ShowException("Error uploading", ex.InnerException ?? ex);
                        if (dest.CreatedTable)
                            ConfirmTableDeletion(db.ExpectTable(dest.TargetTableName));
                        crashed = true;
                    }
                    catch (Exception ex)
                    {
                        Activator.ShowException("Error uploading", ex);
                        if (dest.CreatedTable)
                            ConfirmTableDeletion(db.ExpectTable(dest.TargetTableName));
                        crashed = true;
                    }
=======
            using var cts = new CancellationTokenSource();
            var t = Task.Run(() =>
            {
                try
                {
                    engine.ExecutePipeline(new GracefulCancellationToken(cts.Token, cts.Token));
>>>>>>> 9e847e4d
                }
                catch (PipelineCrashedException ex)
                {
                    Activator.ShowException("Error uploading", ex.InnerException ?? ex);
                    if (dest.CreatedTable)
                        ConfirmTableDeletion(db.ExpectTable(dest.TargetTableName));
                    crashed = true;
                }
                catch (Exception ex)
                {
                    Activator.ShowException("Error uploading", ex);
                    if (dest.CreatedTable)
                        ConfirmTableDeletion(db.ExpectTable(dest.TargetTableName));
                    crashed = true;
                }
            }, cts.Token);

            Activator.Wait("Uploading Table...", t, cts);

            if (crashed)
                return;

            if (t.IsFaulted)
                throw t.Exception ?? new Exception("Task Failed");

            if (t.IsCanceled || cts.IsCancellationRequested)
                return;

            ForwardEngineer(db.ExpectTable(dest.TargetTableName));
        }
        catch (Exception exception)
        {
            ragSmileyExecute.Fatal(exception);
        }
    }

    private static void ConfirmTableDeletion(DiscoveredTable expectTable)
    {
        if (expectTable.Exists())
        {
            var confirm = MessageBox.Show(
                $"A table named {expectTable.GetFullyQualifiedName()} has been created as part of this import. Do you want to keep it?",
                "Confirm", MessageBoxButtons.YesNo);
            if (confirm == DialogResult.No)
                expectTable.Drop();
        }
    }

    private void ForwardEngineer(DiscoveredTable targetTableName)
    {
        var extractionPicker = new ConfigureCatalogueExtractabilityUI(Activator,
            new TableInfoImporter(Activator.RepositoryLocator.CatalogueRepository, targetTableName),
            $"File '{_selectedFile.FullName}'", _projectSpecific)
        {
            TargetFolder = TargetFolder,
            TableCreated = targetTableName
        };
        extractionPicker.ShowDialog();

        var catalogue = extractionPicker.CatalogueCreatedIfAny;
        if (catalogue is DatabaseEntity de)
        {
            Activator.RefreshBus.Publish(this, new RefreshObjectEventArgs(de));

            MessageBox.Show(
                $"Successfully imported new Dataset '{catalogue}'.\r\nThe edit functionality will now open.");

            Activator.WindowArranger.SetupEditAnything(this, catalogue);
        }

        if (cbAutoClose.Checked)
            Close();
        else
            MessageBox.Show(
                "Creation completed successfully, close the Form when you are finished reviewing the output");
    }

    private void pbHelp_Click(object sender, EventArgs e)
    {
        HelpWorkflow.Start(true);
    }

    public void SetProjectSpecific(IProject project)
    {
        _projectSpecific = project;
    }

    private void tbTableName_TextChanged(object sender, EventArgs e)
    {
        if (!string.IsNullOrWhiteSpace(tbTableName.Text))
            //if the sane name doesn't match the
            tbTableName.ForeColor = !tbTableName.Text.Equals(QuerySyntaxHelper.MakeHeaderNameSensible(tbTableName.Text),
                StringComparison.CurrentCultureIgnoreCase)
                ? Color.Red
                : Color.Black;
    }

    private void cbOther_CheckedChanged(object sender, EventArgs e)
    {
        IdentifyCompatiblePipelines();
    }
}<|MERGE_RESOLUTION|>--- conflicted
+++ resolved
@@ -276,11 +276,7 @@
 
     private void ddPipeline_SelectedIndexChanged(object sender, EventArgs e)
     {
-<<<<<<< HEAD
-        var factory = GetFactory();
-=======
         GetFactory();
->>>>>>> 9e847e4d
 
         if (ddPipeline.SelectedItem is not Pipeline p)
             return;
@@ -348,12 +344,7 @@
     private UploadFileUseCase GetUseCase() =>
         new(_selectedFile, serverDatabaseTableSelector1.GetDiscoveredDatabase(), Activator);
 
-<<<<<<< HEAD
-    private DataFlowPipelineEngineFactory GetFactory() =>
-        new(GetUseCase(), Activator.RepositoryLocator.CatalogueRepository.MEF);
-=======
     private DataFlowPipelineEngineFactory GetFactory() => new(GetUseCase());
->>>>>>> 9e847e4d
 
     private void btnExecute_Click(object sender, EventArgs e)
     {
@@ -381,36 +372,12 @@
             var dest = (DataTableUploadDestination)engine.DestinationObject;
             dest.TableNamerDelegate = () => tbTableName.Text;
 
-<<<<<<< HEAD
-            var cts = new CancellationTokenSource();
-            var t = Task.Run(() =>
-                {
-                    try
-                    {
-                        engine.ExecutePipeline(new GracefulCancellationToken(cts.Token, cts.Token));
-                    }
-                    catch (PipelineCrashedException ex)
-                    {
-                        Activator.ShowException("Error uploading", ex.InnerException ?? ex);
-                        if (dest.CreatedTable)
-                            ConfirmTableDeletion(db.ExpectTable(dest.TargetTableName));
-                        crashed = true;
-                    }
-                    catch (Exception ex)
-                    {
-                        Activator.ShowException("Error uploading", ex);
-                        if (dest.CreatedTable)
-                            ConfirmTableDeletion(db.ExpectTable(dest.TargetTableName));
-                        crashed = true;
-                    }
-=======
             using var cts = new CancellationTokenSource();
             var t = Task.Run(() =>
             {
                 try
                 {
                     engine.ExecutePipeline(new GracefulCancellationToken(cts.Token, cts.Token));
->>>>>>> 9e847e4d
                 }
                 catch (PipelineCrashedException ex)
                 {
