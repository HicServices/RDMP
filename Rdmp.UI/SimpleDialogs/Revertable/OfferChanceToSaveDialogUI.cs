// Copyright (c) The University of Dundee 2018-2019
// This file is part of the Research Data Management Platform (RDMP).
// RDMP is free software: you can redistribute it and/or modify it under the terms of the GNU General Public License as published by the Free Software Foundation, either version 3 of the License, or (at your option) any later version.
// RDMP is distributed in the hope that it will be useful, but WITHOUT ANY WARRANTY; without even the implied warranty of MERCHANTABILITY or FITNESS FOR A PARTICULAR PURPOSE. See the GNU General Public License for more details.
// You should have received a copy of the GNU General Public License along with RDMP. If not, see <https://www.gnu.org/licenses/>.

using System;
using System.Windows.Forms;
using Rdmp.Core.MapsDirectlyToDatabaseTable.Revertable;

namespace Rdmp.UI.SimpleDialogs.Revertable;

/// <summary>
/// The RDMP uses a database (Catalogue Manager Database / Data Export Manager Database) to store all information about your datasets (Technical, descriptive, validation, attachments
/// etc).  Because the system is designed to run with multiple users accessing this database the same time (or by you having multiple applications running at once - like running
/// CatalogueManager and Data Export Manager at the same time) it is possible that two users/applications will attempt to modify the same record at the same time.
/// 
/// <para>This dialog is shown any time the software is confused about which version of a database object is correct (the one it has in memory or the one it finds in the database).  The
/// form will show you every property which has been changed and you must pick which is the correct version of the record.  Once you have selected the correct one the software will
/// update the database (if the one in memory is favoured) or discard its memory copy for a new database copy (if the database copy is preserved).</para>
/// 
/// <para>If the above sounded too complicated, just look at the values of the properties and press the button for which is correct.</para>
/// </summary>
public partial class OfferChanceToSaveDialogUI : Form
{
    private readonly IRevertable _revertable;

    private OfferChanceToSaveDialogUI(IRevertable revertable, RevertableObjectReport differences)
    {
        _revertable = revertable;
        InitializeComponent();

        if (revertable == null)
            return;

        Text = $"Save changes to {revertable.GetType().Name} {revertable} (ID = {revertable.ID})";

        lblFirstPrompt.Text =
            $"Would you like to save changes to {revertable.GetType().Name} '{revertable}' (ID={revertable.ID})";

        tableLayoutPanel1.RowCount = differences.Differences.Count;
        for (var index = 0; index < differences.Differences.Count; index++)
        {
            var d = differences.Differences[index];
            var toAdd = new RevertablePropertyDifferenceUI(d)
            {
                Dock = DockStyle.Fill
            };
            tableLayoutPanel1.Controls.Add(toAdd, 0, index);
        }

        for (var i = 0; i < tableLayoutPanel1.RowStyles.Count; i++)
            tableLayoutPanel1.RowStyles[i].SizeType = SizeType.AutoSize;
    }

    /// <summary>
    /// Shows a yes no to saving and describes differences in an IMapsDirectlyToDatabaseTable object which supports IRevertable
    /// </summary>
    /// <param name="revertable"></param>
    public static DialogResult? ShowIfRequired(IRevertable revertable)
    {
        var differences = revertable?.HasLocalChanges();

<<<<<<< HEAD
        if (differences.Evaluation == ChangeDescription.DatabaseCopyDifferent)
            return new OfferChanceToSaveDialogUI(revertable, differences).ShowDialog();

        return null;
=======
        return differences?.Evaluation == ChangeDescription.DatabaseCopyDifferent
            ? new OfferChanceToSaveDialogUI(revertable, differences).ShowDialog()
            : null;
>>>>>>> 9e847e4d
    }

    private void btnYesSave_Click(object sender, EventArgs e)
    {
        _revertable.SaveToDatabase();
        DialogResult = DialogResult.Yes;
        Close();
    }

    private void btnNo_Click(object sender, EventArgs e)
    {
        _revertable.RevertToDatabaseState();
        DialogResult = DialogResult.No;
        Close();
    }

    private void btnViewStackTrace_Click(object sender, EventArgs e)
    {
        var dialog = new ExceptionViewerStackTraceWithHyperlinks(Environment.StackTrace);
        dialog.Show();
    }
}<|MERGE_RESOLUTION|>--- conflicted
+++ resolved
@@ -61,16 +61,9 @@
     {
         var differences = revertable?.HasLocalChanges();
 
-<<<<<<< HEAD
-        if (differences.Evaluation == ChangeDescription.DatabaseCopyDifferent)
-            return new OfferChanceToSaveDialogUI(revertable, differences).ShowDialog();
-
-        return null;
-=======
         return differences?.Evaluation == ChangeDescription.DatabaseCopyDifferent
             ? new OfferChanceToSaveDialogUI(revertable, differences).ShowDialog()
             : null;
->>>>>>> 9e847e4d
     }
 
     private void btnYesSave_Click(object sender, EventArgs e)
