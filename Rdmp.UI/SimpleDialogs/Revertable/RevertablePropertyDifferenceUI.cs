--- conflicted
+++ resolved
@@ -74,13 +74,8 @@
         foreach (var item in Diff.DiffText(textBefore, textAfter))
         {
             for (var i = item.StartA; i < item.StartA + item.deletedA; i++)
-<<<<<<< HEAD
-                highlighter.HighlightLine(QueryEditorBefore,i, Color.Pink);
-
-=======
                 ScintillaLineHighlightingHelper.HighlightLine(QueryEditorBefore,i, Color.Pink);
                     
->>>>>>> 5c0a3943
             for (var i = item.StartB; i < item.StartB+item.insertedB; i++)
                 ScintillaLineHighlightingHelper.HighlightLine(QueryEditorAfter, i, Color.LawnGreen);
         }
