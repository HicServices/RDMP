--- conflicted
+++ resolved
@@ -346,18 +346,9 @@
 
         lock (oMatches)
         {
-<<<<<<< HEAD
-            if (_searchables == null)
-                return null;
-
-            if (_searchables.TryGetValue(m, out var searchable))
-                return searchable != null
-                    ? Regex.Replace(string.Join('\\', searchable.GetUsefulParents()), "\\\\+", "\\").Trim('\\')
-=======
             if (_searchables?.TryGetValue(m, out var descendancy) == true)
                 return descendancy != null
                     ? Backslashes().Replace(string.Join('\\', descendancy.GetUsefulParents()), "\\").Trim('\\')
->>>>>>> 9e847e4d
                     : null;
         }
 
@@ -369,13 +360,7 @@
         _types = _searchables.Keys.Select(k => k.GetType()).Distinct().ToArray();
         _typeNames = new HashSet<string>(_types.Select(t => t.Name));
 
-<<<<<<< HEAD
-        foreach (var t in StartingEasyFilters.SelectMany(v => v.Value))
-            if (!_typeNames.Contains(t.Name))
-                _typeNames.Add(t.Name);
-=======
         foreach (var t in StartingEasyFilters.SelectMany(v => v.Value)) _typeNames.Add(t.Name);
->>>>>>> 9e847e4d
         Type[] startingFilters = null;
 
         if (focusedCollection != RDMPCollection.None &&
