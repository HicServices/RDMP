--- conflicted
+++ resolved
@@ -71,11 +71,7 @@
     private readonly RecentHistoryOfControls recentHistoryOfSearches;
 
     /// <summary>
-<<<<<<< HEAD
-    /// The users final selection when not using multi select mode
-=======
     ///     The users final selection when not using multi select mode
->>>>>>> f49d51e2
     /// </summary>
     public T Selected;
 
@@ -425,10 +421,7 @@
 
                         toolStrip1.Items.Add(b);
                     }
-<<<<<<< HEAD
-=======
-
->>>>>>> f49d51e2
+
                     break;
                 default:
                     toolStripLabel1.Visible = false;
@@ -546,27 +539,6 @@
         };
 
         if (_lblId != null && int.TryParse(_lblId.Text, out var requireId)) scorer.ID = requireId;
-<<<<<<< HEAD
-        var _filtered = new Dictionary<IMapsDirectlyToDatabaseTable,DescendancyList>(_searchables);
-        foreach(var key in showOnlyEnums.Keys)
-        {
-            switch (key.Name)
-            {
-                case "CatalogueItem":
-                    foreach(var k in _filtered.Keys)
-                    {
-                        showOnlyEnums.TryGetValue(k.GetType(), out var v1);
-                        if (showOnlyEnums.TryGetValue(k.GetType(),out var v) &&
-                            (v.Count >0 &&!v.Contains(((CatalogueItem)k).ExtractionInformation.ExtractionCategory.ToString()))
-
-                            )
-                        {
-                            _filtered.Remove(k);
-                        }
-                    }
-                    break;
-                default:
-=======
         var _filtered = new Dictionary<IMapsDirectlyToDatabaseTable, DescendancyList>(_searchables);
         foreach (var key in showOnlyEnums.Keys)
             switch (key.Name)
@@ -582,7 +554,16 @@
                             _filtered.Remove(k);
                     }
 
->>>>>>> f49d51e2
+                    break;
+            }
+
+                            )
+                        {
+                            _filtered.Remove(k);
+                        }
+                    }
+                    break;
+                default:
                     break;
             }
 
@@ -697,17 +678,11 @@
     {
         var button = (ToolStripButton)sender;
 
-<<<<<<< HEAD
-        var togglingType = (Type)button.Tag; ;
-
-        if (button.Checked)
-=======
         var togglingType = (Type)button.Tag;
         ;
 
         if (button.Checked)
         {
->>>>>>> f49d51e2
             if (showOnlyEnums.TryGetValue(togglingType, out var value))
             {
                 value.Add(button.Text);
@@ -715,38 +690,23 @@
             }
             else
             {
-<<<<<<< HEAD
-                showOnlyEnums[togglingType] = new List<string>() { button.Text };
-            }
-        else
-            if (showOnlyEnums.TryGetValue(togglingType, out var value))
+                showOnlyEnums[togglingType] = new List<string> { button.Text };
+            }
+        }
+        else if (showOnlyEnums.TryGetValue(togglingType, out var value))
         {
             value = value.Where(v => v != button.Text).ToList();
             showOnlyEnums[togglingType] = value;
-
-=======
-                showOnlyEnums[togglingType] = new List<string> { button.Text };
-            }
-        }
-        else if (showOnlyEnums.TryGetValue(togglingType, out var value))
-        {
-            value = value.Where(v => v != button.Text).ToList();
-            showOnlyEnums[togglingType] = value;
->>>>>>> f49d51e2
         }
 
         //refresh the objects showing
         tbFilter_TextChanged(null, null);
     }
 
-<<<<<<< HEAD
-    private static bool IsDatabaseObjects() => typeof(IMapsDirectlyToDatabaseTable).IsAssignableFrom(typeof(T));
-=======
     private static bool IsDatabaseObjects()
     {
         return typeof(IMapsDirectlyToDatabaseTable).IsAssignableFrom(typeof(T));
     }
->>>>>>> f49d51e2
 
     private void tbFilter_TextChanged(object sender, EventArgs e)
     {
