--- conflicted
+++ resolved
@@ -26,11 +26,6 @@
     public SetSQLDialog(string originalSQL, ICombineableFactory commandFactory)
     {
         InitializeComponent();
-<<<<<<< HEAD
-
-        _designMode = LicenseManager.UsageMode == LicenseUsageMode.Designtime;
-=======
->>>>>>> 9e847e4d
 
         var designMode = LicenseManager.UsageMode == LicenseUsageMode.Designtime;
 
