// Copyright (c) The University of Dundee 2018-2019
// This file is part of the Research Data Management Platform (RDMP).
// RDMP is free software: you can redistribute it and/or modify it under the terms of the GNU General Public License as published by the Free Software Foundation, either version 3 of the License, or (at your option) any later version.
// RDMP is distributed in the hope that it will be useful, but WITHOUT ANY WARRANTY; without even the implied warranty of MERCHANTABILITY or FITNESS FOR A PARTICULAR PURPOSE. See the GNU General Public License for more details.
// You should have received a copy of the GNU General Public License along with RDMP. If not, see <https://www.gnu.org/licenses/>.

using System;
using System.Linq;
using System.Windows.Forms;
using Rdmp.Core.Curation.Data;
using Rdmp.Core.Curation.Data.Defaults;
using Rdmp.Core.Databases;
using Rdmp.Core.Logging;
using Rdmp.Core.ReusableLibraryCode.Checks;
using Rdmp.Core.ReusableLibraryCode.DataAccess;
using Rdmp.UI.ChecksUI;
using Rdmp.UI.TestsAndSetup.ServicePropogation;
using Rdmp.UI.Versioning;

namespace Rdmp.UI.SimpleDialogs;

/// <summary>
/// Every dataset (Catalogue) can have its own Logging task and Logging server.  If you have multiple logging servers (e.g. a test logging server and a live logging server). You
/// can configure each of these independently.  If you only have one logging server then just set the live logging server.
/// 
/// <para>Once you have set the logging server you should create or select an existing task (e.g. 'Loading Biochemistry' might be a good logging task for Biochemistry dataset).  All datasets
/// in a given load (see LoadMetadataUI) must share the same logging task so it is worth considering the naming for example you might call the task 'Loading Hospital Data' and another
/// 'Loading Primary Care Data'.</para>
/// 
/// <para>Data Extraction always gets logged under a task called 'Data Extraction' but the server you select here will be the one that it is logged against when the dataset is extracted.</para>
/// 
/// <para>You can configure defaults for the logging servers of new datasets through ManageExternalServers dialog (See ManageExternalServers)</para>
/// </summary>
public partial class ChooseLoggingTaskUI : RDMPUserControl, ICheckNotifier
{
    private Catalogue _catalogue;
    private string expectedDatabaseTypeString = "HIC.Logging.Database";

    public Catalogue Catalogue
    {
        get => _catalogue;
        set
        {
            _catalogue = value;
            RefreshUIFromDatabase();
        }
    }

    private void RefreshUIFromDatabase()
    {
        if (_catalogue == null)
            return;

        var servers = Activator.RepositoryLocator.CatalogueRepository.GetAllObjects<ExternalDatabaseServer>()
            .Where(s => string.Equals(expectedDatabaseTypeString, s.CreatedByAssembly)).ToArray();

        ddLoggingServer.Items.Clear();
        ddLoggingServer.Items.AddRange(servers);

        ExternalDatabaseServer liveserver = null;

        if (_catalogue.LiveLoggingServer_ID != null)
        {
            liveserver = ddLoggingServer.Items.Cast<ExternalDatabaseServer>()
                .SingleOrDefault(i => i.ID == (int)_catalogue.LiveLoggingServer_ID);
<<<<<<< HEAD

            if (liveserver == null)
                throw new Exception(
                    $"Catalogue '{_catalogue}' lists its Live Logging Server as '{_catalogue.LiveLoggingServer}' did not appear in combo box, possibly it is not marked as a '{expectedDatabaseTypeString}' server? Try editting it in Locations=>Manage External Servers");

            ddLoggingServer.SelectedItem = liveserver;
=======
            ddLoggingServer.SelectedItem = liveserver ?? throw new Exception(
                $"Catalogue '{_catalogue}' lists its Live Logging Server as '{_catalogue.LiveLoggingServer}' did not appear in combo box, possibly it is not marked as a '{expectedDatabaseTypeString}' server? Try editing it in Locations=>Manage External Servers");
>>>>>>> 9e847e4d
        }

        try
        {
            //load data tasks (new architecture)
            //if the catalogue knows its logging server - populate values
            if (liveserver != null)
            {
                var lm = new LogManager(liveserver);

                foreach (var t in lm.ListDataTasks())
                    if (!cbxDataLoadTasks.Items.Contains(t))
                        cbxDataLoadTasks.Items.Add(t);
            }
        }
        catch (Exception ex)
        {
            MessageBox.Show($"Problem getting the list of DataTasks from the new logging architecture:{ex.Message}");
        }

        if (!string.IsNullOrWhiteSpace(_catalogue.LoggingDataTask))
            cbxDataLoadTasks.Text = _catalogue.LoggingDataTask;

        CheckNameExists();
    }

    public ChooseLoggingTaskUI()
    {
        InitializeComponent();
    }

    protected override void OnLoad(EventArgs e)
    {
        base.OnLoad(e);

        if (Activator == null)
            return;

        RefreshUIFromDatabase();
    }

    private void btnRefresh_Click(object sender, EventArgs e)
    {
        RefreshTasks();
    }

    private void RefreshTasks()
    {
        var liveserver = ddLoggingServer.SelectedItem as ExternalDatabaseServer;
        var server = DataAccessPortal.ExpectServer(liveserver, DataAccessContext.Logging);

        if (liveserver != null)
        {
            cbxDataLoadTasks.Items.Clear();

            try
            {
                var lm = new LogManager(server);
                cbxDataLoadTasks.Items.AddRange(lm.ListDataTasks());
            }
            catch (Exception e)
            {
                ExceptionViewer.Show(e);
            }
        }
    }


    private void cbxDataLoadTasks_SelectedIndexChanged(object sender, EventArgs e)
    {
        _catalogue.LoggingDataTask = (string)cbxDataLoadTasks.SelectedItem;
        _catalogue.SaveToDatabase();
    }

    private void label1_Click(object sender, EventArgs e)
    {
    }

    private void ddLoggingServer_SelectedIndexChanged(object sender, EventArgs e)
    {
        if (ddLoggingServer.SelectedItem == null)
        {
            _catalogue.LiveLoggingServer_ID = null;
            _catalogue.SaveToDatabase();
            return;
        }

        _catalogue.LiveLoggingServer_ID = ((ExternalDatabaseServer)ddLoggingServer.SelectedItem).ID;
        _catalogue.SaveToDatabase();
        RefreshTasks();
    }

    private void cbxDataLoadTasks_TextChanged(object sender, EventArgs e)
    {
        if (_catalogue == null)
            return;

        _catalogue.LoggingDataTask = cbxDataLoadTasks.Text;
        _catalogue.SaveToDatabase();
    }

    private void btnCreateNewLoggingTask_Click(object sender, EventArgs e)
    {
        try
        {
            var liveServer = ddLoggingServer.SelectedItem as ExternalDatabaseServer;

            var target = "";

            var toCreate = cbxDataLoadTasks.Text;

            if (liveServer != null)
                target = $"{liveServer.Server}.{liveServer.Database}";

            if (string.IsNullOrEmpty(target))
            {
                MessageBox.Show("You must select a logging server");
                return;
            }

            if (Activator.YesNo($"Create a new dataset and new data task called \"{toCreate}\" in {target}",
                    "Create new logging task"))
            {
                if (liveServer != null)
                {
                    var checker = new LoggingDatabaseChecker(liveServer);
                    checker.Check(this);

                    new LogManager(liveServer)
                        .CreateNewLoggingTaskIfNotExists(toCreate);
                }

                MessageBox.Show("Done");

                RefreshTasks();
            }

            RefreshUIFromDatabase();
        }
        catch (Exception exception)
        {
            ExceptionViewer.Show(exception);
        }
    }

    public bool OnCheckPerformed(CheckEventArgs args)
    {
        if (args.ProposedFix != null)
            return MakeChangePopup.ShowYesNoMessageBoxToApplyFix(null, args.Message, args.ProposedFix);
        //if it is sucessful user doesn't need to be spammed with messages
        if (args.Result == CheckResult.Success)
            return true;

        //its a warning or an error possibly with an exception attached
        if (args.Ex != null)
            ExceptionViewer.Show(args.Message, args.Ex);
        else
            MessageBox.Show(args.Message);

        return false;
    }

    private void cbxDataLoadTasks_Leave(object sender, EventArgs e)
    {
        CheckNameExists();
    }

    private void cbxDataLoadTasks_KeyUp(object sender, KeyEventArgs e)
    {
        CheckNameExists();
    }

    private void CheckNameExists()
    {
        ragSmiley1.Reset();

        if (string.IsNullOrWhiteSpace(cbxDataLoadTasks.Text))
            ragSmiley1.Warning(new Exception("You must provide a Data Task name e.g. 'Loading my cool dataset'"));
        else if (!cbxDataLoadTasks.Items.Contains(cbxDataLoadTasks.Text))
            ragSmiley1.Fatal(new Exception(
                $"Task '{cbxDataLoadTasks.Text}' does not exist yet, select 'Create' to create it"));
    }

    private void btnCreateNewLoggingServer_Click(object sender, EventArgs e)
    {
        CreatePlatformDatabase.CreateNewExternalServer(Activator.RepositoryLocator.CatalogueRepository,
            PermissableDefaults.LiveLoggingServer_ID, new LoggingDatabasePatcher());
        RefreshUIFromDatabase();
    }

    private void btnClear_Click(object sender, EventArgs e)
    {
        if (sender == btnClearLive)
            ddLoggingServer.SelectedItem = null;
    }
}<|MERGE_RESOLUTION|>--- conflicted
+++ resolved
@@ -63,17 +63,8 @@
         {
             liveserver = ddLoggingServer.Items.Cast<ExternalDatabaseServer>()
                 .SingleOrDefault(i => i.ID == (int)_catalogue.LiveLoggingServer_ID);
-<<<<<<< HEAD
-
-            if (liveserver == null)
-                throw new Exception(
-                    $"Catalogue '{_catalogue}' lists its Live Logging Server as '{_catalogue.LiveLoggingServer}' did not appear in combo box, possibly it is not marked as a '{expectedDatabaseTypeString}' server? Try editting it in Locations=>Manage External Servers");
-
-            ddLoggingServer.SelectedItem = liveserver;
-=======
             ddLoggingServer.SelectedItem = liveserver ?? throw new Exception(
                 $"Catalogue '{_catalogue}' lists its Live Logging Server as '{_catalogue.LiveLoggingServer}' did not appear in combo box, possibly it is not marked as a '{expectedDatabaseTypeString}' server? Try editing it in Locations=>Manage External Servers");
->>>>>>> 9e847e4d
         }
 
         try
