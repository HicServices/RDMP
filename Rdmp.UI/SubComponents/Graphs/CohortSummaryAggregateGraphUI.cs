// Copyright (c) The University of Dundee 2018-2019
// This file is part of the Research Data Management Platform (RDMP).
// RDMP is free software: you can redistribute it and/or modify it under the terms of the GNU General Public License as published by the Free Software Foundation, either version 3 of the License, or (at your option) any later version.
// RDMP is distributed in the hope that it will be useful, but WITHOUT ANY WARRANTY; without even the implied warranty of MERCHANTABILITY or FITNESS FOR A PARTICULAR PURPOSE. See the GNU General Public License for more details.
// You should have received a copy of the GNU General Public License along with RDMP. If not, see <https://www.gnu.org/licenses/>.

using System;
using Rdmp.Core;
using Rdmp.Core.Curation.Data.Aggregation;
using Rdmp.Core.Curation.Data.Dashboarding;
using Rdmp.Core.QueryBuilding;
using Rdmp.UI.AggregationUIs;
using Rdmp.UI.ItemActivation;
using Rdmp.UI.Refreshing;
using Rdmp.UI.TestsAndSetup.ServicePropogation;

namespace Rdmp.UI.SubComponents.Graphs;

/// <summary>
/// Allows you to execute a Frankenstein AggregateGraph that combines the dimensions, pivots, joins etc of a regular Aggregate Chart with the results of a 'Cohort Set'.  This allows you
/// to compare live vs cohort and easily visualise cohorts you are building in a CohortIdentificationConfiguration.  For example if you have an 'Aggregate Chart' which shows demography
/// records for 5 healthboards over time then you combine it with a 'cohort set' "People who have lived in Tayside or Fife for at least 5 years" you should expect to see the graph only
/// show Tayside and Fife records.
/// 
/// <para>There are 2 ways of combining the two queries (cohort and original graph):
/// WhereExtractionIdentifiersIn - provides an identical query to the original graph with an extra restriction that the patient identifier must appear in the 'Cohort Set'.  This lets you
/// have a 'Cohort Set' "Prescriptions for Morphine" but generate a graph of "All drug prescriptions over time" and have it show all the drugs that those patients are on over time (this
/// should show a high favouritism for Morphine but also show other drugs Morphine users also take).</para>
/// 
/// <para>WhereRecordsIn - provides an identical query to the original graph but also applies the Filters that are on the 'Cohort Set'.  This means that the same 'Cohort Set' "Prescriptions for
/// Morphine" combined with the 'Aggregate Chart' "All drug prescriptions over time" would show ONLY Morphine prescriptions (since that is what the records that are returned by the cohort
/// query).</para>
///  
/// </summary>
public class CohortSummaryAggregateGraphUI : AggregateGraphUI, IObjectCollectionControl
{
    private CohortSummaryAggregateGraphObjectCollection _collection;

    public CohortSummaryAggregateGraphUI()
    {
        AssociatedCollection = RDMPCollection.Cohort;
    }

    public void RefreshBus_RefreshObject(object sender, RefreshObjectEventArgs e)
    {
        _collection.RevertIfMatchedInCollectionObjects(e.Object, out var shouldCloseInstead);

        if (shouldCloseInstead)
            ParentForm?.Close();
        else
            //now reload the graph because the change was to a relevant object
            LoadGraphAsync();
    }

    public void SetCollection(IActivateItems activator, IPersistableObjectCollection collection)
    {
        _collection = (CohortSummaryAggregateGraphObjectCollection)collection;
        SetItemActivator(activator);

        BuildMenu(activator);

        SetAggregate(activator, _collection.Graph);
        LoadGraphAsync();
    }

    public IPersistableObjectCollection GetCollection() => _collection;

    public override string GetTabName()
    {
        if (_collection.CohortIfAny != null)
            return $"Cohort Graph {_collection.CohortIfAny}({_collection.Adjustment})";

<<<<<<< HEAD
        if (_collection.CohortContainerIfAny != null)
            return $"Cohort Container Graph {_collection.CohortContainerIfAny}";

        return "Loading...";
=======
        return _collection.CohortContainerIfAny != null
            ? $"Cohort Container Graph {_collection.CohortContainerIfAny}"
            : "Loading...";
>>>>>>> 9e847e4d
    }

    protected override string GetDescription()
    {
        var orig = base.GetDescription();

        var restriction = _collection.Adjustment switch
        {
            CohortSummaryAdjustment.WhereExtractionIdentifiersIn =>
                $"Only showing records for people in cohort set '{_collection.CohortIfAny ?? (object)_collection.CohortContainerIfAny}')",
            CohortSummaryAdjustment.WhereRecordsIn =>
                $"Only showing records returned by the query defining cohort set '{_collection.CohortIfAny ?? (object)_collection.CohortContainerIfAny}')",
            _ => throw new ArgumentOutOfRangeException()
        };

        if (_collection.SingleFilterOnly != null)
            restriction += $". Only showing Filter {_collection.SingleFilterOnly}.";

        var toReturn = $"{orig} (RESULTS RESTRICTED:{restriction}";
        return toReturn.Trim();
    }

    protected override object[] GetRibbonObjects()
    {
        return new object[] { GetAdjustmentDescription(_collection.Adjustment) };
    }

    private static string GetAdjustmentDescription(CohortSummaryAdjustment adjustment)
    {
        return adjustment switch
        {
            CohortSummaryAdjustment.WhereExtractionIdentifiersIn => "Graphing All Records For Patients",
            CohortSummaryAdjustment.WhereRecordsIn => "Graphing Cohort Query Result",
            _ => throw new ArgumentOutOfRangeException(nameof(adjustment))
        };
    }

    protected override AggregateBuilder GetQueryBuilder(AggregateConfiguration summary)
    {
        var builder = _collection.CohortIfAny != null
            ? new CohortSummaryQueryBuilder(summary, _collection.CohortIfAny, Activator.CoreChildProvider)
            : new CohortSummaryQueryBuilder(summary, _collection.CohortContainerIfAny);

        return builder.GetAdjustedAggregateBuilder(_collection.Adjustment, _collection.SingleFilterOnly);
    }
}<|MERGE_RESOLUTION|>--- conflicted
+++ resolved
@@ -70,16 +70,9 @@
         if (_collection.CohortIfAny != null)
             return $"Cohort Graph {_collection.CohortIfAny}({_collection.Adjustment})";
 
-<<<<<<< HEAD
-        if (_collection.CohortContainerIfAny != null)
-            return $"Cohort Container Graph {_collection.CohortContainerIfAny}";
-
-        return "Loading...";
-=======
         return _collection.CohortContainerIfAny != null
             ? $"Cohort Container Graph {_collection.CohortContainerIfAny}"
             : "Loading...";
->>>>>>> 9e847e4d
     }
 
     protected override string GetDescription()
