--- conflicted
+++ resolved
@@ -375,12 +375,8 @@
 
             e.Menu.Items.Add(
                 new ToolStripMenuItem("View Crash Message", null,
-<<<<<<< HEAD
                     (s, ev) => ViewCrashMessage(c))
                 { Enabled = c.CrashMessage != null });
-=======
-                    (s, ev) => ViewCrashMessage(c)) { Enabled = c.CrashMessage != null });
->>>>>>> c8836872
 
             e.Menu.Items.Add(
                 BuildItem("Clear Object from Cache", c, a => a.SubqueriesCached > 0,
@@ -404,6 +400,7 @@
         {
             menuItem.Enabled = false;
         }
+        }
 
         return menuItem;
     }
