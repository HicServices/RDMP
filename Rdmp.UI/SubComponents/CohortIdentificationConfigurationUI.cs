// Copyright (c) The University of Dundee 2018-2019
// This file is part of the Research Data Management Platform (RDMP).
// RDMP is free software: you can redistribute it and/or modify it under the terms of the GNU General Public License as published by the Free Software Foundation, either version 3 of the License, or (at your option) any later version.
// RDMP is distributed in the hope that it will be useful, but WITHOUT ANY WARRANTY; without even the implied warranty of MERCHANTABILITY or FITNESS FOR A PARTICULAR PURPOSE. See the GNU General Public License for more details.
// You should have received a copy of the GNU General Public License along with RDMP. If not, see <https://www.gnu.org/licenses/>.

using System;
using System.ComponentModel;
using System.Linq;
using System.Windows.Forms;
using BrightIdeasSoftware;
using Rdmp.Core;
using Rdmp.Core.CohortCreation;
using Rdmp.Core.CohortCreation.Execution;
using Rdmp.Core.CommandExecution.AtomicCommands;
using Rdmp.Core.CommandExecution.AtomicCommands.CohortCreationCommands;
using Rdmp.Core.Curation.Data;
using Rdmp.Core.Curation.Data.Cohort;
using Rdmp.Core.Icons.IconProvision;
using Rdmp.Core.Providers.Nodes;
using Rdmp.Core.ReusableLibraryCode;
using Rdmp.Core.ReusableLibraryCode.Icons.IconProvision;
using Rdmp.Core.ReusableLibraryCode.Settings;
using Rdmp.UI.Collections;
using Rdmp.UI.CommandExecution.AtomicCommands;
using Rdmp.UI.ItemActivation;
using Rdmp.UI.Refreshing;
using Rdmp.UI.SimpleDialogs;
using Rdmp.UI.TestsAndSetup.ServicePropogation;
using static Rdmp.Core.CohortCreation.CohortIdentificationConfigurationUICommon;
using Timer = System.Windows.Forms.Timer;


namespace Rdmp.UI.SubComponents;

/// <summary>
/// Allows you to view/edit a CohortIdentificationConfiguration.  You should start by giving it a meaningful name e.g. 'Project 132 Cases - Deaths caused by diabetic medication'
/// and a comprehensive description e.g. 'All patients in Tayside and Fife who are over 16 at the time of their first prescription of a diabetic medication (BNF chapter 6.1)
/// and died within 6 months'.  An accurate up-to-date description will help future data analysts to understand the configuration.
/// 
/// <para>If you have a large data repository or plan to use lots of different datasets or complex filters in your CohortIdentificationCriteria you should configure a caching database
/// from the dropdown menu.</para>
/// 
/// <para>Next you should add datasets and set operations (<see cref="CohortAggregateContainer"/>) either by right clicking or dragging and dropping into the tree view</para>
/// 
/// <para>In the above example you might have </para>
/// 
/// <para>Set 1 - Prescribing</para>
/// 
/// <para>    Filter 1 - Prescription is for a diabetic medication</para>
/// 
/// <para>    Filter 2 - Prescription is the first prescription of its type for the patient</para>
/// 
/// <para>    Filter 3 - Patient died within 6 months of prescription</para>
/// 
/// <para>INTERSECT</para>
/// 
/// <para>Set 2 - Demography</para>
///     
/// <para>    Filter 1 - Latest known healthboard is Tayside or Fife</para>
/// 
/// <para>    Filter 2 - Date of Death - Date of Birth > 16 years</para>
///  
/// </summary>
public partial class CohortIdentificationConfigurationUI : CohortIdentificationConfigurationUI_Design,IRefreshBusSubscriber
{
    private ToolStripMenuItem cbIncludeCumulative = new("Calculate Cumulative Totals") { CheckOnClick = true };
    private ToolTip tt = new();
<<<<<<< HEAD

    private readonly ToolStripTimeout _timeoutControls = new() { Timeout = 3000 };
    private RDMPCollectionCommonFunctionality _commonFunctionality;

    private Timer timer = new();

    private ExecuteCommandClearQueryCache _clearCacheCommand;

    private CohortIdentificationConfigurationUICommon Common = new ();
=======
    private readonly ToolStripTimeout _timeoutControls = new() { Timeout = 3000 };
    private RDMPCollectionCommonFunctionality _commonFunctionality;
    private Timer timer = new();

    private ExecuteCommandClearQueryCache _clearCacheCommand;
    private CohortIdentificationConfigurationUICommon Common = new();
>>>>>>> 5c0a3943

    public CohortIdentificationConfigurationUI()
    {
        InitializeComponent();

        Common = new CohortIdentificationConfigurationUICommon();

        olvExecute.IsButton = true;
        olvExecute.ButtonSizing = OLVColumn.ButtonSizingMode.CellBounds;
        tlvCic.RowHeight = 19;
        olvExecute.AspectGetter += Common.ExecuteAspectGetter;
        tlvCic.ButtonClick += tlvCic_ButtonClick;
<<<<<<< HEAD
        olvOrder.AspectGetter += o=> o switch
        {
            JoinableCollectionNode => null,
            ISqlParameter => null,
            _ => (o as IOrderable)?.Order
        };
=======
        olvOrder.AspectGetter += static o=> o is IOrderable orderable ? orderable.Order : null;
>>>>>>> 5c0a3943
        olvOrder.IsEditable = false;
        tlvCic.ItemActivate += TlvCic_ItemActivate;
        AssociatedCollection = RDMPCollection.Cohort;


        timer.Tick += refreshColumnValues;
        timer.Interval = 2000;
        timer.Start();

        olvCount.AspectGetter = Common.Count_AspectGetter;
        olvCached.AspectGetter = Common.Cached_AspectGetter;
        olvCumulativeTotal.AspectGetter = Common.CumulativeTotal_AspectGetter;
        olvTime.AspectGetter = Common.Time_AspectGetter;
        olvWorking.AspectGetter = Common.Working_AspectGetter;
        olvCatalogue.AspectGetter = Catalogue_AspectGetter;

        cbIncludeCumulative.CheckedChanged += (s, e) =>
        {
            Common.SetShowCumulativeTotals(cbIncludeCumulative.Checked);
        };

        //This is important, OrderableComparer ensures IOrderable objects appear in the correct order but the comparator
        //doesn't get called unless the column has a sorting on it
        olvNameCol.Sortable = true;
        tlvCic.Sort(olvNameCol);

        RDMPCollectionCommonFunctionality.SetupColumnTracking(tlvCic, olvCached, new Guid("59c6eda9-dcf3-4a24-801f-4c5467c76f94"));
        RDMPCollectionCommonFunctionality.SetupColumnTracking(tlvCic, olvCatalogue, new Guid("59c6f9a6-4a93-4167-a268-9ea755d0ad94"));
        RDMPCollectionCommonFunctionality.SetupColumnTracking(tlvCic, olvCount, new Guid("4ca6588f-2511-4082-addd-ec42e9d75b39"));
        RDMPCollectionCommonFunctionality.SetupColumnTracking(tlvCic, olvCumulativeTotal, new Guid("a3e901e2-c6b8-4365-bea8-5666b9b74821"));
        RDMPCollectionCommonFunctionality.SetupColumnTracking(tlvCic, olvExecute, new Guid("f8ad1751-b273-42d7-a6d1-0c580099ceee"));
        RDMPCollectionCommonFunctionality.SetupColumnTracking(tlvCic, olvNameCol, new Guid("63db1af5-061c-42b9-873c-7d3d3ac21cd8"));
        RDMPCollectionCommonFunctionality.SetupColumnTracking(tlvCic, olvOrder, new Guid("5be4e6e7-bad6-4bd5-821c-a235bc056053"));
        RDMPCollectionCommonFunctionality.SetupColumnTracking(tlvCic, olvTime, new Guid("88f88d4a-6204-4f83-b9a7-5421186808b7"));
        RDMPCollectionCommonFunctionality.SetupColumnTracking(tlvCic, olvWorking, new Guid("cfe55a4f-9e17-4205-9016-ae506667f22d"));

        tt.SetToolTip(btnExecute, "Starts running and caches all cohort sets and containers");
        tt.SetToolTip(btnAbortLoad, "Cancels execution of any running cohort sets");
    }


    public void RefreshBus_RefreshObject(object sender, RefreshObjectEventArgs e)
    {
        Common.Activator = Activator;
        var descendancy = Activator.CoreChildProvider.GetDescendancyListIfAnyFor(e.Object);


        //if publish event was for a child of the cic (_cic is in the objects descendancy i.e. it sits below our cic)
        if (descendancy != null && descendancy.Parents.Contains(Common.Configuration))
        {

            //Go up descendency list clearing out the tasks above (and including) e.Object because it has changed
            foreach (var o in descendancy.Parents.Union(new[] {e.Object}))
            {
                var key = Common.GetKey(o);
                if(key != null)
                    Common.Compiler.CancelTask(key,true);
            }
            //TODO: this doesn't clear the compiler
            Common.RecreateAllTasks();
        }
    }

    private void refreshColumnValues(object sender, EventArgs e)
    {
        if(!tlvCic.IsDisposed)
            tlvCic.RefreshObjects(tlvCic.Objects.Cast<object>().ToArray());
    }

    public override void SetDatabaseObject(IActivateItems activator, CohortIdentificationConfiguration databaseObject)
    {
        base.SetDatabaseObject(activator,databaseObject);
        Common.Configuration = databaseObject;
        Common.Compiler.CohortIdentificationConfiguration = databaseObject;

        RebuildClearCacheCommand();

        gbCicInfo.Text = $"Name: {databaseObject.Name}";
        tbDescription.Text = $"Description: {databaseObject.Description}";
        ticket.TicketText = databaseObject.Ticket;

        if (_commonFunctionality == null)
        {
            activator.RefreshBus.Subscribe(this);
            _commonFunctionality = new RDMPCollectionCommonFunctionality();

            _commonFunctionality.SetUp(RDMPCollection.Cohort, tlvCic, activator, olvNameCol, olvNameCol, new RDMPCollectionCommonFunctionalitySettings
            {
                SuppressActivate = true,
                AddFavouriteColumn = false,
                AddCheckColumn = false,
                AllowSorting =  true //important, we need sorting on so that we can override sort order with our OrderableComparer
            });
            _commonFunctionality.MenuBuilt += MenuBuilt;
            tlvCic.AddObject(databaseObject);

            if(UserSettings.ExpandAllInCohortBuilder)
                tlvCic.ExpandAll();
        }

        CommonFunctionality.AddToMenu(cbIncludeCumulative);
        CommonFunctionality.AddToMenu(new ToolStripSeparator());
        CommonFunctionality.AddToMenu(new ExecuteCommandSetQueryCachingDatabase(Activator, databaseObject));
        CommonFunctionality.AddToMenu(new ExecuteCommandClearQueryCache(Activator, databaseObject));
        CommonFunctionality.AddToMenu(new ExecuteCommandCreateNewQueryCacheDatabase(activator, databaseObject));
        CommonFunctionality.AddToMenu(
            new ExecuteCommandSet(activator, databaseObject, databaseObject.GetType().GetProperty("Description"))
            {
                OverrideIcon =
                    Activator.CoreIconProvider.GetImage(RDMPConcept.CohortIdentificationConfiguration, OverlayKind.Edit)
            });
        CommonFunctionality.AddToMenu(new ToolStripSeparator());
        CommonFunctionality.AddToMenu(new ExecuteCommandShowXmlDoc(activator, "CohortIdentificationConfiguration.QueryCachingServer_ID", "Query Caching"), "Help (What is Query Caching)");
        CommonFunctionality.Add(new ExecuteCommandCreateNewCohortByExecutingACohortIdentificationConfiguration(activator, null).SetTarget(databaseObject),
            "Commit Cohort",
            activator.CoreIconProvider.GetImage(RDMPConcept.ExtractableCohort,OverlayKind.Add));

        foreach (var c in _timeoutControls.GetControls())
            CommonFunctionality.Add(c);

        Common.QueryCachingServer = databaseObject.QueryCachingServer;
        Common.Compiler.CoreChildProvider = activator.CoreChildProvider;
        Common.RecreateAllTasks();
    }

    /// <summary>
    /// Resets the state of <see cref="btnClearCache"/> to reflect any changes in cached status
    /// </summary>
    private void RebuildClearCacheCommand()
    {
        if(InvokeRequired)
        {
            Invoke(new MethodInvoker(RebuildClearCacheCommand));
            return;
        }

        _clearCacheCommand = new ExecuteCommandClearQueryCache(Activator, Common.Configuration);
        btnClearCache.Enabled = !_clearCacheCommand.IsImpossible;
        btnClearCache.Image = _clearCacheCommand.GetImage(Activator.CoreIconProvider).ImageToBitmap();

        tt.SetToolTip(btnClearCache, _clearCacheCommand.IsImpossible ? _clearCacheCommand.ReasonCommandImpossible : "Clears any cached results (stale or otherwise) from the query cache");
    }

    private void TlvCic_ItemActivate(object sender, EventArgs e)
    {

        var o = tlvCic.SelectedObject;
        if (o != null)
        {
            var key = Common.GetKey(o);
            if (key?.CrashMessage != null)
            {
                ViewCrashMessage(key);
                return;
            }
        }

        _commonFunctionality.CommonItemActivation(sender, e);
    }

    public override void SetItemActivator(IActivateItems activator)
    {
        base.SetItemActivator(activator);
        ticket.SetItemActivator(activator);
    }

    public override string GetTabName()
    {
        return $"Execute:{base.GetTabName()}";
    }

    private void ticket_TicketTextChanged(object sender, EventArgs e)
    {
        Common.Configuration.Ticket = ticket.TicketText;
    }


    public override void ConsultAboutClosing(object sender, FormClosingEventArgs e)
    {
        e.Cancel = Common.ConsultAboutClosing();
    }

<<<<<<< HEAD

=======
>>>>>>> 5c0a3943
    private void tlvCic_ButtonClick(object sender, CellClickEventArgs e)
    {
        Common.ExecuteOrCancel(e.Model);
    }

    public void StartAll()
    {
        lblExecuteAllPhase.Enabled = true;

        Common.StartAll(RebuildClearCacheCommand, RunnerOnPhaseChanged);
    }
    private void RunnerOnPhaseChanged(object sender, EventArgs eventArgs)
    {
        if (InvokeRequired)
        {
            Invoke(new MethodInvoker(() => RunnerOnPhaseChanged(sender, eventArgs)));
            return;
        }

        lblExecuteAllPhase.Text = UsefulStuff.PascalCaseStringToHumanReadable(Common.Runner.ExecutionPhase.ToString());
        Common.RecreateAllTasks(false);
    }

    private void btnExecute_Click(object sender, EventArgs e)
    {
        StartAll();
    }

    private void timer1_Tick(object sender, EventArgs e)
    {
        UpdateButtonStates();
    }

    private void UpdateButtonStates()
    {
        var plan = Common.PlanGlobalOperation();

        btnExecute.Enabled = plan == Operation.Execute;
        btnAbortLoad.Enabled = plan == Operation.Cancel;
    }


    private void MiClearCacheClick(object sender, EventArgs e)
    {
        Common.ClearAllCaches();
    }

    private void btnAbortLoad_Click(object sender, EventArgs e)
    {
        Common.CancelAll();
    }
    private void btnClearCache_Click(object sender, EventArgs e)
    {
        try
        {
            _clearCacheCommand.Execute();
        }
        catch (Exception ex)
        {
            ExceptionViewer.Show(ex);
        }

        RebuildClearCacheCommand();
    }

    private void MenuBuilt(object sender, MenuBuiltEventArgs e)
    {
        var c = Common.GetKey(e.Obj);

        if (c != null)
        {
            e.Menu.Items.Add(new ToolStripSeparator());

            e.Menu.Items.Add(
                BuildItem("View Results", c, a => a.Identifiers != null,
                    a =>
                    {
                        Activator.ShowWindow(new DataTableViewerUI(a.Identifiers, $"Results {c}"));
                    })
            );

            e.Menu.Items.Add(
                BuildItem("View SQL", c, a => !string.IsNullOrWhiteSpace(a.CountSQL),
                    a => WideMessageBox.Show($"Sql {c}", a.CountSQL, WideMessageBoxTheme.Help))
            );

            e.Menu.Items.Add(
                new ToolStripMenuItem("View Build Log", null,
                    (s, ev) => WideMessageBox.Show($"Build Log {c}", c.Log, WideMessageBoxTheme.Help)));

            e.Menu.Items.Add(
                new ToolStripMenuItem("View Crash Message", null,
                    (s, ev) => ViewCrashMessage(c)){Enabled = c.CrashMessage != null });

            e.Menu.Items.Add(
                BuildItem("Clear Object from Cache", c, a => a.SubqueriesCached > 0,
                    a =>
                    {
                        if (c is ICacheableTask cacheable)
                            Common.ClearCacheFor(new[] {cacheable});
                    })
            );
        }

    }
    private ToolStripMenuItem BuildItem(string title, ICompileable c,Func<CohortIdentificationTaskExecution,bool> enabledFunc, Action<CohortIdentificationTaskExecution> action)
    {
        var menuItem = new ToolStripMenuItem(title);

<<<<<<< HEAD
        if (Common.Compiler.Tasks.TryGetValue(c, out var task) && task != null && enabledFunc(task))
            menuItem.Click += (s, e) => action(task);
=======
        if (Common.Compiler.Tasks.TryGetValue(c, out var exe))
        {
            if (exe != null && enabledFunc(exe))
                menuItem.Click += (s, e) => action(exe);
            else
                menuItem.Enabled = false;
        }
>>>>>>> 5c0a3943
        else
            menuItem.Enabled = false;

        return menuItem;
    }
    private static void ViewCrashMessage(ICompileable compileable)
    {
        ExceptionViewer.Show(compileable.CrashMessage);
    }
}

[TypeDescriptionProvider(typeof(AbstractControlDescriptionProvider<CohortIdentificationConfigurationUI_Design, UserControl>))]
public abstract class CohortIdentificationConfigurationUI_Design : RDMPSingleDatabaseObjectControl<CohortIdentificationConfiguration>
{
}<|MERGE_RESOLUTION|>--- conflicted
+++ resolved
@@ -66,24 +66,12 @@
 {
     private ToolStripMenuItem cbIncludeCumulative = new("Calculate Cumulative Totals") { CheckOnClick = true };
     private ToolTip tt = new();
-<<<<<<< HEAD
-
-    private readonly ToolStripTimeout _timeoutControls = new() { Timeout = 3000 };
-    private RDMPCollectionCommonFunctionality _commonFunctionality;
-
-    private Timer timer = new();
-
-    private ExecuteCommandClearQueryCache _clearCacheCommand;
-
-    private CohortIdentificationConfigurationUICommon Common = new ();
-=======
     private readonly ToolStripTimeout _timeoutControls = new() { Timeout = 3000 };
     private RDMPCollectionCommonFunctionality _commonFunctionality;
     private Timer timer = new();
 
     private ExecuteCommandClearQueryCache _clearCacheCommand;
     private CohortIdentificationConfigurationUICommon Common = new();
->>>>>>> 5c0a3943
 
     public CohortIdentificationConfigurationUI()
     {
@@ -96,16 +84,7 @@
         tlvCic.RowHeight = 19;
         olvExecute.AspectGetter += Common.ExecuteAspectGetter;
         tlvCic.ButtonClick += tlvCic_ButtonClick;
-<<<<<<< HEAD
-        olvOrder.AspectGetter += o=> o switch
-        {
-            JoinableCollectionNode => null,
-            ISqlParameter => null,
-            _ => (o as IOrderable)?.Order
-        };
-=======
         olvOrder.AspectGetter += static o=> o is IOrderable orderable ? orderable.Order : null;
->>>>>>> 5c0a3943
         olvOrder.IsEditable = false;
         tlvCic.ItemActivate += TlvCic_ItemActivate;
         AssociatedCollection = RDMPCollection.Cohort;
@@ -288,10 +267,6 @@
         e.Cancel = Common.ConsultAboutClosing();
     }
 
-<<<<<<< HEAD
-
-=======
->>>>>>> 5c0a3943
     private void tlvCic_ButtonClick(object sender, CellClickEventArgs e)
     {
         Common.ExecuteOrCancel(e.Model);
@@ -401,18 +376,8 @@
     {
         var menuItem = new ToolStripMenuItem(title);
 
-<<<<<<< HEAD
         if (Common.Compiler.Tasks.TryGetValue(c, out var task) && task != null && enabledFunc(task))
             menuItem.Click += (s, e) => action(task);
-=======
-        if (Common.Compiler.Tasks.TryGetValue(c, out var exe))
-        {
-            if (exe != null && enabledFunc(exe))
-                menuItem.Click += (s, e) => action(exe);
-            else
-                menuItem.Enabled = false;
-        }
->>>>>>> 5c0a3943
         else
             menuItem.Enabled = false;
 
