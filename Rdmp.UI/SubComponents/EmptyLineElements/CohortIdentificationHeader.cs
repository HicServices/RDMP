--- conflicted
+++ resolved
@@ -43,13 +43,8 @@
     {
         return "";
     }
-<<<<<<< HEAD
-
-    public string GetCachedQueryUseCount()
-=======
         
     public static string GetCachedQueryUseCount()
->>>>>>> 5c0a3943
     {
         return "";
     }
