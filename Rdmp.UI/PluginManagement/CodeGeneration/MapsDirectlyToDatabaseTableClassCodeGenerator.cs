--- conflicted
+++ resolved
@@ -29,13 +29,8 @@
         var columns = _table.DiscoverColumns();
 
         if (!columns.Any(c => c.GetRuntimeName().Equals("ID")))
-<<<<<<< HEAD
             throw new CodeGenerationException("Table must have an ID autonum column to become an IMapsDirectlyToDatabaseTable class");
             
-=======
-            throw new CodeGenerationException("Table must have an ID automnum column to become an IMapsDirectlyToDatabaseTable class");
-
->>>>>>> 5c0a3943
         var classStart = new StringBuilder();
 
         classStart.Append($"public class {_table.GetRuntimeName()}: DatabaseEntity");
@@ -78,11 +73,7 @@
             var propertyName = col.GetRuntimeName();
             var fieldString = col.GetRuntimeName();
 
-<<<<<<< HEAD
             //camel case it
-=======
-            //cammel case it
->>>>>>> 5c0a3943
             fieldString = $"_{fieldString[..1].ToLower()}{fieldString[1..]}";
 
             databaseFields.AppendLine($"\tprivate {type} {fieldString};");
@@ -118,10 +109,10 @@
         if (col.DataType.GetLengthIfString() != -1)
         {
             setCode = col.AllowNulls ? $"{r} as string;" : $"{r}.ToString();";
-<<<<<<< HEAD
-=======
 
->>>>>>> 5c0a3943
+            else
+                setCode = $"{r}.ToString();";
+
             return "string";
         }
 
