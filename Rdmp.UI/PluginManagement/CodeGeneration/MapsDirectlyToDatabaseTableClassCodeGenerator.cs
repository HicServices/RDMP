--- conflicted
+++ resolved
@@ -30,11 +30,7 @@
 
         if (!columns.Any(c => c.GetRuntimeName().Equals("ID")))
             throw new CodeGenerationException(
-<<<<<<< HEAD
-                "Table must have an ID automnum column to become an IMapsDirectlyToDatabaseTable class");
-=======
                 "Table must have an ID autonum column to become an IMapsDirectlyToDatabaseTable class");
->>>>>>> 9e847e4d
 
         var classStart = new StringBuilder();
 
