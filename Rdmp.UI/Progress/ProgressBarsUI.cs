--- conflicted
+++ resolved
@@ -20,13 +20,8 @@
 /// </summary>
 public partial class ProgressBarsUI : UserControl, IDataLoadEventListener
 {
-<<<<<<< HEAD
-    private Dictionary<string, ProgressBar> progressBars = new();
-    private ToolTip tt = new();
-=======
     private readonly Dictionary<string, ProgressBar> _progressBars = new();
     private readonly ToolTip _tt = new();
->>>>>>> 9e847e4d
 
     public float EmSize = 9f;
 
@@ -46,22 +41,12 @@
     {
         btnClose.Enabled = true;
 
-<<<<<<< HEAD
-        foreach (var pb in progressBars.Values)
-            if (pb.Style == ProgressBarStyle.Marquee)
-            {
-                pb.Style = ProgressBarStyle.Continuous;
-                pb.Maximum = 1;
-                pb.Value = 1;
-            }
-=======
         foreach (var pb in _progressBars.Values.Where(pb => pb.Style == ProgressBarStyle.Marquee))
         {
             pb.Style = ProgressBarStyle.Continuous;
             pb.Maximum = 1;
             pb.Value = 1;
         }
->>>>>>> 9e847e4d
     }
 
     public void OnNotify(object sender, NotifyEventArgs e)
@@ -77,11 +62,7 @@
             return;
         }
 
-<<<<<<< HEAD
-        if (progressBars.TryGetValue(e.TaskDescription, out var bar))
-=======
         if (_progressBars.TryGetValue(e.TaskDescription, out var bar))
->>>>>>> 9e847e4d
         {
             UpdateProgressBar(bar, e);
         }
@@ -107,11 +88,7 @@
 
             UpdateProgressBar(pb, e);
 
-<<<<<<< HEAD
-            progressBars.Add(e.TaskDescription, pb);
-=======
             _progressBars.Add(e.TaskDescription, pb);
->>>>>>> 9e847e4d
         }
     }
 
@@ -124,11 +101,7 @@
     {
         var text = $"{progressEventArgs.Progress.Value} {progressEventArgs.Progress.UnitOfMeasurement}";
 
-<<<<<<< HEAD
-        tt.SetToolTip(progressBar, text);
-=======
         _tt.SetToolTip(progressBar, text);
->>>>>>> 9e847e4d
 
         if (progressEventArgs.Progress.KnownTargetValue != 0)
         {
@@ -144,11 +117,7 @@
 
     private void btnClose_Click(object sender, EventArgs e)
     {
-<<<<<<< HEAD
-        if (ParentForm != null && ParentForm.IsHandleCreated)
-=======
         if (ParentForm is { IsHandleCreated: true })
->>>>>>> 9e847e4d
             ParentForm.Close();
     }
 
