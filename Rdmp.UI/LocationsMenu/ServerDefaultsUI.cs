--- conflicted
+++ resolved
@@ -92,11 +92,7 @@
 
         var toAdd = allServers;
 
-<<<<<<< HEAD
-        if (patcher != null) //we expect an explicit type e.g. a HIC.Logging.Database 
-=======
         if (patcher != null) //we expect an explicit type e.g. a HIC.Logging.Database
->>>>>>> 9e847e4d
         {
             var compatibles = Activator.RepositoryLocator.CatalogueRepository.GetAllObjects<ExternalDatabaseServer>()
                 .Where(s => s.WasCreatedBy(patcher)).ToArray();
