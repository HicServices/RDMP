// Copyright (c) The University of Dundee 2018-2019
// This file is part of the Research Data Management Platform (RDMP).
// RDMP is free software: you can redistribute it and/or modify it under the terms of the GNU General Public License as published by the Free Software Foundation, either version 3 of the License, or (at your option) any later version.
// RDMP is distributed in the hope that it will be useful, but WITHOUT ANY WARRANTY; without even the implied warranty of MERCHANTABILITY or FITNESS FOR A PARTICULAR PURPOSE. See the GNU General Public License for more details.
// You should have received a copy of the GNU General Public License along with RDMP. If not, see <https://www.gnu.org/licenses/>.

using System;
using System.Linq;
using Rdmp.Core.Curation.Data;
using Rdmp.Core.Repositories;
using Rdmp.Core.ReusableLibraryCode.Checks;
using Rdmp.Core.Ticketing;
using Rdmp.UI.ItemActivation;
using Rdmp.UI.SimpleDialogs;
using Rdmp.UI.TestsAndSetup.ServicePropogation;


namespace Rdmp.UI.LocationsMenu.Ticketing;

/// <summary>
/// The RDMP recognises that there are a wide array of software systems for tracking time worked, issues,project requests, bug reports etc.  The RDMP is designed to support gated
/// interactions with ticketing systems (which can be skipped entirely if you do not want the functionality).  This window lets you configure which ticketing system you have, the
/// credentials needed to access it and where it is located.  You will need to make sure you select the appropriate Type of ticketing system you have.
/// 
/// <para>Because there are many different ticketing systems and they can often be configured in diverse ways, the RDMP uses a 'plugin' approach to interacting with ticketing systems.
/// The scope of functionality includes: </para>
/// 
/// <para>1. Validating whether a ticket is valid
/// 2. Navigating to the ticket when the user clicks 'Show' in a TicketingControlUI (See TicketingControlUI)
/// 3. Determining whether a given project extraction can go ahead (This lets you drive ethics/approvals process through your normal ticketing system but have RDMP prevent
/// releases of data until the ticketing system says its ok). </para>
/// 
/// <para>Ticketing systems are entirely optional and you can ignore them if you don't have one or don't want to configure it.  If you do not see a Type that corresponds with your
/// ticketing system you might need to write your own Ticketing dll (See ITicketingSystem interface) and upload it as a plugin to the Data Catalogue.</para>
/// </summary>
public partial class TicketingSystemConfigurationUI : RDMPUserControl
{
    private TicketingSystemConfiguration _ticketingSystemConfiguration;
    private const string NoneText = "<<NONE>>";

    public TicketingSystemConfigurationUI()
    {
        InitializeComponent();
    }

    protected override void OnLoad(EventArgs e)
    {
        base.OnLoad(e);

        if (VisualStudioDesignMode)
            return;

        RefreshUIFromDatabase();
    }

    private bool _bLoading = true;

    private void RefreshUIFromDatabase()
    {
        _bLoading = true;

        var ticketing = _activator.RepositoryLocator.CatalogueRepository.GetAllObjects<TicketingSystemConfiguration>()
            .ToArray();

        if (ticketing.Length > 1)
            throw new Exception(
                "You have multiple TicketingSystemConfiguration configured, open the table TicketingSystemConfiguration and delete one of them");

        _ticketingSystemConfiguration = ticketing.SingleOrDefault();
<<<<<<< HEAD
        var mef = _activator.RepositoryLocator.CatalogueRepository.MEF;

        cbxType.Items.Clear();
        cbxType.Items.AddRange(mef.GetTypes<ITicketingSystem>().Select(t => t.FullName).ToArray());
=======

        cbxType.Items.Clear();
        cbxType.Items.AddRange(MEF.GetTypes<ITicketingSystem>().Select(t => t.FullName).ToArray());
>>>>>>> 9e847e4d

        ddCredentials.Items.Clear();
        ddCredentials.Items.Add(NoneText);
        ddCredentials.Items.AddRange(_activator.RepositoryLocator.CatalogueRepository
            .GetAllObjects<DataAccessCredentials>().ToArray());

        if (_ticketingSystemConfiguration == null)
        {
            gbTicketingSystem.Enabled = false;
            tbID.Text = "";
            tbName.Text = "";
            tbUrl.Text = "";
            cbxType.Text = "";
            cbDisabled.Checked = false;
            btnCreate.Enabled = true;
            btnDelete.Enabled = false;
        }
        else
        {
            gbTicketingSystem.Enabled = true;

            tbID.Text = _ticketingSystemConfiguration.ID.ToString();
            tbName.Text = _ticketingSystemConfiguration.Name;
            tbUrl.Text = _ticketingSystemConfiguration.Url;
            cbxType.Text = _ticketingSystemConfiguration.Type;
            cbDisabled.Checked = !_ticketingSystemConfiguration.IsActive;

            ddCredentials.Text = _ticketingSystemConfiguration.DataAccessCredentials_ID != null
                ? _ticketingSystemConfiguration.DataAccessCredentials.ToString()
                : NoneText;

            btnCreate.Enabled = false;
            btnDelete.Enabled = true;
            btnSave.Enabled = false;
        }

        _bLoading = false;
    }

    private void btnSave_Click(object sender, EventArgs e)
    {
        _ticketingSystemConfiguration.SaveToDatabase();
        btnSave.Enabled = false;
        RefreshUIFromDatabase();
    }

    private void btnCreate_Click(object sender, EventArgs e)
    {
        new TicketingSystemConfiguration(_activator.RepositoryLocator.CatalogueRepository, "New Ticketing System");
        RefreshUIFromDatabase();
    }

    private void btnDelete_Click(object sender, EventArgs e)
    {
        if (Activator.YesNo(
                "Are you sure you want to delete the Ticketing system from this Catalogue database? there can be only one so be sure before you delete it.",
                "Confirm deleting Ticketing system"))
        {
            _ticketingSystemConfiguration.DeleteInDatabase();
            RefreshUIFromDatabase();
        }
    }

    private void btnCheck_Click(object sender, EventArgs e)
    {
        if (btnSave.Enabled)
            btnSave_Click(null, null);

        ITicketingSystem instance;
        try
        {
            var factory = new TicketingSystemFactory(_activator.RepositoryLocator.CatalogueRepository);
            instance = factory.CreateIfExists(_ticketingSystemConfiguration);

            checksUI1.OnCheckPerformed(
                new CheckEventArgs($"successfully created a instance of {instance.GetType().FullName}",
                    CheckResult.Success));
        }
        catch (Exception exception)
        {
            checksUI1.OnCheckPerformed(
                new CheckEventArgs("Could not create ticketing system from your current configuration",
                    CheckResult.Fail, exception));
            return;
        }

        checksUI1.StartChecking(instance);
    }

    private void btnEditCredentials_Click(object sender, EventArgs e)
    {
        if (ddCredentials.SelectedItem is DataAccessCredentials creds)
            _activator.CommandExecutionFactory.Activate(creds);
    }

    private void btnAddCredentials_Click(object sender, EventArgs e)
    {
        new DataAccessCredentials(_activator.RepositoryLocator.CatalogueRepository, "New Data Access Credentials");
        RefreshUIFromDatabase();
    }

    private void btnDeleteCredentials_Click(object sender, EventArgs e)
    {
        try
        {
            if (_ticketingSystemConfiguration.DataAccessCredentials_ID != null)
            {
                var toDelete = _ticketingSystemConfiguration.DataAccessCredentials;

                if (Activator.YesNo($"Confirm deleting Encrypted Credentials {toDelete.Name}?", "Confirm delete?"))
                    toDelete.DeleteInDatabase();
            }
        }
        catch (Exception ex)
        {
            ExceptionViewer.Show(ex);
        }

        RefreshUIFromDatabase();
    }

    private void tb_TextChanged(object sender, EventArgs e)
    {
        if (_bLoading)
            return;

        _ticketingSystemConfiguration.Name = tbName.Text;
        _ticketingSystemConfiguration.Url = tbUrl.Text;
        _ticketingSystemConfiguration.Type = cbxType.Text;
        btnSave.Enabled = true;
    }

    private void ddCredentials_SelectedIndexChanged(object sender, EventArgs e)
    {
        if (_bLoading)
            return;


        if (ddCredentials.SelectedItem is not DataAccessCredentials creds)
        {
            _ticketingSystemConfiguration.DataAccessCredentials_ID = null;
            _ticketingSystemConfiguration.SaveToDatabase();
        }
        else
        {
            _ticketingSystemConfiguration.DataAccessCredentials_ID = creds.ID;
            _ticketingSystemConfiguration.SaveToDatabase();
        }
    }

    private IActivateItems _activator;

    public override void SetItemActivator(IActivateItems activator)
    {
        base.SetItemActivator(activator);
        _activator = activator;
    }

    private void cbDisabled_CheckedChanged(object sender, EventArgs e)
    {
        if (_ticketingSystemConfiguration != null)
        {
            _ticketingSystemConfiguration.IsActive = !cbDisabled.Checked;
            _ticketingSystemConfiguration.SaveToDatabase();
        }
    }
}<|MERGE_RESOLUTION|>--- conflicted
+++ resolved
@@ -67,16 +67,9 @@
                 "You have multiple TicketingSystemConfiguration configured, open the table TicketingSystemConfiguration and delete one of them");
 
         _ticketingSystemConfiguration = ticketing.SingleOrDefault();
-<<<<<<< HEAD
-        var mef = _activator.RepositoryLocator.CatalogueRepository.MEF;
-
-        cbxType.Items.Clear();
-        cbxType.Items.AddRange(mef.GetTypes<ITicketingSystem>().Select(t => t.FullName).ToArray());
-=======
 
         cbxType.Items.Clear();
         cbxType.Items.AddRange(MEF.GetTypes<ITicketingSystem>().Select(t => t.FullName).ToArray());
->>>>>>> 9e847e4d
 
         ddCredentials.Items.Clear();
         ddCredentials.Items.Add(NoneText);
