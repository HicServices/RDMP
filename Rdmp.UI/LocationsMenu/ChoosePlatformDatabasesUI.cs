// Copyright (c) The University of Dundee 2018-2019
// This file is part of the Research Data Management Platform (RDMP).
// RDMP is free software: you can redistribute it and/or modify it under the terms of the GNU General Public License as published by the Free Software Foundation, either version 3 of the License, or (at your option) any later version.
// RDMP is distributed in the hope that it will be useful, but WITHOUT ANY WARRANTY; without even the implied warranty of MERCHANTABILITY or FITNESS FOR A PARTICULAR PURPOSE. See the GNU General Public License for more details.
// You should have received a copy of the GNU General Public License along with RDMP. If not, see <https://www.gnu.org/licenses/>.

using System;
using System.Drawing;
using System.IO;
using System.Linq;
using System.Text;
using System.Threading.Tasks;
using System.Windows.Forms;
using FAnsi;
using Rdmp.Core.CommandLine.DatabaseCreation;
using Rdmp.Core.CommandLine.Options;
using Rdmp.Core.Curation.Checks;
using Rdmp.Core.Curation.Data.Pipelines;
using Rdmp.Core.MapsDirectlyToDatabaseTable;
using Rdmp.Core.Repositories;
using Rdmp.Core.ReusableLibraryCode;
using Rdmp.Core.ReusableLibraryCode.Checks;
using Rdmp.Core.ReusableLibraryCode.Settings;
using Rdmp.Core.Startup;
using Rdmp.UI.ChecksUI;
using Rdmp.UI.DataLoadUIs.ModuleUIs;
using Rdmp.UI.SimpleDialogs;
using YamlDotNet.Serialization;

namespace Rdmp.UI.LocationsMenu;

/// <summary>
/// All metadata in RDMP is stored in one of two main databases.  The Catalogue database records all the technical, descriptive, governance, data load, filtering logic etc about
/// your datasets (including where they are stored etc).  The Data Export Manager database stores all the extraction configurations you have created for releasing to researchers.
/// 
/// <para>This window lets you tell the software where your Catalogue / Data Export Manager databases are or create new ones.  These connection strings are recorded in each users settings file.
/// It is strongly advised that you use Integrated Security (Windows Security) for connecting rather than a username/password as this is the only case where Passwords are not encrypted
/// (Since the encryption certificate location is stored in the Catalogue! - see PasswordEncryptionKeyLocationUI).</para>
/// 
/// <para>Only the Catalogue database is required, if you do not intend to do data extraction at this time then you can skip creating one.  </para>
/// 
/// <para>It is a good idea to run Check after configuring your connection string to ensure that the database is accessible and that the tables/columns in the database match the softwares
/// expectations.  </para>
/// 
/// <para>IMPORTANT: if you configure your connection string wrongly it might take up to 30s for windows to timeout the network connection (e.g. if you specify the wrong server name). This is
/// similar to if you type in a dodgy server name in Microsoft Windows Explorer.</para>
/// </summary>
public partial class ChoosePlatformDatabasesUI : Form
{
    private readonly IRDMPPlatformRepositoryServiceLocator _repositoryLocator;

<<<<<<< HEAD
    public bool ChangesMade;

=======
    public bool ChangesMade = false;
>>>>>>> 5c0a3943
    private int _seed = 500;
    private int _peopleCount = ExampleDatasetsCreation.NumberOfPeople;
    private int _rowCount = ExampleDatasetsCreation.NumberOfRowsPerDataset;

    public ChoosePlatformDatabasesUI(IRDMPPlatformRepositoryServiceLocator repositoryLocator)
    {
        _repositoryLocator = repositoryLocator;

        InitializeComponent();

        new RecentHistoryOfControls(tbCatalogueConnectionString, new Guid("75e6b0a3-03f2-49fc-9446-ebc1dae9f123"));
        new RecentHistoryOfControls(tbDataExportManagerConnectionString, new Guid("9ce952d8-d629-454a-ab9b-a1af97548be6"));

        SetState(State.PickNewOrExisting);

        TableRepository cataDb = null;
        TableRepository dataExportDb = null;
            
        try
        {
            //are we dealing with a database object repository?
            cataDb = _repositoryLocator.CatalogueRepository as TableRepository;
            dataExportDb = _repositoryLocator.DataExportRepository as TableRepository;
        }
        catch (CorruptRepositoryConnectionDetailsException)
        {
            MessageBox.Show("Current connection strings are invalid and have been cleared");
        }

        //only enable connection string setting if it is a user settings repo
        tbDataExportManagerConnectionString.Enabled =
            tbCatalogueConnectionString.Enabled =
                btnBrowseForCatalogue.Enabled =
                    btnBrowseForDataExport.Enabled =
                        btnSaveAndClose.Enabled =
                            _repositoryLocator is UserSettingsRepositoryFinder;

        //yes
        tbCatalogueConnectionString.Text = cataDb?.ConnectionString;
        tbDataExportManagerConnectionString.Text = dataExportDb?.ConnectionString;

        tbRowCount.Text = ExampleDatasetsCreation.NumberOfRowsPerDataset.ToString();
        tbPeopleCount.Text = ExampleDatasetsCreation.NumberOfPeople.ToString();
    }

    private void SetState(State newState)
    {
        switch (newState)
        {
            case State.PickNewOrExisting:
                pChooseOption.Dock = DockStyle.Top;

                pResults.Visible = false;
                gbCreateNew.Visible = false;
                gbUseExisting.Visible = false;

                pChooseOption.Visible = true;
                pChooseOption.BringToFront();
                break;
            case State.CreateNew:

                pResults.Dock = DockStyle.Fill;
                gbCreateNew.Dock = DockStyle.Top;


                pResults.Visible = true;
                pChooseOption.Visible = false;
                gbUseExisting.Visible = false;

                gbCreateNew.Visible = true;
                pResults.BringToFront();


                break;
            case State.ConnectToExisting:
                pResults.Dock = DockStyle.Fill;
                gbUseExisting.Dock = DockStyle.Top;

                pChooseOption.Visible = false;
                gbCreateNew.Visible = false;

                pResults.Visible = true;
                gbUseExisting.Visible = true;
                pResults.BringToFront();
                break;
            default:
                throw new ArgumentOutOfRangeException(nameof(newState));
        }
    }

    private enum State
    {
        PickNewOrExisting,
        CreateNew,
        ConnectToExisting
    }

    private bool SaveConnectionStrings()
    {
        ChangesMade = true;

        try
        {
            // save all the settings
            UserSettings.CatalogueConnectionString = tbCatalogueConnectionString.Text;
            UserSettings.DataExportConnectionString = tbDataExportManagerConnectionString.Text;

            ((UserSettingsRepositoryFinder)_repositoryLocator).RefreshRepositoriesFromUserSettings();
            return true;
        }
        catch (Exception exception)
        {
            checksUI1.OnCheckPerformed(new CheckEventArgs("Failed to save connection settings",CheckResult.Fail,exception));
            return false;
        }
            
    }

    private void ChooseDatabase_KeyUp(object sender, KeyEventArgs e)
    {
        if(e.KeyCode == Keys.Enter)
            btnSaveAndClose_Click(null,null);

        if(e.KeyCode == Keys.Escape)
            Close();

    }
    private void tbCatalogueConnectionString_KeyUp(object sender, KeyEventArgs e)
    {
        //if user is doing a paste
        if (e.KeyCode == Keys.V && e.Control)
        {
            //check to see what he is pasting
            var toPaste = Clipboard.GetText();

            //he is pasting something with newlines
            if (toPaste.Contains(Environment.NewLine))
            {
                //see if he is trying to paste two lines at once, in whichcase surpress Windows and paste it across the two text boxes
                var toPasteArray = toPaste.Split(Environment.NewLine.ToCharArray(), StringSplitOptions.RemoveEmptyEntries);
                if (toPasteArray.Length == 2)
                {
                    tbCatalogueConnectionString.Text = toPasteArray[0];
                    tbDataExportManagerConnectionString.Text = toPasteArray[1];
                    e.SuppressKeyPress = true;
                }
            }
        }
    }

    private void btnSaveAndClose_Click(object sender, EventArgs e)
    {
        //if save is successful
        if (SaveConnectionStrings())
            //integrity checks passed
            RestartApplication();
    }

    private void btnCheckDataExportManager_Click(object sender, EventArgs e)
    {
        CheckRepository(false);
    }

    private void btnCheckCatalogue_Click(object sender, EventArgs e)
    {
        CheckRepository(true);
    }

    /// <summary>
    /// 
    /// </summary>
    /// <param name="catalogue">True for catalogue, false for data export</param>
    private void CheckRepository(bool catalogue)
    {
        try
        {
            //save the settings
            SaveConnectionStrings();

            var repo = catalogue?(TableRepository) _repositoryLocator.CatalogueRepository:(TableRepository)_repositoryLocator.DataExportRepository;

            if(repo == null || string.IsNullOrWhiteSpace(repo.ConnectionString))
            {
                checksUI1.OnCheckPerformed(new CheckEventArgs("No connection string has been set",CheckResult.Fail));
                return;
            }

            checksUI1.StartChecking(new MissingFieldsChecker(repo));
            checksUI1.AllChecksComplete += ShowNextStageOnChecksComplete;
        }
        catch (Exception exception)
        {
            checksUI1.OnCheckPerformed(new CheckEventArgs("Checking of Database failed", CheckResult.Fail,exception));
        }
    }

    private void ShowNextStageOnChecksComplete(object sender, AllChecksCompleteHandlerArgs args)
    {
        ((ChecksUI.ChecksUI) sender).AllChecksComplete -= ShowNextStageOnChecksComplete;
    }

    private void btnCreateSuite_Click(object sender, EventArgs e)
    {
        var sb = new StringBuilder();
        try
        {
            Cursor = Cursors.WaitCursor;

            Console.SetOut(new StringWriter(sb));

            var opts = new PlatformDatabaseCreationOptions
            {
                ServerName = tbSuiteServer.Text,
                Prefix = tbDatabasePrefix.Text,
                Username = tbUsername.Text,
                Password = tbPassword.Text,
                ExampleDatasets = cbCreateExampleDatasets.Checked,
                Seed = _seed,
                NumberOfPeople = _peopleCount,
                NumberOfRowsPerDataset = _rowCount,
                OtherKeywords = tbOtherKeywords.Text,
                CreateDatabaseTimeout = int.TryParse(tbCreateDatabaseTimeout.Text, out var timeout) ? timeout:30
            };

            var failed = false;

            var task = new Task(() =>
            {
                try
                {
<<<<<<< HEAD
                    var creator = new PlatformDatabaseCreation();
                    creator.CreatePlatformDatabases(opts);
=======
                    PlatformDatabaseCreation.CreatePlatformDatabases(opts);
>>>>>>> 5c0a3943
                    if (!opts.SkipPipelines)
                        PostFixPipelines(opts);
                }
                catch (Exception ex)
                {
                    checksUI1.OnCheckPerformed(
                        new CheckEventArgs("Database creation failed, check exception for details", CheckResult.Fail,
                            ex));
                    failed = true;
                }
            });
            task.Start();

            while (!task.IsCompleted)
            {
                task.Wait(100);
                Application.DoEvents();

                var result = sb.ToString();

                if (string.IsNullOrEmpty(result))
                    continue;

                sb.Clear();

                if (result.Contains("Exception"))
                    throw new Exception(result);

                checksUI1.OnCheckPerformed(new CheckEventArgs(result, CheckResult.Success));
            }

            checksUI1.OnCheckPerformed(new CheckEventArgs("Finished Creating Platform Databases", CheckResult.Success));

            var cata = opts.GetBuilder(PlatformDatabaseCreation.DefaultCatalogueDatabaseName);
            var export = opts.GetBuilder(PlatformDatabaseCreation.DefaultDataExportDatabaseName);

            UserSettings.CatalogueConnectionString = cata.ConnectionString;
            UserSettings.DataExportConnectionString = export.ConnectionString;

            if(!failed)
                RestartApplication();

        }
        catch (Exception exception)
        {
            checksUI1.OnCheckPerformed(new CheckEventArgs("Database creation failed, check exception for details",CheckResult.Fail, exception));
        }
        finally
        {
            Cursor = Cursors.Default;
        }
    }

    private static void PostFixPipelines(PlatformDatabaseCreationOptions opts)
    {
        var repo = new PlatformDatabaseCreationRepositoryFinder(opts);
        var bulkInsertCsvPipe = repo.CatalogueRepository
            .GetAllObjects<Pipeline>()
            .FirstOrDefault(p => p.Name == "BULK INSERT: CSV Import File (manual column-type editing)");
        if (bulkInsertCsvPipe != null)
        {
            var d = (PipelineComponentArgument) bulkInsertCsvPipe.Destination.GetAllArguments()
                .Single(a => a.Name.Equals("Adjuster"));
            d.SetValue(typeof(AdjustColumnDataTypesUI));
            d.SaveToDatabase();
        }
    }

    private static void RestartApplication()
    {
        MessageBox.Show("Connection Strings Changed, the application will now restart");
        ApplicationRestarter.Restart();
    }

    private void btnCreateNew_Click(object sender, EventArgs e)
    {
        SetState(State.CreateNew);
    }

    private void btnUseExisting_Click(object sender, EventArgs e)
    {
        SetState(State.ConnectToExisting);
    }

    private void btnBack_Click(object sender, EventArgs e)
    {
        SetState(State.PickNewOrExisting);
    }

    private void btnBrowseForCatalogue_Click(object sender, EventArgs e)
    {
        var dialog = new ServerDatabaseTableSelectorDialog("Catalogue Database",false,false,null);
        dialog.LockDatabaseType(DatabaseType.MicrosoftSQLServer);
        if (dialog.ShowDialog() == DialogResult.OK && dialog.SelectedDatabase != null)
        {
            tbCatalogueConnectionString.Text = dialog.SelectedDatabase.Server.Builder.ConnectionString;
        }
    }

    private void btnBrowseForDataExport_Click(object sender, EventArgs e)
    {
        var dialog = new ServerDatabaseTableSelectorDialog("Data Export Database", false, false, null);
        dialog.LockDatabaseType(DatabaseType.MicrosoftSQLServer);
        if (dialog.ShowDialog() == DialogResult.OK)
            tbDataExportManagerConnectionString.Text = dialog.SelectedDatabase.Server.Builder.ConnectionString;
    }


    private void Tb_TextChanged(object sender, EventArgs e)
    {
        var tb = (TextBox)sender;

        try
        {
            var result =  int.Parse(tb.Text);

            if(sender == tbSeed)
                _seed = result;
            else if(sender == tbPeopleCount)
                _peopleCount = result;
            else if(sender == tbRowCount)
                _rowCount = result;

            tb.ForeColor = Color.Black;
        }
        catch(Exception)
        {
            tb.ForeColor = Color.Red;
        }
    }

    private void btnCreateYamlFile_Click(object sender, EventArgs e)
    {
        try
        {
            var toSerialize = new ConnectionStringsYamlFile
            {
                CatalogueConnectionString = tbCatalogueConnectionString.Text,
                DataExportConnectionString = tbDataExportManagerConnectionString.Text
            };

            var serializer = new Serializer();
            var yaml = serializer.Serialize(toSerialize);

            var sfd = new SaveFileDialog
            {
                Filter = "Yaml|*.yaml",
                Title = "Save yaml",
                InitialDirectory = UsefulStuff.GetExecutableDirectory().FullName
            };

            if (sfd.ShowDialog() == DialogResult.OK)
            {
                File.WriteAllText(sfd.FileName, yaml);
            }
        }
        catch (Exception ex)
        {
            ExceptionViewer.Show(ex);
        }
    }

    private void cbCreateExampleDatasets_CheckedChanged(object sender, EventArgs e)
    {
        gbExampleDatasets.Enabled = cbCreateExampleDatasets.Checked;
    }

}<|MERGE_RESOLUTION|>--- conflicted
+++ resolved
@@ -49,12 +49,7 @@
 {
     private readonly IRDMPPlatformRepositoryServiceLocator _repositoryLocator;
 
-<<<<<<< HEAD
-    public bool ChangesMade;
-
-=======
     public bool ChangesMade = false;
->>>>>>> 5c0a3943
     private int _seed = 500;
     private int _peopleCount = ExampleDatasetsCreation.NumberOfPeople;
     private int _rowCount = ExampleDatasetsCreation.NumberOfRowsPerDataset;
@@ -285,12 +280,7 @@
             {
                 try
                 {
-<<<<<<< HEAD
-                    var creator = new PlatformDatabaseCreation();
-                    creator.CreatePlatformDatabases(opts);
-=======
                     PlatformDatabaseCreation.CreatePlatformDatabases(opts);
->>>>>>> 5c0a3943
                     if (!opts.SkipPipelines)
                         PostFixPipelines(opts);
                 }
