--- conflicted
+++ resolved
@@ -41,11 +41,7 @@
     private ToolStripTextBox tbContentFilter = new();
     private ToolStripLabel label1 = new("Filter:");
     private ToolStripLabel label2 = new("Top:");
-<<<<<<< HEAD
-    private ToolStripTextBox tbTop = new() {Text = "10000" };
-=======
     private ToolStripTextBox tbTop = new() { Text = "10000" };
->>>>>>> 5c0a3943
     private ToolStripButton cbPreferNewer = new("Newest"){CheckOnClick =true,Checked = true};
 
     private Label lblCurrentFilter;
@@ -59,10 +55,6 @@
     private string _freeTextFilter;
     private Panel pFilter;
     private LogManager LogManager;
-<<<<<<< HEAD
-
-=======
->>>>>>> 5c0a3943
     private NavigationTrack<LogViewerFilter> _navigationTrack;
     private Panel panel1;
     private ToolStripButton _back;
@@ -79,15 +71,9 @@
         //start with no filter
         panel1.Controls.Remove(pFilter);
 
-<<<<<<< HEAD
         tbTop.TextChanged += tbTop_TextChanged;
         tbContentFilter.TextChanged += tbContentFilter_TextChanged;
         cbPreferNewer.CheckedChanged += cbPreferNewer_CheckedChanged;
-=======
-        tbTop.TextChanged += new EventHandler(tbTop_TextChanged);
-        tbContentFilter.TextChanged += new EventHandler(tbContentFilter_TextChanged);
-        cbPreferNewer.CheckedChanged += new EventHandler(cbPreferNewer_CheckedChanged);
->>>>>>> 5c0a3943
     }
 
     private int UpdateTopX()
@@ -230,20 +216,12 @@
         pbRemoveFilter.SizeMode = PictureBoxSizeMode.CenterImage;
         pbRemoveFilter.TabIndex = 10;
         pbRemoveFilter.TabStop = false;
-<<<<<<< HEAD
         pbRemoveFilter.Click += pbRemoveFilter_Click;
-=======
-        pbRemoveFilter.Click += new EventHandler(pbRemoveFilter_Click);
->>>>>>> 5c0a3943
         // 
         // lblCurrentFilter
         // 
         lblCurrentFilter.Anchor = (AnchorStyles)(AnchorStyles.Top | AnchorStyles.Left
-<<<<<<< HEAD
-                                                                  | AnchorStyles.Right);
-=======
                                                                            | AnchorStyles.Right);
->>>>>>> 5c0a3943
         lblCurrentFilter.BackColor = Color.Goldenrod;
         lblCurrentFilter.ForeColor = SystemColors.ControlLightLight;
         lblCurrentFilter.Location = new Point(3, 3);
