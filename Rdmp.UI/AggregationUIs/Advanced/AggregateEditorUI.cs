--- conflicted
+++ resolved
@@ -70,15 +70,9 @@
     private IQuerySyntaxHelper _querySyntaxHelper;
 
     [DesignerSerializationVisibility(DesignerSerializationVisibility.Hidden)]
-<<<<<<< HEAD
-    public Scintilla QueryHaving;
-
-    private ErrorProvider _errorProviderAxis = new();
-=======
     private Scintilla _queryHaving;
 
     private readonly ErrorProvider _errorProviderAxis = new();
->>>>>>> 9e847e4d
 
     //Constructor
     public AggregateEditorUI()
@@ -104,16 +98,9 @@
 
     private void JoinDirectionPutter(object rowObject, object newValue)
     {
-<<<<<<< HEAD
-        if (rowobject is JoinableCohortAggregateConfigurationUse j)
-        {
-            if (j.JoinType == (ExtractionJoinType)newvalue)
-                return;
-=======
         if (rowObject is not JoinableCohortAggregateConfigurationUse j) return;
         if (j.JoinType == (ExtractionJoinType)newValue)
             return;
->>>>>>> 9e847e4d
 
         j.JoinType = (ExtractionJoinType)newValue;
         j.SaveToDatabase();
@@ -125,17 +112,9 @@
 
     private Bitmap ImageGetter(object rowObject) => Activator.CoreIconProvider.GetImage(rowObject).ImageToBitmap();
 
-<<<<<<< HEAD
-    private Bitmap ImageGetter(object rowObject) => Activator.CoreIconProvider.GetImage(rowObject).ImageToBitmap();
-
-    private CheckState ForceJoinCheckStatePutter(object rowobject, CheckState newvalue)
-    {
-        var ti = rowobject as TableInfo;
-=======
     private CheckState ForceJoinCheckStatePutter(object rowObject, CheckState newValue)
     {
         var ti = rowObject as TableInfo;
->>>>>>> 9e847e4d
 
         var joiner = _aggregate.CatalogueRepository.AggregateForcedJoinManager;
 
@@ -179,11 +158,7 @@
                 _forcedJoins.Remove(ti);
             }
 
-<<<<<<< HEAD
-            if (rowobject is JoinableCohortAggregateConfigurationUse patientIndexTableUse)
-=======
             if (rowObject is JoinableCohortAggregateConfigurationUse patientIndexTableUse)
->>>>>>> 9e847e4d
             {
                 var joinable = patientIndexTableUse.JoinableCohortAggregateConfiguration;
 
@@ -196,11 +171,7 @@
         SetDatabaseObject(Activator, _aggregate);
         Publish();
 
-<<<<<<< HEAD
-        return newvalue;
-=======
         return newValue;
->>>>>>> 9e847e4d
     }
 
     private CheckState ForceJoinCheckStateGetter(object rowObject)
@@ -208,18 +179,6 @@
         if (_forcedJoins == null)
             return CheckState.Indeterminate;
 
-<<<<<<< HEAD
-        if (rowObject is TableInfo)
-            return _forcedJoins.Contains(rowObject) ? CheckState.Checked : CheckState.Unchecked;
-
-        if (rowObject is JoinableCohortAggregateConfiguration)
-            return CheckState.Unchecked;
-
-        if (rowObject is JoinableCohortAggregateConfigurationUse)
-            return CheckState.Checked;
-
-        return CheckState.Indeterminate;
-=======
         return rowObject switch
         {
             TableInfo => _forcedJoins.Contains(rowObject) ? CheckState.Checked : CheckState.Unchecked,
@@ -227,20 +186,14 @@
             JoinableCohortAggregateConfigurationUse => CheckState.Checked,
             _ => CheckState.Indeterminate
         };
->>>>>>> 9e847e4d
     }
 
     protected override void SetBindings(BinderWithErrorProviderFactory rules, AggregateConfiguration databaseObject)
     {
         base.SetBindings(rules, databaseObject);
 
-<<<<<<< HEAD
-        Bind(tbDescription, "Text", "Description", a => a.Description);
-        Bind(cbExtractable, "Checked", "IsExtractable", a => a.IsExtractable);
-=======
         Bind(tbDescription, "Text", "Description", static a => a.Description);
         Bind(cbExtractable, "Checked", "IsExtractable", static a => a.IsExtractable);
->>>>>>> 9e847e4d
     }
 
     private void PopulateTopX()
@@ -251,24 +204,10 @@
     private void DetermineFromTables()
     {
         //implicit use
-<<<<<<< HEAD
-        var uniqueUsedTables = new List<string>();
-
-        foreach (var d in _aggregate.AggregateDimensions)
-        {
-            var colInfo = d.ExtractionInformation.ColumnInfo ?? throw new Exception(
-                $"Aggregate Configuration {_aggregate} (Catalogue '{_aggregate.Catalogue}') has a Dimension '{d}' which is an orphan (someone deleted the ColumnInfo)");
-            var toAdd = colInfo.TableInfo.ToString();
-
-            if (!uniqueUsedTables.Contains(toAdd))
-                uniqueUsedTables.Add(toAdd);
-        }
-=======
         var uniqueUsedTables = _aggregate.AggregateDimensions.Select(d =>
                 d.ExtractionInformation.ColumnInfo ?? throw new Exception(
                     $"Aggregate Configuration {_aggregate} (Catalogue '{_aggregate.Catalogue}') has a Dimension '{d}' which is an orphan (someone deleted the ColumnInfo)"))
             .Select(static colInfo => colInfo.TableInfo.ToString()).Distinct().ToList();
->>>>>>> 9e847e4d
 
         lblFromTable.Text = string.Join(",", uniqueUsedTables);
 
@@ -307,15 +246,7 @@
     {
         e.Column.PutAspectByName(e.RowObject, e.NewValue);
 
-<<<<<<< HEAD
-        if (e.RowObject is AggregateCountColumn countColumn)
-        {
-            _aggregate.CountSQL = countColumn.SelectSQL + (countColumn.Alias != null ? $" as {countColumn.Alias}" : "");
-        }
-        else if (e.RowObject is IRevertable revertable)
-=======
         switch (e.RowObject)
->>>>>>> 9e847e4d
         {
             case AggregateCountColumn countColumn:
                 _aggregate.CountSQL =
@@ -330,13 +261,6 @@
             default:
                 throw new NotSupportedException("Why is user editing something that isn't IRevertable?");
         }
-<<<<<<< HEAD
-        else
-        {
-            throw new NotSupportedException("Why is user editing something that isn't IRevertable?");
-        }
-=======
->>>>>>> 9e847e4d
     }
 
     #region Having
@@ -348,16 +272,6 @@
 
     private void PopulateHavingText()
     {
-<<<<<<< HEAD
-        if (QueryHaving == null)
-        {
-            var querySyntaxHelper = _aggregate.GetQuerySyntaxHelper();
-
-            QueryHaving = new ScintillaTextEditorFactory().Create(new RDMPCombineableFactory(), SyntaxLanguage.SQL,
-                querySyntaxHelper);
-            QueryHaving.TextChanged += HavingTextChanged;
-            gbHaving.Controls.Add(QueryHaving);
-=======
         if (_queryHaving == null)
         {
             var querySyntaxHelper = _aggregate.GetQuerySyntaxHelper();
@@ -366,7 +280,6 @@
                 querySyntaxHelper);
             _queryHaving.TextChanged += HavingTextChanged;
             gbHaving.Controls.Add(_queryHaving);
->>>>>>> 9e847e4d
 
             var autoComplete = new AutoCompleteProviderWin(querySyntaxHelper);
             autoComplete.RegisterForEvents(_queryHaving);
@@ -400,11 +313,7 @@
 
     private void ddPivotDimension_SelectedIndexChanged(object sender, EventArgs e)
     {
-<<<<<<< HEAD
-        if (isRefreshing)
-=======
         if (_isRefreshing)
->>>>>>> 9e847e4d
             return;
 
         if (ddPivotDimension.SelectedItem is AggregateDimension dimension && _aggregate != null)
@@ -422,18 +331,10 @@
 
     private static void EnsurePivotHasAlias(AggregateDimension dimension)
     {
-<<<<<<< HEAD
-        if (string.IsNullOrWhiteSpace(dimension.Alias))
-        {
-            dimension.Alias = dimension.GetRuntimeName();
-            dimension.SaveToDatabase();
-        }
-=======
         if (!string.IsNullOrWhiteSpace(dimension.Alias)) return;
 
         dimension.Alias = dimension.GetRuntimeName();
         dimension.SaveToDatabase();
->>>>>>> 9e847e4d
     }
 
     private void EnsureCountHasAlias()
@@ -448,14 +349,6 @@
     {
         if (_aggregate == null) return;
 
-<<<<<<< HEAD
-            if (sender == btnClearPivotDimension)
-            {
-                _aggregate.SaveToDatabase();
-                Publish();
-            }
-        }
-=======
         _aggregate.PivotOnDimensionID = null;
         ddPivotDimension.SelectedItem = null;
 
@@ -463,7 +356,6 @@
 
         _aggregate.SaveToDatabase();
         Publish();
->>>>>>> 9e847e4d
     }
 
     #endregion
@@ -508,11 +400,7 @@
 
     private void ddAxisDimension_SelectedIndexChanged(object sender, EventArgs e)
     {
-<<<<<<< HEAD
-        if (isRefreshing)
-=======
         if (_isRefreshing)
->>>>>>> 9e847e4d
             return;
 
         if (ddAxisDimension.SelectedItem is not AggregateDimension selectedDimension)
@@ -553,11 +441,7 @@
         PublishToSelfOnly();
     }
 
-<<<<<<< HEAD
-    private bool isRefreshing;
-=======
     private bool _isRefreshing;
->>>>>>> 9e847e4d
 
     public override void SetDatabaseObject(IActivateItems activator, AggregateConfiguration databaseObject)
     {
@@ -575,11 +459,7 @@
             return;
         }
 
-<<<<<<< HEAD
-        isRefreshing = true;
-=======
         _isRefreshing = true;
->>>>>>> 9e847e4d
 
         //find out what is legal for the aggregate
         _options = AggregateBuilderOptionsFactory.Create(_aggregate);
@@ -636,11 +516,7 @@
         olvJoin.Enabled = !ReadOnly;
         selectColumnUI1.Enabled = !ReadOnly;
 
-<<<<<<< HEAD
-        isRefreshing = false;
-=======
         _isRefreshing = false;
->>>>>>> 9e847e4d
     }
 
     public override void SetItemActivator(IActivateItems activator)
