--- conflicted
+++ resolved
@@ -305,19 +305,9 @@
 
     private static readonly Keys[] KeysToHandle = { Keys.Down, Keys.Up, Keys.Enter, Keys.Escape };
 
-<<<<<<< HEAD
-    protected override bool ProcessCmdKey(ref Message msg, Keys keyData)
-    {
-        // the keysstrokes of our interest should not be processed be base class:
-        if (_suggLb.Visible && KeysToHandle.Contains(keyData))
-            return true;
-        return base.ProcessCmdKey(ref msg, keyData);
-    }
-=======
     protected override bool ProcessCmdKey(ref Message msg, Keys keyData) =>
         // the keystrokes of interest should not be processed by base class:
         (_suggLb.Visible && KeysToHandle.Contains(keyData)) || base.ProcessCmdKey(ref msg, keyData);
->>>>>>> 9e847e4d
 
     #endregion
 }