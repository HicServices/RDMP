// Copyright (c) The University of Dundee 2018-2019
// This file is part of the Research Data Management Platform (RDMP).
// RDMP is free software: you can redistribute it and/or modify it under the terms of the GNU General Public License as published by the Free Software Foundation, either version 3 of the License, or (at your option) any later version.
// RDMP is distributed in the hope that it will be useful, but WITHOUT ANY WARRANTY; without even the implied warranty of MERCHANTABILITY or FITNESS FOR A PARTICULAR PURPOSE. See the GNU General Public License for more details.
// You should have received a copy of the GNU General Public License along with RDMP. If not, see <https://www.gnu.org/licenses/>.

using System;
using System.ComponentModel;
using System.Linq;
using System.Windows.Forms;
using BrightIdeasSoftware;
using Rdmp.Core;
using Rdmp.Core.CommandExecution;
using Rdmp.Core.CommandExecution.Combining;
using Rdmp.Core.Curation.Data;
using Rdmp.Core.Icons.IconProvision;
using Rdmp.Core.MapsDirectlyToDatabaseTable;
using Rdmp.Core.ReusableLibraryCode.Icons.IconProvision;
using Rdmp.UI.ItemActivation;
using Rdmp.UI.Refreshing;
using Rdmp.UI.TestsAndSetup.ServicePropogation;


namespace Rdmp.UI.ExtractionUIs.JoinsAndLookups;

/// <summary>
/// Many researchers like flat tables they can load into SPSS or STATA or Excel and thus would prefer not to deal with multiple tables if possible.  Storing datasets as flat
/// tables however is often suboptimal in terms of performance and storage space.  Therefore it is possible to configure a dataset (Catalogue) which includes columns from
/// multiple tables.  For example if you have a Header and Results table in which Header tells you when a test was done and by whom including sample volume etc and each test
/// gives multiple results (white blood cell count, red blood cell count etc) then you will obviously want to store it as two separate tables.
/// 
/// <para>Configuring join logic in RDMP enables the QueryBuilder to write an SQL SELECT query including a LEFT JOIN / RIGHT JOIN / INNER JOIN over two or more tables.  If you don't
/// understand what an SQL Join is then you should research this before using this window.  Unlike a Lookup (See LookupConfiguration) it doesn't really matter which table contains
/// the ForeignKey and which contains the PrimaryKey since changing the Join direction effectively inverts this logic anyway (i.e. Header RIGHT JOIN Results is the same as Results
/// LEFT JOIN Header).  Configuring join logic in the RDMP database does not affect your data repository in any way (i.e. it doesn't mean we will suddenly start putting referential
/// integrity constraints into your database!).</para>
///  
/// <para>You might wonder why you have to configure JoinInfo information into RDMP when it is possibly already implemented in your data model (e.g. with foreign key constraints).  The
/// explicit record in the RDMP database allows you to hold corrupt/unlinkable data (which would violate a foreign key constraint) and still know that the tables must be joined.
/// Additionally it lets you configure joins between tables in different databases and to specify an explicit direction (LEFT / RIGHT / INNER) which is always the same when it comes
/// time to extract your data for researchers.</para>
/// 
/// <para>If you need to join on more than 1 column then just create a JoinInfo for each pair of columns (making sure the direction - LEFT/RIGHT/INNER matches).  For example if the join is
/// Header.LabNumber = Results.LabNumber AND Header.Hospital = Results.Hospital (because of crossover in LabNumber between hospitals) then you would configure a JoinInfo for
/// Header.LabNumber = Results.LabNumber and another for Header.Hospital = Results.Hospital.</para>
/// </summary>
public partial class JoinConfigurationUI : JoinConfiguration_Design
{
    private TableInfo _leftTableInfo;
    private TableInfo _rightTableInfo;

    public JoinConfigurationUI()
    {
        InitializeComponent();
        fk1.KeyType = JoinKeyType.ForeignKey;
        fk2.KeyType = JoinKeyType.ForeignKey;
        fk3.KeyType = JoinKeyType.ForeignKey;

        //cannot drop anything until you pick a foreign key table
        fk1.IsValidGetter = c => false;
        fk2.IsValidGetter = c => false;
        fk3.IsValidGetter = c => false;

        olvLeftColumns.RowHeight = 19;
        olvRightColumns.RowHeight = 19;
        AssociatedCollection = RDMPCollection.Tables;
    }

    public override void SetDatabaseObject(IActivateItems activator, TableInfo databaseObject)
    {
        base.SetDatabaseObject(activator, databaseObject);

        olvLeftColumnNames.ImageGetter = o => activator.CoreIconProvider.GetImage(o).ImageToBitmap();
        olvRightColumnNames.ImageGetter = o => activator.CoreIconProvider.GetImage(o).ImageToBitmap();

        _leftTableInfo = databaseObject;
        tbLeftTableInfo.Text = _leftTableInfo.ToString();

        btnChooseRightTableInfo.Image = activator.CoreIconProvider.GetImage(RDMPConcept.TableInfo, OverlayKind.Add)
            .ImageToBitmap();
<<<<<<< HEAD
        UpdateValidityAssesment();
=======
        UpdateValidityAssessment();
>>>>>>> 9e847e4d

        olvLeftColumns.ClearObjects();
        olvLeftColumns.AddObjects(_leftTableInfo.ColumnInfos);

        if (pk1.IsValidGetter == null)
        {
            pk1.IsValidGetter = c => c.TableInfo_ID == databaseObject.ID;
            pk2.IsValidGetter = c => c.TableInfo_ID == databaseObject.ID;
            pk3.IsValidGetter = c => c.TableInfo_ID == databaseObject.ID;
        }
    }

    private void btnChooseRightTableInfo_Click(object sender, EventArgs e)
    {
        if (Activator.SelectObject(new DialogArgs
                {
                    TaskDescription = $"Which other table should be joined to '{_leftTableInfo.Name}'?"
                }, _leftTableInfo.Repository.GetAllObjects<TableInfo>().Where(t => t.ID != _leftTableInfo.ID).ToArray(),
                out var selected))
            SetRightTableInfo(selected);
    }

    private void SetRightTableInfo(TableInfo t)
    {
        //it's the same as the last one!
        if (_rightTableInfo != null && _rightTableInfo.ID == t.ID)
            return;

        _rightTableInfo = t;
        tbRightTableInfo.Text = t.ToString();

        fk1.Clear();
        fk2.Clear();
        fk3.Clear();

        fk1.IsValidGetter = c => c.TableInfo_ID == t.ID;
        fk2.IsValidGetter = c => c.TableInfo_ID == t.ID;
        fk3.IsValidGetter = c => c.TableInfo_ID == t.ID;

        olvRightColumns.ClearObjects();
        olvRightColumns.AddObjects(_rightTableInfo.ColumnInfos);
    }

    private void k_SelectedColumnChanged()
    {
        UpdateValidityAssessment();
    }

    private void UpdateValidityAssessment(bool actuallyDoIt = false)
    {
        ragSmiley1.Reset();
        try
        {
            var fks = new ColumnInfo[] { fk1.SelectedColumn, fk2.SelectedColumn, fk3.SelectedColumn }
                .Where(f => f != null).ToArray();
            var pks = new ColumnInfo[] { pk1.SelectedColumn, pk2.SelectedColumn, pk3.SelectedColumn }
                .Where(p => p != null).ToArray();

            if (fk1.SelectedColumn == null || pk1.SelectedColumn == null)
                throw new Exception(
                    "You must specify at least one pair of keys to join on, do this by dragging columns out of the collection into the key boxes");

            if (
                pk2.SelectedColumn == null != (fk2.SelectedColumn == null)
                ||
                pk3.SelectedColumn == null != (fk3.SelectedColumn == null))
                throw new Exception(
<<<<<<< HEAD
                    "You must have the same number of primary and foregin keys (they must come in pairs)");
=======
                    "You must have the same number of primary and foreign keys (they must come in pairs)");
>>>>>>> 9e847e4d

            if (pks.Any(p => p.TableInfo_ID != _leftTableInfo.ID))
                throw new Exception("All Primary Keys must come from the Left hand TableInfo");

            if (fks.Any(f => f.TableInfo_ID != _rightTableInfo.ID))
                throw new Exception("All Foreign Keys must come from the Right hand TableInfo");


            ExtractionJoinType joinType;
            if (rbAllLeftHandTableRecords.Checked)
                joinType = ExtractionJoinType
                    .Right; //confusing I know, basically JoinInfo database record has fk,pk and direction field assuming fk joins via that direction to pk which is the opposite to the layout of this form
            else if (rbAllRightHandTableRecords.Checked)
                joinType = ExtractionJoinType.Left;
            else if (rbJoinInner.Checked)
                joinType = ExtractionJoinType.Inner;
            else
                throw new Exception("You must select an Extraction Join direction");

            var cataRepo = _leftTableInfo.CatalogueRepository;

            for (var i = 0; i < pks.Length; i++)
                if (cataRepo.GetAllObjects<JoinInfo>()
                    .Any(j => j.PrimaryKey_ID == pks[i].ID && j.ForeignKey_ID == fks[i].ID))
                    throw new Exception($"Join already exists between {fks[i]} and {pks[i].ID}");


            if (actuallyDoIt)
            {
                for (var i = 0; i < pks.Length; i++)
                    new JoinInfo(cataRepo, fks[i], pks[i], joinType, tbCollation.Text);

                MessageBox.Show("Successfully Created Joins");
                Activator.RefreshBus.Publish(this, new RefreshObjectEventArgs(_leftTableInfo));

                foreach (var ui in new[] { pk1, pk2, pk3, fk1, fk2, fk3 })
                    ui.Clear();
            }
            else
            {
                btnCreateJoinInfo.Enabled = true;
            }
        }
        catch (Exception ex)
        {
            btnCreateJoinInfo.Enabled = false;
            ragSmiley1.Fatal(ex);
        }
    }

    private void btnCreateJoinInfo_Click(object sender, EventArgs e)
    {
        UpdateValidityAssessment(true);
    }

    private void tbFilterLeft_TextChanged(object sender, EventArgs e)
    {
        olvLeftColumns.UseFiltering = true;
        olvLeftColumns.ModelFilter =
            new TextMatchFilter(olvLeftColumns, tbFilterLeft.Text, StringComparison.CurrentCultureIgnoreCase);
    }

    private void tbFilterRight_TextChanged(object sender, EventArgs e)
    {
        olvRightColumns.UseFiltering = true;
        olvRightColumns.ModelFilter = new TextMatchFilter(olvRightColumns, tbFilterRight.Text,
            StringComparison.CurrentCultureIgnoreCase);
    }

    private void rb_CheckedChanged(object sender, EventArgs e)
    {
        UpdateValidityAssessment();
    }

    public void SetOtherTableInfo(TableInfo otherTableInfo)
    {
        SetRightTableInfo(otherTableInfo);
    }

    private void olvRightColumns_DragEnter(object sender, DragEventArgs e)
    {
        var tableInfo = GetTableInfoOrNullFromDrag(e);

        if (tableInfo != null)
            e.Effect = DragDropEffects.Copy;
    }

    private void olvRightColumns_DragDrop(object sender, DragEventArgs e)
    {
        var tableInfo = GetTableInfoOrNullFromDrag(e);

        if (tableInfo != null)
            SetRightTableInfo(tableInfo);
    }

    private static TableInfo GetTableInfoOrNullFromDrag(DragEventArgs e)
    {
        return e.Data is not OLVDataObject data || data.ModelObjects.Count != 1
            ? null
            : data.ModelObjects[0] switch
            {
                TableInfo ti => ti,
                TableInfoCombineable ticmd => ticmd.TableInfo,
                _ => null
            };
    }

    private void tbCollation_Leave(object sender, EventArgs e)
    {
        if (tbCollation.Text != null &&
            tbCollation.Text.StartsWith("collate", StringComparison.CurrentCultureIgnoreCase))
            tbCollation.Text = tbCollation.Text["collate".Length..].Trim();
    }

    private void olv_ItemActivate(object sender, EventArgs e)
    {
        var olv = (ObjectListView)sender;

        if (olv.SelectedObject is IMapsDirectlyToDatabaseTable o)
            Activator.RequestItemEmphasis(this, new EmphasiseRequest(o));
    }
}

[TypeDescriptionProvider(typeof(AbstractControlDescriptionProvider<JoinConfiguration_Design, UserControl>))]
public abstract class JoinConfiguration_Design : RDMPSingleDatabaseObjectControl<TableInfo>
{
}<|MERGE_RESOLUTION|>--- conflicted
+++ resolved
@@ -78,11 +78,7 @@
 
         btnChooseRightTableInfo.Image = activator.CoreIconProvider.GetImage(RDMPConcept.TableInfo, OverlayKind.Add)
             .ImageToBitmap();
-<<<<<<< HEAD
-        UpdateValidityAssesment();
-=======
         UpdateValidityAssessment();
->>>>>>> 9e847e4d
 
         olvLeftColumns.ClearObjects();
         olvLeftColumns.AddObjects(_leftTableInfo.ColumnInfos);
@@ -150,11 +146,7 @@
                 ||
                 pk3.SelectedColumn == null != (fk3.SelectedColumn == null))
                 throw new Exception(
-<<<<<<< HEAD
-                    "You must have the same number of primary and foregin keys (they must come in pairs)");
-=======
                     "You must have the same number of primary and foreign keys (they must come in pairs)");
->>>>>>> 9e847e4d
 
             if (pks.Any(p => p.TableInfo_ID != _leftTableInfo.ID))
                 throw new Exception("All Primary Keys must come from the Left hand TableInfo");
