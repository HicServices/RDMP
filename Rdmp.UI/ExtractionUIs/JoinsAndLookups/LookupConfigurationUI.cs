// Copyright (c) The University of Dundee 2018-2019
// This file is part of the Research Data Management Platform (RDMP).
// RDMP is free software: you can redistribute it and/or modify it under the terms of the GNU General Public License as published by the Free Software Foundation, either version 3 of the License, or (at your option) any later version.
// RDMP is distributed in the hope that it will be useful, but WITHOUT ANY WARRANTY; without even the implied warranty of MERCHANTABILITY or FITNESS FOR A PARTICULAR PURPOSE. See the GNU General Public License for more details.
// You should have received a copy of the GNU General Public License along with RDMP. If not, see <https://www.gnu.org/licenses/>.

using System;
using System.Collections.Generic;
using System.ComponentModel;
using System.Drawing;
using System.Drawing.Drawing2D;
using System.Linq;
using System.Windows.Forms;
using BrightIdeasSoftware;
using Rdmp.Core;
using Rdmp.Core.CommandExecution;
using Rdmp.Core.CommandExecution.AtomicCommands;
using Rdmp.Core.Curation.Data;
using Rdmp.Core.Icons.IconProvision;
using Rdmp.Core.MapsDirectlyToDatabaseTable;
using Rdmp.Core.ReusableLibraryCode.Icons.IconProvision;
using Rdmp.UI.ItemActivation;
using Rdmp.UI.MainFormUITabs.SubComponents;
using Rdmp.UI.Menus;
using Rdmp.UI.Refreshing;
using Rdmp.UI.SimpleDialogs;
using Rdmp.UI.TestsAndSetup.ServicePropogation;
using DragDropEffects = System.Windows.Forms.DragDropEffects;
using Point = System.Drawing.Point;
using WideMessageBox = Rdmp.UI.SimpleDialogs.WideMessageBox;

namespace Rdmp.UI.ExtractionUIs.JoinsAndLookups;

/// <summary>
/// A Lookup in RDMP is a relationship between three columns.  The 'Foreign Key' column must come from a normal dataset table e.g. 'Prescribing.DrugCode', the 'Primary Key' must come
/// from a different table (usually prefixed z_ to indicate it is a lookup table) e.g. 'z_DrugsLookup.DrugCode' and then a 'Description' column from the same table e.g.
/// 'z_DrugsLookup.DrugName'.  This is maintained in the RDMP Catalogue database and does not result in any changes / constraints on your actual data repository.
/// 
/// <para>While it might seem redundant to have to configure this logic in the RDMP as well as (if you choose to) constraints in your data repository, this approach allows for
/// flexibility when it comes to incomplete/corrupt lookup tables (common in the research data management domain) as well as letting us bundle lookups with data extracts etc.</para>
/// 
/// <para>This window is a low level alternative to LookupConfiguration (the recommended way of creating these Lookup relationships), this form lets you explicitly create a Lookup
/// relationship using the supplied columns.  First of all you should make sure that the column you right clicked to activate the Form is the Description column.  Then select the
/// 'Primary Key' and 'Foreign Key' as described above.  </para>
/// 
/// <para>If you have a particularly insane database design you can configure composite joins (where there are multiple columns that make up a composite 'Foreign Key' / 'Primary Key'.  For
/// example if there was crossover in 'DrugCode' between two countries then the Lookup relationship would need 'Primary Key' Prescribing.DrugCode + Prescribing.Country and the
/// 'Foreign Key' would need to be z_DrugsLookup.DrugCode + z_DrugsLookup.Country.</para>
///
/// <para>Allows you to rapidly import and configure lookup table relationships into the RDMP.  This has two benefits, firstly lookup tables will be automatically included in project extracts
/// of the dataset you are editing.  Secondly lookup columns will be available for inclusion directly into the extraction on a per row basis (for researchers who can't deal with having
/// to lookup the meaning of codes in separate files).</para>
/// 
/// <para>Start by identifying a lookup table and click Import Lookup.  Then drag the primary key of the lookup into the PrimaryKey box.  Then drag the description column of the lookup onto the
/// Foreign key field in the dataset you are modifying.  If you have multiple foreign keys (e.g. two columns SendingLocation and DischargeLocation both of which are location codes) then
/// join them both up (this will give you two lookup description fields SendingLocation_Desc and DischargeLocation_Desc).  </para>
/// 
/// <para>All Lookups and Lookup column description configurations are artifacts in the RDMP database and no actual changes will take place on your data repository (i.e. no constraints will be added
/// to the underlying data database). </para>
/// </summary>
public partial class LookupConfigurationUI : LookupConfiguration_Design
{
    private Catalogue _catalogue;
    private ToolTip toolTip = new();

    //constructor
    public LookupConfigurationUI()
    {
        InitializeComponent();
        olvLookupColumns.RowHeight = 19;
        olvExtractionInformations.RowHeight = 19;
        olvSelectedDescriptionColumns.RowHeight = 19;

        olvLookupColumns.IsSimpleDragSource = true;
        olvExtractionInformations.IsSimpleDragSource = true;

        pk1.KeyType = JoinKeyType.PrimaryKey;
        pk1.SelectedColumnChanged += pk1_SelectedColumnChanged;

        pk2.KeyType = JoinKeyType.PrimaryKey;
        pk2.SelectedColumnChanged += UpdateValidityAssesment;

        pk3.KeyType = JoinKeyType.PrimaryKey;
        pk3.SelectedColumnChanged += UpdateValidityAssesment;

        fk1.KeyType = JoinKeyType.ForeignKey;
        fk1.SelectedColumnChanged += fk1_SelectedColumnChanged;

        fk2.KeyType = JoinKeyType.ForeignKey;
        fk2.SelectedColumnChanged += UpdateValidityAssesment;

        fk3.KeyType = JoinKeyType.ForeignKey;
        fk3.SelectedColumnChanged += UpdateValidityAssesment;

        AssociatedCollection = RDMPCollection.Tables;
    }

    private void UpdateValidityAssesment()
    {
        UpdateValidityAssesment(false);
    }

    private void fk1_SelectedColumnChanged()
    {
        SetStage(
            pk1.SelectedColumn == null ? LookupCreationStage.DragAForeignKey : LookupCreationStage.DragADescription);
        UpdateValidityAssesment();
    }

    private void pk1_SelectedColumnChanged()
    {
        SetStage(pk1.SelectedColumn == null
            ? LookupCreationStage.DragAPrimaryKey
            : LookupCreationStage.DragAForeignKey);
        UpdateValidityAssesment();
    }

    public override void SetDatabaseObject(IActivateItems activator, Catalogue databaseObject)
    {
        base.SetDatabaseObject(activator, databaseObject);
        _catalogue = databaseObject;

        cbxLookup.SetItemActivator(activator);
        olvLookupNameColumn.ImageGetter = o => activator.CoreIconProvider.GetImage(o).ImageToBitmap();
        olvExtractionInformationsNameColumn.ImageGetter = o => activator.CoreIconProvider.GetImage(o).ImageToBitmap();
        olvDescriptionsColumn.ImageGetter = o => activator.CoreIconProvider.GetImage(o).ImageToBitmap();

        //add the currently configured extraction informations in the order they appear in the dataset
        var allExtractionInformationFromCatalogue =
            new List<ExtractionInformation>(_catalogue.GetAllExtractionInformation(ExtractionCategory.Any));
        allExtractionInformationFromCatalogue.Sort();

        olvExtractionInformations.ClearObjects();
        olvExtractionInformations.AddObjects(allExtractionInformationFromCatalogue.ToArray());

        btnImportNewTableInfo.Image = activator.CoreIconProvider.GetImage(RDMPConcept.TableInfo, OverlayKind.Import)
            .ImageToBitmap();
        toolTip.SetToolTip(btnImportNewTableInfo, "Import new...");

        btnPrimaryKeyCompositeHelp.Image = FamFamFamIcons.help.ImageToBitmap();

        pictureBox1.Image = activator.CoreIconProvider.GetImage(RDMPConcept.Catalogue).ImageToBitmap();
        tbCatalogue.Text = databaseObject.ToString();

        cbxLookup.SetUp(activator.CoreChildProvider.AllTableInfos);

        UpdateValidityAssesment();
    }

    public void SetLookupTableInfo(TableInfo t, bool setComboBox = true)
    {
<<<<<<< HEAD
        if (t != null && t.IsTableValuedFunction)
=======
        if (t is { IsTableValuedFunction: true })
>>>>>>> 9e847e4d
        {
            WideMessageBox.Show("Lookup table not valid",
                $"Table '{t}' is a TableValuedFunction, you cannot use it as a lookup table");
            return;
        }

        if (setComboBox)
            cbxLookup.SelectedItem = t;

        olvLookupColumns.ClearObjects();

        if (t != null)
        {
            olvLookupColumns.AddObjects(t.ColumnInfos);

            SetStage(LookupCreationStage.DragAPrimaryKey);

            pk1.IsValidGetter = c => c.TableInfo_ID == t.ID;
            pk2.IsValidGetter = c => c.TableInfo_ID == t.ID;
            pk3.IsValidGetter = c => c.TableInfo_ID == t.ID;

            fk1.IsValidGetter = c => c.TableInfo_ID != t.ID;
            fk2.IsValidGetter = c => c.TableInfo_ID != t.ID;
            fk3.IsValidGetter = c => c.TableInfo_ID != t.ID;
        }
        else
        {
            SetStage(LookupCreationStage.ChooseLookupTable);
        }
    }

    private void btnImportNewTableInfo_Click(object sender, EventArgs e)
    {
        var importDialog = new ImportSQLTableUI(Activator, false);

        if (importDialog.ShowDialog() == DialogResult.OK)
            if (importDialog.TableInfoCreatedIfAny != null)
                cbxLookup.SelectedItem = importDialog.TableInfoCreatedIfAny;
    }

    private void SetStage(LookupCreationStage newStage)
    {
        _currentStage = newStage;
        Invalidate(true);
    }

    private enum LookupCreationStage
    {
        ChooseLookupTable,
        DragAPrimaryKey,
        DragADescription,
        DragAForeignKey
    }

    private LookupCreationStage _currentStage = LookupCreationStage.ChooseLookupTable;

    private void LookupConfiguration_Paint(object sender, PaintEventArgs e)
    {
        var drawTaskListAt = new Point(580, 10);


        var lines = new[]
        {
            "Defining a lookup relationship:",
            "  1. Choose Lookup Table",
            "  2. Choose the Code column (e.g. T/F)",
            "  3. Choose the dataset column containing a matching code (T/F)",
            "  4. Choose the Description column (e.g. Tayside,Fife)"
        };


        var lineHeight = e.Graphics.MeasureString(lines[0], Font).Height;

        for (var i = 0; i < lines.Length; i++)
            e.Graphics.DrawString(lines[i], Font, Brushes.Black,
                new PointF(drawTaskListAt.X, drawTaskListAt.Y + lineHeight * i));

        var bulletLineIndex = _currentStage switch
        {
            LookupCreationStage.ChooseLookupTable => 1,
            LookupCreationStage.DragAPrimaryKey => 2,
            LookupCreationStage.DragAForeignKey => 3,
            LookupCreationStage.DragADescription => 4,
            _ => throw new ArgumentOutOfRangeException()
        };

        DrawArrows(e.Graphics);

        var triangleBasePoints = new[]
        {
            //basically (where 1 is the line height)
            //0,0
            //.5.5
            //0,1
            //offset by the drawing start location + the appropriate line number

            new PointF(drawTaskListAt.X, drawTaskListAt.Y + bulletLineIndex * lineHeight),
            new PointF(drawTaskListAt.X + lineHeight / 2,
                drawTaskListAt.Y + bulletLineIndex * lineHeight + lineHeight / 2),
            new PointF(drawTaskListAt.X, drawTaskListAt.Y + lineHeight + bulletLineIndex * lineHeight)
        };

        e.Graphics.FillPolygon(Brushes.Black, triangleBasePoints);
    }

    private void DrawArrows(Graphics graphics)
    {
        var arrowPen = new Pen(Color.DarkGray, 2);

        var capPath = new GraphicsPath();

        // Create the outline for our custom end cap.
        capPath.AddLine(new Point(0, 0), new Point(2, -2));
        capPath.AddLine(new Point(2, -2), new Point(0, 0));
        capPath.AddLine(new Point(0, 0), new Point(-2, -2));
        capPath.AddLine(new Point(-2, -2), new Point(0, 0));

        arrowPen.CustomEndCap = new CustomLineCap(null, capPath);


        switch (_currentStage)
        {
            case LookupCreationStage.ChooseLookupTable:
                break;
            case LookupCreationStage.DragAPrimaryKey:

                DrawCurveWithLabel(
                    new PointF(groupBox1.Right + 10, groupBox1.Top + groupBox1.Height / 2f),
                    new PointF(pk1.Left - 10, pk1.Top - 2),
                    "2. Drag Primary Key Column", graphics, arrowPen);
                break;
            case LookupCreationStage.DragAForeignKey:

                DrawCurveWithLabel(
                    new PointF(olvExtractionInformations.Right + 10,
                        olvExtractionInformations.Bottom - olvExtractionInformations.Height / 10f),
                    new PointF(olvSelectedDescriptionColumns.Right + 100, olvSelectedDescriptionColumns.Bottom + 200),
                    new PointF(fk1.Right + 500, fk1.Top + 100),
                    new PointF(fk1.Right + 15, fk1.Bottom - 10),
                    "3. Drag Matching Foreign Key Column", graphics, arrowPen);
                break;
            case LookupCreationStage.DragADescription:
                DrawCurveWithLabel(
                    new PointF(groupBox1.Right + 10, groupBox1.Top + groupBox1.Height / 2f),
                    new PointF(olvSelectedDescriptionColumns.Left - 10, olvSelectedDescriptionColumns.Top - 2),
                    "4. Drag a Description Column", graphics, arrowPen);

                break;
            default:
                throw new ArgumentOutOfRangeException();
        }
    }

    private void DrawCurveWithLabel(PointF start, PointF end, string label, Graphics g, Pen p)
    {
        var w = end.X - start.X;
        var h = end.Y - start.Y;

        DrawCurveWithLabel(start, start with { X = start.X + w }, start with { Y = start.Y + h }, end, label, g, p);
    }

    private bool debugPoints = false;

    private void DrawCurveWithLabel(PointF start, PointF mid1, PointF mid2, PointF end, string label, Graphics g, Pen p)
    {
        g.DrawBezier(p,
            start,
            mid1,
            mid2,
            end);

        if (debugPoints)
        {
            g.FillEllipse(Brushes.Red, start.X - 2, start.Y - 2, 5, 5);
            g.FillEllipse(Brushes.Red, mid1.X - 2, mid1.Y - 2, 5, 5);
            g.FillEllipse(Brushes.Red, mid2.X - 2, mid2.Y - 2, 5, 5);
            g.FillEllipse(Brushes.Red, end.X - 2, end.Y - 2, 5, 5);
        }

        g.DrawString(label, Font, Brushes.Black, new PointF(start.X, start.Y));
    }


    private void btnPrimaryKeyCompositeHelp_Click(object sender, EventArgs e)
    {
        WideMessageBox.Show("Lookup help",
            @"Usually you only need one primary key/foreign key relationship e.g. M=Male, F=Female in which z_GenderLookup..Sex is the primary key and Demography..PatientGender is the foreign key.  However sometimes you need additional lookup joins.

For example:
if the Drug Code 'TIB' is reused in Tayside and Fife healthboard with different meanings then the primary key/foreign key would of the Lookup table would have to be both the 'Code' (TIB) and the 'Prescribing Healthboard' (T or F).

Only define secondary columns if you really need them! if any of the key fields do not match between the Lookup table and the Dataset table then no lookup description will be recorded",
            null, true, null, WideMessageBoxTheme.Help);
    }

    private void olvLookupColumns_CellRightClick(object sender, CellRightClickEventArgs e)
    {
        if (e.Model is not ColumnInfo c)
            return;

        e.MenuStrip = new ColumnInfoMenu(new RDMPContextMenuStripArgs(Activator), c);
    }

    private void olvSelectedDescriptionColumns_KeyUp(object sender, KeyEventArgs e)
    {
        if (e.KeyCode == Keys.Delete)
        {
            olvSelectedDescriptionColumns.RemoveObject(olvSelectedDescriptionColumns.SelectedObject);
            UpdateValidityAssesment();
        }
    }

    private void olvSelectedDescriptionColumns_ModelDropped(object sender, ModelDropEventArgs e)
    {
        olvSelectedDescriptionColumns.AddObject(e.SourceModels[0]);

        UpdateValidityAssesment();
    }

    private void olvSelectedDescriptionColumns_ModelCanDrop(object sender, ModelDropEventArgs e)
    {
        if (e.SourceModels.Count == 1)
            if (e.SourceModels[0] is ColumnInfo)
            {
                var c = e.SourceModels[0] as ColumnInfo;

                //it's already in it
                if (olvSelectedDescriptionColumns.IndexOf(c) != -1)
                {
                    e.InfoMessage = "ColumnInfo is already selected as a Description";
                    return;
                }

                e.Effect = DragDropEffects.Copy;
            }
    }

    private void btnCreateLookup_Click(object sender, EventArgs e)
    {
        UpdateValidityAssesment(true);
    }

    private void UpdateValidityAssesment(bool actuallyDoIt)
    {
        btnCreateLookup.Enabled = false;
        ragSmiley1.Reset();

        try
        {
            if (pk1.SelectedColumn == null)
                throw new Exception("No Primary key column selected");

            if (fk1.SelectedColumn == null)
                throw new Exception("No Foreign key column selected");

            var allExtractionInformations = olvExtractionInformations.Objects.Cast<ExtractionInformation>().ToArray();
            var foreignKeyExtractionInformation =
                allExtractionInformations.SingleOrDefault(e =>
                    e.ColumnInfo != null && e.ColumnInfo.Equals(fk1.SelectedColumn)) ??
                throw new Exception("Foreign key column(s) must come from the Catalogue ExtractionInformation columns");
            if (pk2.SelectedColumn == null != (fk2.SelectedColumn == null))
                throw new Exception("If you want to have secondary joins you must have them in pairs");

            if (pk3.SelectedColumn == null != (fk3.SelectedColumn == null))
                throw new Exception("If you want to have secondary joins you must have them in pairs");

            var p1 = pk1.SelectedColumn;
            var f1 = fk1.SelectedColumn;

            var p2 = pk2.SelectedColumn;
            var f2 = fk2.SelectedColumn;

            var p3 = pk3.SelectedColumn;
            var f3 = fk3.SelectedColumn;

            var uniqueIDs = new[] { p1, p2, p3, f1, f2, f3 }.Where(o => o != null).Select(c => c.ID).ToArray();

            if (uniqueIDs.Distinct().Count() != uniqueIDs.Length)
                throw new Exception("Columns can only appear once in any given key box");

            if (new[] { p1, p2, p3 }.Where(o => o != null).Select(c => c.TableInfo_ID).Distinct().Count() != 1)
                throw new Exception("All primary key columns must come from the same Lookup table");

            var descs = olvSelectedDescriptionColumns.Objects.Cast<ColumnInfo>().ToArray();

            if (!descs.Any())
                throw new Exception("You must have at least one Description column from the Lookup table");

            if (descs.Any(d => d.TableInfo_ID != p1.TableInfo_ID))
                throw new Exception("All Description columns must come from the Lookup table");

            if (actuallyDoIt)
            {
                var alsoCreateExtractionInformation =
                    Activator.YesNo(
                        $"Also create a virtual extractable column(s) in '{_catalogue}' called '<Column>_Desc'",
                        "Create Extractable Column?");

                var keyPairs = new List<Tuple<ColumnInfo, ColumnInfo>>
                {
                    Tuple.Create(f1, p1)
                };

                if (p2 != null)
                    keyPairs.Add(Tuple.Create(f2, p2));

                if (p3 != null)
                    keyPairs.Add(Tuple.Create(f3, p3));

                var cmd = new ExecuteCommandCreateLookup(Activator.RepositoryLocator.CatalogueRepository,
                    foreignKeyExtractionInformation, descs,
                    keyPairs, tbCollation.Text, alsoCreateExtractionInformation);

                cmd.Execute();

                Activator.RefreshBus.Publish(this, new RefreshObjectEventArgs(_catalogue));
                SetDatabaseObject(Activator, _catalogue);

                MessageBox.Show("Lookup created successfully, fields will now be cleared");
                pk1.Clear();
                pk2.Clear();
                pk3.Clear();

                fk1.Clear();
                fk2.Clear();
                fk3.Clear();

                olvSelectedDescriptionColumns.ClearObjects();
                SetStage(LookupCreationStage.DragAPrimaryKey);
            }

            btnCreateLookup.Enabled = true;
        }
        catch (Exception e)
        {
            if (actuallyDoIt)
                ExceptionViewer.Show(e);

            ragSmiley1.Fatal(e);
        }
    }

    public override string GetTabName() => $"Add Lookup ({base.GetTabName()})";

    private void tbFilter_TextChanged(object sender, EventArgs e)
    {
        olvExtractionInformations.UseFiltering = true;
        olvExtractionInformations.ModelFilter = new TextMatchFilter(olvExtractionInformations, tbFilter.Text);
    }

    private void olv_ItemActivate(object sender, EventArgs e)
    {
        var olv = (ObjectListView)sender;

        if (olv.SelectedObject is IMapsDirectlyToDatabaseTable o)
            Activator.RequestItemEmphasis(this, new EmphasiseRequest(o));
    }

    private void cbxLookup_SelectedItemChanged(object sender, EventArgs e)
    {
        SetLookupTableInfo((TableInfo)cbxLookup.SelectedItem, false);
    }
}

[TypeDescriptionProvider(typeof(AbstractControlDescriptionProvider<LookupConfiguration_Design, UserControl>))]
public abstract class LookupConfiguration_Design : RDMPSingleDatabaseObjectControl<Catalogue>
{
}<|MERGE_RESOLUTION|>--- conflicted
+++ resolved
@@ -149,11 +149,7 @@
 
     public void SetLookupTableInfo(TableInfo t, bool setComboBox = true)
     {
-<<<<<<< HEAD
-        if (t != null && t.IsTableValuedFunction)
-=======
         if (t is { IsTableValuedFunction: true })
->>>>>>> 9e847e4d
         {
             WideMessageBox.Show("Lookup table not valid",
                 $"Table '{t}' is a TableValuedFunction, you cannot use it as a lookup table");
