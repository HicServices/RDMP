--- conflicted
+++ resolved
@@ -214,19 +214,11 @@
 
 
         var lineHeight = e.Graphics.MeasureString(lines[0], Font).Height;
-<<<<<<< HEAD
-            
+
         for (var i = 0; i < lines.Length; i++)
             e.Graphics.DrawString(lines[i], Font, Brushes.Black,new PointF(drawTaskListAt.X, drawTaskListAt.Y + lineHeight*i));
 
         var bulletLineIndex = _currentStage switch
-=======
-
-        for (var i = 0; i < lines.Length; i++)
-            e.Graphics.DrawString(lines[i], Font, Brushes.Black,new PointF(drawTaskListAt.X, drawTaskListAt.Y + lineHeight*i));
-
-        int bulletLineIndex = _currentStage switch
->>>>>>> 5c0a3943
         {
             LookupCreationStage.ChooseLookupTable => 1,
             LookupCreationStage.DragAPrimaryKey => 2,
@@ -441,14 +433,10 @@
                         $"Also create a virtual extractable column(s) in '{_catalogue}' called '<Column>_Desc'",
                         "Create Extractable Column?");
 
-<<<<<<< HEAD
-                var keyPairs = new List<Tuple<ColumnInfo, ColumnInfo>> { Tuple.Create(f1,p1) };
-=======
                 var keyPairs = new List<Tuple<ColumnInfo, ColumnInfo>>
                 {
                     Tuple.Create(f1, p1)
                 };
->>>>>>> 5c0a3943
 
                 if (p2 != null)
                     keyPairs.Add(Tuple.Create(f2,p2));
