--- conflicted
+++ resolved
@@ -62,12 +62,7 @@
         if (IsValidGetter != null && !IsValidGetter(col))
             return;
 
-<<<<<<< HEAD
-        if (col != null)
-            e.Effect = DragDropEffects.Copy;
-=======
         e.Effect = DragDropEffects.Copy;
->>>>>>> 9e847e4d
     }
 
     private void tbPk1_DragDrop(object sender, DragEventArgs e)
