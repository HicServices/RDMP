// Copyright (c) The University of Dundee 2018-2019
// This file is part of the Research Data Management Platform (RDMP).
// RDMP is free software: you can redistribute it and/or modify it under the terms of the GNU General Public License as published by the Free Software Foundation, either version 3 of the License, or (at your option) any later version.
// RDMP is distributed in the hope that it will be useful, but WITHOUT ANY WARRANTY; without even the implied warranty of MERCHANTABILITY or FITNESS FOR A PARTICULAR PURPOSE. See the GNU General Public License for more details.
// You should have received a copy of the GNU General Public License along with RDMP. If not, see <https://www.gnu.org/licenses/>.

using System;
using System.Collections.Generic;
using System.Linq;
using System.Windows.Forms;
using BrightIdeasSoftware;
using Rdmp.Core.Curation.Data;
using Rdmp.Core.Curation.FilterImporting;
using Rdmp.Core.MapsDirectlyToDatabaseTable;
using Rdmp.Core.MapsDirectlyToDatabaseTable.Revertable;
using Rdmp.Core.QueryBuilding.Parameters;
using Rdmp.UI.Collections;
using Rdmp.UI.ItemActivation;
using Rdmp.UI.Refreshing;
using Rdmp.UI.SimpleDialogs;
using Rdmp.UI.TestsAndSetup.ServicePropogation;
using Enum = System.Enum;

namespace Rdmp.UI.ExtractionUIs.FilterUIs.ParameterUIs;

/// <summary>
/// Filters, Aggregates, Extractions etc can all make use of SQL parameters (e.g. @drugName).  This dialog appears any time you are viewing/editing the parameters associated with a
/// given parameter use case.  If you do not understand what SQL parameters (aka variables) are then you should read up on this before using this control.
/// 
/// <para>The following help instructions will relate to the context of editing a Filter and configuring some parameters but is equally applicable to configuring global parameters on an
/// extraction or in a cohort identification configuration etc.</para>
/// 
/// <para>The first time you use a parameter in your filter (e.g. @drugName), a template SQL Parameter will be created (probably as a varchar(50)).  You should adjust the Declare SQL such
/// that it is the correct data type for your filter and give it a default value which illustrates how it should be used when deployed as part of cohort identification or data extraction.
/// Finally provide a description of what the parameter is supposed to do in the Comment section.  </para>
/// 
/// <para>Parameters exist at multiple levels within the system and it is possible that you are editing parameters that are not at the top level.  For example, you are configuring an extract
/// in which the global parameter @drugCodesOfInterest is declared for all datasets in the project and you have just opened a Filter.  In this context you will see some greyed out
/// 'Overriding' parameters, these are available for use at lower levels but cannot be changed (because the new Value would be applied to all users of the global i.e. all datasets in the
/// extraction, not just the one you are editing).</para>
/// 
/// <para>So to return to the above example, if you create a filter 'Prescriptions collected after date X' with the SQL 'dateCollected > @dateOfCollection'.  When you save the Filter the
/// parameter @dateOfCollection will be created (unless there is already a global with the same name/type).</para>
/// 
/// <para>Sometimes the Globals are explicit fixed value parameters for example the @ProjectNumber in a data extraction, in this case the Parameter cannot be modified period.</para>
/// </summary>
public partial class ParameterCollectionUI : RDMPUserControl
{
    public ParameterCollectionUIOptions Options { get; private set; }

    private ToolStripMenuItem miAddNewParameter = new("New Parameter...");
    private ToolStripMenuItem miOverrideParameter = new("Override Parameter");

    public ParameterCollectionUI()
    {
        InitializeComponent();
        olvParameterName.GroupKeyGetter += GroupKeyGetter;
        olvParameters.AboutToCreateGroups += olvParameters_AboutToCreateGroups;
        olvParameters.AddDecoration(new EditingCellBorderDecoration { UseLightbox = true });

        olvParameterName.ImageGetter += ImageGetter;
        olvParameterName.AspectGetter += ParameterName_AspectGetter;

        olvOwner.AspectGetter += OwnerAspectGetter;
        olvParameters.CellToolTipShowing += olvParameters_CellToolTipShowing;

        parameterEditorScintillaControl1.ParameterSelected += (s, e) => olvParameters.SelectObject(e);
        parameterEditorScintillaControl1.ParameterChanged += (s, e) => olvParameters.RefreshObject(e);
        parameterEditorScintillaControl1.ProblemObjectsFound += RefreshProblemObjects;

        olvParameters.ContextMenuStrip = new ContextMenuStrip();
        olvParameters.ContextMenuStrip.Items.Add(miAddNewParameter);
        olvParameters.ContextMenuStrip.Items.Add(miOverrideParameter);

        miAddNewParameter.Click += miAddParameter_Click;
        miOverrideParameter.Click += miOverride_Click;

        RDMPCollectionCommonFunctionality.SetupColumnTracking(olvParameters, olvComment,
            new Guid("8058e9c5-236e-443a-8586-6a21bf1a4562"));
        RDMPCollectionCommonFunctionality.SetupColumnTracking(olvParameters, olvOwner,
            new Guid("e2097029-e35f-4d56-a000-e8cca717b9ad"));
        RDMPCollectionCommonFunctionality.SetupColumnTracking(olvParameters, olvValue,
            new Guid("cfbab41b-8af1-480c-a7a0-0bbf42ee8cb9"));
        RDMPCollectionCommonFunctionality.SetupColumnTracking(olvParameters, olvParameterName,
            new Guid("eadfd8e8-db88-4632-badc-0c6dbec2f877"));
        RDMPCollectionCommonFunctionality.SetupColumnTracking(olvParameters, olvParameterSQL,
            new Guid("a9216170-621d-45c6-9d32-9046a054fc0f"));
    }

    private object ParameterName_AspectGetter(object rowObject)
    {
        if (rowObject is not ISqlParameter p)
            return null;

        try
        {
            return p.ParameterName;
        }
        catch (Exception)
        {
            return "Unknown";
        }
    }


    private void olvParameters_AboutToCreateGroups(object sender, CreateGroupsEventArgs e)
    {
        var order = new Dictionary<string, int>
        {
            { ParameterLevel.Global.ToString(), 0 },
            { ParameterLevel.CompositeQueryLevel.ToString(), 1 },
            { ParameterLevel.QueryLevel.ToString(), 2 },
            { ParameterLevel.TableInfo.ToString(), 3 }
        };

        foreach (var g in e.Groups)
            g.SortValue = order[g.Header];

        var currentGroup = e.Groups.SingleOrDefault(g => g.Header.Equals(Options.CurrentLevel.ToString()));
        if (currentGroup != null)
            currentGroup.Header = $"{currentGroup.Header} (current)";

        e.Groups = e.Groups.OrderBy(g => g.SortValue).ToList();
    }

    public void Clear()
    {
        olvParameters.ClearObjects();
    }

    public void RefreshParametersFromDatabase()
    {
        miAddNewParameter.Enabled = Options.CanNewParameters();

        olvParameters.ClearObjects();

        //add all parameters from all levels
        foreach (ParameterLevel level in Enum.GetValues(typeof(ParameterLevel)))
        {
            var parametersFoundAtThisLevel = Options.ParameterManager.ParametersFoundSoFarInQueryGeneration[level];

            //add them to the collection
            if (parametersFoundAtThisLevel.Any())
                olvParameters.AddObjects(parametersFoundAtThisLevel);
        }

        DisableRelevantObjects();
        parameterEditorScintillaControl1.RegenerateSQL();

        UpdateTabVisibility();
    }

    private void UpdateTabVisibility()
    {
        if (parameterEditorScintillaControl1.IsBroken)
            tabControl1.TabPages.Remove(tpSql);
        else if (!tabControl1.TabPages.Contains(tpSql))
            tabControl1.TabPages.Add(tpSql);
    }

    private void DisableRelevantObjects()
    {
        if (olvParameters.Objects == null) //there are no parameters
            return;

        var parameters = olvParameters.Objects.Cast<ISqlParameter>().ToArray();
        var toDisable = parameters.Where(Options.ShouldBeDisabled);

        //These parameters are super special and in fact only have a Value (other properties are inherited from a parent ExtractionFilterParameter) so only let the user edit the Value textbox if there are any of these in the UI
        if (parameters.Any(p => p is ExtractionFilterParameterSetValue))
        {
            olvComment.IsEditable = false;
            olvParameterSQL.IsEditable = false;
        }
        else
        {
            olvComment.IsEditable = true;
            olvParameterSQL.IsEditable = true;
        }

        if (Options.ReadOnly)
        {
            olvParameters.DisableObjects(parameters);
            return;
        }

        //enable all
        olvParameters.EnableObjects(parameters);
        //disable all rows which are overridden or are from a higher level than the one the user is currently editing
        olvParameters.DisableObjects(toDisable);
        //refresh everyones icons and values
        olvParameters.RefreshObjects(parameters);
    }


    public static Form ShowAsDialog(IActivateItems activator, ParameterCollectionUIOptions options, bool modal = false)
    {
        var f = new Form
        {
            Text = $"Parameters For:{options.Collector}"
        };
        var ui = new ParameterCollectionUI();
        f.Width = ui.Width;
        f.Height = ui.Height;

        ui.SetUp(options, activator);
        ui.Dock = DockStyle.Fill;
        f.Controls.Add(ui);

        if (modal)
            f.ShowDialog();
        else
            f.Show();

        return f;
    }

    public void SetUp(ParameterCollectionUIOptions options, IActivateItems activator)
    {
        Options = options;

        SetItemActivator(activator);

        hiParameters.SetHelpText("Use Case", options.UseCase);

        parameterEditorScintillaControl1.Options = options;
        RefreshParametersFromDatabase();
    }

    private void miAddParameter_Click(object sender, EventArgs e)
    {
        var r = new Random();

#pragma warning disable SCS0005 // Weak random generator: This is only used to create an initial value for a parameter.
        var dialog = new TypeTextOrCancelDialog("Parameter Name", "Name", 100, $"@MyParam{r.Next()}");
#pragma warning restore SCS0005 // Weak random generator
        if (dialog.ShowDialog() == DialogResult.OK)
        {
            var newParameter = Options.CreateNewParameter(dialog.ResultText.Trim());

            Options.ParameterManager.ParametersFoundSoFarInQueryGeneration[Options.CurrentLevel].Add(newParameter);

            RefreshParametersFromDatabase();
        }
    }

    private void olvParameters_KeyDown(object sender, KeyEventArgs e)
    {
        // If the key isn't Delete, don't go building a list of things we'd delete then throwing it away!
        if (e.KeyCode != Keys.Delete) return;

        var deletables = olvParameters.SelectedObjects.OfType<IDeleteable>().ToArray();

        if (!deletables.Any() || e.KeyCode != Keys.Delete || !Activator.YesNo(
                deletables.Length == 1
                    ? $"Confirm deleting {deletables[0]}"
                    : $"Confirm deleting {deletables.Length} Parameters?", "Confirm delete")) return;
        foreach (IDeleteable d in olvParameters.SelectedObjects)
        {
            d.DeleteInDatabase();
            olvParameters.RemoveObject(d);
            Options.ParameterManager.RemoveParameter((ISqlParameter)d);

            DisableRelevantObjects();
            parameterEditorScintillaControl1.RegenerateSQL();
            UpdateTabVisibility();
        }
<<<<<<< HEAD

        // Rebuild once after deleting all objects, instead of after each deletion
        DisableRelevantObjects();
        parameterEditorScintillaControl1.RegenerateSQL();
        UpdateTabVisibility();
=======
>>>>>>> a18976dc
    }

    private void olvParameters_CellEditFinishing(object sender, CellEditEventArgs e)
    {
        var parameter = e.RowObject as ISqlParameter;
        string oldParameterName;
        string newParameterName;

<<<<<<< HEAD
        if (parameter != null)
            try
            {
                oldParameterName = parameter.ParameterName;
            }
            catch (Exception)
            {
                oldParameterName = null;
            }
=======
        try
        {
            oldParameterName = parameter?.ParameterName;
        }
        catch (Exception)
        {
            oldParameterName = null;
        }
>>>>>>> a18976dc

        if (e.Column.Index == olvParameterSQL.Index)
            if (!string.IsNullOrWhiteSpace((string)e.NewValue))
                e.NewValue =
                    e.NewValue.ToString()
                        .TrimEnd(';'); //auto trim semicolons we automatically put those in ourselves we don't need user slapping them in too thanks

        e.Column.PutAspectByName(e.RowObject, e.NewValue);

        try
        {
            newParameterName = parameter?.ParameterName;
        }
        catch (Exception)
        {
            return;
        }

        if (e.RowObject is not IRevertable revertable)
            throw new NotSupportedException("Why is user editing something that isn't IRevertable?");

        var changes = revertable.HasLocalChanges();

        if (changes.Evaluation == ChangeDescription.DatabaseCopyDifferent)
            revertable.SaveToDatabase();

        //if the name has changed handle renaming
        if (oldParameterName != null && Options.Refactorer.HandleRename(parameter, oldParameterName, newParameterName))
        {
            var owner = parameter.GetOwnerIfAny();

            if ((owner ?? (object)parameter) is DatabaseEntity toRefresh)
                Activator.RefreshBus.Publish(this, new RefreshObjectEventArgs(toRefresh));
        }


        //anything that was a problem before
        var problemsBefore = parameterEditorScintillaControl1.ProblemObjects.Keys;
        DisableRelevantObjects();
        parameterEditorScintillaControl1.RegenerateSQL();
        UpdateTabVisibility();

        //might not be a problem any more so refresh the icons on them (and everything else)
        olvParameters.RefreshObjects(problemsBefore.ToList());
    }

    private object GroupKeyGetter(object rowObject)
    {
        var sqlParameter = (ISqlParameter)rowObject;
        return Options.ParameterManager.GetLevelForParameter(sqlParameter);
    }


    private void RefreshProblemObjects()
    {
        olvParameters.RefreshObjects(parameterEditorScintillaControl1.ProblemObjects.Select(kvp => kvp.Key).ToList());
    }

    private void olvParameters_CellToolTipShowing(object sender, ToolTipShowingEventArgs e)
    {
        var sqlParameter = (ISqlParameter)e.Model;

        e.IsBalloon = true;
        e.AutoPopDelay = 32767;
        e.StandardIcon = ToolTipControl.StandardIcons.Info;

        //if it is a problem parameter
        if (parameterEditorScintillaControl1.ProblemObjects.TryGetValue(sqlParameter, out var exception))
        {
            e.StandardIcon = ToolTipControl.StandardIcons.Warning;
            e.Title = "Problem Detected With Parameter";
            e.Text = exception.Message;
            return;
        }

        //if it is locked
        if (Options.IsOverridden(sqlParameter))
        {
            e.Title = "Parameter is overridden by a higher level";
            e.Text =
                "You have defined a higher level parameter with the same name/datatype which will override this parameters value during query generation";
            return;
        }

        //if it is locked
        if (Options.IsHigherLevel(sqlParameter))
        {
            e.Title = "Parameter is declared at a higher level";
            e.Text =
                $"This parameter is declared at {Options.ParameterManager.GetLevelForParameter(sqlParameter)} level which is higher than the level you are editing ({Options.CurrentLevel}).  You cannot change higher level parameters from here, look at the 'Owner' column to see which object the global belongs to";
            return;
        }
    }

    private string ImageGetter(object rowObject)
    {
        try
        {
            var sqlParameter = (ISqlParameter)rowObject;

            if (parameterEditorScintillaControl1.ProblemObjects.ContainsKey(sqlParameter))
                return "Warning.png";

            if (Options.IsOverridden(sqlParameter))
                return "Overridden.png";

            if (Options.IsHigherLevel(sqlParameter))
                return "Locked.png";
        }
        catch (Exception)
        {
            return "Warning.png"; //if it crashed trying to get an image then ... bad times return warning
        }

        return null;
    }

    private static object OwnerAspectGetter(object rowobject)
    {
        var parameter = (ISqlParameter)rowobject;
        var owner = parameter.GetOwnerIfAny();

        return owner == null ? null : $"{owner.GetType().Name}:{owner}";
    }

    private void olvParameters_SelectedIndexChanged(object sender, EventArgs e)
    {
        var parameter = olvParameters.SelectedObject as ISqlParameter;
        miOverrideParameter.Enabled = CanOverride(parameter);
    }

<<<<<<< HEAD
    private bool CanOverride(ISqlParameter sqlParameter)
    {
        if (sqlParameter != null)
            //if it is not already overridden
            if (!Options.IsOverridden(sqlParameter) &&
                //and it exists at a lower level
                Options.ParameterManager.GetLevelForParameter(sqlParameter) < Options.CurrentLevel)
                return true;

        return false;
    }
=======
    private bool CanOverride(ISqlParameter sqlParameter) =>
        sqlParameter != null &&
        //if it is not already overridden
        !Options.IsOverridden(sqlParameter) &&
        //and it exists at a lower level
        Options.ParameterManager.GetLevelForParameter(sqlParameter) < Options.CurrentLevel;
>>>>>>> a18976dc

    private void miOverride_Click(object sender, EventArgs e)
    {
        if (olvParameters.SelectedObject is not ISqlParameter param || !CanOverride(param))
            return;

        var newParameter = Options.CreateNewParameter(param.ParameterName);

        newParameter.ParameterSQL = param.ParameterSQL;
        newParameter.Value = param.Value;
        newParameter.Comment = param.Comment;
        newParameter.SaveToDatabase();

        Options.ParameterManager.ParametersFoundSoFarInQueryGeneration[Options.CurrentLevel].Add(newParameter);
        RefreshParametersFromDatabase();
    }

    private void olvParameters_CellEditStarting(object sender, CellEditEventArgs e)
    {
        //cancel cell editing if it is read only
        if (e.RowObject is ISqlParameter p && Options.ShouldBeReadOnly(p))
            e.Cancel = true;
    }
}<|MERGE_RESOLUTION|>--- conflicted
+++ resolved
@@ -265,23 +265,19 @@
             parameterEditorScintillaControl1.RegenerateSQL();
             UpdateTabVisibility();
         }
-<<<<<<< HEAD
 
         // Rebuild once after deleting all objects, instead of after each deletion
         DisableRelevantObjects();
         parameterEditorScintillaControl1.RegenerateSQL();
         UpdateTabVisibility();
-=======
->>>>>>> a18976dc
     }
 
     private void olvParameters_CellEditFinishing(object sender, CellEditEventArgs e)
     {
         var parameter = e.RowObject as ISqlParameter;
-        string oldParameterName;
+        string oldParameterName = null;
         string newParameterName;
 
-<<<<<<< HEAD
         if (parameter != null)
             try
             {
@@ -291,16 +287,6 @@
             {
                 oldParameterName = null;
             }
-=======
-        try
-        {
-            oldParameterName = parameter?.ParameterName;
-        }
-        catch (Exception)
-        {
-            oldParameterName = null;
-        }
->>>>>>> a18976dc
 
         if (e.Column.Index == olvParameterSQL.Index)
             if (!string.IsNullOrWhiteSpace((string)e.NewValue))
@@ -432,7 +418,6 @@
         miOverrideParameter.Enabled = CanOverride(parameter);
     }
 
-<<<<<<< HEAD
     private bool CanOverride(ISqlParameter sqlParameter)
     {
         if (sqlParameter != null)
@@ -444,14 +429,6 @@
 
         return false;
     }
-=======
-    private bool CanOverride(ISqlParameter sqlParameter) =>
-        sqlParameter != null &&
-        //if it is not already overridden
-        !Options.IsOverridden(sqlParameter) &&
-        //and it exists at a lower level
-        Options.ParameterManager.GetLevelForParameter(sqlParameter) < Options.CurrentLevel;
->>>>>>> a18976dc
 
     private void miOverride_Click(object sender, EventArgs e)
     {
