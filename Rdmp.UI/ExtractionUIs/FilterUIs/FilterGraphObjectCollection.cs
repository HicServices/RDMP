// Copyright (c) The University of Dundee 2018-2019
// This file is part of the Research Data Management Platform (RDMP).
// RDMP is free software: you can redistribute it and/or modify it under the terms of the GNU General Public License as published by the Free Software Foundation, either version 3 of the License, or (at your option) any later version.
// RDMP is distributed in the hope that it will be useful, but WITHOUT ANY WARRANTY; without even the implied warranty of MERCHANTABILITY or FITNESS FOR A PARTICULAR PURPOSE. See the GNU General Public License for more details.
// You should have received a copy of the GNU General Public License along with RDMP. If not, see <https://www.gnu.org/licenses/>.

using System;
using System.Linq;
using Rdmp.Core.Curation.Data;
using Rdmp.Core.Curation.Data.Aggregation;
using Rdmp.Core.Curation.Data.Dashboarding;
using Rdmp.Core.MapsDirectlyToDatabaseTable.Revertable;
using Rdmp.UI.Refreshing;

namespace Rdmp.UI.ExtractionUIs.FilterUIs;

/// <summary>
/// Builds a query to fetch data that matches a given <see cref="IFilter"/>
/// </summary>
public class FilterGraphObjectCollection : PersistableObjectCollection
{
    public FilterGraphObjectCollection()
    {
    }

    public FilterGraphObjectCollection(AggregateConfiguration graph, ConcreteFilter filter) : this()
    {
        if (graph.IsCohortIdentificationAggregate)
            throw new ArgumentException(
                $"Graph '{graph}' is a Cohort Identification Aggregate, this is not allowed.  Aggregate must be a graph aggregate");
        DatabaseObjects.Add(graph);
        DatabaseObjects.Add(filter);
    }

    public AggregateConfiguration GetGraph()
    {
        return (AggregateConfiguration)DatabaseObjects.Single(o => o is AggregateConfiguration);
    }

    public IFilter GetFilter()
    {
        return (IFilter)DatabaseObjects.Single(o => o is IFilter);
    }

    public void HandleRefreshObject(RefreshObjectEventArgs e)
    {
<<<<<<< HEAD
        foreach (var o in DatabaseObjects)
            if (o.Equals(e.Object))
                ((IRevertable)o).RevertToDatabaseState();
=======
        foreach (var o in DatabaseObjects.Where(o => o.Equals(e.Object)))
            ((IRevertable)o).RevertToDatabaseState();
>>>>>>> 9e847e4d
    }
}<|MERGE_RESOLUTION|>--- conflicted
+++ resolved
@@ -44,13 +44,7 @@
 
     public void HandleRefreshObject(RefreshObjectEventArgs e)
     {
-<<<<<<< HEAD
-        foreach (var o in DatabaseObjects)
-            if (o.Equals(e.Object))
-                ((IRevertable)o).RevertToDatabaseState();
-=======
         foreach (var o in DatabaseObjects.Where(o => o.Equals(e.Object)))
             ((IRevertable)o).RevertToDatabaseState();
->>>>>>> 9e847e4d
     }
 }