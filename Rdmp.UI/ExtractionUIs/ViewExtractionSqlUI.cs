// Copyright (c) The University of Dundee 2018-2019
// This file is part of the Research Data Management Platform (RDMP).
// RDMP is free software: you can redistribute it and/or modify it under the terms of the GNU General Public License as published by the Free Software Foundation, either version 3 of the License, or (at your option) any later version.
// RDMP is distributed in the hope that it will be useful, but WITHOUT ANY WARRANTY; without even the implied warranty of MERCHANTABILITY or FITNESS FOR A PARTICULAR PURPOSE. See the GNU General Public License for more details.
// You should have received a copy of the GNU General Public License along with RDMP. If not, see <https://www.gnu.org/licenses/>.

using System;
using System.Collections.Generic;
using System.ComponentModel;
using System.Drawing;
using System.Linq;
using System.Windows.Forms;
using BrightIdeasSoftware;
using Rdmp.Core;
using Rdmp.Core.CommandExecution;
using Rdmp.Core.Curation.Data;
using Rdmp.Core.DataViewing;
using Rdmp.Core.Icons.IconProvision;
using Rdmp.Core.MapsDirectlyToDatabaseTable;
using Rdmp.Core.ReusableLibraryCode.Icons.IconProvision;
using Rdmp.UI.CommandExecution.AtomicCommands;
using Rdmp.UI.ItemActivation;
using Rdmp.UI.ScintillaHelper;
using Rdmp.UI.TestsAndSetup.ServicePropogation;
using ScintillaNET;
using SixLabors.ImageSharp.PixelFormats;

namespace Rdmp.UI.ExtractionUIs;

/// <summary>
/// Allows you to view the Extraction SQL that is built by the QueryBuilder when extracting or running data quality engine against a dataset (Catalogue).  Includes options for
/// you to display only Core extraction fields or also supplemental / special approval.
/// 
/// <para>If you have an ExtractionFilters configured on your Catalogue then you can tick them to view their SQL implementation.  Because these are master filters and this dialog
/// is for previewing only, no AND/OR container trees are included in the WHERE logic (See ExtractionFilterUI for more info about filters).</para>
/// 
/// <para>If for some reason you see an error instead of your extraction SQL then read the description and take the steps it suggests (e.g. if it is complaining about not knowing
/// how to JOIN two tables then configure an appropriate JoinInfo - See JoinConfiguration). </para>
/// </summary>
public partial class ViewExtractionSqlUI : ViewExtractionSql_Design
{
    private Catalogue _catalogue;
    private ToolStripButton rbCore = new("Core");
    private ToolStripButton rbSupplemental = new("Supplemental") { Checked = true };
    private ToolStripButton rbSpecialApproval = new("Special Approval");
    private ToolStripButton rbInternal = new("Internal");
    private ToolStripButton btnRun = new("Run", CatalogueIcons.ExecuteArrow.ImageToBitmap());

    private Scintilla QueryPreview;

    public ViewExtractionSqlUI()
    {
        InitializeComponent();

        #region Query Editor setup

        QueryPreview = new ScintillaTextEditorFactory().Create();
        QueryPreview.ReadOnly = true;

        scMainLeftRightSplit.Panel2.Controls.Add(QueryPreview);
        bLoading = false;

        #endregion

        AssociatedCollection = RDMPCollection.Catalogue;

        olvColumn1.ImageGetter += ImageGetter;
        olvFilterName.ImageGetter += ImageGetter;

        rbCore.Click += rb_Click;
        rbSupplemental.Click += rb_Click;
        rbSpecialApproval.Click += rb_Click;
        rbInternal.Click += rb_Click;
        btnRun.Click += BtnRun_Click;
    }

    private void rb_Click(object sender, EventArgs e)
    {
        //treat as radio button
        foreach (var item in new[] { rbCore, rbSupplemental, rbSpecialApproval, rbInternal })
            item.Checked = item == sender;

        RefreshUIFromDatabase();
    }

    private Bitmap ImageGetter(object rowObject) => Activator.CoreIconProvider.GetImage(rowObject).ImageToBitmap();
<<<<<<< HEAD

    private bool bLoading = false;

=======

    private bool bLoading;

>>>>>>> 9e847e4d

    private void RefreshUIFromDatabase()
    {
        CommonFunctionality.ResetChecks();

        try
        {
            if (bLoading)
                return;

            //only allow reordering when all are visible or only internal are visible otherwise user could select core only and do a reorder leaving supplemental columns as freaky orphans all down at the bottom fo the SQL!
            bLoading = true;

            var extractionInformations = GetSelectedExtractionInformations();

            //add the available filters
            SetupAvailableFilters(extractionInformations);

            //generate SQL -- only make it readonly after setting the .Text otherwise it ignores the .Text setting even though it is programatical
            QueryPreview.ReadOnly = false;


            var collection = GetCollection(extractionInformations);

            QueryPreview.Text = collection.GetSql();
            CommonFunctionality.ScintillaGoRed(QueryPreview, false);
            QueryPreview.ReadOnly = true;
        }
        catch (Exception ex)
        {
            CommonFunctionality.ScintillaGoRed(QueryPreview, ex);
            CommonFunctionality.Fatal(ex.Message, ex);
        }
        finally
        {
            bLoading = false;
        }
    }

    private void SetupAvailableFilters(List<ExtractionInformation> extractionInformations)
    {
        var filters = extractionInformations.SelectMany(ei => ei.ExtractionFilters).ToArray();

        //remove deleted ones
        if (olvFilters.Objects != null)
            foreach (var f in olvFilters.Objects.Cast<ExtractionFilter>().Except(filters).ToArray())
                olvFilters.RemoveObject(f);

        //add new ones
        foreach (var f in filters)
            if (olvFilters.IndexOf(f) == -1)
                olvFilters.AddObject(f);
    }

    private List<ExtractionInformation> GetSelectedExtractionInformations()
    {
        var extractionInformations = new List<ExtractionInformation>();

        if (rbInternal.Checked)
        {
            extractionInformations.AddRange(_catalogue.GetAllExtractionInformation(ExtractionCategory.Internal));
        }
        else
        {
            //always add the project specific ones
            extractionInformations.AddRange(_catalogue.GetAllExtractionInformation(ExtractionCategory.ProjectSpecific));
            extractionInformations.AddRange(_catalogue.GetAllExtractionInformation(ExtractionCategory.Core));

            if (rbSupplemental.Checked || rbSpecialApproval.Checked)
                extractionInformations.AddRange(
                    _catalogue.GetAllExtractionInformation(ExtractionCategory.Supplemental));

            if (rbSpecialApproval.Checked)
                extractionInformations.AddRange(
                    _catalogue.GetAllExtractionInformation(ExtractionCategory.SpecialApprovalRequired));
        }

        //sort by Default Order
        extractionInformations.Sort();

        //add to listbox
        olvExtractionInformations.ClearObjects();
        olvExtractionInformations.AddObjects(extractionInformations.ToArray());

        return extractionInformations;
    }

    private ViewCatalogueDataCollection GetCollection(List<ExtractionInformation> extractionInformations)
    {
        var collection = new ViewCatalogueDataCollection(_catalogue);
        collection.DatabaseObjects.AddRange(olvFilters.CheckedObjects.OfType<IFilter>());
        collection.DatabaseObjects.AddRange(extractionInformations);

        return collection;
    }

    private void BtnRun_Click(object sender, EventArgs e)
    {
        Activator.ShowData(GetCollection(GetSelectedExtractionInformations()));
    }


    public override void SetDatabaseObject(IActivateItems activator, Catalogue databaseObject)
    {
        base.SetDatabaseObject(activator, databaseObject);
        _catalogue = databaseObject;
        RefreshUIFromDatabase();

        rbCore.Image = CatalogueIcons.ExtractionInformation.ImageToBitmap();
        rbSupplemental.Image = CatalogueIcons.ExtractionInformation_Supplemental.ImageToBitmap();
        rbSpecialApproval.Image = CatalogueIcons.ExtractionInformation_SpecialApproval.ImageToBitmap();
        rbInternal.Image = activator.CoreIconProvider
            .GetImage(SixLabors.ImageSharp.Image.Load<Rgba32>(CatalogueIcons.ExtractionInformation_SpecialApproval),
                OverlayKind.Internal).ImageToBitmap();

        CommonFunctionality.Add(rbCore);
        CommonFunctionality.Add(rbSupplemental);
        CommonFunctionality.Add(rbSpecialApproval);
        CommonFunctionality.Add(rbInternal);
        CommonFunctionality.Add(btnRun);

        CommonFunctionality.AddToMenu(new ExecuteCommandReOrderColumns(Activator, _catalogue));
    }

    public override string GetTabName() => $"{base.GetTabName()}(SQL)";

    private void olv_ItemActivate(object sender, EventArgs e)
    {
        if (((ObjectListView)sender).SelectedObject is IMapsDirectlyToDatabaseTable o)
            Activator.RequestItemEmphasis(this, new EmphasiseRequest(o) { ExpansionDepth = 1 });
    }

    private void olvFilters_ItemChecked(object sender, ItemCheckedEventArgs e)
    {
        RefreshUIFromDatabase();
    }
}

[TypeDescriptionProvider(typeof(AbstractControlDescriptionProvider<ViewExtractionSql_Design, UserControl>))]
public abstract class ViewExtractionSql_Design : RDMPSingleDatabaseObjectControl<Catalogue>
{
}<|MERGE_RESOLUTION|>--- conflicted
+++ resolved
@@ -84,15 +84,9 @@
     }
 
     private Bitmap ImageGetter(object rowObject) => Activator.CoreIconProvider.GetImage(rowObject).ImageToBitmap();
-<<<<<<< HEAD
-
-    private bool bLoading = false;
-
-=======
 
     private bool bLoading;
 
->>>>>>> 9e847e4d
 
     private void RefreshUIFromDatabase()
     {
