// Copyright (c) The University of Dundee 2018-2019
// This file is part of the Research Data Management Platform (RDMP).
// RDMP is free software: you can redistribute it and/or modify it under the terms of the GNU General Public License as published by the Free Software Foundation, either version 3 of the License, or (at your option) any later version.
// RDMP is distributed in the hope that it will be useful, but WITHOUT ANY WARRANTY; without even the implied warranty of MERCHANTABILITY or FITNESS FOR A PARTICULAR PURPOSE. See the GNU General Public License for more details.
// You should have received a copy of the GNU General Public License along with RDMP. If not, see <https://www.gnu.org/licenses/>.

using System;
using System.Collections.Generic;
using System.ComponentModel;
using System.Drawing;
using System.Linq;
using System.Windows.Forms;
using BrightIdeasSoftware;
using Rdmp.Core;
using Rdmp.Core.CommandExecution;
using Rdmp.Core.Curation.Data;
using Rdmp.Core.DataViewing;
using Rdmp.Core.Icons.IconProvision;
using Rdmp.Core.MapsDirectlyToDatabaseTable;
using Rdmp.Core.ReusableLibraryCode.Icons.IconProvision;
using Rdmp.UI.CommandExecution.AtomicCommands;
using Rdmp.UI.ItemActivation;
using Rdmp.UI.ScintillaHelper;
using Rdmp.UI.TestsAndSetup.ServicePropogation;
using ScintillaNET;
using SixLabors.ImageSharp.PixelFormats;

namespace Rdmp.UI.ExtractionUIs;

/// <summary>
/// Allows you to view the Extraction SQL that is built by the QueryBuilder when extracting or running data quality engine against a dataset (Catalogue).  Includes options for
/// you to display only Core extraction fields or also supplemental / special approval.
/// 
/// <para>If you have an ExtractionFilters configured on your Catalogue then you can tick them to view their SQL implementation.  Because these are master filters and this dialog
/// is for previewing only, no AND/OR container trees are included in the WHERE logic (See ExtractionFilterUI for more info about filters).</para>
/// 
/// <para>If for some reason you see an error instead of your extraction SQL then read the description and take the steps it suggests (e.g. if it is complaining about not knowing
/// how to JOIN two tables then configure an appropriate JoinInfo - See JoinConfiguration). </para>
/// </summary>
public partial class ViewExtractionSqlUI : ViewExtractionSql_Design
{
    private Catalogue _catalogue;
<<<<<<< HEAD

=======
>>>>>>> 5c0a3943
    private ToolStripButton rbCore = new("Core");
    private ToolStripButton rbSupplemental = new("Supplemental"){Checked = true};
    private ToolStripButton rbSpecialApproval = new("Special Approval");
    private ToolStripButton rbInternal = new("Internal");
<<<<<<< HEAD

    private ToolStripButton btnRun = new("Run",CatalogueIcons.ExecuteArrow.ImageToBitmap());

=======
    private ToolStripButton btnRun = new("Run",CatalogueIcons.ExecuteArrow.ImageToBitmap());
        
>>>>>>> 5c0a3943
    private Scintilla QueryPreview;
    public ViewExtractionSqlUI()
    {
        InitializeComponent();

        #region Query Editor setup

        QueryPreview = new ScintillaTextEditorFactory().Create();
        QueryPreview.ReadOnly = true;

        scMainLeftRightSplit.Panel2.Controls.Add(QueryPreview);
        bLoading = false;

        #endregion

        AssociatedCollection = RDMPCollection.Catalogue;

        olvColumn1.ImageGetter += ImageGetter;
        olvFilterName.ImageGetter += ImageGetter;

        rbCore.Click += rb_Click;
        rbSupplemental.Click += rb_Click;
        rbSpecialApproval.Click += rb_Click;
        rbInternal.Click += rb_Click;
        btnRun.Click += BtnRun_Click;
    }

    private void rb_Click(object sender, EventArgs e)
    {
        //treat as radio button
        foreach (var item in new[] {rbCore, rbSupplemental, rbSpecialApproval, rbInternal})
            item.Checked = item == sender;

        RefreshUIFromDatabase();
    }

    private Bitmap ImageGetter(object rowObject)
    {
        return Activator.CoreIconProvider.GetImage(rowObject).ImageToBitmap();
    }

    private bool bLoading;


    private void RefreshUIFromDatabase()
    {
        CommonFunctionality.ResetChecks();

        try
        {
            if (bLoading)
                return;

            //only allow reordering when all are visible or only internal are visible otherwise user could select core only and do a reorder leaving supplemental columns as freaky orphans all down at the bottom fo the SQL!
            bLoading = true;

            var extractionInformations = GetSelectedExtractionInformations();

            //add the available filters
            SetupAvailableFilters(extractionInformations);

            //generate SQL -- only make it readonly after setting the .Text otherwise it ignores the .Text setting even though it is programatical
            QueryPreview.ReadOnly = false;


            var collection = GetCollection(extractionInformations);

            QueryPreview.Text = collection.GetSql();
            CommonFunctionality.ScintillaGoRed(QueryPreview, false);
            QueryPreview.ReadOnly = true;
        }
        catch (Exception ex)
        {
            CommonFunctionality.ScintillaGoRed(QueryPreview,ex);
            CommonFunctionality.Fatal(ex.Message,ex);
        }
        finally
        {
            bLoading = false;
        }

    }

    private void SetupAvailableFilters(List<ExtractionInformation> extractionInformations)
    {
        var filters = extractionInformations.SelectMany(ei => ei.ExtractionFilters).ToArray();

        //remove deleted ones
        if (olvFilters.Objects != null)
            foreach (var f in olvFilters.Objects.Cast<ExtractionFilter>().Except(filters).ToArray())
                olvFilters.RemoveObject(f);

        //add new ones
        foreach (var f in filters)
            if (olvFilters.IndexOf(f) == -1)
                olvFilters.AddObject(f);
    }

    private List<ExtractionInformation> GetSelectedExtractionInformations()
    {
        var extractionInformations = new List<ExtractionInformation>();

        if (rbInternal.Checked)
        {
            extractionInformations.AddRange(_catalogue.GetAllExtractionInformation(ExtractionCategory.Internal));
        }
        else
        {
            //always add the project specific ones
            extractionInformations.AddRange(_catalogue.GetAllExtractionInformation(ExtractionCategory.ProjectSpecific));
            extractionInformations.AddRange(_catalogue.GetAllExtractionInformation(ExtractionCategory.Core));

            if (rbSupplemental.Checked || rbSpecialApproval.Checked)
                extractionInformations.AddRange(_catalogue.GetAllExtractionInformation(ExtractionCategory.Supplemental));

            if (rbSpecialApproval.Checked)
                extractionInformations.AddRange(_catalogue.GetAllExtractionInformation(ExtractionCategory.SpecialApprovalRequired));

        }

        //sort by Default Order
        extractionInformations.Sort();
                
        //add to listbox
        olvExtractionInformations.ClearObjects();
        olvExtractionInformations.AddObjects(extractionInformations.ToArray());

        return extractionInformations;
    }

    private ViewCatalogueDataCollection GetCollection(List<ExtractionInformation> extractionInformations)
    {
        var collection = new ViewCatalogueDataCollection(_catalogue);
        collection.DatabaseObjects.AddRange(olvFilters.CheckedObjects.OfType<IFilter>());
        collection.DatabaseObjects.AddRange(extractionInformations);

        return collection;
    }

    private void BtnRun_Click(object sender, EventArgs e)
    {
        Activator.ShowData(GetCollection(GetSelectedExtractionInformations()));
    }


    public override void SetDatabaseObject(IActivateItems activator, Catalogue databaseObject)
    {
        base.SetDatabaseObject(activator,databaseObject);
        _catalogue = databaseObject;
        RefreshUIFromDatabase();

        rbCore.Image = CatalogueIcons.ExtractionInformation.ImageToBitmap();
        rbSupplemental.Image = CatalogueIcons.ExtractionInformation_Supplemental.ImageToBitmap();
        rbSpecialApproval.Image = CatalogueIcons.ExtractionInformation_SpecialApproval.ImageToBitmap();
        rbInternal.Image = activator.CoreIconProvider.GetImage(SixLabors.ImageSharp.Image.Load<Rgba32>(CatalogueIcons.ExtractionInformation_SpecialApproval), OverlayKind.Internal).ImageToBitmap();

        CommonFunctionality.Add(rbCore);
        CommonFunctionality.Add(rbSupplemental);
        CommonFunctionality.Add(rbSpecialApproval);
        CommonFunctionality.Add(rbInternal);
        CommonFunctionality.Add(btnRun);

        CommonFunctionality.AddToMenu(new ExecuteCommandReOrderColumns(Activator, _catalogue));
            
    }

    public override string GetTabName()
    {
        return $"{base.GetTabName()}(SQL)";
    }

    private void olv_ItemActivate(object sender, EventArgs e)
    {
        if(((ObjectListView)sender).SelectedObject is IMapsDirectlyToDatabaseTable o)
            Activator.RequestItemEmphasis(this,new EmphasiseRequest(o){ExpansionDepth = 1});
    }

    private void olvFilters_ItemChecked(object sender, ItemCheckedEventArgs e)
    {
        RefreshUIFromDatabase();
    }
}
[TypeDescriptionProvider(typeof(AbstractControlDescriptionProvider<ViewExtractionSql_Design, UserControl>))]
public abstract class ViewExtractionSql_Design : RDMPSingleDatabaseObjectControl<Catalogue>
{
}<|MERGE_RESOLUTION|>--- conflicted
+++ resolved
@@ -40,22 +40,12 @@
 public partial class ViewExtractionSqlUI : ViewExtractionSql_Design
 {
     private Catalogue _catalogue;
-<<<<<<< HEAD
-
-=======
->>>>>>> 5c0a3943
     private ToolStripButton rbCore = new("Core");
     private ToolStripButton rbSupplemental = new("Supplemental"){Checked = true};
     private ToolStripButton rbSpecialApproval = new("Special Approval");
     private ToolStripButton rbInternal = new("Internal");
-<<<<<<< HEAD
-
-    private ToolStripButton btnRun = new("Run",CatalogueIcons.ExecuteArrow.ImageToBitmap());
-
-=======
     private ToolStripButton btnRun = new("Run",CatalogueIcons.ExecuteArrow.ImageToBitmap());
         
->>>>>>> 5c0a3943
     private Scintilla QueryPreview;
     public ViewExtractionSqlUI()
     {
