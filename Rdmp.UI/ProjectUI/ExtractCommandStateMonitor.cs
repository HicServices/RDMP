// Copyright (c) The University of Dundee 2018-2019
// This file is part of the Research Data Management Platform (RDMP).
// RDMP is free software: you can redistribute it and/or modify it under the terms of the GNU General Public License as published by the Free Software Foundation, either version 3 of the License, or (at your option) any later version.
// RDMP is distributed in the hope that it will be useful, but WITHOUT ANY WARRANTY; without even the implied warranty of MERCHANTABILITY or FITNESS FOR A PARTICULAR PURPOSE. See the GNU General Public License for more details.
// You should have received a copy of the GNU General Public License along with RDMP. If not, see <https://www.gnu.org/licenses/>.

using System.Collections.Generic;
using System.Linq;
using Rdmp.Core.DataExport.DataExtraction.Commands;
using Rdmp.Core.DataExport.DataExtraction.UserPicks;

namespace Rdmp.UI.ProjectUI;

internal class ExtractCommandStateMonitor
{
    private Dictionary<IExtractCommand, ExtractCommandState> CommandStates = new();
    private Dictionary<IExtractCommand, Dictionary<object, ExtractCommandState>> CommandSubStates = new();

    private Dictionary<object, ExtractCommandState> GlobalsStates = new();

    public bool Contains(IExtractCommand cmd) => CommandStates.ContainsKey(cmd);

    public void Add(IExtractDatasetCommand cmd)
    {
        CommandStates.Add(cmd, cmd.State);
        CommandSubStates.Add(cmd, cmd.DatasetBundle.States);
    }

    public void SaveState(IExtractDatasetCommand cmd)
    {
        CommandStates[cmd] = cmd.State;

        var toUpdateSubstates = CommandSubStates[cmd];

        foreach (var (key, value) in cmd.DatasetBundle.States.ToArray()) toUpdateSubstates[key] = value;
    }

    public IEnumerable<object> GetAllChangedObjects(IExtractDatasetCommand cmd)
    {
        if (CommandStates[cmd] != cmd.State)
            yield return cmd;

        foreach (var (key, value) in cmd.DatasetBundle.States.ToArray())
            if (CommandSubStates[cmd][key] != value)
                yield return key;
    }

    public void SaveState(GlobalsBundle globals)
    {
        foreach (var (key, value) in globals.States) GlobalsStates[key] = value;
    }

    public IEnumerable<object> GetAllChangedObjects(GlobalsBundle globals)
    {
<<<<<<< HEAD
        foreach (var gkvp in globals.States)
            if (!GlobalsStates.ContainsKey(gkvp.Key))
            {
                GlobalsStates.Add(gkvp.Key, gkvp.Value);
                yield return gkvp.Key; //new objects also are returned as changed
            }
            else
                //State has changed since last save
            if (GlobalsStates[gkvp.Key] != gkvp.Value)
            {
                yield return gkvp.Key;
=======
        foreach (var (key, value) in globals.States)
            if (!GlobalsStates.ContainsKey(key))
            {
                GlobalsStates.Add(key, value);
                yield return key; //new objects also are returned as changed
            }
            else
                //State has changed since last save
            if (GlobalsStates[key] != value)
            {
                yield return key;
>>>>>>> 9e847e4d
            }
    }
}<|MERGE_RESOLUTION|>--- conflicted
+++ resolved
@@ -52,19 +52,6 @@
 
     public IEnumerable<object> GetAllChangedObjects(GlobalsBundle globals)
     {
-<<<<<<< HEAD
-        foreach (var gkvp in globals.States)
-            if (!GlobalsStates.ContainsKey(gkvp.Key))
-            {
-                GlobalsStates.Add(gkvp.Key, gkvp.Value);
-                yield return gkvp.Key; //new objects also are returned as changed
-            }
-            else
-                //State has changed since last save
-            if (GlobalsStates[gkvp.Key] != gkvp.Value)
-            {
-                yield return gkvp.Key;
-=======
         foreach (var (key, value) in globals.States)
             if (!GlobalsStates.ContainsKey(key))
             {
@@ -76,7 +63,6 @@
             if (GlobalsStates[key] != value)
             {
                 yield return key;
->>>>>>> 9e847e4d
             }
     }
 }