// Copyright (c) The University of Dundee 2018-2019
// This file is part of the Research Data Management Platform (RDMP).
// RDMP is free software: you can redistribute it and/or modify it under the terms of the GNU General Public License as published by the Free Software Foundation, either version 3 of the License, or (at your option) any later version.
// RDMP is distributed in the hope that it will be useful, but WITHOUT ANY WARRANTY; without even the implied warranty of MERCHANTABILITY or FITNESS FOR A PARTICULAR PURPOSE. See the GNU General Public License for more details.
// You should have received a copy of the GNU General Public License along with RDMP. If not, see <https://www.gnu.org/licenses/>.

using System;
using System.ComponentModel;
using System.Data;
using System.Drawing;
using System.IO;
using System.Linq;
using System.Windows.Forms;
using Rdmp.Core;
using Rdmp.Core.DataExport.Data;
using Rdmp.Core.Providers;
using Rdmp.Core.ReusableLibraryCode;
using Rdmp.UI.ItemActivation;
using Rdmp.UI.Rules;
using Rdmp.UI.SimpleControls;
using Rdmp.UI.SimpleDialogs;
using Rdmp.UI.TestsAndSetup.ServicePropogation;

namespace Rdmp.UI.ProjectUI;

/// <summary>
/// Allows you to view/edit a data extraction project including the extraction configurations that make it up (See ExtractionConfigurationUI).
/// 
/// <para>First make sure your Project has a nice unique name that lets you rapidly identify it.  Next choose the 'Extraction Directory', this is the location where extracted data will be
/// generated (See ExecuteExtractionUI).  Make sure that the extraction directory is accessible to every data analyst who is using the software / working on the project (e.g. it could
/// be a shared network drive).</para>
/// 
/// <para>Optionally you can specify a Ticket for logging time/issues against (See TicketingSystemConfigurationUI)</para>
/// 
/// <para>Add a ProjectNumber, this number must be unique.  This number must match the project number of the cohorts you intend to use with the project in the Cohort Database (you only need
/// to worry about a mismatch here if you are manually hacking your cohort database or if you change the project number halfway through its lifecycle).</para>
///  
/// <para>Right clicking in the datagrid will allow you to create new Extraction Configurations for the project or edit existing ones.  An extraction configuration is a collection of
/// datasets linked against a cohort private identifier and released against an anonymous project specific identifier (See ExtractableCohortUI and ExtractionConfigurationUI).  Once
/// you have a few Extraction Configurations, they will appear in the datagrid too.</para>
/// 
/// <para>Selecting 'Check Project' will check all current and released extraction configurations in the project for problems (empty result sets, broken extraction SQL etc).</para>
///  
/// </summary>
public partial class ProjectUI : ProjectUI_Design, ISaveableUI
{
    private Project _project;

    private void SetCohorts()
    {
        if(_project?.ProjectNumber == null)
            return;

        if(Activator.CoreChildProvider is not DataExportChildProvider dxChildProvider)
<<<<<<< HEAD
=======
        {
>>>>>>> 5c0a3943
            return;

        extractableCohortCollection1.SetupFor(dxChildProvider.Cohorts.Where(c => c.ExternalProjectNumber == _project.ProjectNumber).ToArray());
    }

    //menu item setup
    private ContextMenuStrip menu = new();
    private ToolStripMenuItem mi_SetDescription = new("Set Description");

    /// <summary>
    /// Set when the user right clicks a row, so that we can reference the row in the handlers of the ToolStripMenuItems
    /// </summary>
    private int _rightClickedRowExtractionConfigurationID = -1;
<<<<<<< HEAD

=======
>>>>>>> 5c0a3943


    public ProjectUI()
    {
        InitializeComponent();

        dataGridView1.ColumnAdded += (s, e) => e.Column.FillWeight = 1;
        mi_SetDescription.Click += mi_SetDescription_Click;
            
        tcMasterTicket.Title = "Master Ticket";
        tcMasterTicket.TicketTextChanged += tcMasterTicket_TicketTextChanged;

        AssociatedCollection = RDMPCollection.DataExport;
    }



    public void RefreshLists()
    {
        dataGridView1.DataSource = LoadDatagridFor(_project);
    }


    protected override void SetBindings(BinderWithErrorProviderFactory rules, Project databaseObject)
    {
        base.SetBindings(rules, databaseObject);

        Bind(tbID, "Text", "ID", p => p.ID); 
        Bind(tbName, "Text", "Name", p => p.Name);
    }

    public override void SetDatabaseObject(IActivateItems activator, Project databaseObject)
    {
        base.SetDatabaseObject(activator,databaseObject);
        //now load the UI form
        _project = databaseObject;

        dataGridView1.DataSource = LoadDatagridFor(_project);
        tcMasterTicket.TicketText = _project.MasterTicket;
        tbExtractionDirectory.Text = _project.ExtractionDirectory;
        tbProjectNumber.Text = _project.ProjectNumber.ToString();

        dataGridView1.Invalidate();

        SetCohorts();
    }

    public override void SetItemActivator(IActivateItems activator)
    {
        base.SetItemActivator(activator);
        tcMasterTicket.SetItemActivator(activator);
    }

    private static DataTable LoadDatagridFor(Project value)
    {
        var configurations = value?.ExtractionConfigurations;

        if (configurations == null || configurations.Length == 0)
            return null;

        var dtToReturn = new DataTable();

        dtToReturn.Columns.Add("ID");
        dtToReturn.Columns.Add("Name");
        dtToReturn.Columns.Add("Date Created");
        dtToReturn.Columns.Add("Username");
        dtToReturn.Columns.Add("Status");
        dtToReturn.Columns.Add("Description");
        dtToReturn.Columns.Add("Separator");

        dtToReturn.Columns.Add("Cohort");

        dtToReturn.Columns.Add("RequestTicket");
        dtToReturn.Columns.Add("ReleaseTicket");
        dtToReturn.Columns.Add("ClonedFrom");


        dtToReturn.Columns.Add("Datasets");

        foreach (ExtractionConfiguration configuration in configurations)
        {
            var r = dtToReturn.Rows.Add();

            r["ID"] = configuration.ID;
            r["Name"] = configuration.Name;
            r["Date Created"] = configuration.dtCreated;
            r["Username"] = configuration.Username;

            if (configuration.IsReleased)
                r["Status"] = "Frozen (Because Released)";
            else
                r["Status"] = "Editable";

            r["Description"] = configuration.Description;
            r["Separator"] = configuration.Separator;

            if (configuration.Cohort_ID == null)
                r["Cohort"] = "None";
            else
                try
                {
                    r["Cohort"] = configuration.Cohort.ToString();
                }
                catch (Exception ex)
                {
                    ExceptionViewer.Show(ex);
                    r["Cohort"] = "Error retrieving Cohort";
                }

            r["RequestTicket"] = configuration.RequestTicket;
            r["ReleaseTicket"] = configuration.ReleaseTicket;
            r["ClonedFrom"] = configuration.ClonedFrom_ID;


            r["Datasets"] =
                string.Join(",",configuration.GetAllExtractableDataSets().Select(ds=>ds.ToString()));

        }

        return dtToReturn;
    }

    #region Right Click Context Menu

    #region Menu Items

    private void mi_SetDescription_Click(object sender, EventArgs e)
    {
        var toSetDescriptionOn = Activator.RepositoryLocator.DataExportRepository.GetObjectByID<ExtractionConfiguration>(_rightClickedRowExtractionConfigurationID);

        if (toSetDescriptionOn.IsReleased)
            return;

        var dialog = new TypeTextOrCancelDialog("Description", "Enter a Description for the Extraction:", 1000, toSetDescriptionOn.Description);

        dialog.ShowDialog(this);

        if (dialog.DialogResult == DialogResult.OK)
        {
            toSetDescriptionOn.Description = dialog.ResultText;
            toSetDescriptionOn.SaveToDatabase();
            RefreshLists();
        }
    }

    private void mi_ChooseFileSeparator_Click(object sender, EventArgs e)
    {
        var toSetDescriptionOn = Activator.RepositoryLocator.DataExportRepository.GetObjectByID<ExtractionConfiguration>(_rightClickedRowExtractionConfigurationID);

        if (toSetDescriptionOn.IsReleased)
            return;

        var dialog = new TypeTextOrCancelDialog("Separator", "Choose a character(s) separator",3,toSetDescriptionOn.Separator);

        dialog.ShowDialog(this);

        if (dialog.DialogResult == DialogResult.OK)
        {
            toSetDescriptionOn.Separator = dialog.ResultText;
            toSetDescriptionOn.SaveToDatabase();
            RefreshLists();
        }
    }

    #endregion


    #region Menu popup/setup

    private void dataGridView1_CellMouseClick(object sender, DataGridViewCellMouseEventArgs e)
    {

        //note that this only deals with clicking cells, to see what happens hwen user clicks in blank area of datagrid see dataGridView1_MouseClick
        if (e.RowIndex >= 0)
            if (e.Button == MouseButtons.Right)
            {

                menu.Items.Clear();


                _rightClickedRowExtractionConfigurationID = int.Parse(dataGridView1.Rows[e.RowIndex].Cells["ID"].Value.ToString());

                var selectedExtractionConfiguration = Activator.RepositoryLocator.DataExportRepository.GetObjectByID<ExtractionConfiguration>(_rightClickedRowExtractionConfigurationID);

                menu.Items.Clear();

                if (!selectedExtractionConfiguration.IsReleased)
                    menu.Items.Add(mi_SetDescription);

                menu.Show(Cursor.Position.X, Cursor.Position.Y);

            }
    }



    #endregion


    #endregion


    private void btnShowExtractionDirectory_Click(object sender, EventArgs e)
    {
        if (string.IsNullOrWhiteSpace(tbExtractionDirectory.Text)) return;
        try
        {
            UsefulStuff.ShowPathInWindowsExplorer(new DirectoryInfo(tbExtractionDirectory.Text));
        }
        catch (Exception ex)
        {
            MessageBox.Show(ex.Message);
        }
    }

    private void tbExtractionDirectory_TextChanged(object sender, EventArgs e)
    {
        try
        {
            if (!tbExtractionDirectory.Text.StartsWith("\\") && !Directory.Exists(tbExtractionDirectory.Text))
                tbExtractionDirectory.ForeColor = Color.Red;
            else
            {
                _project.ExtractionDirectory = tbExtractionDirectory.Text;
                tbExtractionDirectory.ForeColor = Color.Black;
            }
        }
        catch (Exception)
        {

            tbExtractionDirectory.ForeColor = Color.Red;
        }
            
    }

    private void dataGridView1_CellDoubleClick(object sender, DataGridViewCellEventArgs e)
    {
        if(e.ColumnIndex == -1 || e.RowIndex == -1)
            return;

        if (dataGridView1.Columns[e.ColumnIndex].Name == "Description")
        {
            //simulate a right click by setting the ID and calling the handler directly
            _rightClickedRowExtractionConfigurationID = int.Parse(dataGridView1.Rows[e.RowIndex].Cells["ID"].Value.ToString());
            mi_SetDescription_Click(null, null);
        }

        if (dataGridView1.Columns[e.ColumnIndex].Name == "Separator")
        {
            //simulate a right click by setting the ID and calling the handler directly
            _rightClickedRowExtractionConfigurationID = int.Parse(dataGridView1.Rows[e.RowIndex].Cells["ID"].Value.ToString());
            mi_ChooseFileSeparator_Click(null, null);
        }


    }

    private void tbProjectNumber_TextChanged(object sender, EventArgs e)
    {
            
        if (string.IsNullOrWhiteSpace(tbProjectNumber.Text))
        {
            _project.ProjectNumber = null;
            return;
        }

        try
        {
            _project.ProjectNumber = int.Parse(tbProjectNumber.Text);
            tbProjectNumber.ForeColor = Color.Black;
            _project.SaveToDatabase();
        }
        catch (Exception )
        {
            tbProjectNumber.ForeColor = Color.Red;
        }
            
    }

    private void tcMasterTicket_TicketTextChanged(object sender, EventArgs e)
    {
        _project.MasterTicket = tcMasterTicket.TicketText;
    }

    public void SwitchToCutDownUIMode()
    {
        dataGridView1.Visible = false;
        lblExtractions.Visible = false;
        Height = 190;
    }

    private void btnBrowse_Click(object sender, EventArgs e)
    {
        var fdlg = new FolderBrowserDialog();

        if (fdlg.ShowDialog() == DialogResult.OK)
            tbExtractionDirectory.Text = fdlg.SelectedPath;
    }
}

[TypeDescriptionProvider(typeof(AbstractControlDescriptionProvider<ProjectUI_Design, UserControl>))]
public abstract class ProjectUI_Design:RDMPSingleDatabaseObjectControl<Project>
{
}<|MERGE_RESOLUTION|>--- conflicted
+++ resolved
@@ -52,10 +52,6 @@
             return;
 
         if(Activator.CoreChildProvider is not DataExportChildProvider dxChildProvider)
-<<<<<<< HEAD
-=======
-        {
->>>>>>> 5c0a3943
             return;
 
         extractableCohortCollection1.SetupFor(dxChildProvider.Cohorts.Where(c => c.ExternalProjectNumber == _project.ProjectNumber).ToArray());
@@ -69,10 +65,7 @@
     /// Set when the user right clicks a row, so that we can reference the row in the handlers of the ToolStripMenuItems
     /// </summary>
     private int _rightClickedRowExtractionConfigurationID = -1;
-<<<<<<< HEAD
-
-=======
->>>>>>> 5c0a3943
+
 
 
     public ProjectUI()
