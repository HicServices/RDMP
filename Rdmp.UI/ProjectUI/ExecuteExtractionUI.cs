// Copyright (c) The University of Dundee 2018-2019
// This file is part of the Research Data Management Platform (RDMP).
// RDMP is free software: you can redistribute it and/or modify it under the terms of the GNU General Public License as published by the Free Software Foundation, either version 3 of the License, or (at your option) any later version.
// RDMP is distributed in the hope that it will be useful, but WITHOUT ANY WARRANTY; without even the implied warranty of MERCHANTABILITY or FITNESS FOR A PARTICULAR PURPOSE. See the GNU General Public License for more details.
// You should have received a copy of the GNU General Public License along with RDMP. If not, see <https://www.gnu.org/licenses/>.

using System;
using System.Collections;
using System.Collections.Generic;
using System.ComponentModel;
using System.Drawing;
using System.Linq;
using System.Windows.Forms;
using BrightIdeasSoftware;
using Rdmp.Core;
using Rdmp.Core.CommandExecution.AtomicCommands;
using Rdmp.Core.CommandLine.Options;
using Rdmp.Core.CommandLine.Runners;
using Rdmp.Core.Curation.Data;
using Rdmp.Core.DataExport.Data;
using Rdmp.Core.DataExport.DataExtraction;
using Rdmp.Core.DataExport.DataExtraction.Commands;
using Rdmp.Core.DataExport.DataExtraction.Pipeline;
using Rdmp.Core.MapsDirectlyToDatabaseTable;
using Rdmp.Core.Providers.Nodes;
using Rdmp.Core.Providers.Nodes.UsedByNodes;
using Rdmp.Core.ReusableLibraryCode.Checks;
using Rdmp.UI.ChecksUI;
using Rdmp.UI.Collections;
using Rdmp.UI.CommandExecution.AtomicCommands;
using Rdmp.UI.ItemActivation;
using Rdmp.UI.PipelineUIs.Pipelines;
using Rdmp.UI.PipelineUIs.Pipelines.PluginPipelineUsers;
using Rdmp.UI.TestsAndSetup.ServicePropogation;
using Rdmp.UI.TransparentHelpSystem;
using Rdmp.UI.TransparentHelpSystem.ProgressTracking;

namespace Rdmp.UI.ProjectUI;

/// <summary>
/// Allows you to execute an extraction of a project configuration (Generate anonymous project data extractions for researchers).  You should make sure that you have already selected
/// the correct datasets, filters, transforms etc to meet the researchers project requirements (and governance approvals) - See ExtractionConfigurationUI and ConfigureDatasetUI.
/// 
/// <para>Start by selecting which datasets you want to execute (this can be an iterative process - you can extract half of them overnight and then come back and extract the other half the
/// next night).</para>
/// 
/// <para>Next you should select/create a new extraction pipeline (See 'Pipelines' in UserManual.md).  This will determine the format of the extracted data
/// (e.g. .CSV or .MDB database file or any other file for which you have a plugin implemented for).</para>
/// </summary>
public partial class ExecuteExtractionUI : ExecuteExtractionUI_Design
{
    private IPipelineSelectionUI _pipelineSelectionUI1;

    private ExtractionConfiguration _extractionConfiguration;

    private IMapsDirectlyToDatabaseTable[] _globals;
    private ISelectedDataSets[] _datasets;
    private HashSet<ObjectUsedByOtherObjectNode<ISelectedDataSets, IMapsDirectlyToDatabaseTable>> _bundledStuff;

    private RDMPCollectionCommonFunctionality _commonFunctionality = new();

    private const string CoreDatasets = "Core";
    private const string ProjectSpecificDatasets = "Project Specific";

    private ExtractionArbitraryFolderNode _coreDatasetsFolder = new(CoreDatasets, 1);
    private ExtractionArbitraryFolderNode _projectSpecificDatasetsFolder = new(ProjectSpecificDatasets, 2);
    private ArbitraryFolderNode _globalsFolder = new(ExtractionDirectory.GLOBALS_DATA_NAME, 0);

    private ToolStripControlHost _pipelinePanel;

    private ToolStripLabel lblMaxConcurrent = new("Concurrent:");
    private ToolStripTextBox tbMaxConcurrent = new() { Text = "3" };

    public ExecuteExtractionUI()
    {
        InitializeComponent();
        AssociatedCollection = RDMPCollection.DataExport;

        checkAndExecuteUI1.CommandGetter = CommandGetter;
        checkAndExecuteUI1.StateChanged += CheckAndExecuteUI1OnStateChanged;
        checkAndExecuteUI1.GroupBySender();

        olvState.ImageGetter = State_ImageGetter;
        olvState.AspectGetter = State_AspectGetter;

        tlvDatasets.ChildrenGetter = ChildrenGetter;
        tlvDatasets.CanExpandGetter = CanExpandGetter;
        tlvDatasets.HierarchicalCheckboxes = true;
        tlvDatasets.ItemActivate += TlvDatasets_ItemActivate;

        checkAndExecuteUI1.BackColor = Color.FromArgb(240, 240, 240);

        tlvDatasets.CellClick += tlvDatasets_CellClick;

        _coreDatasetsFolder.CommandGetter = () =>
            new IAtomicCommand[]
            {
                new ExecuteCommandAddDatasetsToConfiguration(Activator, _extractionConfiguration),
                new ExecuteCommandAddPackageToConfiguration(Activator, _extractionConfiguration)
            };

        RDMPCollectionCommonFunctionality.SetupColumnTracking(tlvDatasets, olvName,
            new Guid("57c60bc1-9935-49b2-bb32-58e4c20ad666"));
        RDMPCollectionCommonFunctionality.SetupColumnTracking(tlvDatasets, olvState,
            new Guid("22642c7d-342b-4a6c-b2c4-7ca581877cb2"));
    }

    private void TlvDatasets_ItemActivate(object sender, EventArgs e)
    {
        if (tlvDatasets.SelectedObject is SelectedDataSets sds)
            Activator.Activate(sds);
    }

    private void tlvDatasets_CellClick(object sender, CellClickEventArgs e)
    {
        if (e.Column == olvState)
        {
            var notifier = GetCheckNotifier(e.Model);

            if (notifier == null)
                return;

            var popup = new PopupChecksUI(e.Model.ToString(), false);
            popup.Check(new ReplayCheckable(notifier));
        }
    }

    private HelpWorkflow BuildHelpFlow()
    {
        var helpWorkflow = new HelpWorkflow(this, new ExecuteCommandExecuteExtractionConfiguration(Activator),
            new NullHelpWorkflowProgressProvider());

        //////Normal work flow
        var root = new HelpStage(tlvDatasets, "Choose the datasets and Globals you want to extract here.\r\n" +
                                              "\r\n" +
                                              "Click on the red icon to disable this help.");
        var stage2 = new HelpStage(_pipelinePanel.Control, "Select the pipeline to run for extracting the data.\r\n");

        root.SetOption(">>", stage2);
        stage2.SetOption(">>", checkAndExecuteUI1.HelpStages.First());
        for (var i = 0; i < checkAndExecuteUI1.HelpStages.Count - 1; i++)
            checkAndExecuteUI1.HelpStages[i].SetOption(">>", checkAndExecuteUI1.HelpStages[i + 1]);

        checkAndExecuteUI1.HelpStages.Last().SetOption("|<<", root);

        helpWorkflow.RootStage = root;
        return helpWorkflow;
    }

    private void CheckAndExecuteUI1OnStateChanged(object sender, EventArgs eventArgs)
    {
        tlvDatasets.RefreshObjects(tlvDatasets.Objects.Cast<object>().ToArray());
    }

    private bool CanExpandGetter(object model)
    {
        var e = ChildrenGetter(model);
        return e != null && e.Cast<object>().Any();
    }

    private IEnumerable ChildrenGetter(object model)
    {
        if (model == _globalsFolder)
            return _globals;

        if (model == _coreDatasetsFolder)
            return _datasets.Where(sds => sds.ExtractableDataSet.Project_ID == null);

        if (model == _projectSpecificDatasetsFolder)
            return _datasets.Where(sds => sds.ExtractableDataSet.Project_ID != null);

        return _bundledStuff != null && model is ISelectedDataSets sds2
            ? _bundledStuff.Where(s => s.User.Equals(sds2))
            : (IEnumerable)null;
    }

    public override void ConsultAboutClosing(object sender, FormClosingEventArgs e)
    {
        base.ConsultAboutClosing(sender, e);
        checkAndExecuteUI1.ConsultAboutClosing(sender, e);
    }

    private Bitmap State_ImageGetter(object rowObject)
    {
        var state = GetState(rowObject);
        return state == null ? null : Activator.CoreIconProvider.GetImage(state).ImageToBitmap();
    }

    private object GetState(object rowObject)
    {
        var extractionRunner = checkAndExecuteUI1.CurrentRunner as ExtractionRunner;

        if (rowObject == _globalsFolder && extractionRunner != null)
            return extractionRunner.GetGlobalsState();

<<<<<<< HEAD
        if (extractionRunner != null && rowObject is SelectedDataSets sds)
            return extractionRunner.GetState(sds.ExtractableDataSet);

        return null;
=======
        return extractionRunner != null && rowObject is SelectedDataSets sds
            ? extractionRunner.GetState(sds.ExtractableDataSet)
            : null;
>>>>>>> 9e847e4d
    }

    private ToMemoryCheckNotifier GetCheckNotifier(object rowObject)
    {
        var extractionRunner = checkAndExecuteUI1.CurrentRunner as ExtractionRunner;

        if (rowObject == _globalsFolder && extractionRunner != null)
            return extractionRunner.GetGlobalCheckNotifier();

<<<<<<< HEAD
        if (extractionRunner != null && rowObject is SelectedDataSets sds)
            return extractionRunner.GetCheckNotifier(sds.ExtractableDataSet);

        return null;
=======
        return extractionRunner != null && rowObject is SelectedDataSets sds
            ? extractionRunner.GetCheckNotifier(sds.ExtractableDataSet)
            : null;
>>>>>>> 9e847e4d
    }

    private object State_AspectGetter(object rowobject)
    {
        var state = GetState(rowobject);

        if (state is ExtractCommandState ecs)
            if (ecs == ExtractCommandState.WaitingForSQLServer)
                return "WaitingForDatabase";

        return state?.ToString();
    }

    private RDMPCommandLineOptions CommandGetter(CommandLineActivity activityRequested)
    {
        int max;

        //if user has defined an alternative maximum concurrent number of executing extraction threads
        max = int.TryParse(tbMaxConcurrent.Text, out max) ? max : 3;

        return new ExtractionOptions
        {
            Command = activityRequested,
            ExtractGlobals = tlvDatasets.IsChecked(_globalsFolder),
            MaxConcurrentExtractions = max,
            ExtractionConfiguration = _extractionConfiguration.ID.ToString(),
            Pipeline = _pipelineSelectionUI1.Pipeline == null ? "0" : _pipelineSelectionUI1.Pipeline.ID.ToString(),
            Datasets = _datasets.All(tlvDatasets.IsChecked)
                ? ""
                : string.Join(",",
                    _datasets.Where(tlvDatasets.IsChecked).Select(sds => sds.ExtractableDataSet.ID.ToString())
                        .ToArray())
        };
    }

    private bool _isFirstTime = true;

    public override void SetDatabaseObject(IActivateItems activator, ExtractionConfiguration databaseObject)
    {
        base.SetDatabaseObject(activator, databaseObject);

        _extractionConfiguration = databaseObject;

        _coreDatasetsFolder.Configuration = databaseObject;
        _projectSpecificDatasetsFolder.Configuration = databaseObject;


        if (!_commonFunctionality.IsSetup)
            _commonFunctionality.SetUp(RDMPCollection.None, tlvDatasets, activator, olvName, null,
                new RDMPCollectionCommonFunctionalitySettings
                {
                    AddFavouriteColumn = false,
                    SuppressChildrenAdder = true,
                    SuppressActivate = true,
                    AddCheckColumn = false
                });

        var checkedBefore = tlvDatasets.CheckedObjects;

        tlvDatasets.ClearObjects();

        _globals = _extractionConfiguration.GetGlobals();
        _datasets = databaseObject.SelectedDataSets.ToArray();

        GetBundledStuff();

        //add the folders
        tlvDatasets.AddObjects(new object[] { _globalsFolder, _coreDatasetsFolder, _projectSpecificDatasetsFolder });

        //enable all to start with
        tlvDatasets.EnableObjects(tlvDatasets.Objects);

        tlvDatasets.DisableObjects(_bundledStuff);

        //if there are no project specific datasets
        if (_datasets.All(sds => sds.ExtractableDataSet.Project_ID == null))
            tlvDatasets.DisableObject(_projectSpecificDatasetsFolder); //disable this option

        //don't accept refresh while executing
        if (checkAndExecuteUI1.IsExecuting)
            return;

        if (_pipelineSelectionUI1 == null)
        {
            //create a new selection UI (pick an extraction pipeliene UI)
            var useCase = ExtractionPipelineUseCase.DesignTime();
            var factory =
                new PipelineSelectionUIFactory(Activator.RepositoryLocator.CatalogueRepository, null, useCase);

            _pipelineSelectionUI1 = factory.Create(activator, "Extraction Pipeline", DockStyle.Fill);
            _pipelineSelectionUI1.CollapseToSingleLineMode();

            //if the configuration has a default then use that pipeline
            if (_extractionConfiguration.DefaultPipeline_ID != null)
                _pipelineSelectionUI1.Pipeline = _extractionConfiguration.DefaultPipeline;

            _pipelineSelectionUI1.PipelineChanged += ResetChecksUI;

            _pipelinePanel = new ToolStripControlHost((Control)_pipelineSelectionUI1);

            helpIcon1.SetHelpText("Extraction",
                "It is a wise idea to click here if you don't know what this screen can do for you...",
                BuildHelpFlow());
        }

        CommonFunctionality.Add(new ToolStripLabel("Extraction Pipeline:"));
        CommonFunctionality.Add(_pipelinePanel);
        CommonFunctionality.AddHelpStringToToolStrip("Extraction Pipeline",
            "The sequence of components that will be executed in order to enable the datasets to be extracted. This will start with a source component that performs the linkage against the cohort followed by subsequent components (if any) and then a destination component that writes the final records (e.g. to database / csv file etc).");

        CommonFunctionality.AddToMenu(new ExecuteCommandRelease(activator).SetTarget(_extractionConfiguration));

        CommonFunctionality.Add(lblMaxConcurrent);
        CommonFunctionality.Add(tbMaxConcurrent);
        CommonFunctionality.AddHelpStringToToolStrip("Concurrent",
            "The maximum number of datasets to extract at once.  Once this number is reached the remainder will be queued and only started when one of the other extracting datasets completes.");

        checkAndExecuteUI1.SetItemActivator(activator);

        foreach (var o in new[] { _globalsFolder, _coreDatasetsFolder, _projectSpecificDatasetsFolder })
            tlvDatasets.Expand(o);

        if (_isFirstTime)
        {
            tlvDatasets.CheckAll();
            foreach (var disabledObject in tlvDatasets.DisabledObjects.OfType<ArbitraryFolderNode>())
                tlvDatasets.UncheckObject(disabledObject);
        }
        else if (checkedBefore.Count > 0)
        {
            tlvDatasets.CheckObjects(checkedBefore);
        }

        _isFirstTime = false;
    }

    private void ResetChecksUI(object sender, EventArgs e)
    {
        if (!checkAndExecuteUI1.IsExecuting)
            checkAndExecuteUI1.Reset();
    }

    private void tbFilter_TextChanged(object sender, EventArgs e)
    {
        tlvDatasets.ModelFilter = new TextMatchFilter(tlvDatasets, tbFilter.Text);
        tlvDatasets.UseFiltering = true;
    }

    private void GetBundledStuff()
    {
        _bundledStuff = new HashSet<ObjectUsedByOtherObjectNode<ISelectedDataSets, IMapsDirectlyToDatabaseTable>>();

        foreach (var sds in _datasets)
        {
            var eds = sds.ExtractableDataSet;

            foreach (var document in eds.Catalogue.GetAllSupportingDocuments(FetchOptions.ExtractableLocals))
                _bundledStuff.Add(
                    new ObjectUsedByOtherObjectNode<ISelectedDataSets, IMapsDirectlyToDatabaseTable>(sds, document));

            foreach (var supportingSQLTable in eds.Catalogue.GetAllSupportingSQLTablesForCatalogue(FetchOptions
                         .ExtractableLocals))
                _bundledStuff.Add(
                    new ObjectUsedByOtherObjectNode<ISelectedDataSets, IMapsDirectlyToDatabaseTable>(sds,
                        supportingSQLTable));

            foreach (var lookup in eds.Catalogue.GetLookupTableInfoList())
                _bundledStuff.Add(
                    new ObjectUsedByOtherObjectNode<ISelectedDataSets, IMapsDirectlyToDatabaseTable>(sds, lookup));
        }
    }

    private void olvDatasets_SelectedIndexChanged(object sender, EventArgs e)
    {
        checkAndExecuteUI1.GroupBySender(tlvDatasets.SelectedObject is SelectedDataSets sds ? sds.ToString() : null);
    }

    public void TickAllFor(SelectedDataSets selectedDataSet)
    {
        tlvDatasets.UncheckAll();
        tlvDatasets.CheckObject(_globalsFolder);
        tlvDatasets.CheckObject(selectedDataSet);
    }

    private void tlvDatasets_ItemChecked(object sender, ItemCheckedEventArgs e)
    {
        checkAndExecuteUI1.Enabled = tlvDatasets.CheckedObjects.Cast<object>().OfType<SelectedDataSets>().Any();
    }

    public override string GetTabName() => $"{_extractionConfiguration.GetProjectHint(true)} {base.GetTabName()}";

    public override string GetTabToolTip() =>
        $"'{base.GetTabName()}' - {_extractionConfiguration.GetProjectHint(false)}";
}

[TypeDescriptionProvider(typeof(AbstractControlDescriptionProvider<ExecuteExtractionUI_Design, UserControl>))]
public abstract class ExecuteExtractionUI_Design : RDMPSingleDatabaseObjectControl<ExtractionConfiguration>
{
}<|MERGE_RESOLUTION|>--- conflicted
+++ resolved
@@ -193,16 +193,9 @@
         if (rowObject == _globalsFolder && extractionRunner != null)
             return extractionRunner.GetGlobalsState();
 
-<<<<<<< HEAD
-        if (extractionRunner != null && rowObject is SelectedDataSets sds)
-            return extractionRunner.GetState(sds.ExtractableDataSet);
-
-        return null;
-=======
         return extractionRunner != null && rowObject is SelectedDataSets sds
             ? extractionRunner.GetState(sds.ExtractableDataSet)
             : null;
->>>>>>> 9e847e4d
     }
 
     private ToMemoryCheckNotifier GetCheckNotifier(object rowObject)
@@ -212,16 +205,9 @@
         if (rowObject == _globalsFolder && extractionRunner != null)
             return extractionRunner.GetGlobalCheckNotifier();
 
-<<<<<<< HEAD
-        if (extractionRunner != null && rowObject is SelectedDataSets sds)
-            return extractionRunner.GetCheckNotifier(sds.ExtractableDataSet);
-
-        return null;
-=======
         return extractionRunner != null && rowObject is SelectedDataSets sds
             ? extractionRunner.GetCheckNotifier(sds.ExtractableDataSet)
             : null;
->>>>>>> 9e847e4d
     }
 
     private object State_AspectGetter(object rowobject)
