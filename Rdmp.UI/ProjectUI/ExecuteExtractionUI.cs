// Copyright (c) The University of Dundee 2018-2019
// This file is part of the Research Data Management Platform (RDMP).
// RDMP is free software: you can redistribute it and/or modify it under the terms of the GNU General Public License as published by the Free Software Foundation, either version 3 of the License, or (at your option) any later version.
// RDMP is distributed in the hope that it will be useful, but WITHOUT ANY WARRANTY; without even the implied warranty of MERCHANTABILITY or FITNESS FOR A PARTICULAR PURPOSE. See the GNU General Public License for more details.
// You should have received a copy of the GNU General Public License along with RDMP. If not, see <https://www.gnu.org/licenses/>.

using System;
using System.Collections;
using System.Collections.Generic;
using System.ComponentModel;
using System.Drawing;
using System.Linq;
using System.Windows.Forms;
using BrightIdeasSoftware;
using Rdmp.Core;
using Rdmp.Core.CommandExecution.AtomicCommands;
using Rdmp.Core.CommandLine.Options;
using Rdmp.Core.CommandLine.Runners;
using Rdmp.Core.Curation.Data;
using Rdmp.Core.DataExport.Data;
using Rdmp.Core.DataExport.DataExtraction;
using Rdmp.Core.DataExport.DataExtraction.Commands;
using Rdmp.Core.DataExport.DataExtraction.Pipeline;
using Rdmp.Core.MapsDirectlyToDatabaseTable;
using Rdmp.Core.Providers.Nodes;
using Rdmp.Core.Providers.Nodes.UsedByNodes;
using Rdmp.Core.ReusableLibraryCode.Checks;
using Rdmp.UI.ChecksUI;
using Rdmp.UI.Collections;
using Rdmp.UI.CommandExecution.AtomicCommands;
using Rdmp.UI.ItemActivation;
using Rdmp.UI.PipelineUIs.Pipelines;
using Rdmp.UI.PipelineUIs.Pipelines.PluginPipelineUsers;
using Rdmp.UI.TestsAndSetup.ServicePropogation;
using Rdmp.UI.TransparentHelpSystem;
using Rdmp.UI.TransparentHelpSystem.ProgressTracking;

namespace Rdmp.UI.ProjectUI;

/// <summary>
/// Allows you to execute an extraction of a project configuration (Generate anonymous project data extractions for researchers).  You should make sure that you have already selected
/// the correct datasets, filters, transforms etc to meet the researchers project requirements (and governance approvals) - See ExtractionConfigurationUI and ConfigureDatasetUI.
/// 
/// <para>Start by selecting which datasets you want to execute (this can be an iterative process - you can extract half of them overnight and then come back and extract the other half the
/// next night).</para>
/// 
/// <para>Next you should select/create a new extraction pipeline (See 'Pipelines' in UserManual.md).  This will determine the format of the extracted data
/// (e.g. .CSV or .MDB database file or any other file for which you have a plugin implemented for).</para>
/// </summary>
public partial class ExecuteExtractionUI : ExecuteExtractionUI_Design
{
    private IPipelineSelectionUI _pipelineSelectionUI1;

    private ExtractionConfiguration _extractionConfiguration;

    private IMapsDirectlyToDatabaseTable[] _globals;
    private ISelectedDataSets[] _datasets;
    private HashSet<ObjectUsedByOtherObjectNode<ISelectedDataSets, IMapsDirectlyToDatabaseTable>> _bundledStuff;

    private RDMPCollectionCommonFunctionality _commonFunctionality = new();

    private const string CoreDatasets = "Core";
    private const string ProjectSpecificDatasets = "Project Specific";

    private ExtractionArbitraryFolderNode _coreDatasetsFolder = new(CoreDatasets,1);
    private ExtractionArbitraryFolderNode _projectSpecificDatasetsFolder = new(ProjectSpecificDatasets,2);
    private ArbitraryFolderNode _globalsFolder = new(ExtractionDirectory.GLOBALS_DATA_NAME,0);

    private ToolStripControlHost _pipelinePanel;

    private ToolStripLabel lblMaxConcurrent = new("Concurrent:");
<<<<<<< HEAD
    private ToolStripTextBox tbMaxConcurrent = new() {Text="3"};
=======
    private ToolStripTextBox tbMaxConcurrent = new() { Text="3"};
>>>>>>> 5c0a3943

    public ExecuteExtractionUI()
    {
        InitializeComponent();
        AssociatedCollection = RDMPCollection.DataExport;

        checkAndExecuteUI1.CommandGetter = CommandGetter;
        checkAndExecuteUI1.StateChanged += CheckAndExecuteUI1OnStateChanged;
        checkAndExecuteUI1.GroupBySender();
            
        olvState.ImageGetter = State_ImageGetter;
        olvState.AspectGetter = State_AspectGetter;

        tlvDatasets.ChildrenGetter = ChildrenGetter;
        tlvDatasets.CanExpandGetter = CanExpandGetter;
        tlvDatasets.HierarchicalCheckboxes = true;
        tlvDatasets.ItemActivate += TlvDatasets_ItemActivate;
            
        checkAndExecuteUI1.BackColor = Color.FromArgb(240, 240, 240);

        tlvDatasets.CellClick += tlvDatasets_CellClick;

        _coreDatasetsFolder.CommandGetter = () =>
            new IAtomicCommand[]
            {
                new ExecuteCommandAddDatasetsToConfiguration(Activator,_extractionConfiguration),
                new ExecuteCommandAddPackageToConfiguration(Activator,_extractionConfiguration)
            };
            
        RDMPCollectionCommonFunctionality.SetupColumnTracking(tlvDatasets, olvName, new Guid("57c60bc1-9935-49b2-bb32-58e4c20ad666"));
        RDMPCollectionCommonFunctionality.SetupColumnTracking(tlvDatasets, olvState, new Guid("22642c7d-342b-4a6c-b2c4-7ca581877cb2"));
    }

    private void TlvDatasets_ItemActivate(object sender, EventArgs e)
    {
        if (tlvDatasets.SelectedObject is SelectedDataSets sds)
            Activator.Activate(sds);
    }

    private void tlvDatasets_CellClick(object sender, CellClickEventArgs e)
    {
        if (e.Column == olvState)
        {
            var notifier = GetCheckNotifier(e.Model);

            if(notifier == null)
                return;

            var popup = new PopupChecksUI(e.Model.ToString(), false);
            popup.Check(new ReplayCheckable(notifier));
        }
    }

    private HelpWorkflow BuildHelpFlow()
    {
        var helpWorkflow = new HelpWorkflow(this, new ExecuteCommandExecuteExtractionConfiguration(Activator), new NullHelpWorkflowProgressProvider());

        //////Normal work flow
        var root = new HelpStage(tlvDatasets, "Choose the datasets and Globals you want to extract here.\r\n" +
                                              "\r\n" +
                                              "Click on the red icon to disable this help.");
        var stage2 = new HelpStage(_pipelinePanel.Control, "Select the pipeline to run for extracting the data.\r\n");
            
        root.SetOption(">>", stage2);
        stage2.SetOption(">>", checkAndExecuteUI1.HelpStages.First());
        for (var i = 0; i < checkAndExecuteUI1.HelpStages.Count - 1; i++)
        {
            checkAndExecuteUI1.HelpStages[i].SetOption(">>", checkAndExecuteUI1.HelpStages[i+1]);
        }

        checkAndExecuteUI1.HelpStages.Last().SetOption("|<<", root);

        helpWorkflow.RootStage = root;
        return helpWorkflow;
    }

    private void CheckAndExecuteUI1OnStateChanged(object sender, EventArgs eventArgs)
    {
        tlvDatasets.RefreshObjects(tlvDatasets.Objects.Cast<object>().ToArray());
    }

    private bool CanExpandGetter(object model)
    {
        var e = ChildrenGetter(model);
        return  e != null && e.Cast<object>().Any();
    }

    private IEnumerable ChildrenGetter(object model)
    {
        if (model == _globalsFolder)
            return _globals;

        if (model == _coreDatasetsFolder)
            return _datasets.Where(sds => sds.ExtractableDataSet.Project_ID == null);

        if (model == _projectSpecificDatasetsFolder)
            return _datasets.Where(sds => sds.ExtractableDataSet.Project_ID != null);

        return _bundledStuff != null && model is ISelectedDataSets sds2 ? _bundledStuff.Where(s => s.User.Equals(sds2)) : (IEnumerable)null;
    }

    public override void ConsultAboutClosing(object sender, FormClosingEventArgs e)
    {
        base.ConsultAboutClosing(sender, e);
        checkAndExecuteUI1.ConsultAboutClosing(sender, e);
    }

    private Bitmap State_ImageGetter(object rowObject)
    {
        var state = GetState(rowObject);
        return state == null ? null : Activator.CoreIconProvider.GetImage(state).ImageToBitmap();
    }

    private object GetState(object rowObject)
    {
        var extractionRunner = checkAndExecuteUI1.CurrentRunner as ExtractionRunner;

        if (rowObject == _globalsFolder && extractionRunner != null)
            return extractionRunner.GetGlobalsState();

<<<<<<< HEAD
        return extractionRunner != null && rowObject is SelectedDataSets sds ? extractionRunner.GetState(sds.ExtractableDataSet) : null;
=======
        if (extractionRunner != null && rowObject is SelectedDataSets sds)
            return extractionRunner.GetState(sds.ExtractableDataSet);
            
        return null;
>>>>>>> 5c0a3943
    }

    private ToMemoryCheckNotifier GetCheckNotifier(object rowObject)
    {
        var extractionRunner = checkAndExecuteUI1.CurrentRunner as ExtractionRunner;

        if (rowObject == _globalsFolder && extractionRunner != null)
            return extractionRunner.GetGlobalCheckNotifier();

<<<<<<< HEAD
        return extractionRunner != null && rowObject is SelectedDataSets sds
            ? extractionRunner.GetCheckNotifier(sds.ExtractableDataSet)
            : null;
=======
        if (extractionRunner != null && rowObject is SelectedDataSets sds)
            return extractionRunner.GetCheckNotifier(sds.ExtractableDataSet);
            
        return null;
>>>>>>> 5c0a3943
    }
    private object State_AspectGetter(object rowobject)
    {
        var state = GetState(rowobject);

        if(state is ExtractCommandState ecs)
        {
            if(ecs == ExtractCommandState.WaitingForSQLServer)
                return "WaitingForDatabase";
        }

        return state?.ToString();
    }

    private RDMPCommandLineOptions CommandGetter(CommandLineActivity activityRequested)
    {
        int max;

        //if user has defined an alternative maximum concurrent number of executing extraction threads
        max = int.TryParse(tbMaxConcurrent.Text, out max) ? max : 3;

        return new ExtractionOptions
        {
            Command = activityRequested,
            ExtractGlobals = tlvDatasets.IsChecked(_globalsFolder),
            MaxConcurrentExtractions = max,
            ExtractionConfiguration = _extractionConfiguration.ID.ToString(),
            Pipeline = _pipelineSelectionUI1.Pipeline == null? "0" : _pipelineSelectionUI1.Pipeline.ID.ToString(),
            Datasets = _datasets.All(tlvDatasets.IsChecked) ? "" :
                string.Join(",",_datasets.Where(tlvDatasets.IsChecked).Select(sds => sds.ExtractableDataSet.ID.ToString()).ToArray())
        };
    }

    private bool _isFirstTime = true;
    public override void SetDatabaseObject(IActivateItems activator, ExtractionConfiguration databaseObject)
    {
        base.SetDatabaseObject(activator, databaseObject);

        _extractionConfiguration = databaseObject;

        _coreDatasetsFolder.Configuration = databaseObject;
        _projectSpecificDatasetsFolder.Configuration = databaseObject;


        if (!_commonFunctionality.IsSetup)
            _commonFunctionality.SetUp(RDMPCollection.None, tlvDatasets,activator,olvName,null,new RDMPCollectionCommonFunctionalitySettings
            {
                AddFavouriteColumn = false,
                SuppressChildrenAdder=true,
                SuppressActivate = true,
                AddCheckColumn = false
            });

        var checkedBefore = tlvDatasets.CheckedObjects;

        tlvDatasets.ClearObjects();

        _globals = _extractionConfiguration.GetGlobals();
        _datasets = databaseObject.SelectedDataSets.ToArray();

        GetBundledStuff();

        //add the folders
        tlvDatasets.AddObjects(new object[] { _globalsFolder, _coreDatasetsFolder, _projectSpecificDatasetsFolder });

        //enable all to start with
        tlvDatasets.EnableObjects(tlvDatasets.Objects);

        tlvDatasets.DisableObjects(_bundledStuff);

        //if there are no project specific datasets
        if (_datasets.All(sds => sds.ExtractableDataSet.Project_ID == null))
            tlvDatasets.DisableObject(_projectSpecificDatasetsFolder); //disable this option

        //don't accept refresh while executing
        if (checkAndExecuteUI1.IsExecuting)
            return;

        if (_pipelineSelectionUI1 == null)
        {
            //create a new selection UI (pick an extraction pipeliene UI)
            var useCase = ExtractionPipelineUseCase.DesignTime();
            var factory = new PipelineSelectionUIFactory(Activator.RepositoryLocator.CatalogueRepository, null, useCase);

            _pipelineSelectionUI1 = factory.Create(activator,"Extraction Pipeline", DockStyle.Fill);
            _pipelineSelectionUI1.CollapseToSingleLineMode();

            //if the configuration has a default then use that pipeline
            if (_extractionConfiguration.DefaultPipeline_ID != null)
                _pipelineSelectionUI1.Pipeline = _extractionConfiguration.DefaultPipeline;

            _pipelineSelectionUI1.PipelineChanged += ResetChecksUI;

            _pipelinePanel = new ToolStripControlHost((Control) _pipelineSelectionUI1);

            helpIcon1.SetHelpText("Extraction", "It is a wise idea to click here if you don't know what this screen can do for you...", BuildHelpFlow());
        }

        CommonFunctionality.Add(new ToolStripLabel("Extraction Pipeline:"));
        CommonFunctionality.Add(_pipelinePanel);
        CommonFunctionality.AddHelpStringToToolStrip("Extraction Pipeline","The sequence of components that will be executed in order to enable the datasets to be extracted. This will start with a source component that performs the linkage against the cohort followed by subsequent components (if any) and then a destination component that writes the final records (e.g. to database / csv file etc).");

        CommonFunctionality.AddToMenu(new ExecuteCommandRelease(activator).SetTarget(_extractionConfiguration));

        CommonFunctionality.Add(lblMaxConcurrent);
        CommonFunctionality.Add(tbMaxConcurrent);
        CommonFunctionality.AddHelpStringToToolStrip("Concurrent", "The maximum number of datasets to extract at once.  Once this number is reached the remainder will be queued and only started when one of the other extracting datasets completes.");

        checkAndExecuteUI1.SetItemActivator(activator);

        foreach(var o in new[] { _globalsFolder, _coreDatasetsFolder, _projectSpecificDatasetsFolder})
            tlvDatasets.Expand(o);

        if (_isFirstTime)
        {
            tlvDatasets.CheckAll();
            foreach (var disabledObject in tlvDatasets.DisabledObjects.OfType<ArbitraryFolderNode>())
            {
                tlvDatasets.UncheckObject(disabledObject);
            }
        }
        else if (checkedBefore.Count > 0)
            tlvDatasets.CheckObjects(checkedBefore);

        _isFirstTime = false;
    }

    private void ResetChecksUI(object sender, EventArgs e)
    {
        if (!checkAndExecuteUI1.IsExecuting)
            checkAndExecuteUI1.Reset();
    }

    private void tbFilter_TextChanged(object sender, EventArgs e)
    {
        tlvDatasets.ModelFilter = new TextMatchFilter(tlvDatasets,tbFilter.Text);
        tlvDatasets.UseFiltering = true;
    }

    private void GetBundledStuff()
    {
        _bundledStuff = new HashSet<ObjectUsedByOtherObjectNode<ISelectedDataSets, IMapsDirectlyToDatabaseTable>>();

        foreach (var sds in _datasets)
        {
            var eds = sds.ExtractableDataSet;

            foreach (var document in eds.Catalogue.GetAllSupportingDocuments(FetchOptions.ExtractableLocals))
                _bundledStuff.Add( new ObjectUsedByOtherObjectNode<ISelectedDataSets, IMapsDirectlyToDatabaseTable>(sds,document));

            foreach (var supportingSQLTable in eds.Catalogue.GetAllSupportingSQLTablesForCatalogue(FetchOptions.ExtractableLocals))
                _bundledStuff.Add(new ObjectUsedByOtherObjectNode<ISelectedDataSets, IMapsDirectlyToDatabaseTable>(sds, supportingSQLTable));

            foreach (var lookup in eds.Catalogue.GetLookupTableInfoList())
                _bundledStuff.Add(new ObjectUsedByOtherObjectNode<ISelectedDataSets, IMapsDirectlyToDatabaseTable>(sds, lookup));
        }
    }

    private void olvDatasets_SelectedIndexChanged(object sender, EventArgs e)
    {
        checkAndExecuteUI1.GroupBySender(tlvDatasets.SelectedObject is SelectedDataSets sds ? sds.ToString() : null);
    }

    public void TickAllFor(SelectedDataSets selectedDataSet)
    {
        tlvDatasets.UncheckAll();
        tlvDatasets.CheckObject(_globalsFolder);
        tlvDatasets.CheckObject(selectedDataSet);
    }

    private void tlvDatasets_ItemChecked(object sender, ItemCheckedEventArgs e)
    {
        checkAndExecuteUI1.Enabled = tlvDatasets.CheckedObjects.Cast<object>().OfType<SelectedDataSets>().Any();
    }

    public override string GetTabName()
    {
        return $"{_extractionConfiguration.GetProjectHint(true)} {base.GetTabName()}";
    }
    public override string GetTabToolTip()
    {
        return $"'{base.GetTabName()}' - {_extractionConfiguration.GetProjectHint(false)}";
    }
}

[TypeDescriptionProvider(typeof(AbstractControlDescriptionProvider<ExecuteExtractionUI_Design, UserControl>))]
public abstract class ExecuteExtractionUI_Design:RDMPSingleDatabaseObjectControl<ExtractionConfiguration>
{
}<|MERGE_RESOLUTION|>--- conflicted
+++ resolved
@@ -69,11 +69,7 @@
     private ToolStripControlHost _pipelinePanel;
 
     private ToolStripLabel lblMaxConcurrent = new("Concurrent:");
-<<<<<<< HEAD
-    private ToolStripTextBox tbMaxConcurrent = new() {Text="3"};
-=======
     private ToolStripTextBox tbMaxConcurrent = new() { Text="3"};
->>>>>>> 5c0a3943
 
     public ExecuteExtractionUI()
     {
@@ -194,14 +190,7 @@
         if (rowObject == _globalsFolder && extractionRunner != null)
             return extractionRunner.GetGlobalsState();
 
-<<<<<<< HEAD
         return extractionRunner != null && rowObject is SelectedDataSets sds ? extractionRunner.GetState(sds.ExtractableDataSet) : null;
-=======
-        if (extractionRunner != null && rowObject is SelectedDataSets sds)
-            return extractionRunner.GetState(sds.ExtractableDataSet);
-            
-        return null;
->>>>>>> 5c0a3943
     }
 
     private ToMemoryCheckNotifier GetCheckNotifier(object rowObject)
@@ -211,16 +200,9 @@
         if (rowObject == _globalsFolder && extractionRunner != null)
             return extractionRunner.GetGlobalCheckNotifier();
 
-<<<<<<< HEAD
         return extractionRunner != null && rowObject is SelectedDataSets sds
             ? extractionRunner.GetCheckNotifier(sds.ExtractableDataSet)
             : null;
-=======
-        if (extractionRunner != null && rowObject is SelectedDataSets sds)
-            return extractionRunner.GetCheckNotifier(sds.ExtractableDataSet);
-            
-        return null;
->>>>>>> 5c0a3943
     }
     private object State_AspectGetter(object rowobject)
     {
