--- conflicted
+++ resolved
@@ -134,14 +134,7 @@
 
     private object Issues_AspectGetter(object rowObject)
     {
-<<<<<<< HEAD
         return rowObject is ExtractableColumn ec && ec.IsOutOfSync() ? "Different" : (object)"None";
-=======
-        if (rowObject is ExtractableColumn ec && ec.IsOutOfSync())
-            return "Different";
-
-        return "None";
->>>>>>> 5c0a3943
     }
 
     private object SelectedCatalogue_AspectGetter(object rowObject)
@@ -259,27 +252,11 @@
             var eiDict = Activator.CoreChildProvider.AllExtractionInformationsDictionary;
             var ciDict = Activator.CoreChildProvider.AllCatalogueItemsDictionary;
 
-<<<<<<< HEAD
             if (!eiDict.TryGetValue(ec.CatalogueExtractionInformation_ID.Value, out var ei)) continue;
             ec.InjectKnown(ei);
             ec.InjectKnown(ei.ColumnInfo);
 
             if(ciDict.TryGetValue(ei.CatalogueItem_ID, out var id)) ec.InjectKnown(id);
-=======
-                if (eiDict.TryGetValue(ec.CatalogueExtractionInformation_ID.Value, out var ei))
-                {
-                    ec.InjectKnown(ei);
-                    ec.InjectKnown(ei.ColumnInfo);
-
-                    if(ciDict.TryGetValue(ei.CatalogueItem_ID, out var value))
-                    {
-                        ec.InjectKnown(value);
-                    }
-                }
-
-
-            }
->>>>>>> 5c0a3943
         }
 
 
@@ -685,11 +662,7 @@
 
         return olvSelected.Objects.OfType<ExtractableColumn>()
             .Where(ec => ec.CatalogueExtractionInformation_ID != null)
-<<<<<<< HEAD
-            .Select(ec => eis.TryGetValue(ec.CatalogueExtractionInformation_ID.Value, out var extractionInfo) ? extractionInfo : null)
-=======
             .Select(ec => eis.TryGetValue(ec.CatalogueExtractionInformation_ID.Value, out var ei1) ? ei1 : null)
->>>>>>> 5c0a3943
             .Where(ei => ei != null)
             .Select(ei => ei.ColumnInfo.TableInfo)
             .Distinct()
