// Copyright (c) The University of Dundee 2018-2019
// This file is part of the Research Data Management Platform (RDMP).
// RDMP is free software: you can redistribute it and/or modify it under the terms of the GNU General Public License as published by the Free Software Foundation, either version 3 of the License, or (at your option) any later version.
// RDMP is distributed in the hope that it will be useful, but WITHOUT ANY WARRANTY; without even the implied warranty of MERCHANTABILITY or FITNESS FOR A PARTICULAR PURPOSE. See the GNU General Public License for more details.
// You should have received a copy of the GNU General Public License along with RDMP. If not, see <https://www.gnu.org/licenses/>.

using System;
using System.Collections.Generic;
using System.ComponentModel;
using System.Drawing;
using System.Linq;
using System.Windows.Forms;
using BrightIdeasSoftware;
using Rdmp.Core;
using Rdmp.Core.CommandExecution;
using Rdmp.Core.CommandExecution.AtomicCommands;
using Rdmp.Core.Curation.Data;
using Rdmp.Core.Curation.Data.Cohort;
using Rdmp.Core.DataExport.Checks;
using Rdmp.Core.DataExport.Data;
using Rdmp.Core.Icons.IconProvision;
using Rdmp.Core.MapsDirectlyToDatabaseTable.Revertable;
using Rdmp.Core.QueryBuilding;
using Rdmp.Core.ReusableLibraryCode.Settings;
using Rdmp.UI.Collections;
using Rdmp.UI.CommandExecution.AtomicCommands;
using Rdmp.UI.ItemActivation;
using Rdmp.UI.ProjectUI.Datasets.Node;
using Rdmp.UI.Refreshing;
using Rdmp.UI.SimpleDialogs;
using Rdmp.UI.TestsAndSetup.ServicePropogation;
using SixLabors.ImageSharp.PixelFormats;

namespace Rdmp.UI.ProjectUI.Datasets;

/// <summary>
/// Allows you to choose which columns you want to extract from a given dataset (Catalogue) for a specific research project extraction (ExtractionConfiguration).  For example
/// Researcher A wants prescribing dataset including all the Core columns but he also has obtained governance approval to receive Supplemental column 'PrescribingGP' so the
/// configuration would need to include this column.
/// 
/// <para>On the left you can see all the available columns and transforms in the selected dataset (see ExtractionConfigurationUI for selecting datasets).  You can add these by selecting them
/// and pressing the '>' button.  On the right the QueryBuilder will show you what columns are currently included in the researchers extract. </para>
/// 
/// <para>Depending on which columns you have selected the QueryBuilder may be unable to generate a query (for example if you do not add the IsExtractionIdentifier column - See
/// ExtractionInformationUI).</para>
/// </summary>
public partial class ConfigureDatasetUI : ConfigureDatasetUI_Design, ILifetimeSubscriber
{
    public SelectedDataSets SelectedDataSet { get; private set; }
    private IExtractableDataSet _dataSet;
    private ExtractionConfiguration _config;

    //constructor
    public ConfigureDatasetUI()
    {
        InitializeComponent();

        cbShowProjectSpecific.Checked = UserSettings.ShowProjectSpecificColumns;

        olvAvailableColumnName.ImageGetter += ImageGetter;
        olvSelectedColumnName.ImageGetter += ImageGetter;

        olvSelected.ItemActivate += OlvSelected_ItemActivate;

        olvAvailableColumnCategory.AspectGetter += AvailableColumnCategoryAspectGetter;
        olvAvailable.AlwaysGroupByColumn = olvAvailableColumnCategory;
        olvSelectedCatalogue.AspectGetter += SelectedCatalogue_AspectGetter;
        olvSelectedCategory.AspectGetter += SelectedCategory_AspectGetter;

        var dropSink = (SimpleDropSink)olvSelected.DropSink;

        dropSink.CanDropOnItem = false;
        dropSink.CanDropBetween = true;
        AssociatedCollection = RDMPCollection.DataExport;

        var tableInfoIcon = SixLabors.ImageSharp.Image.Load<Rgba32>(CatalogueIcons.TableInfo).ImageToBitmap();
        olvJoinTableName.ImageGetter += o => tableInfoIcon;
        olvJoin.CheckStateGetter += ForceJoinCheckStateGetter;
        olvJoin.CheckStatePutter += ForceJoinCheckStatePutter;

        olvJoinColumn.AspectGetter += JoinColumn_AspectGetter;
        olvJoin.ButtonClick += olvJoin_ButtonClick;

        olvJoinColumn.EnableButtonWhenItemIsDisabled = true;

        olvIssues.AspectGetter += Issues_AspectGetter;

        olvSelected.UseCellFormatEvents = true;
        olvSelected.FormatCell += olvSelected_FormatCell;
        olvSelected.CellRightClick += olvSelected_CellRightClick;

        helpIconJoin.SetHelpText("Configure JoinInfos",
            "Your query involves more than 1 table and RDMP does not yet know which columns to use to join the tables on.  Click the 'Configure' button below on any ticked tables for which no joins are shown");

        RDMPCollectionCommonFunctionality.SetupColumnTracking(olvAvailable, olvAvailableColumnCategory,
            new Guid("e515dd51-6ab4-4e62-8d58-0081dde77646"));
        RDMPCollectionCommonFunctionality.SetupColumnTracking(olvAvailable, olvAvailableColumnName,
            new Guid("f40a31b5-4a64-44b5-9d21-54595f8671b1"));
        RDMPCollectionCommonFunctionality.SetupColumnTracking(olvAvailable, olvAvailableIsExtractionIdentifier,
            new Guid("6741ea5c-5a1e-482a-943e-5d9bcfde4a1f"));

        RDMPCollectionCommonFunctionality.SetupColumnTracking(olvJoin, olvJoinColumn,
            new Guid("7e034241-9d7a-48a6-869c-a0831303839a"));
        RDMPCollectionCommonFunctionality.SetupColumnTracking(olvJoin, olvJoinTableName,
            new Guid("7b0b0c8f-b648-47cc-a14f-6dce54333d0b"));

        RDMPCollectionCommonFunctionality.SetupColumnTracking(olvSelected, olvSelectedCatalogue,
            new Guid("7ec2a0b8-cc84-4759-8f78-0f2c492ae408"));
        RDMPCollectionCommonFunctionality.SetupColumnTracking(olvSelected, olvSelectedCategory,
            new Guid("e0cc6915-15ad-4148-adf1-978489e36940"));
        RDMPCollectionCommonFunctionality.SetupColumnTracking(olvSelected, olvSelectedColumnName,
            new Guid("061b5ef1-d0bd-4be6-9e9a-1a6a9c13a01c"));
        RDMPCollectionCommonFunctionality.SetupColumnTracking(olvSelected, olvSelectedColumnOrder,
            new Guid("2b4db0ee-3768-4e0e-a62b-e5a9b19e91a7"));

        RDMPCollectionCommonFunctionality.SetupColumnTracking(olvSelected, olvIssues,
            new Guid("741f0cff-1d2e-46a7-a5da-9ce13e0960cf"));

        cbShowProjectSpecific.CheckedChanged += CbShowProjectSpecific_CheckedChanged;
    }

    private void olvSelected_CellRightClick(object sender, CellRightClickEventArgs e)
    {
        if (e.Model is ExtractableColumn ec && ec.IsOutOfSync())
        {
            var ms = new ContextMenuStrip();
            ms.Items.Add(
                new ToolStripMenuItem("Update With Catalogue Settings", null,
                    (s, x) => ec.UpdateValuesToMatch(ec.CatalogueExtractionInformation))
                {
                    Enabled = !ReadOnly
                });

            e.MenuStrip = ms;
        }
    }

    private void olvSelected_FormatCell(object sender, FormatCellEventArgs e)
    {
        if (e.Column == olvIssues)
            if ((string)e.CellValue == "None")
                e.SubItem.ForeColor = Color.Gray;
            else if ((string)e.CellValue == "Different")
                e.SubItem.ForeColor = Color.Red;
    }

    private object Issues_AspectGetter(object rowObject) =>
        rowObject is ExtractableColumn ec && ec.IsOutOfSync() ? "Different" : (object)"None";

    private object SelectedCatalogue_AspectGetter(object rowObject)
    {
        var c = (ExtractableColumn)rowObject;
        var ei = c.CatalogueExtractionInformation;

        return ei?.CatalogueItem.Catalogue.Name;
    }

    private object SelectedCategory_AspectGetter(object rowObject)
    {
        var c = (ExtractableColumn)rowObject;
        var ei = c.CatalogueExtractionInformation;

        return ei?.ExtractionCategory;
    }

    private void SortSelectedByOrder()
    {
        //user cannot sort columns
        olvSelectedColumnOrder.Sortable = true;
        olvSelected.Sort(olvSelectedColumnOrder, SortOrder.Ascending);
    }

    private Bitmap ImageGetter(object rowObject) => Activator.CoreIconProvider.GetImage(rowObject).ImageToBitmap();

    private object AvailableColumnCategoryAspectGetter(object rowObject)
    {
        var ei = (ExtractionInformation)rowObject;

        var cata = ei.CatalogueItem.Catalogue;

<<<<<<< HEAD
        string toReturn = null;

        toReturn = ei.ExtractionCategory == ExtractionCategory.ProjectSpecific
=======
        var toReturn = ei.ExtractionCategory == ExtractionCategory.ProjectSpecific
>>>>>>> 9e847e4d
            ? $"{ei.ExtractionCategory}::{cata.Name}"
            : ei.ExtractionCategory.ToString();

        toReturn = cata.IsDeprecated ? $"{toReturn} (DEPRECATED)" : toReturn;

        return toReturn;
    }


    /// <summary>
    /// The left list contains ExtractionInformation from the Data Catalogue, this is columns in the database which could be extracted
    /// The right list contains ExtractableColumn which is a more advanced class that contains runtime configurations such as order to be outputed in etc.
    /// </summary>
    private void SetupUserInterface()
    {
        //clear the UI
        olvAvailable.ClearObjects();
        olvSelected.ClearObjects();

        //get the catalogue and then all the items
        ICatalogue cata;
        try
        {
            cata = Activator.CoreChildProvider.AllCataloguesDictionary[_dataSet.Catalogue_ID];
        }
        catch (Exception e)
        {
            //catalogue has probably been deleted!
            ExceptionViewer.Show("Unable to find Catalogue for ExtractableDataSet", e);
            return;
        }

        //on the left

        var toAdd = new HashSet<ExtractionInformation>();

        //add all the extractable columns from the current Catalogue
        foreach (var e in cata.GetAllExtractionInformation(ExtractionCategory.Any))
            toAdd.Add(e);

        if (UserSettings.ShowProjectSpecificColumns)
            //plus all the Project Specific columns
            foreach (var e in _config.Project.GetAllProjectCatalogueColumns(Activator.CoreChildProvider,
                         ExtractionCategory.ProjectSpecific))
                toAdd.Add(e);


        // Tell our columns about their CatalogueItems/ColumnInfos by using CoreChildProvider
        // Prevents later queries to db to figure out things like column name etc
        foreach (var ei in toAdd)
        {
            var ci = Activator.CoreChildProvider.AllCatalogueItemsDictionary[ei.CatalogueItem_ID];

            ei.InjectKnown(ci);
            if (ci.ColumnInfo_ID != null)
                ei.InjectKnown(ci.ColumnInfo);
        }

        olvAvailable.BeginUpdate();

        //add the stuff that is in Project Catalogues so they can pick these too
        olvAvailable.AddObjects(toAdd.ToArray());

        olvAvailable.EndUpdate();

        //on the right

        //add the already included ones on the right
        var allExtractableColumns = _config.GetAllExtractableColumnsFor(_dataSet);

        // Tell our columns about their CatalogueItems by using CoreChildProvider
        // Prevents later queries to db to figure out things like column name etc
        foreach (var ec in allExtractableColumns)
<<<<<<< HEAD
            if (ec.CatalogueExtractionInformation_ID != null)
            {
                var eiDict = Activator.CoreChildProvider.AllExtractionInformationsDictionary;
                var ciDict = Activator.CoreChildProvider.AllCatalogueItemsDictionary;
=======
        {
            if (ec.CatalogueExtractionInformation_ID == null) continue;
            var eiDict = Activator.CoreChildProvider.AllExtractionInformationsDictionary;
            var ciDict = Activator.CoreChildProvider.AllCatalogueItemsDictionary;
>>>>>>> 9e847e4d

            if (!eiDict.TryGetValue(ec.CatalogueExtractionInformation_ID.Value, out var ei)) continue;
            ec.InjectKnown(ei);
            ec.InjectKnown(ei.ColumnInfo);

<<<<<<< HEAD
                    if (ciDict.TryGetValue(ei.CatalogueItem_ID, out var value)) ec.InjectKnown(value);
                }
            }
=======
            if (ciDict.TryGetValue(ei.CatalogueItem_ID, out var id)) ec.InjectKnown(id);
        }
>>>>>>> 9e847e4d


        //now get all the ExtractableColumns that are already configured for this configuration (previously)
        olvSelected.AddObjects(allExtractableColumns);

        RefreshDisabledObjectStatus();
    }

    private void RefreshDisabledObjectStatus()
    {
        olvAvailable.DisabledObjects = olvAvailable.Objects.OfType<IColumn>().Where(IsAlreadySelected).ToArray();
        // TN: Seems that this is not required and just updating DisabledObjects is sufficient
        // olvAvailable.RefreshObjects(olvAvailable.Objects.OfType<IColumn>().ToArray());

        UpdateJoins();

        olvJoin.DisabledObjects = olvJoin.Objects.OfType<AvailableForceJoinNode>().Where(n => n.IsMandatory).ToArray();
        olvJoin.RefreshObjects(olvJoin.Objects.OfType<AvailableForceJoinNode>().ToArray());
    }


    /// <summary>
    /// Determines whether this potential extractable column (identified by the catalogue) is already selected and configured
    /// </summary>
    /// <param name="info"></param>
    /// <returns></returns>
    private bool IsAlreadySelected(IColumn info)
    {
        var selectedColumns = olvSelected.Objects.Cast<ConcreteColumn>();

        //compare regular columns on their ID in the catalogue
        return selectedColumns.OfType<ExtractableColumn>().Any(ec => ec.CatalogueExtractionInformation_ID == info.ID);
    }


    private void btnInclude_Click(object sender, EventArgs e)
    {
        Include(olvAvailable.SelectedObjects.Cast<IColumn>().ToArray());
    }

    private void btnExclude_Click(object sender, EventArgs e)
    {
        if (olvSelected.SelectedObjects != null)
            Exclude(olvSelected.SelectedObjects.Cast<ConcreteColumn>().ToArray());
    }

    private void btnExcludeAll_Click(object sender, EventArgs e)
    {
        ExcludeAll();
    }

    /// <summary>
    /// Removes all currently selected <see cref="ExtractableColumn"/> from the <see cref="SelectedDataSets"/> (leaving it empty)
    /// </summary>
    public void ExcludeAll()
    {
        Exclude(olvSelected.Objects.OfType<ConcreteColumn>().ToArray());
    }

    /// <summary>
    /// Adds all available source columns in the <see cref="Catalogue"/> into the extraction
    /// </summary>
    public void IncludeAll()
    {
        Include(olvAvailable.Objects.OfType<ConcreteColumn>().Where(o => !olvAvailable.IsDisabled(o)).ToArray());
    }

    private void Exclude(params ConcreteColumn[] concreteColumn)
    {
        olvSelected.BeginUpdate();
        try
        {
            foreach (var c in concreteColumn)
                if (c != null)
                {
                    c.DeleteInDatabase();
                    olvSelected.RemoveObject(c);
                }
        }
        finally
        {
            olvSelected.EndUpdate();
        }

        RefreshDisabledObjectStatus();
        SortSelectedByOrder();

        Publish(SelectedDataSet);
    }

    /// <summary>
    /// The user has selected an extractable thing in the catalogue and opted to include it in the extraction
    /// So we have to convert it to an <see cref="ExtractableColumn"/> (which has configuration specific stuff - and let's
    /// data analyst override stuff for this extraction only)
    /// 
    /// <para>Then add it to the right hand list</para>
    /// </summary>
    /// <param name="columns"></param>
    private void Include(params IColumn[] columns)
    {
        olvSelected.BeginUpdate();
        try
        {
            //for each column we are adding
            foreach (var c in columns)
            {
                //make sure it is up to date with database

                //if the column is out of date
                if (c is IRevertable r && r.HasLocalChanges().Evaluation == ChangeDescription.DatabaseCopyDifferent)
                    r.RevertToDatabaseState(); //get a fresh copy

                //add to the config
                var addMe = _config.AddColumnToExtraction(_dataSet, c);

                //update on the UI
                olvSelected.AddObject(addMe);
            }
        }
        finally
        {
            olvSelected.EndUpdate();
        }

        RefreshDisabledObjectStatus();
        SortSelectedByOrder();

        Publish(SelectedDataSet);
    }

    public override void SetDatabaseObject(IActivateItems activator, SelectedDataSets databaseObject)
    {
        base.SetDatabaseObject(activator, databaseObject);

        activator.RefreshBus.EstablishLifetimeSubscription(this);

        SelectedDataSet = databaseObject;
        _dataSet = SelectedDataSet.ExtractableDataSet;
        _config = (ExtractionConfiguration)SelectedDataSet.ExtractionConfiguration;

        SetupUserInterface();

        SortSelectedByOrder();

        CommonFunctionality.AddToMenu(
            new ExecuteCommandShow(activator, databaseObject.ExtractableDataSet.Catalogue, 0, true), "Show Catalogue");
        CommonFunctionality.Add(new ExecuteCommandExecuteExtractionConfiguration(activator, databaseObject));

        CommonFunctionality.AddChecks(new SelectedDataSetsChecker(activator, SelectedDataSet));

        btnExclude.Enabled = !ReadOnly;
        btnExcludeAll.Enabled = !ReadOnly;
        btnInclude.Enabled = !ReadOnly;
        olvJoin.Enabled = !ReadOnly;
    }

    public override string GetTabName() => $"Edit:{base.GetTabName()}";

    private void olvAvailable_ItemActivate(object sender, EventArgs e)
    {
        var cmd = new ExecuteCommandActivate(Activator, olvAvailable.SelectedObject);

        if (!cmd.IsImpossible)
            cmd.Execute();
    }


    private void OlvSelected_ItemActivate(object sender, EventArgs e)
    {
        var ei = (olvSelected.SelectedObject as ExtractableColumn)?.CatalogueExtractionInformation;

        if (ei != null)
        {
            var cmd = new ExecuteCommandShow(Activator, ei, 1);

            if (!cmd.IsImpossible)
                cmd.Execute();
        }
    }

    private void olvSelected_ModelCanDrop(object sender, ModelDropEventArgs e)
    {
        e.Effect = DragDropEffects.None;

        //dragging within our own control
        if (e.SourceListView == olvSelected)
        {
            //only allow drag of one object
            if (e.SourceModels == null || e.SourceModels.Count != 1)
                return;

            e.Effect = DragDropEffects.Move;
        }

        //allow dragging multiple from the left hand side though
        if (e.SourceListView == olvAvailable) e.Effect = DragDropEffects.Move;
    }

    private void olvSelected_ModelDropped(object sender, ModelDropEventArgs e)
    {
        if (e.SourceListView == olvSelected)
            HandleReorder(e);

        if (e.SourceListView == olvAvailable)
            HandleDropAdding(e);
    }

    private void HandleDropAdding(ModelDropEventArgs e)
    {
        if (e.SourceModels != null)
            Include(e.SourceModels.OfType<IColumn>().ToArray());
    }

    private void HandleReorder(ModelDropEventArgs e)
    {
        if (e.SourceModels == null || e.SourceModels.Count != 1)
            return;

        var sourceColumn = (ExtractableColumn)e.SourceModels[0];

        HandleReorder(sourceColumn, (IOrderable)e.TargetModel, e.DropTargetLocation);
    }

    private void HandleReorder(ExtractableColumn sourceColumn, IOrderable targetOrderable, DropTargetLocation location)
    {
        targetOrderable ??= olvSelected.Objects.Cast<IOrderable>().MaxBy(o => o.Order);

        if (targetOrderable == null)
            return;

        var destinationOrder = targetOrderable.Order;

        switch (location)
        {
            case DropTargetLocation.AboveItem:

                //bump down the other columns
                foreach (var c in olvSelected.Objects.OfType<ConcreteColumn>().ToArray())
                    if (c.Order >= destinationOrder && !Equals(c, sourceColumn))
                    {
                        c.Order++;
                        c.SaveToDatabase();
                    }

                //should now be space at the destination order position
                sourceColumn.Order = destinationOrder;
                break;
            case DropTargetLocation.None:
            case DropTargetLocation.BelowItem:

                //bump up other columns
                foreach (var c in olvSelected.Objects.OfType<ConcreteColumn>().ToArray())
                    if (c.Order <= destinationOrder && !Equals(c, sourceColumn))
                    {
                        c.Order--;
                        c.SaveToDatabase();
                    }

                sourceColumn.Order = destinationOrder;
                break;
            default:
                throw new ArgumentOutOfRangeException();
        }

        sourceColumn.SaveToDatabase();

        olvSelected.RefreshObjects(olvSelected.Objects.OfType<object>().ToArray());

        SortSelectedByOrder();
    }

    private void btnSelectCore_Click(object sender, EventArgs e)
    {
        var extractionIsFor = SelectedDataSet.ExtractableDataSet.Catalogue_ID;

        olvAvailable.SelectObjects(
            olvAvailable.Objects.OfType<ExtractionInformation>()
                .Where(ei =>
                    //select core columns
                    ei.ExtractionCategory == ExtractionCategory.Core
                    // or ProjectSpecific ones if it is the main dataset
                    || (extractionIsFor == ei.CatalogueItem.Catalogue_ID &&
                        ei.ExtractionCategory == ExtractionCategory.ProjectSpecific)
                ).ToArray());
    }

    #region Joins

    private CheckState ForceJoinCheckStateGetter(object rowobject)
    {
        var n = (AvailableForceJoinNode)rowobject;

        //it is jecked if there is a forced join or if the columns make it a requirement
        return n.IsIncludedInQuery ? CheckState.Checked : CheckState.Unchecked;
    }

    private CheckState ForceJoinCheckStatePutter(object rowobject, CheckState newvalue)
    {
        var node = (AvailableForceJoinNode)rowobject;

        //cannot change mandatory ones (should be disabled anyway)
        if (node.IsMandatory)
            return CheckState.Checked;

        //user is checking a force join
        if (node.ForcedJoin == null)
            if (newvalue == CheckState.Checked)
            {
                var forceJoin = new SelectedDataSetsForcedJoin(Activator.RepositoryLocator.DataExportRepository,
                    SelectedDataSet, node.TableInfo);
                node.ForcedJoin = forceJoin;
                return CheckState.Checked;
            }
            else
            {
                return CheckState.Unchecked; //user is unchecking but there already isn't a forced join... very strange
            }

        if (node.ForcedJoin != null)
            if (newvalue == CheckState.Unchecked)
            {
                node.ForcedJoin.DeleteInDatabase();
                node.ForcedJoin = null;
                return CheckState.Unchecked;
            }
            else
            {
                return CheckState.Checked;
            }

        throw new Exception("Expected to have handled all situations!");
    }

    private void UpdateJoins()
    {
        ////// Figure out tables that can be joined on and that are part of the query ////////////////

        //get rid of old ones
        olvJoin.ClearObjects();

        var nodes = new HashSet<AvailableForceJoinNode>();

        //identify those we are already joining to based on the columns selected
        var tablesInQuery = GetTablesUsedInQuery();

        //add those as readonly (you cant unjoin from those)
        foreach (TableInfo tableInfo in tablesInQuery)
            nodes.Add(new AvailableForceJoinNode(tableInfo, true));

        SelectedDataSet.GetCatalogue().GetTableInfos(Activator.CoreChildProvider, out var normal, out _);
<<<<<<< HEAD

        // Add all tables as optional joins that the Catalogue has
        foreach (var t in normal)
        {
            var node = new AvailableForceJoinNode((TableInfo)t, false);
=======
>>>>>>> 9e847e4d

        // Add all tables as optional joins that the Catalogue has
        foreach (var node in normal.Select(t => new AvailableForceJoinNode((TableInfo)t, false))) nodes.Add(node);

        // Add all tables under other ProjectSpecific Catalogues that are associated with this Project
        foreach (var projectCatalogue in SelectedDataSet.ExtractionConfiguration.Project.GetAllProjectCatalogues())
        {
            // find tables
            projectCatalogue.GetTableInfos(Activator.CoreChildProvider, out var projNormal, out _);

            // that are not lookups
            foreach (var node in projNormal.Cast<TableInfo>()
                         .Select(projectSpecificTables => new AvailableForceJoinNode(projectSpecificTables, false)))
                nodes.Add(node);
        }


        //identify the existing force joins
        var existingForceJoins = new HashSet<SelectedDataSetsForcedJoin>(
            SelectedDataSet.Repository.GetAllObjectsWithParent<SelectedDataSetsForcedJoin>(SelectedDataSet));

        foreach (var node in nodes)
        {
            var forceJoin = existingForceJoins.SingleOrDefault(j => j.TableInfo_ID == node.TableInfo.ID);
            if (forceJoin != null)
            {
                node.ForcedJoin = forceJoin;
                existingForceJoins.Remove(forceJoin);
            }
        }

        foreach (var redundantForcedJoin in existingForceJoins)
            redundantForcedJoin.DeleteInDatabase();

        foreach (var node in nodes)
            node.FindJoinsBetween(Activator.CoreChildProvider, nodes);

        //highlight to user the fact that there are unlinkable tables

        //if there are 2+ tables in the query and at least 1 of them doesn't have any join logic configured for it
        flpCouldNotJoinTables.Visible = nodes.Count(n => n.IsIncludedInQuery) > 1 &&
                                        nodes.Any(n => n.IsIncludedInQuery && !n.JoinInfos.Any());

        olvJoin.AddObjects(nodes.ToArray());
    }

    private IEnumerable<ITableInfo> GetTablesUsedInQuery()
    {
        var eis = Activator.CoreChildProvider.AllExtractionInformationsDictionary;

        return olvSelected.Objects.OfType<ExtractableColumn>()
            .Where(ec => ec.CatalogueExtractionInformation_ID != null)
            .Select(ec => eis.TryGetValue(ec.CatalogueExtractionInformation_ID.Value, out var ei1) ? ei1 : null)
            .Where(ei => ei != null)
            .Select(ei => ei.ColumnInfo.TableInfo)
            .Distinct()
            .Where(t => !t.IsLookupTable(Activator.CoreChildProvider));
    }

    private void olvJoin_ButtonClick(object sender, CellClickEventArgs e)
    {
        var node = (AvailableForceJoinNode)e.Model;
        if (e.Column == olvJoinColumn)
        {
            //if it has Join Infos
            if (node.JoinInfos.Any())
            {
                //Find all the joins columns
                var cols = node.JoinInfos.Select(j => j.PrimaryKey).ToArray();

                ColumnInfo toEmphasise = null;

                //if there's only one column involved in the join
                if (cols.Length == 1)
                {
                    toEmphasise = cols[0]; //emphasise it to the user
                }
                else
                {
                    if (Activator.SelectObject(new DialogArgs
                        {
                            TaskDescription =
                                "There are multiple columns involved in the join, which do you want to navigate to?"
                        }, cols, out var selected))
                        toEmphasise = selected;
                }

                if (toEmphasise != null)
                    Activator.RequestItemEmphasis(this, new EmphasiseRequest(toEmphasise, 1));

                return;
            }

            var otherTables = olvJoin.Objects.OfType<AvailableForceJoinNode>().Where(n => !Equals(n, node))
                .Select(n => n.TableInfo).ToArray();

            if (otherTables.Length == 0)
            {
                MessageBox.Show("There are no other tables so no join is required");
                return;
            }

            TableInfo otherTable = null;
            if (otherTables.Length == 1)
            {
                otherTable = otherTables[0];
            }
            else
            {
                if (Activator.SelectObject(new DialogArgs
                    {
                        TaskDescription = "Which table do you want to join to?"
                    }, otherTables, out var selected))
                    otherTable = selected;
            }

            if (otherTable != null)
            {
                var cmd = new ExecuteCommandAddJoinInfo(Activator, node.TableInfo);
                cmd.SetInitialJoinToTableInfo(otherTable);
                cmd.Execute();
            }
        }
    }

    private object JoinColumn_AspectGetter(object rowObject)
    {
        var node = (AvailableForceJoinNode)rowObject;

        return node.JoinInfos.Any() ? "Show" : (object)"Configure";
    }

    #endregion

    private void tbSearch_TextChanged(object sender, EventArgs e)
    {
        ObjectListView tree;
        var senderTb = (TextBox)sender;

        if (sender == tbSearchAvailable)
            tree = olvAvailable;
        else if (sender == tbSearchSelected)
            tree = olvSelected;
        else if (sender == tbSearchTables)
            tree = olvJoin;
        else
            throw new Exception($"Unexpected sender {sender}");

        tree.ModelFilter = string.IsNullOrWhiteSpace(senderTb.Text) ? null : new TextMatchFilter(tree, senderTb.Text);
        tree.UseFiltering = !string.IsNullOrWhiteSpace(senderTb.Text);
    }

    protected override void OnBeforeChecking()
    {
        base.OnBeforeChecking();

        UpdateJoins();
    }

    public void RefreshBus_RefreshObject(object sender, RefreshObjectEventArgs e)
    {
        if (!SelectedDataSet.Exists())
            return;

        //if an ExtractionInformation is being refreshed
        if (e.Object is ExtractionInformation ei)
            //We should clear any old cached values for this ExtractionInformation amongst selected column
            foreach (var c in olvSelected.Objects.OfType<ExtractableColumn>().ToArray())
                if (c.CatalogueExtractionInformation_ID == ei.ID)
                {
                    c.InjectKnown(ei);
                    olvSelected.RefreshObject(c);
                }

        UpdateJoins();
    }

    private void CbShowProjectSpecific_CheckedChanged(object sender, EventArgs e)
    {
        UserSettings.ShowProjectSpecificColumns = cbShowProjectSpecific.Checked;
        SetupUserInterface();
    }
}

[TypeDescriptionProvider(typeof(AbstractControlDescriptionProvider<ConfigureDatasetUI_Design, UserControl>))]
public abstract class ConfigureDatasetUI_Design : RDMPSingleDatabaseObjectControl<SelectedDataSets>
{
}<|MERGE_RESOLUTION|>--- conflicted
+++ resolved
@@ -178,13 +178,7 @@
 
         var cata = ei.CatalogueItem.Catalogue;
 
-<<<<<<< HEAD
-        string toReturn = null;
-
-        toReturn = ei.ExtractionCategory == ExtractionCategory.ProjectSpecific
-=======
         var toReturn = ei.ExtractionCategory == ExtractionCategory.ProjectSpecific
->>>>>>> 9e847e4d
             ? $"{ei.ExtractionCategory}::{cata.Name}"
             : ei.ExtractionCategory.ToString();
 
@@ -258,30 +252,17 @@
         // Tell our columns about their CatalogueItems by using CoreChildProvider
         // Prevents later queries to db to figure out things like column name etc
         foreach (var ec in allExtractableColumns)
-<<<<<<< HEAD
-            if (ec.CatalogueExtractionInformation_ID != null)
-            {
-                var eiDict = Activator.CoreChildProvider.AllExtractionInformationsDictionary;
-                var ciDict = Activator.CoreChildProvider.AllCatalogueItemsDictionary;
-=======
         {
             if (ec.CatalogueExtractionInformation_ID == null) continue;
             var eiDict = Activator.CoreChildProvider.AllExtractionInformationsDictionary;
             var ciDict = Activator.CoreChildProvider.AllCatalogueItemsDictionary;
->>>>>>> 9e847e4d
 
             if (!eiDict.TryGetValue(ec.CatalogueExtractionInformation_ID.Value, out var ei)) continue;
             ec.InjectKnown(ei);
             ec.InjectKnown(ei.ColumnInfo);
 
-<<<<<<< HEAD
-                    if (ciDict.TryGetValue(ei.CatalogueItem_ID, out var value)) ec.InjectKnown(value);
-                }
-            }
-=======
             if (ciDict.TryGetValue(ei.CatalogueItem_ID, out var id)) ec.InjectKnown(id);
         }
->>>>>>> 9e847e4d
 
 
         //now get all the ExtractableColumns that are already configured for this configuration (previously)
@@ -632,14 +613,6 @@
             nodes.Add(new AvailableForceJoinNode(tableInfo, true));
 
         SelectedDataSet.GetCatalogue().GetTableInfos(Activator.CoreChildProvider, out var normal, out _);
-<<<<<<< HEAD
-
-        // Add all tables as optional joins that the Catalogue has
-        foreach (var t in normal)
-        {
-            var node = new AvailableForceJoinNode((TableInfo)t, false);
-=======
->>>>>>> 9e847e4d
 
         // Add all tables as optional joins that the Catalogue has
         foreach (var node in normal.Select(t => new AvailableForceJoinNode((TableInfo)t, false))) nodes.Add(node);
