// Copyright (c) The University of Dundee 2018-2019
// This file is part of the Research Data Management Platform (RDMP).
// RDMP is free software: you can redistribute it and/or modify it under the terms of the GNU General Public License as published by the Free Software Foundation, either version 3 of the License, or (at your option) any later version.
// RDMP is distributed in the hope that it will be useful, but WITHOUT ANY WARRANTY; without even the implied warranty of MERCHANTABILITY or FITNESS FOR A PARTICULAR PURPOSE. See the GNU General Public License for more details.
// You should have received a copy of the GNU General Public License along with RDMP. If not, see <https://www.gnu.org/licenses/>.

using System.Collections.Generic;
using System.Linq;
using Rdmp.Core.Curation.Data;
using Rdmp.Core.DataExport.Data;
using Rdmp.Core.Providers;
using Rdmp.Core.ReusableLibraryCode.Annotations;

namespace Rdmp.UI.ProjectUI.Datasets.Node;

internal class AvailableForceJoinNode : IMasqueradeAs
{
    [CanBeNull] public SelectedDataSetsForcedJoin ForcedJoin { get; set; }

    public TableInfo TableInfo { get; set; }
    public JoinInfo[] JoinInfos { get; set; }
    public bool IsMandatory { get; set; }

    /// <summary>
    /// The table will be in the query if it IsMandatory (becaues of the columns the user has selected) or is explicitly picked for inclusion by the user (ForcedJoin)
    /// </summary>
    public bool IsIncludedInQuery => ForcedJoin != null || IsMandatory;

    public AvailableForceJoinNode(TableInfo tableInfo, bool isMandatory)
    {
        TableInfo = tableInfo;
        IsMandatory = isMandatory;
    }

    public object MasqueradingAs() => TableInfo;

    public override string ToString() => TableInfo.ToString();

    #region Equality Members

    protected bool Equals(AvailableForceJoinNode other) => TableInfo.Equals(other.TableInfo);

    public override bool Equals(object obj)
    {
        if (obj is null) return false;
        if (ReferenceEquals(this, obj)) return true;
        if (obj.GetType() != GetType()) return false;
        return Equals((AvailableForceJoinNode)obj);
    }

    public override int GetHashCode() => TableInfo.GetHashCode();

    #endregion

    /// <summary>
    /// Populates <see cref="JoinInfos"/> by finding all potential joins to <paramref name="otherNodes"/>
    /// </summary>
    /// <param name="coreChildProvider"></param>
    /// <param name="otherNodes"></param>
    public void FindJoinsBetween(ICoreChildProvider coreChildProvider, HashSet<AvailableForceJoinNode> otherNodes)
    {
        var allJoins = coreChildProvider.AllJoinInfos;
        var mycols = coreChildProvider.TableInfosToColumnInfos[TableInfo.ID].ToArray();

        var foundJoinInfos = new List<JoinInfo>();

<<<<<<< HEAD
        foreach (var otherNode in otherNodes)
        {
            //don't look for self joins
            if (Equals(otherNode, this))
                continue;

            var theirCols = coreChildProvider.TableInfosToColumnInfos[otherNode.TableInfo.ID].ToArray();


            foundJoinInfos.AddRange(
                TableInfo.CatalogueRepository.JoinManager.GetAllJoinInfosBetweenColumnInfoSets(allJoins, mycols,
                    theirCols));
        }
=======
        foreach (var theirCols in otherNodes.Where(otherNode => !Equals(otherNode, this))
                     .Select(otherNode => coreChildProvider.TableInfosToColumnInfos[otherNode.TableInfo.ID].ToArray()))
            foundJoinInfos.AddRange(
                TableInfo.CatalogueRepository.JoinManager.GetAllJoinInfosBetweenColumnInfoSets(allJoins, mycols,
                    theirCols));
>>>>>>> 9e847e4d

        JoinInfos = foundJoinInfos.ToArray();
    }
}<|MERGE_RESOLUTION|>--- conflicted
+++ resolved
@@ -64,27 +64,11 @@
 
         var foundJoinInfos = new List<JoinInfo>();
 
-<<<<<<< HEAD
-        foreach (var otherNode in otherNodes)
-        {
-            //don't look for self joins
-            if (Equals(otherNode, this))
-                continue;
-
-            var theirCols = coreChildProvider.TableInfosToColumnInfos[otherNode.TableInfo.ID].ToArray();
-
-
-            foundJoinInfos.AddRange(
-                TableInfo.CatalogueRepository.JoinManager.GetAllJoinInfosBetweenColumnInfoSets(allJoins, mycols,
-                    theirCols));
-        }
-=======
         foreach (var theirCols in otherNodes.Where(otherNode => !Equals(otherNode, this))
                      .Select(otherNode => coreChildProvider.TableInfosToColumnInfos[otherNode.TableInfo.ID].ToArray()))
             foundJoinInfos.AddRange(
                 TableInfo.CatalogueRepository.JoinManager.GetAllJoinInfosBetweenColumnInfoSets(allJoins, mycols,
                     theirCols));
->>>>>>> 9e847e4d
 
         JoinInfos = foundJoinInfos.ToArray();
     }
